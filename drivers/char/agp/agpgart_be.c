/*
 * AGPGART module version 0.99
 * Copyright (C) 1999 Jeff Hartmann
 * Copyright (C) 1999 Precision Insight, Inc.
 * Copyright (C) 1999 Xi Graphics, Inc.
 *
 * Permission is hereby granted, free of charge, to any person obtaining a
 * copy of this software and associated documentation files (the "Software"),
 * to deal in the Software without restriction, including without limitation
 * the rights to use, copy, modify, merge, publish, distribute, sublicense,
 * and/or sell copies of the Software, and to permit persons to whom the
 * Software is furnished to do so, subject to the following conditions:
 *
 * The above copyright notice and this permission notice shall be included
 * in all copies or substantial portions of the Software.
 *
 * THE SOFTWARE IS PROVIDED "AS IS", WITHOUT WARRANTY OF ANY KIND, EXPRESS
 * OR IMPLIED, INCLUDING BUT NOT LIMITED TO THE WARRANTIES OF MERCHANTABILITY,
 * FITNESS FOR A PARTICULAR PURPOSE AND NONINFRINGEMENT.  IN NO EVENT SHALL
 * JEFF HARTMANN, OR ANY OTHER CONTRIBUTORS BE LIABLE FOR ANY CLAIM, 
 * DAMAGES OR OTHER LIABILITY, WHETHER IN AN ACTION OF CONTRACT, TORT OR 
 * OTHERWISE, ARISING FROM, OUT OF OR IN CONNECTION WITH THE SOFTWARE 
 * OR THE USE OR OTHER DEALINGS IN THE SOFTWARE.
 *
 * TODO: 
 * - Allocate more than order 0 pages to avoid too much linear map splitting.
 */
#include <linux/config.h>
#include <linux/version.h>
#include <linux/module.h>
#include <linux/types.h>
#include <linux/kernel.h>
#include <linux/jiffies.h>
#include <linux/mm.h>
#include <linux/string.h>
#include <linux/errno.h>
#include <linux/slab.h>
#include <linux/vmalloc.h>
#include <linux/pci.h>
#include <linux/init.h>
#include <linux/pagemap.h>
#include <linux/miscdevice.h>
#include <linux/pm.h>
#include <asm/system.h>
#include <asm/uaccess.h>
#include <asm/io.h>
#include <asm/page.h>
#include <asm/agp.h>

#include <linux/agp_backend.h>
#include "agp.h"

MODULE_AUTHOR("Jeff Hartmann <jhartmann@precisioninsight.com>");
MODULE_PARM(agp_try_unsupported, "1i");
MODULE_LICENSE("GPL and additional rights");
EXPORT_SYMBOL(agp_free_memory);
EXPORT_SYMBOL(agp_allocate_memory);
EXPORT_SYMBOL(agp_copy_info);
EXPORT_SYMBOL(agp_bind_memory);
EXPORT_SYMBOL(agp_unbind_memory);
EXPORT_SYMBOL(agp_enable);
EXPORT_SYMBOL(agp_backend_acquire);
EXPORT_SYMBOL(agp_backend_release);

static struct agp_bridge_data agp_bridge;
static int agp_try_unsupported __initdata = 0;

#ifdef CONFIG_SMP
static void ipi_handler(void *null)
{
	flush_agp_cache();
}

static void smp_flush_cache(void)
{
<<<<<<< HEAD
	atomic_set(&cpus_waiting, num_online_cpus() - 1);
	if (smp_call_function(ipi_handler, NULL, 1, 0) != 0)
=======
	if (smp_call_function(ipi_handler, NULL, 1, 1) != 0)
>>>>>>> c8712aeb
		panic(PFX "timed out waiting for the other CPUs!\n");
	flush_agp_cache();
}
#define global_cache_flush smp_flush_cache
#else				/* CONFIG_SMP */
static void global_cache_flush(void)
{
	flush_agp_cache();
}
#endif				/* !CONFIG_SMP */

int agp_backend_acquire(void)
{
	if (agp_bridge.type == NOT_SUPPORTED) {
		return -EINVAL;
	}
	atomic_inc(&agp_bridge.agp_in_use);

	if (atomic_read(&agp_bridge.agp_in_use) != 1) {
		atomic_dec(&agp_bridge.agp_in_use);
		return -EBUSY;
	}
	MOD_INC_USE_COUNT;
	return 0;
}

void agp_backend_release(void)
{
	if (agp_bridge.type == NOT_SUPPORTED) {
		return;
	}
	atomic_dec(&agp_bridge.agp_in_use);
	MOD_DEC_USE_COUNT;
}

/* 
 * Generic routines for handling agp_memory structures -
 * They use the basic page allocation routines to do the
 * brunt of the work.
 */


static void agp_free_key(int key)
{

	if (key < 0) {
		return;
	}
	if (key < MAXKEY) {
		clear_bit(key, agp_bridge.key_list);
	}
}

static int agp_get_key(void)
{
	int bit;

	bit = find_first_zero_bit(agp_bridge.key_list, MAXKEY);
	if (bit < MAXKEY) {
		set_bit(bit, agp_bridge.key_list);
		return bit;
	}
	return -1;
}

static agp_memory *agp_create_memory(int scratch_pages)
{
	agp_memory *new;

	new = kmalloc(sizeof(agp_memory), GFP_KERNEL);

	if (new == NULL) {
		return NULL;
	}
	memset(new, 0, sizeof(agp_memory));
	new->key = agp_get_key();

	if (new->key < 0) {
		kfree(new);
		return NULL;
	}
	new->memory = vmalloc(PAGE_SIZE * scratch_pages);

	if (new->memory == NULL) {
		agp_free_key(new->key);
		kfree(new);
		return NULL;
	}
	new->num_scratch_pages = scratch_pages;
	return new;
}

void agp_free_memory(agp_memory * curr)
{
	int i;

	if ((agp_bridge.type == NOT_SUPPORTED) || (curr == NULL)) {
		return;
	}
	if (curr->is_bound == TRUE) {
		agp_unbind_memory(curr);
	}
	if (curr->type != 0) {
		agp_bridge.free_by_type(curr);
		return;
	}
	if (curr->page_count != 0) {
		for (i = 0; i < curr->page_count; i++) {
			curr->memory[i] &= ~(0x00000fff);
			agp_bridge.agp_destroy_page(phys_to_virt(curr->memory[i]));
		}
	}
	agp_free_key(curr->key);
	vfree(curr->memory);
	kfree(curr);
	MOD_DEC_USE_COUNT;
}

#define ENTRIES_PER_PAGE		(PAGE_SIZE / sizeof(unsigned long))

agp_memory *agp_allocate_memory(size_t page_count, u32 type)
{
	int scratch_pages;
	agp_memory *new;
	int i;

	if (agp_bridge.type == NOT_SUPPORTED) {
		return NULL;
	}
	if ((atomic_read(&agp_bridge.current_memory_agp) + page_count) >
	    agp_bridge.max_memory_agp) {
		return NULL;
	}

	if (type != 0) {
		new = agp_bridge.alloc_by_type(page_count, type);
		return new;
	}
      	/* We always increase the module count, since free auto-decrements
	 * it
	 */

      	MOD_INC_USE_COUNT;

	scratch_pages = (page_count + ENTRIES_PER_PAGE - 1) / ENTRIES_PER_PAGE;

	new = agp_create_memory(scratch_pages);

	if (new == NULL) {
	      	MOD_DEC_USE_COUNT;
		return NULL;
	}

	for (i = 0; i < page_count; i++) {
		void *addr = agp_bridge.agp_alloc_page();

		if (addr == NULL) {
			/* Free this structure */
			agp_free_memory(new);
			return NULL;
		}
		new->memory[i] =
		    agp_bridge.mask_memory(virt_to_phys(addr), type);
		new->page_count++;
	}

	flush_agp_mappings();

	return new;
}

/* End - Generic routines for handling agp_memory structures */

static int agp_return_size(void)
{
	int current_size;
	void *temp;

	temp = agp_bridge.current_size;

	switch (agp_bridge.size_type) {
	case U8_APER_SIZE:
		current_size = A_SIZE_8(temp)->size;
		break;
	case U16_APER_SIZE:
		current_size = A_SIZE_16(temp)->size;
		break;
	case U32_APER_SIZE:
		current_size = A_SIZE_32(temp)->size;
		break;
	case LVL2_APER_SIZE:
		current_size = A_SIZE_LVL2(temp)->size;
		break;
	case FIXED_APER_SIZE:
		current_size = A_SIZE_FIX(temp)->size;
		break;
	default:
		current_size = 0;
		break;
	}

	return current_size;
}

/* Routine to copy over information structure */

void agp_copy_info(agp_kern_info * info)
{
	unsigned long page_mask = 0;
	int i;

	memset(info, 0, sizeof(agp_kern_info));
	if (agp_bridge.type == NOT_SUPPORTED) {
		info->chipset = agp_bridge.type;
		return;
	}
	info->version.major = agp_bridge.version->major;
	info->version.minor = agp_bridge.version->minor;
	info->device = agp_bridge.dev;
	info->chipset = agp_bridge.type;
	info->mode = agp_bridge.mode;
	info->aper_base = agp_bridge.gart_bus_addr;
	info->aper_size = agp_return_size();
	info->max_memory = agp_bridge.max_memory_agp;
	info->current_memory = atomic_read(&agp_bridge.current_memory_agp);
	info->cant_use_aperture = agp_bridge.cant_use_aperture;

	for(i = 0; i < agp_bridge.num_of_masks; i++)
		page_mask |= agp_bridge.mask_memory(page_mask, i);

	info->page_mask = ~page_mask;
}

/* End - Routine to copy over information structure */

/*
 * Routines for handling swapping of agp_memory into the GATT -
 * These routines take agp_memory and insert them into the GATT.
 * They call device specific routines to actually write to the GATT.
 */

int agp_bind_memory(agp_memory * curr, off_t pg_start)
{
	int ret_val;

	if ((agp_bridge.type == NOT_SUPPORTED) ||
	    (curr == NULL) || (curr->is_bound == TRUE)) {
		return -EINVAL;
	}
	if (curr->is_flushed == FALSE) {
		CACHE_FLUSH();
		curr->is_flushed = TRUE;
	}
	ret_val = agp_bridge.insert_memory(curr, pg_start, curr->type);

	if (ret_val != 0) {
		return ret_val;
	}
	curr->is_bound = TRUE;
	curr->pg_start = pg_start;
	return 0;
}

int agp_unbind_memory(agp_memory * curr)
{
	int ret_val;

	if ((agp_bridge.type == NOT_SUPPORTED) || (curr == NULL)) {
		return -EINVAL;
	}
	if (curr->is_bound != TRUE) {
		return -EINVAL;
	}
	ret_val = agp_bridge.remove_memory(curr, curr->pg_start, curr->type);

	if (ret_val != 0) {
		return ret_val;
	}
	curr->is_bound = FALSE;
	curr->pg_start = 0;
	return 0;
}

/* End - Routines for handling swapping of agp_memory into the GATT */

/* 
 * Driver routines - start
 * Currently this module supports the following chipsets:
 * i810, i815, 440lx, 440bx, 440gx, i830, i840, i845, i850, i860, via vp3,
 * via mvp3, via kx133, via kt133, amd irongate, amd 761, amd 762, ALi M1541,
 * and generic support for the SiS chipsets.
 */

/* Generic Agp routines - Start */

static void agp_generic_agp_enable(u32 mode)
{
	struct pci_dev *device = NULL;
	u32 command, scratch; 
	u8 cap_ptr;

	pci_read_config_dword(agp_bridge.dev,
			      agp_bridge.capndx + 4,
			      &command);

	/*
	 * PASS1: go throu all devices that claim to be
	 *        AGP devices and collect their data.
	 */


	pci_for_each_dev(device) {
		cap_ptr = pci_find_capability(device, PCI_CAP_ID_AGP);
		if (cap_ptr != 0x00) {
			/*
			 * Ok, here we have a AGP device. Disable impossible 
			 * settings, and adjust the readqueue to the minimum.
			 */

			pci_read_config_dword(device, cap_ptr + 4, &scratch);

			/* adjust RQ depth */
			command =
			    ((command & ~0xff000000) |
			     min_t(u32, (mode & 0xff000000),
				 min_t(u32, (command & 0xff000000),
				     (scratch & 0xff000000))));

			/* disable SBA if it's not supported */
			if (!((command & 0x00000200) &&
			      (scratch & 0x00000200) &&
			      (mode & 0x00000200)))
				command &= ~0x00000200;

			/* disable FW if it's not supported */
			if (!((command & 0x00000010) &&
			      (scratch & 0x00000010) &&
			      (mode & 0x00000010)))
				command &= ~0x00000010;

			if (!((command & 4) &&
			      (scratch & 4) &&
			      (mode & 4)))
				command &= ~0x00000004;

			if (!((command & 2) &&
			      (scratch & 2) &&
			      (mode & 2)))
				command &= ~0x00000002;

			if (!((command & 1) &&
			      (scratch & 1) &&
			      (mode & 1)))
				command &= ~0x00000001;
		}
	}
	/*
	 * PASS2: Figure out the 4X/2X/1X setting and enable the
	 *        target (our motherboard chipset).
	 */

	if (command & 4) {
		command &= ~3;	/* 4X */
	}
	if (command & 2) {
		command &= ~5;	/* 2X */
	}
	if (command & 1) {
		command &= ~6;	/* 1X */
	}
	command |= 0x00000100;

	pci_write_config_dword(agp_bridge.dev,
			       agp_bridge.capndx + 8,
			       command);

	/*
	 * PASS3: Go throu all AGP devices and update the
	 *        command registers.
	 */

	pci_for_each_dev(device) {
		cap_ptr = pci_find_capability(device, PCI_CAP_ID_AGP);
		if (cap_ptr != 0x00)
			pci_write_config_dword(device, cap_ptr + 8, command);
	}
}

static int agp_generic_create_gatt_table(void)
{
	char *table;
	char *table_end;
	int size;
	int page_order;
	int num_entries;
	int i;
	void *temp;
	struct page *page;

	/* The generic routines can't handle 2 level gatt's */
	if (agp_bridge.size_type == LVL2_APER_SIZE) {
		return -EINVAL;
	}

	table = NULL;
	i = agp_bridge.aperture_size_idx;
	temp = agp_bridge.current_size;
	size = page_order = num_entries = 0;

	if (agp_bridge.size_type != FIXED_APER_SIZE) {
		do {
			switch (agp_bridge.size_type) {
			case U8_APER_SIZE:
				size = A_SIZE_8(temp)->size;
				page_order =
				    A_SIZE_8(temp)->page_order;
				num_entries =
				    A_SIZE_8(temp)->num_entries;
				break;
			case U16_APER_SIZE:
				size = A_SIZE_16(temp)->size;
				page_order = A_SIZE_16(temp)->page_order;
				num_entries = A_SIZE_16(temp)->num_entries;
				break;
			case U32_APER_SIZE:
				size = A_SIZE_32(temp)->size;
				page_order = A_SIZE_32(temp)->page_order;
				num_entries = A_SIZE_32(temp)->num_entries;
				break;
				/* This case will never really happen. */
			case FIXED_APER_SIZE:
			case LVL2_APER_SIZE:
			default:
				size = page_order = num_entries = 0;
				break;
			}

			table = (char *) __get_free_pages(GFP_KERNEL,
							  page_order);

			if (table == NULL) {
				i++;
				switch (agp_bridge.size_type) {
				case U8_APER_SIZE:
					agp_bridge.current_size = A_IDX8();
					break;
				case U16_APER_SIZE:
					agp_bridge.current_size = A_IDX16();
					break;
				case U32_APER_SIZE:
					agp_bridge.current_size = A_IDX32();
					break;
					/* This case will never really 
					 * happen. 
					 */
				case FIXED_APER_SIZE:
				case LVL2_APER_SIZE:
				default:
					agp_bridge.current_size =
					    agp_bridge.current_size;
					break;
				}
				temp = agp_bridge.current_size;	
			} else {
				agp_bridge.aperture_size_idx = i;
			}
		} while ((table == NULL) &&
			 (i < agp_bridge.num_aperture_sizes));
	} else {
		size = ((aper_size_info_fixed *) temp)->size;
		page_order = ((aper_size_info_fixed *) temp)->page_order;
		num_entries = ((aper_size_info_fixed *) temp)->num_entries;
		table = (char *) __get_free_pages(GFP_KERNEL, page_order);
	}

	if (table == NULL) {
		return -ENOMEM;
	}
	table_end = table + ((PAGE_SIZE * (1 << page_order)) - 1);

	for (page = virt_to_page(table); page <= virt_to_page(table_end); page++)
		SetPageReserved(page);

	agp_bridge.gatt_table_real = (unsigned long *) table;
	CACHE_FLUSH();
	agp_bridge.gatt_table = ioremap_nocache(virt_to_phys(table),
					(PAGE_SIZE * (1 << page_order)));
	CACHE_FLUSH();

	if (agp_bridge.gatt_table == NULL) {
		for (page = virt_to_page(table); page <= virt_to_page(table_end); page++)
			ClearPageReserved(page);

		free_pages((unsigned long) table, page_order);

		return -ENOMEM;
	}
	agp_bridge.gatt_bus_addr = virt_to_phys(agp_bridge.gatt_table_real);

	for (i = 0; i < num_entries; i++) {
		agp_bridge.gatt_table[i] =
		    (unsigned long) agp_bridge.scratch_page;
	}

	return 0;
}

static int agp_generic_suspend(void)
{
	return 0;
}

static void agp_generic_resume(void)
{
	return;
}

static int agp_generic_free_gatt_table(void)
{
	int page_order;
	char *table, *table_end;
	void *temp;
	struct page *page;

	temp = agp_bridge.current_size;

	switch (agp_bridge.size_type) {
	case U8_APER_SIZE:
		page_order = A_SIZE_8(temp)->page_order;
		break;
	case U16_APER_SIZE:
		page_order = A_SIZE_16(temp)->page_order;
		break;
	case U32_APER_SIZE:
		page_order = A_SIZE_32(temp)->page_order;
		break;
	case FIXED_APER_SIZE:
		page_order = A_SIZE_FIX(temp)->page_order;
		break;
	case LVL2_APER_SIZE:
		/* The generic routines can't deal with 2 level gatt's */
		return -EINVAL;
		break;
	default:
		page_order = 0;
		break;
	}

	/* Do not worry about freeing memory, because if this is
	 * called, then all agp memory is deallocated and removed
	 * from the table.
	 */

	iounmap(agp_bridge.gatt_table);
	table = (char *) agp_bridge.gatt_table_real;
	table_end = table + ((PAGE_SIZE * (1 << page_order)) - 1);

	for (page = virt_to_page(table); page <= virt_to_page(table_end); page++)
		ClearPageReserved(page);

	free_pages((unsigned long) agp_bridge.gatt_table_real, page_order);
	return 0;
}

static int agp_generic_insert_memory(agp_memory * mem,
				     off_t pg_start, int type)
{
	int i, j, num_entries;
	void *temp;

	temp = agp_bridge.current_size;

	switch (agp_bridge.size_type) {
	case U8_APER_SIZE:
		num_entries = A_SIZE_8(temp)->num_entries;
		break;
	case U16_APER_SIZE:
		num_entries = A_SIZE_16(temp)->num_entries;
		break;
	case U32_APER_SIZE:
		num_entries = A_SIZE_32(temp)->num_entries;
		break;
	case FIXED_APER_SIZE:
		num_entries = A_SIZE_FIX(temp)->num_entries;
		break;
	case LVL2_APER_SIZE:
		/* The generic routines can't deal with 2 level gatt's */
		return -EINVAL;
		break;
	default:
		num_entries = 0;
		break;
	}

	if (type != 0 || mem->type != 0) {
		/* The generic routines know nothing of memory types */
		return -EINVAL;
	}
	if ((pg_start + mem->page_count) > num_entries) {
		return -EINVAL;
	}
	j = pg_start;

	while (j < (pg_start + mem->page_count)) {
		if (!PGE_EMPTY(agp_bridge.gatt_table[j])) {
			return -EBUSY;
		}
		j++;
	}

	if (mem->is_flushed == FALSE) {
		CACHE_FLUSH();
		mem->is_flushed = TRUE;
	}
	for (i = 0, j = pg_start; i < mem->page_count; i++, j++) {
		agp_bridge.gatt_table[j] = mem->memory[i];
	}

	agp_bridge.tlb_flush(mem);
	return 0;
}

static int agp_generic_remove_memory(agp_memory * mem, off_t pg_start,
				     int type)
{
	int i;

	if (type != 0 || mem->type != 0) {
		/* The generic routines know nothing of memory types */
		return -EINVAL;
	}
	for (i = pg_start; i < (mem->page_count + pg_start); i++) {
		agp_bridge.gatt_table[i] =
		    (unsigned long) agp_bridge.scratch_page;
	}

	agp_bridge.tlb_flush(mem);
	return 0;
}

static agp_memory *agp_generic_alloc_by_type(size_t page_count, int type)
{
	return NULL;
}

static void agp_generic_free_by_type(agp_memory * curr)
{
	if (curr->memory != NULL) {
		vfree(curr->memory);
	}
	agp_free_key(curr->key);
	kfree(curr);
}

/* 
 * Basic Page Allocation Routines -
 * These routines handle page allocation
 * and by default they reserve the allocated 
 * memory.  They also handle incrementing the
 * current_memory_agp value, Which is checked
 * against a maximum value.
 */

static void *agp_generic_alloc_page(void)
{
	struct page * page;
	
	page = alloc_page(GFP_KERNEL);
	if (page == NULL)
		return 0;

	map_page_into_agp(page);

	get_page(page);
	SetPageLocked(page);
	atomic_inc(&agp_bridge.current_memory_agp);
	return page_address(page);
}

static void agp_generic_destroy_page(void *addr)
{
	struct page *page;

	if (addr == NULL)
		return;

	page = virt_to_page(addr);
	unmap_page_from_agp(page);
	put_page(page);
	unlock_page(page);
	free_page((unsigned long)addr);
	atomic_dec(&agp_bridge.current_memory_agp);
}

/* End Basic Page Allocation Routines */

void agp_enable(u32 mode)
{
	if (agp_bridge.type == NOT_SUPPORTED) return;
	agp_bridge.agp_enable(mode);
}

/* End - Generic Agp routines */

#ifdef CONFIG_AGP_I810
static aper_size_info_fixed intel_i810_sizes[] =
{
	{64, 16384, 4},
     /* The 32M mode still requires a 64k gatt */
	{32, 8192, 4}
};

#define AGP_DCACHE_MEMORY 1
#define AGP_PHYS_MEMORY   2

static gatt_mask intel_i810_masks[] =
{
	{I810_PTE_VALID, 0},
	{(I810_PTE_VALID | I810_PTE_LOCAL), AGP_DCACHE_MEMORY},
	{I810_PTE_VALID, 0}
};

static struct _intel_i810_private {
	struct pci_dev *i810_dev;	/* device one */
	volatile u8 *registers;
	int num_dcache_entries;
} intel_i810_private;

static int intel_i810_fetch_size(void)
{
	u32 smram_miscc;
	aper_size_info_fixed *values;

	pci_read_config_dword(agp_bridge.dev, I810_SMRAM_MISCC, &smram_miscc);
	values = A_SIZE_FIX(agp_bridge.aperture_sizes);

	if ((smram_miscc & I810_GMS) == I810_GMS_DISABLE) {
		printk(KERN_WARNING PFX "i810 is disabled\n");
		return 0;
	}
	if ((smram_miscc & I810_GFX_MEM_WIN_SIZE) == I810_GFX_MEM_WIN_32M) {
		agp_bridge.previous_size =
		    agp_bridge.current_size = (void *) (values + 1);
		agp_bridge.aperture_size_idx = 1;
		return values[1].size;
	} else {
		agp_bridge.previous_size =
		    agp_bridge.current_size = (void *) (values);
		agp_bridge.aperture_size_idx = 0;
		return values[0].size;
	}

	return 0;
}

static int intel_i810_configure(void)
{
	aper_size_info_fixed *current_size;
	u32 temp;
	int i;

	current_size = A_SIZE_FIX(agp_bridge.current_size);

	pci_read_config_dword(intel_i810_private.i810_dev, I810_MMADDR, &temp);
	temp &= 0xfff80000;

	intel_i810_private.registers =
	    (volatile u8 *) ioremap(temp, 128 * 4096);

	if ((INREG32(intel_i810_private.registers, I810_DRAM_CTL)
	     & I810_DRAM_ROW_0) == I810_DRAM_ROW_0_SDRAM) {
		/* This will need to be dynamically assigned */
		printk(KERN_INFO PFX "detected 4MB dedicated video ram.\n");
		intel_i810_private.num_dcache_entries = 1024;
	}
	pci_read_config_dword(intel_i810_private.i810_dev, I810_GMADDR, &temp);
	agp_bridge.gart_bus_addr = (temp & PCI_BASE_ADDRESS_MEM_MASK);
	OUTREG32(intel_i810_private.registers, I810_PGETBL_CTL,
		 agp_bridge.gatt_bus_addr | I810_PGETBL_ENABLED);
	CACHE_FLUSH();

	if (agp_bridge.needs_scratch_page == TRUE) {
		for (i = 0; i < current_size->num_entries; i++) {
			OUTREG32(intel_i810_private.registers,
				 I810_PTE_BASE + (i * 4),
				 agp_bridge.scratch_page);
		}
	}
	return 0;
}

static void intel_i810_cleanup(void)
{
	OUTREG32(intel_i810_private.registers, I810_PGETBL_CTL, 0);
	iounmap((void *) intel_i810_private.registers);
}

static void intel_i810_tlbflush(agp_memory * mem)
{
	return;
}

static void intel_i810_agp_enable(u32 mode)
{
	return;
}

static int intel_i810_insert_entries(agp_memory * mem, off_t pg_start,
				     int type)
{
	int i, j, num_entries;
	void *temp;

	temp = agp_bridge.current_size;
	num_entries = A_SIZE_FIX(temp)->num_entries;

	if ((pg_start + mem->page_count) > num_entries) {
		return -EINVAL;
	}
	for (j = pg_start; j < (pg_start + mem->page_count); j++) {
		if (!PGE_EMPTY(agp_bridge.gatt_table[j])) {
			return -EBUSY;
		}
	}

	if (type != 0 || mem->type != 0) {
		if ((type == AGP_DCACHE_MEMORY) &&
		    (mem->type == AGP_DCACHE_MEMORY)) {
			/* special insert */
			CACHE_FLUSH();
			for (i = pg_start;
			     i < (pg_start + mem->page_count); i++) {
				OUTREG32(intel_i810_private.registers,
					 I810_PTE_BASE + (i * 4),
					 (i * 4096) | I810_PTE_LOCAL |
					 I810_PTE_VALID);
			}
			CACHE_FLUSH();
			agp_bridge.tlb_flush(mem);
			return 0;
		}
	        if((type == AGP_PHYS_MEMORY) &&
		   (mem->type == AGP_PHYS_MEMORY)) {
		   goto insert;
		}
		return -EINVAL;
	}

insert:
   	CACHE_FLUSH();
	for (i = 0, j = pg_start; i < mem->page_count; i++, j++) {
		OUTREG32(intel_i810_private.registers,
			 I810_PTE_BASE + (j * 4), mem->memory[i]);
	}
	CACHE_FLUSH();

	agp_bridge.tlb_flush(mem);
	return 0;
}

static int intel_i810_remove_entries(agp_memory * mem, off_t pg_start,
				     int type)
{
	int i;

	for (i = pg_start; i < (mem->page_count + pg_start); i++) {
		OUTREG32(intel_i810_private.registers,
			 I810_PTE_BASE + (i * 4),
			 agp_bridge.scratch_page);
	}

	CACHE_FLUSH();
	agp_bridge.tlb_flush(mem);
	return 0;
}

static agp_memory *intel_i810_alloc_by_type(size_t pg_count, int type)
{
	agp_memory *new;

	if (type == AGP_DCACHE_MEMORY) {
		if (pg_count != intel_i810_private.num_dcache_entries) {
			return NULL;
		}
		new = agp_create_memory(1);

		if (new == NULL) {
			return NULL;
		}
		new->type = AGP_DCACHE_MEMORY;
		new->page_count = pg_count;
		new->num_scratch_pages = 0;
		vfree(new->memory);
	   	MOD_INC_USE_COUNT;
		return new;
	}
	if(type == AGP_PHYS_MEMORY) {
		void *addr;
		/* The I810 requires a physical address to program
		 * it's mouse pointer into hardware.  However the
		 * Xserver still writes to it through the agp
		 * aperture
		 */
	   	if (pg_count != 1) {
		   	return NULL;
		}
	   	new = agp_create_memory(1);

		if (new == NULL) {
			return NULL;
		}
	   	MOD_INC_USE_COUNT;
		addr = agp_bridge.agp_alloc_page();

		if (addr == NULL) {
			/* Free this structure */
			agp_free_memory(new);
			return NULL;
		}
		new->memory[0] = agp_bridge.mask_memory(virt_to_phys(addr), type);
		new->page_count = 1;
	   	new->num_scratch_pages = 1;
	   	new->type = AGP_PHYS_MEMORY;
	        new->physical = virt_to_phys((void *) new->memory[0]);
	   	return new;
	}
   
	return NULL;
}

static void intel_i810_free_by_type(agp_memory * curr)
{
	agp_free_key(curr->key);
   	if(curr->type == AGP_PHYS_MEMORY) {
	   	agp_bridge.agp_destroy_page(
				 phys_to_virt(curr->memory[0]));
		vfree(curr->memory);
	}
	kfree(curr);
   	MOD_DEC_USE_COUNT;
}

static unsigned long intel_i810_mask_memory(unsigned long addr, int type)
{
	/* Type checking must be done elsewhere */
	return addr | agp_bridge.masks[type].mask;
}

static int __init intel_i810_setup(struct pci_dev *i810_dev)
{
	intel_i810_private.i810_dev = i810_dev;

	agp_bridge.masks = intel_i810_masks;
	agp_bridge.num_of_masks = 2;
	agp_bridge.aperture_sizes = (void *) intel_i810_sizes;
	agp_bridge.size_type = FIXED_APER_SIZE;
	agp_bridge.num_aperture_sizes = 2;
	agp_bridge.dev_private_data = (void *) &intel_i810_private;
	agp_bridge.needs_scratch_page = TRUE;
	agp_bridge.configure = intel_i810_configure;
	agp_bridge.fetch_size = intel_i810_fetch_size;
	agp_bridge.cleanup = intel_i810_cleanup;
	agp_bridge.tlb_flush = intel_i810_tlbflush;
	agp_bridge.mask_memory = intel_i810_mask_memory;
	agp_bridge.agp_enable = intel_i810_agp_enable;
	agp_bridge.cache_flush = global_cache_flush;
	agp_bridge.create_gatt_table = agp_generic_create_gatt_table;
	agp_bridge.free_gatt_table = agp_generic_free_gatt_table;
	agp_bridge.insert_memory = intel_i810_insert_entries;
	agp_bridge.remove_memory = intel_i810_remove_entries;
	agp_bridge.alloc_by_type = intel_i810_alloc_by_type;
	agp_bridge.free_by_type = intel_i810_free_by_type;
	agp_bridge.agp_alloc_page = agp_generic_alloc_page;
	agp_bridge.agp_destroy_page = agp_generic_destroy_page;
	agp_bridge.suspend = agp_generic_suspend;
	agp_bridge.resume = agp_generic_resume;
	agp_bridge.cant_use_aperture = 0;

	return 0;
}

static aper_size_info_fixed intel_i830_sizes[] =
{
	{128, 32768, 5},
	/* The 64M mode still requires a 128k gatt */
	{64, 16384, 5}
};

static struct _intel_i830_private {
	struct pci_dev *i830_dev;   /* device one */
	volatile u8 *registers;
	int gtt_entries;
} intel_i830_private;

static void intel_i830_init_gtt_entries(void) {
	u16 gmch_ctrl;
	int gtt_entries;
	u8 rdct;
	static const int ddt[4] = { 0, 16, 32, 64 };

	pci_read_config_word(agp_bridge.dev,I830_GMCH_CTRL,&gmch_ctrl);

	switch (gmch_ctrl & I830_GMCH_GMS_MASK) {
	case I830_GMCH_GMS_STOLEN_512:
		gtt_entries = KB(512);
		printk(KERN_INFO PFX "detected %dK stolen memory.\n",gtt_entries / KB(1));
		break;
	case I830_GMCH_GMS_STOLEN_1024:
		gtt_entries = MB(1);
		printk(KERN_INFO PFX "detected %dK stolen memory.\n",gtt_entries / KB(1));
		break;
	case I830_GMCH_GMS_STOLEN_8192:
		gtt_entries = MB(8);
		printk(KERN_INFO PFX "detected %dK stolen memory.\n",gtt_entries / KB(1));
		break;
	case I830_GMCH_GMS_LOCAL:
		rdct = INREG8(intel_i830_private.registers,I830_RDRAM_CHANNEL_TYPE);
		gtt_entries = (I830_RDRAM_ND(rdct) + 1) * MB(ddt[I830_RDRAM_DDT(rdct)]);
		printk(KERN_INFO PFX "detected %dK local memory.\n",gtt_entries / KB(1));
		break;
	default:
		printk(KERN_INFO PFX "no video memory detected.\n");
		gtt_entries = 0;
		break;
	}

	gtt_entries /= KB(4);

	intel_i830_private.gtt_entries = gtt_entries;
}

/* The intel i830 automatically initializes the agp aperture during POST.
 * Use the memory already set aside for in the GTT.
 */
static int intel_i830_create_gatt_table(void)
{
	int page_order;
	aper_size_info_fixed *size;
	int num_entries;
	u32 temp;

	size = agp_bridge.current_size;
	page_order = size->page_order;
	num_entries = size->num_entries;
	agp_bridge.gatt_table_real = 0;

	pci_read_config_dword(intel_i830_private.i830_dev,I810_MMADDR,&temp);
	temp &= 0xfff80000;

	intel_i830_private.registers = (volatile u8 *) ioremap(temp,128 * 4096);
	if (!intel_i830_private.registers) return (-ENOMEM);

	temp = INREG32(intel_i830_private.registers,I810_PGETBL_CTL) & 0xfffff000;
	CACHE_FLUSH();

	/* we have to call this as early as possible after the MMIO base address is known */
	intel_i830_init_gtt_entries();

	agp_bridge.gatt_table = NULL;

	agp_bridge.gatt_bus_addr = temp;

	return(0);
}

/* Return the gatt table to a sane state. Use the top of stolen
 * memory for the GTT.
 */
static int intel_i830_free_gatt_table(void)
{
	return(0);
}

static int intel_i830_fetch_size(void)
{
	u16 gmch_ctrl;
	aper_size_info_fixed *values;

	pci_read_config_word(agp_bridge.dev,I830_GMCH_CTRL,&gmch_ctrl);
	values = A_SIZE_FIX(agp_bridge.aperture_sizes);

	if ((gmch_ctrl & I830_GMCH_MEM_MASK) == I830_GMCH_MEM_128M) {
		agp_bridge.previous_size = agp_bridge.current_size = (void *) values;
		agp_bridge.aperture_size_idx = 0;
		return(values[0].size);
	} else {
		agp_bridge.previous_size = agp_bridge.current_size = (void *) values;
		agp_bridge.aperture_size_idx = 1;
		return(values[1].size);
	}

	return(0);
}

static int intel_i830_configure(void)
{
	aper_size_info_fixed *current_size;
	u32 temp;
	u16 gmch_ctrl;
	int i;

	current_size = A_SIZE_FIX(agp_bridge.current_size);

	pci_read_config_dword(intel_i830_private.i830_dev,I810_GMADDR,&temp);
	agp_bridge.gart_bus_addr = (temp & PCI_BASE_ADDRESS_MEM_MASK);

	pci_read_config_word(agp_bridge.dev,I830_GMCH_CTRL,&gmch_ctrl);
	gmch_ctrl |= I830_GMCH_ENABLED;
	pci_write_config_word(agp_bridge.dev,I830_GMCH_CTRL,gmch_ctrl);

	OUTREG32(intel_i830_private.registers,I810_PGETBL_CTL,agp_bridge.gatt_bus_addr | I810_PGETBL_ENABLED);
	CACHE_FLUSH();

	if (agp_bridge.needs_scratch_page == TRUE)
		for (i = intel_i830_private.gtt_entries; i < current_size->num_entries; i++)
			OUTREG32(intel_i830_private.registers,I810_PTE_BASE + (i * 4),agp_bridge.scratch_page);

	return (0);
}

static void intel_i830_cleanup(void)
{
	iounmap((void *) intel_i830_private.registers);
}

static int intel_i830_insert_entries(agp_memory *mem,off_t pg_start,int type)
{
	int i,j,num_entries;
	void *temp;

	temp = agp_bridge.current_size;
	num_entries = A_SIZE_FIX(temp)->num_entries;

	if (pg_start < intel_i830_private.gtt_entries) {
		printk (KERN_DEBUG "pg_start == 0x%.8lx,intel_i830_private.gtt_entries == 0x%.8x\n",
				pg_start,intel_i830_private.gtt_entries);

		printk ("Trying to insert into local/stolen memory\n");
		return (-EINVAL);
	}

	if ((pg_start + mem->page_count) > num_entries)
		return (-EINVAL);

	/* The i830 can't check the GTT for entries since its read only,
	 * depend on the caller to make the correct offset decisions.
	 */

	if ((type != 0 && type != AGP_PHYS_MEMORY) ||
		(mem->type != 0 && mem->type != AGP_PHYS_MEMORY))
		return (-EINVAL);

	CACHE_FLUSH();

	for (i = 0, j = pg_start; i < mem->page_count; i++, j++)
		OUTREG32(intel_i830_private.registers,I810_PTE_BASE + (j * 4),mem->memory[i]);

	CACHE_FLUSH();

	agp_bridge.tlb_flush(mem);

	return(0);
}

static int intel_i830_remove_entries(agp_memory *mem,off_t pg_start,int type)
{
	int i;

	CACHE_FLUSH ();

	if (pg_start < intel_i830_private.gtt_entries) {
		printk ("Trying to disable local/stolen memory\n");
		return (-EINVAL);
	}

	for (i = pg_start; i < (mem->page_count + pg_start); i++)
		OUTREG32(intel_i830_private.registers,I810_PTE_BASE + (i * 4),agp_bridge.scratch_page);

	CACHE_FLUSH();

	agp_bridge.tlb_flush(mem);

	return (0);
}

static agp_memory *intel_i830_alloc_by_type(size_t pg_count,int type)
{
	agp_memory *nw;

	/* always return NULL for now */
	if (type == AGP_DCACHE_MEMORY) return(NULL);

	if (type == AGP_PHYS_MEMORY) {
		void *addr;

		/* The i830 requires a physical address to program
		 * it's mouse pointer into hardware. However the
		 * Xserver still writes to it through the agp
		 * aperture
		 */

		if (pg_count != 1) return(NULL);

		nw = agp_create_memory(1);

		if (nw == NULL) return(NULL);

		MOD_INC_USE_COUNT;
		addr = agp_bridge.agp_alloc_page();
		if (addr == NULL) {
			/* free this structure */
			agp_free_memory(nw);
			return(NULL);
		}

		nw->memory[0] = agp_bridge.mask_memory(virt_to_phys(addr),type);
		nw->page_count = 1;
		nw->num_scratch_pages = 1;
		nw->type = AGP_PHYS_MEMORY;
		nw->physical = virt_to_phys(addr);
		return(nw);
	}

	return(NULL);
}

static int __init intel_i830_setup(struct pci_dev *i830_dev)
{
	intel_i830_private.i830_dev = i830_dev;

	agp_bridge.masks = intel_i810_masks;
	agp_bridge.num_of_masks = 3;
	agp_bridge.aperture_sizes = (void *) intel_i830_sizes;
	agp_bridge.size_type = FIXED_APER_SIZE;
	agp_bridge.num_aperture_sizes = 2;

	agp_bridge.dev_private_data = (void *) &intel_i830_private;
	agp_bridge.needs_scratch_page = TRUE;

	agp_bridge.configure = intel_i830_configure;
	agp_bridge.fetch_size = intel_i830_fetch_size;
	agp_bridge.cleanup = intel_i830_cleanup;
	agp_bridge.tlb_flush = intel_i810_tlbflush;
	agp_bridge.mask_memory = intel_i810_mask_memory;
	agp_bridge.agp_enable = intel_i810_agp_enable;
	agp_bridge.cache_flush = global_cache_flush;

	agp_bridge.create_gatt_table = intel_i830_create_gatt_table;
	agp_bridge.free_gatt_table = intel_i830_free_gatt_table;

	agp_bridge.insert_memory = intel_i830_insert_entries;
	agp_bridge.remove_memory = intel_i830_remove_entries;
	agp_bridge.alloc_by_type = intel_i830_alloc_by_type;
	agp_bridge.free_by_type = intel_i810_free_by_type;
	agp_bridge.agp_alloc_page = agp_generic_alloc_page;
	agp_bridge.agp_destroy_page = agp_generic_destroy_page;

	agp_bridge.suspend = agp_generic_suspend;
	agp_bridge.resume = agp_generic_resume;
	agp_bridge.cant_use_aperture = 0;

	return(0);
}

#endif /* CONFIG_AGP_I810 */

#ifdef CONFIG_AGP_I460

/* BIOS configures the chipset so that one of two apbase registers are used */
static u8 intel_i460_dynamic_apbase = 0x10;

/* 460 supports multiple GART page sizes, so GART pageshift is dynamic */
static u8 intel_i460_pageshift = 12;
static u32 intel_i460_pagesize;

/* Keep track of which is larger, chipset or kernel page size. */
static u32 intel_i460_cpk = 1;

/* Structure for tracking partial use of 4MB GART pages */
static u32 **i460_pg_detail = NULL;
static u32 *i460_pg_count = NULL;

#define I460_CPAGES_PER_KPAGE (PAGE_SIZE >> intel_i460_pageshift)
#define I460_KPAGES_PER_CPAGE ((1 << intel_i460_pageshift) >> PAGE_SHIFT)

#define I460_SRAM_IO_DISABLE		(1 << 4)
#define I460_BAPBASE_ENABLE		(1 << 3)
#define I460_AGPSIZ_MASK		0x7
#define I460_4M_PS			(1 << 1)

#define log2(x)				ffz(~(x))

static inline void intel_i460_read_back (volatile u32 *entry)
{
	/*
	 * The 460 spec says we have to read the last location written to
	 * make sure that all writes have taken effect
	 */
	*entry;
}

static int intel_i460_fetch_size(void)
{
	int i;
	u8 temp;
	aper_size_info_8 *values;

	/* Determine the GART page size */
	pci_read_config_byte(agp_bridge.dev, INTEL_I460_GXBCTL, &temp);
	intel_i460_pageshift = (temp & I460_4M_PS) ? 22 : 12;
	intel_i460_pagesize = 1UL << intel_i460_pageshift;

	values = A_SIZE_8(agp_bridge.aperture_sizes);

	pci_read_config_byte(agp_bridge.dev, INTEL_I460_AGPSIZ, &temp);

	/* Exit now if the IO drivers for the GART SRAMS are turned off */
	if (temp & I460_SRAM_IO_DISABLE) {
		printk(KERN_ERR PFX "GART SRAMS disabled on 460GX chipset\n");
		printk(KERN_ERR PFX "AGPGART operation not possible\n");
		return 0;
	}

	/* Make sure we don't try to create an 2 ^ 23 entry GATT */
	if ((intel_i460_pageshift == 0) && ((temp & I460_AGPSIZ_MASK) == 4)) {
		printk(KERN_ERR PFX "We can't have a 32GB aperture with 4KB GART pages\n");
		return 0;
	}

	/* Determine the proper APBASE register */
	if (temp & I460_BAPBASE_ENABLE)
		intel_i460_dynamic_apbase = INTEL_I460_BAPBASE;
	else
		intel_i460_dynamic_apbase = INTEL_I460_APBASE;

	for (i = 0; i < agp_bridge.num_aperture_sizes; i++) {
		/*
		 * Dynamically calculate the proper num_entries and page_order values for
		 * the define aperture sizes. Take care not to shift off the end of
		 * values[i].size.
		 */
		values[i].num_entries = (values[i].size << 8) >> (intel_i460_pageshift - 12);
		values[i].page_order = log2((sizeof(u32)*values[i].num_entries) >> PAGE_SHIFT);
	}

	for (i = 0; i < agp_bridge.num_aperture_sizes; i++) {
		/* Neglect control bits when matching up size_value */
		if ((temp & I460_AGPSIZ_MASK) == values[i].size_value) {
			agp_bridge.previous_size = agp_bridge.current_size = (void *) (values + i);
			agp_bridge.aperture_size_idx = i;
			return values[i].size;
		}
	}

	return 0;
}

/* There isn't anything to do here since 460 has no GART TLB. */
static void intel_i460_tlb_flush(agp_memory * mem)
{
	return;
}

/*
 * This utility function is needed to prevent corruption of the control bits
 * which are stored along with the aperture size in 460's AGPSIZ register
 */
static void intel_i460_write_agpsiz(u8 size_value)
{
	u8 temp;

	pci_read_config_byte(agp_bridge.dev, INTEL_I460_AGPSIZ, &temp);
	pci_write_config_byte(agp_bridge.dev, INTEL_I460_AGPSIZ,
			      ((temp & ~I460_AGPSIZ_MASK) | size_value));
}

static void intel_i460_cleanup(void)
{
	aper_size_info_8 *previous_size;

	previous_size = A_SIZE_8(agp_bridge.previous_size);
	intel_i460_write_agpsiz(previous_size->size_value);

	if (intel_i460_cpk == 0) {
		vfree(i460_pg_detail);
		vfree(i460_pg_count);
	}
}


/* Control bits for Out-Of-GART coherency and Burst Write Combining */
#define I460_GXBCTL_OOG		(1UL << 0)
#define I460_GXBCTL_BWC		(1UL << 2)

static int intel_i460_configure(void)
{
	union {
		u32 small[2];
		u64 large;
	} temp;
	u8 scratch;
	int i;

	aper_size_info_8 *current_size;

	temp.large = 0;

	current_size = A_SIZE_8(agp_bridge.current_size);
	intel_i460_write_agpsiz(current_size->size_value);

	/*
	 * Do the necessary rigmarole to read all eight bytes of APBASE.
	 * This has to be done since the AGP aperture can be above 4GB on
	 * 460 based systems.
	 */
	pci_read_config_dword(agp_bridge.dev, intel_i460_dynamic_apbase, &(temp.small[0]));
	pci_read_config_dword(agp_bridge.dev, intel_i460_dynamic_apbase + 4, &(temp.small[1]));

	/* Clear BAR control bits */
	agp_bridge.gart_bus_addr = temp.large & ~((1UL << 3) - 1);

	pci_read_config_byte(agp_bridge.dev, INTEL_I460_GXBCTL, &scratch);
	pci_write_config_byte(agp_bridge.dev, INTEL_I460_GXBCTL,
			      (scratch & 0x02) | I460_GXBCTL_OOG | I460_GXBCTL_BWC);

	/*
	 * Initialize partial allocation trackers if a GART page is bigger than
	 * a kernel page.
	 */
	if (I460_CPAGES_PER_KPAGE >= 1) {
		intel_i460_cpk = 1;
	} else {
		intel_i460_cpk = 0;

		i460_pg_detail = vmalloc(sizeof(*i460_pg_detail) * current_size->num_entries);
		i460_pg_count = vmalloc(sizeof(*i460_pg_count) * current_size->num_entries);

		for (i = 0; i < current_size->num_entries; i++) {
			i460_pg_count[i] = 0;
			i460_pg_detail[i] = NULL;
		}
	}
	return 0;
}

static int intel_i460_create_gatt_table(void)
{
	char *table;
	int i;
	int page_order;
	int num_entries;
	void *temp;

	/*
	 * Load up the fixed address of the GART SRAMS which hold our
	 * GATT table.
	 */
	table = (char *) __va(INTEL_I460_ATTBASE);

	temp = agp_bridge.current_size;
	page_order = A_SIZE_8(temp)->page_order;
	num_entries = A_SIZE_8(temp)->num_entries;

	agp_bridge.gatt_table_real = (u32 *) table;
	agp_bridge.gatt_table = ioremap_nocache(virt_to_phys(table),
						(PAGE_SIZE * (1 << page_order)));
	agp_bridge.gatt_bus_addr = virt_to_phys(agp_bridge.gatt_table_real);

	for (i = 0; i < num_entries; i++) {
		agp_bridge.gatt_table[i] = 0;
	}

	intel_i460_read_back(agp_bridge.gatt_table + i - 1);
	return 0;
}

static int intel_i460_free_gatt_table(void)
{
	int num_entries;
	int i;
	void *temp;

	temp = agp_bridge.current_size;

	num_entries = A_SIZE_8(temp)->num_entries;

	for (i = 0; i < num_entries; i++) {
		agp_bridge.gatt_table[i] = 0;
	}

	intel_i460_read_back(agp_bridge.gatt_table + i - 1);

	iounmap(agp_bridge.gatt_table);
	return 0;
}

/* These functions are called when PAGE_SIZE exceeds the GART page size */

static int intel_i460_insert_memory_cpk(agp_memory * mem, off_t pg_start, int type)
{
	int i, j, k, num_entries;
	void *temp;
	unsigned long paddr;

	/*
	 * The rest of the kernel will compute page offsets in terms of
	 * PAGE_SIZE.
	 */
	pg_start = I460_CPAGES_PER_KPAGE * pg_start;

	temp = agp_bridge.current_size;
	num_entries = A_SIZE_8(temp)->num_entries;

	if ((pg_start + I460_CPAGES_PER_KPAGE * mem->page_count) > num_entries) {
		printk(KERN_ERR PFX "Looks like we're out of AGP memory\n");
		return -EINVAL;
	}

	j = pg_start;
	while (j < (pg_start + I460_CPAGES_PER_KPAGE * mem->page_count)) {
		if (!PGE_EMPTY(agp_bridge.gatt_table[j])) {
			return -EBUSY;
		}
		j++;
	}

#if 0
	/* not necessary since 460 GART is operated in coherent mode... */
	if (mem->is_flushed == FALSE) {
		CACHE_FLUSH();
		mem->is_flushed = TRUE;
	}
#endif

	for (i = 0, j = pg_start; i < mem->page_count; i++) {
		paddr = mem->memory[i];
		for (k = 0; k < I460_CPAGES_PER_KPAGE; k++, j++, paddr += intel_i460_pagesize)
			agp_bridge.gatt_table[j] = (u32) agp_bridge.mask_memory(paddr, mem->type);
	}

	intel_i460_read_back(agp_bridge.gatt_table + j - 1);
	return 0;
}

static int intel_i460_remove_memory_cpk(agp_memory * mem, off_t pg_start, int type)
{
	int i;

	pg_start = I460_CPAGES_PER_KPAGE * pg_start;

	for (i = pg_start; i < (pg_start + I460_CPAGES_PER_KPAGE * mem->page_count); i++)
		agp_bridge.gatt_table[i] = 0;

	intel_i460_read_back(agp_bridge.gatt_table + i - 1);
	return 0;
}

/*
 * These functions are called when the GART page size exceeds PAGE_SIZE.
 *
 * This situation is interesting since AGP memory allocations that are
 * smaller than a single GART page are possible.  The structures i460_pg_count
 * and i460_pg_detail track partial allocation of the large GART pages to
 * work around this issue.
 *
 * i460_pg_count[pg_num] tracks the number of kernel pages in use within
 * GART page pg_num.  i460_pg_detail[pg_num] is an array containing a
 * psuedo-GART entry for each of the aforementioned kernel pages.  The whole
 * of i460_pg_detail is equivalent to a giant GATT with page size equal to
 * that of the kernel.
 */

static void *intel_i460_alloc_large_page(int pg_num)
{
	int i;
	void *bp, *bp_end;
	struct page *page;

	i460_pg_detail[pg_num] = (void *) vmalloc(sizeof(u32) * I460_KPAGES_PER_CPAGE);
	if (i460_pg_detail[pg_num] == NULL) {
		printk(KERN_ERR PFX "Out of memory, we're in trouble...\n");
		return NULL;
	}

	for (i = 0; i < I460_KPAGES_PER_CPAGE; i++)
		i460_pg_detail[pg_num][i] = 0;

	bp = (void *) __get_free_pages(GFP_KERNEL, intel_i460_pageshift - PAGE_SHIFT);
	if (bp == NULL) {
		printk(KERN_ERR PFX "Couldn't alloc 4M GART page...\n");
		return NULL;
	}

	bp_end = bp + ((PAGE_SIZE * (1 << (intel_i460_pageshift - PAGE_SHIFT))) - 1);

	for (page = virt_to_page(bp); page <= virt_to_page(bp_end); page++) {
		atomic_inc(&agp_bridge.current_memory_agp);
	}
	return bp;
}

static void intel_i460_free_large_page(int pg_num, unsigned long addr)
{
	struct page *page;
	void *bp, *bp_end;

	bp = (void *) __va(addr);
	bp_end = bp + (PAGE_SIZE * (1 << (intel_i460_pageshift - PAGE_SHIFT)));

	vfree(i460_pg_detail[pg_num]);
	i460_pg_detail[pg_num] = NULL;

	for (page = virt_to_page(bp); page < virt_to_page(bp_end); page++) {
		atomic_dec(&agp_bridge.current_memory_agp);
	}

	free_pages((unsigned long) bp, intel_i460_pageshift - PAGE_SHIFT);
}

static int intel_i460_insert_memory_kpc(agp_memory * mem, off_t pg_start, int type)
{
	int i, pg, start_pg, end_pg, start_offset, end_offset, idx;
	int num_entries;
	void *temp;
	unsigned long paddr;

	temp = agp_bridge.current_size;
	num_entries = A_SIZE_8(temp)->num_entries;

	/* Figure out what pg_start means in terms of our large GART pages */
	start_pg 	= pg_start / I460_KPAGES_PER_CPAGE;
	start_offset 	= pg_start % I460_KPAGES_PER_CPAGE;
	end_pg 		= (pg_start + mem->page_count - 1) / I460_KPAGES_PER_CPAGE;
	end_offset 	= (pg_start + mem->page_count - 1) % I460_KPAGES_PER_CPAGE;

	if (end_pg > num_entries) {
		printk(KERN_ERR PFX "Looks like we're out of AGP memory\n");
		return -EINVAL;
	}

	/* Check if the requested region of the aperture is free */
	for (pg = start_pg; pg <= end_pg; pg++) {
		/* Allocate new GART pages if necessary */
		if (i460_pg_detail[pg] == NULL) {
			temp = intel_i460_alloc_large_page(pg);
			if (temp == NULL)
				return -ENOMEM;
			agp_bridge.gatt_table[pg] = agp_bridge.mask_memory((unsigned long) temp,
									   0);
			intel_i460_read_back(agp_bridge.gatt_table + pg);
		}

		for (idx = ((pg == start_pg) ? start_offset : 0);
		     idx < ((pg == end_pg) ? (end_offset + 1) : I460_KPAGES_PER_CPAGE);
		     idx++)
		{
			if (i460_pg_detail[pg][idx] != 0)
				return -EBUSY;
		}
	}

#if 0
	/* not necessary since 460 GART is operated in coherent mode... */
	if (mem->is_flushed == FALSE) {
		CACHE_FLUSH();
		mem->is_flushed = TRUE;
	}
#endif

	for (pg = start_pg, i = 0; pg <= end_pg; pg++) {
		paddr = agp_bridge.unmask_memory(agp_bridge.gatt_table[pg]);
		for (idx = ((pg == start_pg) ? start_offset : 0);
		     idx < ((pg == end_pg) ? (end_offset + 1) : I460_KPAGES_PER_CPAGE);
		     idx++, i++)
		{
			mem->memory[i] = paddr + (idx * PAGE_SIZE);
			i460_pg_detail[pg][idx] = agp_bridge.mask_memory(mem->memory[i],
									 mem->type);
			i460_pg_count[pg]++;
		}
	}

	return 0;
}

static int intel_i460_remove_memory_kpc(agp_memory * mem, off_t pg_start, int type)
{
	int i, pg, start_pg, end_pg, start_offset, end_offset, idx;
	int num_entries;
	void *temp;
	unsigned long paddr;

	temp = agp_bridge.current_size;
	num_entries = A_SIZE_8(temp)->num_entries;

	/* Figure out what pg_start means in terms of our large GART pages */
	start_pg 	= pg_start / I460_KPAGES_PER_CPAGE;
	start_offset 	= pg_start % I460_KPAGES_PER_CPAGE;
	end_pg 		= (pg_start + mem->page_count - 1) / I460_KPAGES_PER_CPAGE;
	end_offset 	= (pg_start + mem->page_count - 1) % I460_KPAGES_PER_CPAGE;

	for (i = 0, pg = start_pg; pg <= end_pg; pg++) {
		for (idx = ((pg == start_pg) ? start_offset : 0);
		    idx < ((pg == end_pg) ? (end_offset + 1) : I460_KPAGES_PER_CPAGE);
		    idx++, i++)
		{
			mem->memory[i] = 0;
			i460_pg_detail[pg][idx] = 0;
			i460_pg_count[pg]--;
		}

		/* Free GART pages if they are unused */
		if (i460_pg_count[pg] == 0) {
			paddr = agp_bridge.unmask_memory(agp_bridge.gatt_table[pg]);
			agp_bridge.gatt_table[pg] = agp_bridge.scratch_page;
			intel_i460_read_back(agp_bridge.gatt_table + pg);
			intel_i460_free_large_page(pg, paddr);
		}
	}
	return 0;
}

/* Dummy routines to call the approriate {cpk,kpc} function */

static int intel_i460_insert_memory(agp_memory * mem, off_t pg_start, int type)
{
	if (intel_i460_cpk)
		return intel_i460_insert_memory_cpk(mem, pg_start, type);
	else
		return intel_i460_insert_memory_kpc(mem, pg_start, type);
}

static int intel_i460_remove_memory(agp_memory * mem, off_t pg_start, int type)
{
	if (intel_i460_cpk)
		return intel_i460_remove_memory_cpk(mem, pg_start, type);
	else
		return intel_i460_remove_memory_kpc(mem, pg_start, type);
}

/*
 * If the kernel page size is smaller that the chipset page size, we don't
 * want to allocate memory until we know where it is to be bound in the
 * aperture (a multi-kernel-page alloc might fit inside of an already
 * allocated GART page).  Consequently, don't allocate or free anything
 * if i460_cpk (meaning chipset pages per kernel page) isn't set.
 *
 * Let's just hope nobody counts on the allocated AGP memory being there
 * before bind time (I don't think current drivers do)...
 */
static void * intel_i460_alloc_page(void)
{
	if (intel_i460_cpk)
		return agp_generic_alloc_page();

	/* Returning NULL would cause problems */
	/* AK: really dubious code. */
	return (void *)~0UL;
}

static void intel_i460_destroy_page(void *page)
{
	if (intel_i460_cpk)
		agp_generic_destroy_page(page);
}

static gatt_mask intel_i460_masks[] =
{
	{
	  INTEL_I460_GATT_VALID | INTEL_I460_GATT_COHERENT,
	  0
	}
};

static unsigned long intel_i460_mask_memory(unsigned long addr, int type)
{
	/* Make sure the returned address is a valid GATT entry */
	return (agp_bridge.masks[0].mask
		| (((addr & ~((1 << intel_i460_pageshift) - 1)) & 0xffffff000) >> 12));
}

static unsigned long intel_i460_unmask_memory(unsigned long addr)
{
	/* Turn a GATT entry into a physical address */
	return ((addr & 0xffffff) << 12);
}

static aper_size_info_8 intel_i460_sizes[3] =
{
	/*
	 * The 32GB aperture is only available with a 4M GART page size.
	 * Due to the dynamic GART page size, we can't figure out page_order
	 * or num_entries until runtime.
	 */
	{32768, 0, 0, 4},
	{1024, 0, 0, 2},
	{256, 0, 0, 1}
};

static int __init intel_i460_setup (struct pci_dev *pdev __attribute__((unused)))
{
	agp_bridge.masks = intel_i460_masks;
	agp_bridge.aperture_sizes = (void *) intel_i460_sizes;
	agp_bridge.size_type = U8_APER_SIZE;
	agp_bridge.num_aperture_sizes = 3;
	agp_bridge.dev_private_data = NULL;
	agp_bridge.needs_scratch_page = FALSE;
	agp_bridge.configure = intel_i460_configure;
	agp_bridge.fetch_size = intel_i460_fetch_size;
	agp_bridge.cleanup = intel_i460_cleanup;
	agp_bridge.tlb_flush = intel_i460_tlb_flush;
	agp_bridge.mask_memory = intel_i460_mask_memory;
	agp_bridge.unmask_memory = intel_i460_unmask_memory;
	agp_bridge.agp_enable = agp_generic_agp_enable;
	agp_bridge.cache_flush = global_cache_flush;
	agp_bridge.create_gatt_table = intel_i460_create_gatt_table;
	agp_bridge.free_gatt_table = intel_i460_free_gatt_table;
	agp_bridge.insert_memory = intel_i460_insert_memory;
	agp_bridge.remove_memory = intel_i460_remove_memory;
	agp_bridge.alloc_by_type = agp_generic_alloc_by_type;
	agp_bridge.free_by_type = agp_generic_free_by_type;
	agp_bridge.agp_alloc_page = intel_i460_alloc_page;
	agp_bridge.agp_destroy_page = intel_i460_destroy_page;
	agp_bridge.suspend = agp_generic_suspend;
	agp_bridge.resume = agp_generic_resume;
	agp_bridge.cant_use_aperture = 1;
	return 0;
}

#endif /* CONFIG_AGP_I460 */

#ifdef CONFIG_AGP_INTEL

static int intel_fetch_size(void)
{
	int i;
	u16 temp;
	aper_size_info_16 *values;

	pci_read_config_word(agp_bridge.dev, INTEL_APSIZE, &temp);
	values = A_SIZE_16(agp_bridge.aperture_sizes);

	for (i = 0; i < agp_bridge.num_aperture_sizes; i++) {
		if (temp == values[i].size_value) {
			agp_bridge.previous_size =
			    agp_bridge.current_size = (void *) (values + i);
			agp_bridge.aperture_size_idx = i;
			return values[i].size;
		}
	}

	return 0;
}


static int intel_8xx_fetch_size(void)
{
	int i;
	u8 temp;
	aper_size_info_8 *values;

	pci_read_config_byte(agp_bridge.dev, INTEL_APSIZE, &temp);
	values = A_SIZE_8(agp_bridge.aperture_sizes);

	for (i = 0; i < agp_bridge.num_aperture_sizes; i++) {
		if (temp == values[i].size_value) {
			agp_bridge.previous_size =
			    agp_bridge.current_size = (void *) (values + i);
			agp_bridge.aperture_size_idx = i;
			return values[i].size;
		}
	}

	return 0;
}

static void intel_tlbflush(agp_memory * mem)
{
	pci_write_config_dword(agp_bridge.dev, INTEL_AGPCTRL, 0x2200);
	pci_write_config_dword(agp_bridge.dev, INTEL_AGPCTRL, 0x2280);
}


static void intel_8xx_tlbflush(agp_memory * mem)
{
  u32 temp;
  pci_read_config_dword(agp_bridge.dev, INTEL_AGPCTRL, &temp);
  pci_write_config_dword(agp_bridge.dev, INTEL_AGPCTRL, temp & ~(1 << 7));
  pci_read_config_dword(agp_bridge.dev, INTEL_AGPCTRL, &temp);
  pci_write_config_dword(agp_bridge.dev, INTEL_AGPCTRL, temp | (1 << 7));
}


static void intel_cleanup(void)
{
	u16 temp;
	aper_size_info_16 *previous_size;

	previous_size = A_SIZE_16(agp_bridge.previous_size);
	pci_read_config_word(agp_bridge.dev, INTEL_NBXCFG, &temp);
	pci_write_config_word(agp_bridge.dev, INTEL_NBXCFG, temp & ~(1 << 9));
	pci_write_config_word(agp_bridge.dev, INTEL_APSIZE,
			      previous_size->size_value);
}


static void intel_8xx_cleanup(void)
{
	u16 temp;
	aper_size_info_8 *previous_size;

	previous_size = A_SIZE_8(agp_bridge.previous_size);
	pci_read_config_word(agp_bridge.dev, INTEL_NBXCFG, &temp);
	pci_write_config_word(agp_bridge.dev, INTEL_NBXCFG, temp & ~(1 << 9));
	pci_write_config_byte(agp_bridge.dev, INTEL_APSIZE,
			      previous_size->size_value);
}


static int intel_configure(void)
{
	u32 temp;
	u16 temp2;
	aper_size_info_16 *current_size;

	current_size = A_SIZE_16(agp_bridge.current_size);

	/* aperture size */
	pci_write_config_word(agp_bridge.dev, INTEL_APSIZE,
			      current_size->size_value);

	/* address to map to */
	pci_read_config_dword(agp_bridge.dev, INTEL_APBASE, &temp);
	agp_bridge.gart_bus_addr = (temp & PCI_BASE_ADDRESS_MEM_MASK);

	/* attbase - aperture base */
	pci_write_config_dword(agp_bridge.dev, INTEL_ATTBASE,
			       agp_bridge.gatt_bus_addr);

	/* agpctrl */
	pci_write_config_dword(agp_bridge.dev, INTEL_AGPCTRL, 0x2280);

	/* paccfg/nbxcfg */
	pci_read_config_word(agp_bridge.dev, INTEL_NBXCFG, &temp2);
	pci_write_config_word(agp_bridge.dev, INTEL_NBXCFG,
			      (temp2 & ~(1 << 10)) | (1 << 9));
	/* clear any possible error conditions */
	pci_write_config_byte(agp_bridge.dev, INTEL_ERRSTS + 1, 7);
	return 0;
}

static void intel_820_tlbflush(agp_memory * mem)
{
  return;
}

static void intel_820_cleanup(void)
{
	u8 temp;
	aper_size_info_8 *previous_size;

	previous_size = A_SIZE_8(agp_bridge.previous_size);
	pci_read_config_byte(agp_bridge.dev, INTEL_I820_RDCR, &temp);
	pci_write_config_byte(agp_bridge.dev, INTEL_I820_RDCR, 
			      temp & ~(1 << 1));
	pci_write_config_byte(agp_bridge.dev, INTEL_APSIZE,
			      previous_size->size_value);
}


static int intel_820_configure(void)
{
	u32 temp;
 	u8 temp2; 
	aper_size_info_8 *current_size;

	current_size = A_SIZE_8(agp_bridge.current_size);

	/* aperture size */
	pci_write_config_byte(agp_bridge.dev, INTEL_APSIZE,
			      current_size->size_value); 

	/* address to map to */
	pci_read_config_dword(agp_bridge.dev, INTEL_APBASE, &temp);
	agp_bridge.gart_bus_addr = (temp & PCI_BASE_ADDRESS_MEM_MASK);

	/* attbase - aperture base */
	pci_write_config_dword(agp_bridge.dev, INTEL_ATTBASE,
			       agp_bridge.gatt_bus_addr); 

	/* agpctrl */
	pci_write_config_dword(agp_bridge.dev, INTEL_AGPCTRL, 0x0000); 

	/* global enable aperture access */
	/* This flag is not accessed through MCHCFG register as in */
	/* i850 chipset. */
	pci_read_config_byte(agp_bridge.dev, INTEL_I820_RDCR, &temp2);
	pci_write_config_byte(agp_bridge.dev, INTEL_I820_RDCR, 
			      temp2 | (1 << 1));
	/* clear any possible AGP-related error conditions */
	pci_write_config_word(agp_bridge.dev, INTEL_I820_ERRSTS, 0x001c); 
	return 0;
}

static int intel_840_configure(void)
{
	u32 temp;
	u16 temp2;
	aper_size_info_8 *current_size;

	current_size = A_SIZE_8(agp_bridge.current_size);

	/* aperture size */
	pci_write_config_byte(agp_bridge.dev, INTEL_APSIZE,
			      current_size->size_value); 

	/* address to map to */
	pci_read_config_dword(agp_bridge.dev, INTEL_APBASE, &temp);
	agp_bridge.gart_bus_addr = (temp & PCI_BASE_ADDRESS_MEM_MASK);

	/* attbase - aperture base */
	pci_write_config_dword(agp_bridge.dev, INTEL_ATTBASE,
			       agp_bridge.gatt_bus_addr); 

	/* agpctrl */
	pci_write_config_dword(agp_bridge.dev, INTEL_AGPCTRL, 0x0000); 

	/* mcgcfg */
	pci_read_config_word(agp_bridge.dev, INTEL_I840_MCHCFG, &temp2);
	pci_write_config_word(agp_bridge.dev, INTEL_I840_MCHCFG,
			      temp2 | (1 << 9));
	/* clear any possible error conditions */
	pci_write_config_word(agp_bridge.dev, INTEL_I840_ERRSTS, 0xc000); 
	return 0;
}

static int intel_845_configure(void)
{
	u32 temp;
	u8 temp2;
	aper_size_info_8 *current_size;

	current_size = A_SIZE_8(agp_bridge.current_size);

	/* aperture size */
	pci_write_config_byte(agp_bridge.dev, INTEL_APSIZE,
			      current_size->size_value); 

	/* address to map to */
	pci_read_config_dword(agp_bridge.dev, INTEL_APBASE, &temp);
	agp_bridge.gart_bus_addr = (temp & PCI_BASE_ADDRESS_MEM_MASK);

	/* attbase - aperture base */
	pci_write_config_dword(agp_bridge.dev, INTEL_ATTBASE,
			       agp_bridge.gatt_bus_addr); 

	/* agpctrl */
	pci_write_config_dword(agp_bridge.dev, INTEL_AGPCTRL, 0x0000); 

	/* agpm */
	pci_read_config_byte(agp_bridge.dev, INTEL_I845_AGPM, &temp2);
	pci_write_config_byte(agp_bridge.dev, INTEL_I845_AGPM,
			      temp2 | (1 << 1));
	/* clear any possible error conditions */
	pci_write_config_word(agp_bridge.dev, INTEL_I845_ERRSTS, 0x001c); 
	return 0;
}

static int intel_850_configure(void)
{
	u32 temp;
	u16 temp2;
	aper_size_info_8 *current_size;

	current_size = A_SIZE_8(agp_bridge.current_size);

	/* aperture size */
	pci_write_config_byte(agp_bridge.dev, INTEL_APSIZE,
			      current_size->size_value); 

	/* address to map to */
	pci_read_config_dword(agp_bridge.dev, INTEL_APBASE, &temp);
	agp_bridge.gart_bus_addr = (temp & PCI_BASE_ADDRESS_MEM_MASK);

	/* attbase - aperture base */
	pci_write_config_dword(agp_bridge.dev, INTEL_ATTBASE,
			       agp_bridge.gatt_bus_addr); 

	/* agpctrl */
	pci_write_config_dword(agp_bridge.dev, INTEL_AGPCTRL, 0x0000); 

	/* mcgcfg */
	pci_read_config_word(agp_bridge.dev, INTEL_I850_MCHCFG, &temp2);
	pci_write_config_word(agp_bridge.dev, INTEL_I850_MCHCFG,
			      temp2 | (1 << 9));
	/* clear any possible AGP-related error conditions */
	pci_write_config_word(agp_bridge.dev, INTEL_I850_ERRSTS, 0x001c); 
	return 0;
}

static int intel_860_configure(void)
{
	u32 temp;
	u16 temp2;
	aper_size_info_8 *current_size;

	current_size = A_SIZE_8(agp_bridge.current_size);

	/* aperture size */
	pci_write_config_byte(agp_bridge.dev, INTEL_APSIZE,
			      current_size->size_value);

	/* address to map to */
	pci_read_config_dword(agp_bridge.dev, INTEL_APBASE, &temp);
	agp_bridge.gart_bus_addr = (temp & PCI_BASE_ADDRESS_MEM_MASK);

	/* attbase - aperture base */
	pci_write_config_dword(agp_bridge.dev, INTEL_ATTBASE,
			       agp_bridge.gatt_bus_addr);

	/* agpctrl */
	pci_write_config_dword(agp_bridge.dev, INTEL_AGPCTRL, 0x0000);

	/* mcgcfg */
	pci_read_config_word(agp_bridge.dev, INTEL_I860_MCHCFG, &temp2);
	pci_write_config_word(agp_bridge.dev, INTEL_I860_MCHCFG,
			      temp2 | (1 << 9));
	/* clear any possible AGP-related error conditions */
	pci_write_config_word(agp_bridge.dev, INTEL_I860_ERRSTS, 0xf700);
	return 0;
}

static int intel_830mp_configure(void)
{
	u32 temp;
	u16 temp2;
	aper_size_info_8 *current_size;

	current_size = A_SIZE_8(agp_bridge.current_size);

	/* aperture size */
	pci_write_config_byte(agp_bridge.dev, INTEL_APSIZE,
			      current_size->size_value);

	/* address to map to */
	pci_read_config_dword(agp_bridge.dev, INTEL_APBASE, &temp);
	agp_bridge.gart_bus_addr = (temp & PCI_BASE_ADDRESS_MEM_MASK);

	/* attbase - aperture base */
	pci_write_config_dword(agp_bridge.dev, INTEL_ATTBASE,
			       agp_bridge.gatt_bus_addr);

	/* agpctrl */
	pci_write_config_dword(agp_bridge.dev, INTEL_AGPCTRL, 0x0000);

	/* gmch */
	pci_read_config_word(agp_bridge.dev, INTEL_NBXCFG, &temp2);
	pci_write_config_word(agp_bridge.dev, INTEL_NBXCFG,
			      temp2 | (1 << 9));
	/* clear any possible AGP-related error conditions */
	pci_write_config_word(agp_bridge.dev, INTEL_I830_ERRSTS, 0x1c);
	return 0;
}

static unsigned long intel_mask_memory(unsigned long addr, int type)
{
	/* Memory type is ignored */

	return addr | agp_bridge.masks[0].mask;
}

static void intel_resume(void)
{
	intel_configure();
}

/* Setup function */
static gatt_mask intel_generic_masks[] =
{
	{0x00000017, 0}
};

static aper_size_info_8 intel_8xx_sizes[7] =
{
	{256, 65536, 6, 0},
	{128, 32768, 5, 32},
	{64, 16384, 4, 48},
	{32, 8192, 3, 56},
	{16, 4096, 2, 60},
	{8, 2048, 1, 62},
	{4, 1024, 0, 63}
};

static aper_size_info_16 intel_generic_sizes[7] =
{
	{256, 65536, 6, 0},
	{128, 32768, 5, 32},
	{64, 16384, 4, 48},
	{32, 8192, 3, 56},
	{16, 4096, 2, 60},
	{8, 2048, 1, 62},
	{4, 1024, 0, 63}
};

static aper_size_info_8 intel_830mp_sizes[4] = 
{
  {256, 65536, 6, 0},
  {128, 32768, 5, 32},
  {64, 16384, 4, 48},
  {32, 8192, 3, 56}
};

static int __init intel_generic_setup (struct pci_dev *pdev)
{
	agp_bridge.masks = intel_generic_masks;
	agp_bridge.num_of_masks = 1;
	agp_bridge.aperture_sizes = (void *) intel_generic_sizes;
	agp_bridge.size_type = U16_APER_SIZE;
	agp_bridge.num_aperture_sizes = 7;
	agp_bridge.dev_private_data = NULL;
	agp_bridge.needs_scratch_page = FALSE;
	agp_bridge.configure = intel_configure;
	agp_bridge.fetch_size = intel_fetch_size;
	agp_bridge.cleanup = intel_cleanup;
	agp_bridge.tlb_flush = intel_tlbflush;
	agp_bridge.mask_memory = intel_mask_memory;
	agp_bridge.agp_enable = agp_generic_agp_enable;
	agp_bridge.cache_flush = global_cache_flush;
	agp_bridge.create_gatt_table = agp_generic_create_gatt_table;
	agp_bridge.free_gatt_table = agp_generic_free_gatt_table;
	agp_bridge.insert_memory = agp_generic_insert_memory;
	agp_bridge.remove_memory = agp_generic_remove_memory;
	agp_bridge.alloc_by_type = agp_generic_alloc_by_type;
	agp_bridge.free_by_type = agp_generic_free_by_type;
	agp_bridge.agp_alloc_page = agp_generic_alloc_page;
	agp_bridge.agp_destroy_page = agp_generic_destroy_page;
	agp_bridge.suspend = agp_generic_suspend;
	agp_bridge.resume = intel_resume;
	agp_bridge.cant_use_aperture = 0;

	return 0;
	
	(void) pdev; /* unused */
}


static int __init intel_820_setup (struct pci_dev *pdev)
{
       agp_bridge.masks = intel_generic_masks;
       agp_bridge.num_of_masks = 1;
       agp_bridge.aperture_sizes = (void *) intel_8xx_sizes;
       agp_bridge.size_type = U8_APER_SIZE;
       agp_bridge.num_aperture_sizes = 7;
       agp_bridge.dev_private_data = NULL;
       agp_bridge.needs_scratch_page = FALSE;
       agp_bridge.configure = intel_820_configure;
       agp_bridge.fetch_size = intel_8xx_fetch_size;
       agp_bridge.cleanup = intel_820_cleanup;
       agp_bridge.tlb_flush = intel_820_tlbflush;
       agp_bridge.mask_memory = intel_mask_memory;
       agp_bridge.agp_enable = agp_generic_agp_enable;
       agp_bridge.cache_flush = global_cache_flush;
       agp_bridge.create_gatt_table = agp_generic_create_gatt_table;
       agp_bridge.free_gatt_table = agp_generic_free_gatt_table;
       agp_bridge.insert_memory = agp_generic_insert_memory;
       agp_bridge.remove_memory = agp_generic_remove_memory;
       agp_bridge.alloc_by_type = agp_generic_alloc_by_type;
       agp_bridge.free_by_type = agp_generic_free_by_type;
       agp_bridge.agp_alloc_page = agp_generic_alloc_page;
       agp_bridge.agp_destroy_page = agp_generic_destroy_page;
       agp_bridge.suspend = agp_generic_suspend;
       agp_bridge.resume = agp_generic_resume;
       agp_bridge.cant_use_aperture = 0;

       return 0;

       (void) pdev; /* unused */
}

static int __init intel_830mp_setup (struct pci_dev *pdev)
{
       agp_bridge.masks = intel_generic_masks;
       agp_bridge.num_of_masks = 1;
       agp_bridge.aperture_sizes = (void *) intel_830mp_sizes;
       agp_bridge.size_type = U8_APER_SIZE;
       agp_bridge.num_aperture_sizes = 4;
       agp_bridge.dev_private_data = NULL;
       agp_bridge.needs_scratch_page = FALSE;
       agp_bridge.configure = intel_830mp_configure;
       agp_bridge.fetch_size = intel_8xx_fetch_size;
       agp_bridge.cleanup = intel_8xx_cleanup;
       agp_bridge.tlb_flush = intel_8xx_tlbflush;
       agp_bridge.mask_memory = intel_mask_memory;
       agp_bridge.agp_enable = agp_generic_agp_enable;
       agp_bridge.cache_flush = global_cache_flush;
       agp_bridge.create_gatt_table = agp_generic_create_gatt_table;
       agp_bridge.free_gatt_table = agp_generic_free_gatt_table;
       agp_bridge.insert_memory = agp_generic_insert_memory;
       agp_bridge.remove_memory = agp_generic_remove_memory;
       agp_bridge.alloc_by_type = agp_generic_alloc_by_type;
       agp_bridge.free_by_type = agp_generic_free_by_type;
       agp_bridge.agp_alloc_page = agp_generic_alloc_page;
       agp_bridge.agp_destroy_page = agp_generic_destroy_page;
       agp_bridge.suspend = agp_generic_suspend;
       agp_bridge.resume = agp_generic_resume;
       agp_bridge.cant_use_aperture = 0;

       return 0;

       (void) pdev; /* unused */
}

static int __init intel_840_setup (struct pci_dev *pdev)
{
	agp_bridge.masks = intel_generic_masks;
	agp_bridge.num_of_masks = 1;
	agp_bridge.aperture_sizes = (void *) intel_8xx_sizes;
	agp_bridge.size_type = U8_APER_SIZE;
	agp_bridge.num_aperture_sizes = 7;
	agp_bridge.dev_private_data = NULL;
	agp_bridge.needs_scratch_page = FALSE;
	agp_bridge.configure = intel_840_configure;
	agp_bridge.fetch_size = intel_8xx_fetch_size;
	agp_bridge.cleanup = intel_8xx_cleanup;
	agp_bridge.tlb_flush = intel_8xx_tlbflush;
	agp_bridge.mask_memory = intel_mask_memory;
	agp_bridge.agp_enable = agp_generic_agp_enable;
	agp_bridge.cache_flush = global_cache_flush;
	agp_bridge.create_gatt_table = agp_generic_create_gatt_table;
	agp_bridge.free_gatt_table = agp_generic_free_gatt_table;
	agp_bridge.insert_memory = agp_generic_insert_memory;
	agp_bridge.remove_memory = agp_generic_remove_memory;
	agp_bridge.alloc_by_type = agp_generic_alloc_by_type;
	agp_bridge.free_by_type = agp_generic_free_by_type;
	agp_bridge.agp_alloc_page = agp_generic_alloc_page;
	agp_bridge.agp_destroy_page = agp_generic_destroy_page;
	agp_bridge.suspend = agp_generic_suspend;
	agp_bridge.resume = agp_generic_resume;
	agp_bridge.cant_use_aperture = 0;

	return 0;
	
	(void) pdev; /* unused */
}

static int __init intel_845_setup (struct pci_dev *pdev)
{
	agp_bridge.masks = intel_generic_masks;
	agp_bridge.num_of_masks = 1;
	agp_bridge.aperture_sizes = (void *) intel_8xx_sizes;
	agp_bridge.size_type = U8_APER_SIZE;
	agp_bridge.num_aperture_sizes = 7;
	agp_bridge.dev_private_data = NULL;
	agp_bridge.needs_scratch_page = FALSE;
	agp_bridge.configure = intel_845_configure;
	agp_bridge.fetch_size = intel_8xx_fetch_size;
	agp_bridge.cleanup = intel_8xx_cleanup;
	agp_bridge.tlb_flush = intel_8xx_tlbflush;
	agp_bridge.mask_memory = intel_mask_memory;
	agp_bridge.agp_enable = agp_generic_agp_enable;
	agp_bridge.cache_flush = global_cache_flush;
	agp_bridge.create_gatt_table = agp_generic_create_gatt_table;
	agp_bridge.free_gatt_table = agp_generic_free_gatt_table;
	agp_bridge.insert_memory = agp_generic_insert_memory;
	agp_bridge.remove_memory = agp_generic_remove_memory;
	agp_bridge.alloc_by_type = agp_generic_alloc_by_type;
	agp_bridge.free_by_type = agp_generic_free_by_type;
	agp_bridge.agp_alloc_page = agp_generic_alloc_page;
	agp_bridge.agp_destroy_page = agp_generic_destroy_page;
	agp_bridge.suspend = agp_generic_suspend;
	agp_bridge.resume = agp_generic_resume;
	agp_bridge.cant_use_aperture = 0;

	return 0;
	
	(void) pdev; /* unused */
}

static int __init intel_850_setup (struct pci_dev *pdev)
{
	agp_bridge.masks = intel_generic_masks;
	agp_bridge.num_of_masks = 1;
	agp_bridge.aperture_sizes = (void *) intel_8xx_sizes;
	agp_bridge.size_type = U8_APER_SIZE;
	agp_bridge.num_aperture_sizes = 7;
	agp_bridge.dev_private_data = NULL;
	agp_bridge.needs_scratch_page = FALSE;
	agp_bridge.configure = intel_850_configure;
	agp_bridge.fetch_size = intel_8xx_fetch_size;
	agp_bridge.cleanup = intel_8xx_cleanup;
	agp_bridge.tlb_flush = intel_8xx_tlbflush;
	agp_bridge.mask_memory = intel_mask_memory;
	agp_bridge.agp_enable = agp_generic_agp_enable;
	agp_bridge.cache_flush = global_cache_flush;
	agp_bridge.create_gatt_table = agp_generic_create_gatt_table;
	agp_bridge.free_gatt_table = agp_generic_free_gatt_table;
	agp_bridge.insert_memory = agp_generic_insert_memory;
	agp_bridge.remove_memory = agp_generic_remove_memory;
	agp_bridge.alloc_by_type = agp_generic_alloc_by_type;
	agp_bridge.free_by_type = agp_generic_free_by_type;
	agp_bridge.agp_alloc_page = agp_generic_alloc_page;
	agp_bridge.agp_destroy_page = agp_generic_destroy_page;
	agp_bridge.suspend = agp_generic_suspend;
	agp_bridge.resume = agp_generic_resume;
	agp_bridge.cant_use_aperture = 0;

	return 0;
	
	(void) pdev; /* unused */
}

static int __init intel_860_setup (struct pci_dev *pdev)
{
	agp_bridge.masks = intel_generic_masks;
	agp_bridge.num_of_masks = 1;
	agp_bridge.aperture_sizes = (void *) intel_8xx_sizes;
	agp_bridge.size_type = U8_APER_SIZE;
	agp_bridge.num_aperture_sizes = 7;
	agp_bridge.dev_private_data = NULL;
	agp_bridge.needs_scratch_page = FALSE;
	agp_bridge.configure = intel_860_configure;
	agp_bridge.fetch_size = intel_8xx_fetch_size;
	agp_bridge.cleanup = intel_8xx_cleanup;
	agp_bridge.tlb_flush = intel_8xx_tlbflush;
	agp_bridge.mask_memory = intel_mask_memory;
	agp_bridge.agp_enable = agp_generic_agp_enable;
	agp_bridge.cache_flush = global_cache_flush;
	agp_bridge.create_gatt_table = agp_generic_create_gatt_table;
	agp_bridge.free_gatt_table = agp_generic_free_gatt_table;
	agp_bridge.insert_memory = agp_generic_insert_memory;
	agp_bridge.remove_memory = agp_generic_remove_memory;
	agp_bridge.alloc_by_type = agp_generic_alloc_by_type;
	agp_bridge.free_by_type = agp_generic_free_by_type;
	agp_bridge.agp_alloc_page = agp_generic_alloc_page;
	agp_bridge.agp_destroy_page = agp_generic_destroy_page;
	agp_bridge.suspend = agp_generic_suspend;
	agp_bridge.resume = agp_generic_resume;
	agp_bridge.cant_use_aperture = 0;

	return 0;

	(void) pdev; /* unused */
}

#endif /* CONFIG_AGP_INTEL */

#ifdef CONFIG_AGP_VIA

static int via_fetch_size(void)
{
	int i;
	u8 temp;
	aper_size_info_8 *values;

	values = A_SIZE_8(agp_bridge.aperture_sizes);
	pci_read_config_byte(agp_bridge.dev, VIA_APSIZE, &temp);
	for (i = 0; i < agp_bridge.num_aperture_sizes; i++) {
		if (temp == values[i].size_value) {
			agp_bridge.previous_size =
			    agp_bridge.current_size = (void *) (values + i);
			agp_bridge.aperture_size_idx = i;
			return values[i].size;
		}
	}

	return 0;
}

static int via_configure(void)
{
	u32 temp;
	aper_size_info_8 *current_size;

	current_size = A_SIZE_8(agp_bridge.current_size);
	/* aperture size */
	pci_write_config_byte(agp_bridge.dev, VIA_APSIZE,
			      current_size->size_value);
	/* address to map too */
	pci_read_config_dword(agp_bridge.dev, VIA_APBASE, &temp);
	agp_bridge.gart_bus_addr = (temp & PCI_BASE_ADDRESS_MEM_MASK);

	/* GART control register */
	pci_write_config_dword(agp_bridge.dev, VIA_GARTCTRL, 0x0000000f);

	/* attbase - aperture GATT base */
	pci_write_config_dword(agp_bridge.dev, VIA_ATTBASE,
			    (agp_bridge.gatt_bus_addr & 0xfffff000) | 3);
	return 0;
}

static void via_cleanup(void)
{
	aper_size_info_8 *previous_size;

	previous_size = A_SIZE_8(agp_bridge.previous_size);
	pci_write_config_byte(agp_bridge.dev, VIA_APSIZE,
			      previous_size->size_value);
	/* Do not disable by writing 0 to VIA_ATTBASE, it screws things up
	 * during reinitialization.
	 */
}

static void via_tlbflush(agp_memory * mem)
{
	pci_write_config_dword(agp_bridge.dev, VIA_GARTCTRL, 0x0000008f);
	pci_write_config_dword(agp_bridge.dev, VIA_GARTCTRL, 0x0000000f);
}

static unsigned long via_mask_memory(unsigned long addr, int type)
{
	/* Memory type is ignored */

	return addr | agp_bridge.masks[0].mask;
}

static aper_size_info_8 via_generic_sizes[7] =
{
	{256, 65536, 6, 0},
	{128, 32768, 5, 128},
	{64, 16384, 4, 192},
	{32, 8192, 3, 224},
	{16, 4096, 2, 240},
	{8, 2048, 1, 248},
	{4, 1024, 0, 252}
};

static gatt_mask via_generic_masks[] =
{
	{0x00000000, 0}
};

static int __init via_generic_setup (struct pci_dev *pdev)
{
	agp_bridge.masks = via_generic_masks;
	agp_bridge.num_of_masks = 1;
	agp_bridge.aperture_sizes = (void *) via_generic_sizes;
	agp_bridge.size_type = U8_APER_SIZE;
	agp_bridge.num_aperture_sizes = 7;
	agp_bridge.dev_private_data = NULL;
	agp_bridge.needs_scratch_page = FALSE;
	agp_bridge.configure = via_configure;
	agp_bridge.fetch_size = via_fetch_size;
	agp_bridge.cleanup = via_cleanup;
	agp_bridge.tlb_flush = via_tlbflush;
	agp_bridge.mask_memory = via_mask_memory;
	agp_bridge.agp_enable = agp_generic_agp_enable;
	agp_bridge.cache_flush = global_cache_flush;
	agp_bridge.create_gatt_table = agp_generic_create_gatt_table;
	agp_bridge.free_gatt_table = agp_generic_free_gatt_table;
	agp_bridge.insert_memory = agp_generic_insert_memory;
	agp_bridge.remove_memory = agp_generic_remove_memory;
	agp_bridge.alloc_by_type = agp_generic_alloc_by_type;
	agp_bridge.free_by_type = agp_generic_free_by_type;
	agp_bridge.agp_alloc_page = agp_generic_alloc_page;
	agp_bridge.agp_destroy_page = agp_generic_destroy_page;
	agp_bridge.suspend = agp_generic_suspend;
	agp_bridge.resume = agp_generic_resume;
	agp_bridge.cant_use_aperture = 0;

	return 0;
	
	(void) pdev; /* unused */
}

#endif /* CONFIG_AGP_VIA */

#ifdef CONFIG_AGP_SIS

static int sis_fetch_size(void)
{
	u8 temp_size;
	int i;
	aper_size_info_8 *values;

	pci_read_config_byte(agp_bridge.dev, SIS_APSIZE, &temp_size);
	values = A_SIZE_8(agp_bridge.aperture_sizes);
	for (i = 0; i < agp_bridge.num_aperture_sizes; i++) {
		if ((temp_size == values[i].size_value) ||
		    ((temp_size & ~(0x03)) ==
		     (values[i].size_value & ~(0x03)))) {
			agp_bridge.previous_size =
			    agp_bridge.current_size = (void *) (values + i);

			agp_bridge.aperture_size_idx = i;
			return values[i].size;
		}
	}

	return 0;
}


static void sis_tlbflush(agp_memory * mem)
{
	pci_write_config_byte(agp_bridge.dev, SIS_TLBFLUSH, 0x02);
}

static int sis_configure(void)
{
	u32 temp;
	aper_size_info_8 *current_size;

	current_size = A_SIZE_8(agp_bridge.current_size);
	pci_write_config_byte(agp_bridge.dev, SIS_TLBCNTRL, 0x05);
	pci_read_config_dword(agp_bridge.dev, SIS_APBASE, &temp);
	agp_bridge.gart_bus_addr = (temp & PCI_BASE_ADDRESS_MEM_MASK);
	pci_write_config_dword(agp_bridge.dev, SIS_ATTBASE,
			       agp_bridge.gatt_bus_addr);
	pci_write_config_byte(agp_bridge.dev, SIS_APSIZE,
			      current_size->size_value);
	return 0;
}

static void sis_cleanup(void)
{
	aper_size_info_8 *previous_size;

	previous_size = A_SIZE_8(agp_bridge.previous_size);
	pci_write_config_byte(agp_bridge.dev, SIS_APSIZE,
			      (previous_size->size_value & ~(0x03)));
}

static unsigned long sis_mask_memory(unsigned long addr, int type)
{
	/* Memory type is ignored */

	return addr | agp_bridge.masks[0].mask;
}

static aper_size_info_8 sis_generic_sizes[7] =
{
	{256, 65536, 6, 99},
	{128, 32768, 5, 83},
	{64, 16384, 4, 67},
	{32, 8192, 3, 51},
	{16, 4096, 2, 35},
	{8, 2048, 1, 19},
	{4, 1024, 0, 3}
};

static gatt_mask sis_generic_masks[] =
{
	{0x00000000, 0}
};

static int __init sis_generic_setup (struct pci_dev *pdev)
{
	agp_bridge.masks = sis_generic_masks;
	agp_bridge.num_of_masks = 1;
	agp_bridge.aperture_sizes = (void *) sis_generic_sizes;
	agp_bridge.size_type = U8_APER_SIZE;
	agp_bridge.num_aperture_sizes = 7;
	agp_bridge.dev_private_data = NULL;
	agp_bridge.needs_scratch_page = FALSE;
	agp_bridge.configure = sis_configure;
	agp_bridge.fetch_size = sis_fetch_size;
	agp_bridge.cleanup = sis_cleanup;
	agp_bridge.tlb_flush = sis_tlbflush;
	agp_bridge.mask_memory = sis_mask_memory;
	agp_bridge.agp_enable = agp_generic_agp_enable;
	agp_bridge.cache_flush = global_cache_flush;
	agp_bridge.create_gatt_table = agp_generic_create_gatt_table;
	agp_bridge.free_gatt_table = agp_generic_free_gatt_table;
	agp_bridge.insert_memory = agp_generic_insert_memory;
	agp_bridge.remove_memory = agp_generic_remove_memory;
	agp_bridge.alloc_by_type = agp_generic_alloc_by_type;
	agp_bridge.free_by_type = agp_generic_free_by_type;
	agp_bridge.agp_alloc_page = agp_generic_alloc_page;
	agp_bridge.agp_destroy_page = agp_generic_destroy_page;
	agp_bridge.suspend = agp_generic_suspend;
	agp_bridge.resume = agp_generic_resume;
	agp_bridge.cant_use_aperture = 0;

	return 0;
}

#endif /* CONFIG_AGP_SIS */

#ifdef CONFIG_AGP_AMD

typedef struct _amd_page_map {
	unsigned long *real;
	unsigned long *remapped;
} amd_page_map;

static struct _amd_irongate_private {
	volatile u8 *registers;
	amd_page_map **gatt_pages;
	int num_tables;
} amd_irongate_private;

static int amd_create_page_map(amd_page_map *page_map)
{
	int i;

	page_map->real = (unsigned long *) __get_free_page(GFP_KERNEL);
	if (page_map->real == NULL) {
		return -ENOMEM;
	}
	SetPageReserved(virt_to_page(page_map->real));
	CACHE_FLUSH();
	page_map->remapped = ioremap_nocache(virt_to_phys(page_map->real), 
					    PAGE_SIZE);
	if (page_map->remapped == NULL) {
		ClearPageReserved(virt_to_page(page_map->real));
		free_page((unsigned long) page_map->real);
		page_map->real = NULL;
		return -ENOMEM;
	}
	CACHE_FLUSH();

	for(i = 0; i < PAGE_SIZE / sizeof(unsigned long); i++) {
		page_map->remapped[i] = agp_bridge.scratch_page;
	}

	return 0;
}

static void amd_free_page_map(amd_page_map *page_map)
{
	iounmap(page_map->remapped);
	ClearPageReserved(virt_to_page(page_map->real));
	free_page((unsigned long) page_map->real);
}

static void amd_free_gatt_pages(void)
{
	int i;
	amd_page_map **tables;
	amd_page_map *entry;

	tables = amd_irongate_private.gatt_pages;
	for(i = 0; i < amd_irongate_private.num_tables; i++) {
		entry = tables[i];
		if (entry != NULL) {
			if (entry->real != NULL) {
				amd_free_page_map(entry);
			}
			kfree(entry);
		}
	}
	kfree(tables);
}

static int amd_create_gatt_pages(int nr_tables)
{
	amd_page_map **tables;
	amd_page_map *entry;
	int retval = 0;
	int i;

	tables = kmalloc((nr_tables + 1) * sizeof(amd_page_map *), 
			 GFP_KERNEL);
	if (tables == NULL) {
		return -ENOMEM;
	}
	memset(tables, 0, sizeof(amd_page_map *) * (nr_tables + 1));
	for (i = 0; i < nr_tables; i++) {
		entry = kmalloc(sizeof(amd_page_map), GFP_KERNEL);
		if (entry == NULL) {
			retval = -ENOMEM;
			break;
		}
		memset(entry, 0, sizeof(amd_page_map));
		tables[i] = entry;
		retval = amd_create_page_map(entry);
		if (retval != 0) break;
	}
	amd_irongate_private.num_tables = nr_tables;
	amd_irongate_private.gatt_pages = tables;

	if (retval != 0) amd_free_gatt_pages();

	return retval;
}

/* Since we don't need contigious memory we just try
 * to get the gatt table once
 */

#define GET_PAGE_DIR_OFF(addr) (addr >> 22)
#define GET_PAGE_DIR_IDX(addr) (GET_PAGE_DIR_OFF(addr) - \
	GET_PAGE_DIR_OFF(agp_bridge.gart_bus_addr))
#define GET_GATT_OFF(addr) ((addr & 0x003ff000) >> 12) 
#define GET_GATT(addr) (amd_irongate_private.gatt_pages[\
	GET_PAGE_DIR_IDX(addr)]->remapped)

static int amd_create_gatt_table(void)
{
	aper_size_info_lvl2 *value;
	amd_page_map page_dir;
	unsigned long addr;
	int retval;
	u32 temp;
	int i;

	value = A_SIZE_LVL2(agp_bridge.current_size);
	retval = amd_create_page_map(&page_dir);
	if (retval != 0) {
		return retval;
	}

	retval = amd_create_gatt_pages(value->num_entries / 1024);
	if (retval != 0) {
		amd_free_page_map(&page_dir);
		return retval;
	}

	agp_bridge.gatt_table_real = page_dir.real;
	agp_bridge.gatt_table = page_dir.remapped;
	agp_bridge.gatt_bus_addr = virt_to_phys(page_dir.real);

	/* Get the address for the gart region.
	 * This is a bus address even on the alpha, b/c its
	 * used to program the agp master not the cpu
	 */

	pci_read_config_dword(agp_bridge.dev, AMD_APBASE, &temp);
	addr = (temp & PCI_BASE_ADDRESS_MEM_MASK);
	agp_bridge.gart_bus_addr = addr;

	/* Calculate the agp offset */
	for(i = 0; i < value->num_entries / 1024; i++, addr += 0x00400000) {
		page_dir.remapped[GET_PAGE_DIR_OFF(addr)] =
			virt_to_phys(amd_irongate_private.gatt_pages[i]->real);
		page_dir.remapped[GET_PAGE_DIR_OFF(addr)] |= 0x00000001;
	}

	return 0;
}

static int amd_free_gatt_table(void)
{
	amd_page_map page_dir;
   
	page_dir.real = agp_bridge.gatt_table_real;
	page_dir.remapped = agp_bridge.gatt_table;

	amd_free_gatt_pages();
	amd_free_page_map(&page_dir);
	return 0;
}

static int amd_irongate_fetch_size(void)
{
	int i;
	u32 temp;
	aper_size_info_lvl2 *values;

	pci_read_config_dword(agp_bridge.dev, AMD_APSIZE, &temp);
	temp = (temp & 0x0000000e);
	values = A_SIZE_LVL2(agp_bridge.aperture_sizes);
	for (i = 0; i < agp_bridge.num_aperture_sizes; i++) {
		if (temp == values[i].size_value) {
			agp_bridge.previous_size =
			    agp_bridge.current_size = (void *) (values + i);

			agp_bridge.aperture_size_idx = i;
			return values[i].size;
		}
	}

	return 0;
}

static int amd_irongate_configure(void)
{
	aper_size_info_lvl2 *current_size;
	u32 temp;
	u16 enable_reg;

	current_size = A_SIZE_LVL2(agp_bridge.current_size);

	/* Get the memory mapped registers */
	pci_read_config_dword(agp_bridge.dev, AMD_MMBASE, &temp);
	temp = (temp & PCI_BASE_ADDRESS_MEM_MASK);
	amd_irongate_private.registers = (volatile u8 *) ioremap(temp, 4096);

	/* Write out the address of the gatt table */
	OUTREG32(amd_irongate_private.registers, AMD_ATTBASE,
		 agp_bridge.gatt_bus_addr);

	/* Write the Sync register */
	pci_write_config_byte(agp_bridge.dev, AMD_MODECNTL, 0x80);
   
   	/* Set indexing mode */
   	pci_write_config_byte(agp_bridge.dev, AMD_MODECNTL2, 0x00);

	/* Write the enable register */
	enable_reg = INREG16(amd_irongate_private.registers, AMD_GARTENABLE);
	enable_reg = (enable_reg | 0x0004);
	OUTREG16(amd_irongate_private.registers, AMD_GARTENABLE, enable_reg);

	/* Write out the size register */
	pci_read_config_dword(agp_bridge.dev, AMD_APSIZE, &temp);
	temp = (((temp & ~(0x0000000e)) | current_size->size_value)
		| 0x00000001);
	pci_write_config_dword(agp_bridge.dev, AMD_APSIZE, temp);

	/* Flush the tlb */
	OUTREG32(amd_irongate_private.registers, AMD_TLBFLUSH, 0x00000001);

	return 0;
}

static void amd_irongate_cleanup(void)
{
	aper_size_info_lvl2 *previous_size;
	u32 temp;
	u16 enable_reg;

	previous_size = A_SIZE_LVL2(agp_bridge.previous_size);

	enable_reg = INREG16(amd_irongate_private.registers, AMD_GARTENABLE);
	enable_reg = (enable_reg & ~(0x0004));
	OUTREG16(amd_irongate_private.registers, AMD_GARTENABLE, enable_reg);

	/* Write back the previous size and disable gart translation */
	pci_read_config_dword(agp_bridge.dev, AMD_APSIZE, &temp);
	temp = ((temp & ~(0x0000000f)) | previous_size->size_value);
	pci_write_config_dword(agp_bridge.dev, AMD_APSIZE, temp);
	iounmap((void *) amd_irongate_private.registers);
}

/*
 * This routine could be implemented by taking the addresses
 * written to the GATT, and flushing them individually.  However
 * currently it just flushes the whole table.  Which is probably
 * more efficent, since agp_memory blocks can be a large number of
 * entries.
 */

static void amd_irongate_tlbflush(agp_memory * temp)
{
	OUTREG32(amd_irongate_private.registers, AMD_TLBFLUSH, 0x00000001);
}

static unsigned long amd_irongate_mask_memory(unsigned long addr, int type)
{
	/* Only type 0 is supported by the irongate */

	return addr | agp_bridge.masks[0].mask;
}

static int amd_insert_memory(agp_memory * mem,
			     off_t pg_start, int type)
{
	int i, j, num_entries;
	unsigned long *cur_gatt;
	unsigned long addr;

	num_entries = A_SIZE_LVL2(agp_bridge.current_size)->num_entries;

	if (type != 0 || mem->type != 0) {
		return -EINVAL;
	}
	if ((pg_start + mem->page_count) > num_entries) {
		return -EINVAL;
	}

	j = pg_start;
	while (j < (pg_start + mem->page_count)) {
		addr = (j * PAGE_SIZE) + agp_bridge.gart_bus_addr;
		cur_gatt = GET_GATT(addr);
		if (!PGE_EMPTY(cur_gatt[GET_GATT_OFF(addr)])) {
			return -EBUSY;
		}
		j++;
	}

	if (mem->is_flushed == FALSE) {
		CACHE_FLUSH();
		mem->is_flushed = TRUE;
	}

	for (i = 0, j = pg_start; i < mem->page_count; i++, j++) {
		addr = (j * PAGE_SIZE) + agp_bridge.gart_bus_addr;
		cur_gatt = GET_GATT(addr);
		cur_gatt[GET_GATT_OFF(addr)] = mem->memory[i];
	}
	agp_bridge.tlb_flush(mem);
	return 0;
}

static int amd_remove_memory(agp_memory * mem, off_t pg_start,
			     int type)
{
	int i;
	unsigned long *cur_gatt;
	unsigned long addr;

	if (type != 0 || mem->type != 0) {
		return -EINVAL;
	}
	for (i = pg_start; i < (mem->page_count + pg_start); i++) {
		addr = (i * PAGE_SIZE) + agp_bridge.gart_bus_addr;
		cur_gatt = GET_GATT(addr);
		cur_gatt[GET_GATT_OFF(addr)] = 
			(unsigned long) agp_bridge.scratch_page;
	}

	agp_bridge.tlb_flush(mem);
	return 0;
}

static aper_size_info_lvl2 amd_irongate_sizes[7] =
{
	{2048, 524288, 0x0000000c},
	{1024, 262144, 0x0000000a},
	{512, 131072, 0x00000008},
	{256, 65536, 0x00000006},
	{128, 32768, 0x00000004},
	{64, 16384, 0x00000002},
	{32, 8192, 0x00000000}
};

static gatt_mask amd_irongate_masks[] =
{
	{0x00000001, 0}
};

static int __init amd_irongate_setup (struct pci_dev *pdev)
{
	agp_bridge.masks = amd_irongate_masks;
	agp_bridge.num_of_masks = 1;
	agp_bridge.aperture_sizes = (void *) amd_irongate_sizes;
	agp_bridge.size_type = LVL2_APER_SIZE;
	agp_bridge.num_aperture_sizes = 7;
	agp_bridge.dev_private_data = (void *) &amd_irongate_private;
	agp_bridge.needs_scratch_page = FALSE;
	agp_bridge.configure = amd_irongate_configure;
	agp_bridge.fetch_size = amd_irongate_fetch_size;
	agp_bridge.cleanup = amd_irongate_cleanup;
	agp_bridge.tlb_flush = amd_irongate_tlbflush;
	agp_bridge.mask_memory = amd_irongate_mask_memory;
	agp_bridge.agp_enable = agp_generic_agp_enable;
	agp_bridge.cache_flush = global_cache_flush;
	agp_bridge.create_gatt_table = amd_create_gatt_table;
	agp_bridge.free_gatt_table = amd_free_gatt_table;
	agp_bridge.insert_memory = amd_insert_memory;
	agp_bridge.remove_memory = amd_remove_memory;
	agp_bridge.alloc_by_type = agp_generic_alloc_by_type;
	agp_bridge.free_by_type = agp_generic_free_by_type;
	agp_bridge.agp_alloc_page = agp_generic_alloc_page;
	agp_bridge.agp_destroy_page = agp_generic_destroy_page;
	agp_bridge.suspend = agp_generic_suspend;
	agp_bridge.resume = agp_generic_resume;
	agp_bridge.cant_use_aperture = 0;

	return 0;
	
	(void) pdev; /* unused */
}

#endif /* CONFIG_AGP_AMD */

#ifdef CONFIG_AGP_ALI

static int ali_fetch_size(void)
{
	int i;
	u32 temp;
	aper_size_info_32 *values;

	pci_read_config_dword(agp_bridge.dev, ALI_ATTBASE, &temp);
	temp &= ~(0xfffffff0);
	values = A_SIZE_32(agp_bridge.aperture_sizes);

	for (i = 0; i < agp_bridge.num_aperture_sizes; i++) {
		if (temp == values[i].size_value) {
			agp_bridge.previous_size =
			    agp_bridge.current_size = (void *) (values + i);
			agp_bridge.aperture_size_idx = i;
			return values[i].size;
		}
	}

	return 0;
}

static void ali_tlbflush(agp_memory * mem)
{
	u32 temp;

	pci_read_config_dword(agp_bridge.dev, ALI_TLBCTRL, &temp);
// clear tag
	pci_write_config_dword(agp_bridge.dev, ALI_TAGCTRL,
			((temp & 0xfffffff0) | 0x00000001|0x00000002));
}

static void ali_cleanup(void)
{
	aper_size_info_32 *previous_size;
	u32 temp;

	previous_size = A_SIZE_32(agp_bridge.previous_size);

	pci_read_config_dword(agp_bridge.dev, ALI_TLBCTRL, &temp);
// clear tag
	pci_write_config_dword(agp_bridge.dev, ALI_TAGCTRL,
			((temp & 0xffffff00) | 0x00000001|0x00000002));

	pci_read_config_dword(agp_bridge.dev,  ALI_ATTBASE, &temp);
	pci_write_config_dword(agp_bridge.dev, ALI_ATTBASE,
			((temp & 0x00000ff0) | previous_size->size_value));
}

static int ali_configure(void)
{
	u32 temp;
	aper_size_info_32 *current_size;

	current_size = A_SIZE_32(agp_bridge.current_size);

	/* aperture size and gatt addr */
	pci_read_config_dword(agp_bridge.dev, ALI_ATTBASE, &temp);
	temp = (((temp & 0x00000ff0) | (agp_bridge.gatt_bus_addr & 0xfffff000))
			| (current_size->size_value & 0xf));
	pci_write_config_dword(agp_bridge.dev, ALI_ATTBASE, temp);

	/* tlb control */

	/*
	 *	Question: Jeff, ALi's patch deletes this:
	 *
	 *	pci_read_config_dword(agp_bridge.dev, ALI_TLBCTRL, &temp);
	 *	pci_write_config_dword(agp_bridge.dev, ALI_TLBCTRL,
	 *			       ((temp & 0xffffff00) | 0x00000010));
	 *
	 *	and replaces it with the following, which seems to duplicate the
	 *	next couple of lines below it. I suspect this was an oversight,
	 *	but you might want to check up on this?
	 */
	
	pci_read_config_dword(agp_bridge.dev, ALI_APBASE, &temp);
	agp_bridge.gart_bus_addr = (temp & PCI_BASE_ADDRESS_MEM_MASK);

	/* address to map to */
	pci_read_config_dword(agp_bridge.dev, ALI_APBASE, &temp);
	agp_bridge.gart_bus_addr = (temp & PCI_BASE_ADDRESS_MEM_MASK);

#if 0
	if (agp_bridge.type == ALI_M1541) {
		u32 nlvm_addr = 0;

		switch (current_size->size_value) {
			case 0:  break;
			case 1:  nlvm_addr = 0x100000;break;
			case 2:  nlvm_addr = 0x200000;break;
			case 3:  nlvm_addr = 0x400000;break;
			case 4:  nlvm_addr = 0x800000;break;
			case 6:  nlvm_addr = 0x1000000;break;
			case 7:  nlvm_addr = 0x2000000;break;
			case 8:  nlvm_addr = 0x4000000;break;
			case 9:  nlvm_addr = 0x8000000;break;
			case 10: nlvm_addr = 0x10000000;break;
			default: break;
		}
		nlvm_addr--;
		nlvm_addr&=0xfff00000;

		nlvm_addr+= agp_bridge.gart_bus_addr;
		nlvm_addr|=(agp_bridge.gart_bus_addr>>12);
		printk(KERN_INFO PFX "nlvm top &base = %8x\n",nlvm_addr);
	}
#endif

	pci_read_config_dword(agp_bridge.dev, ALI_TLBCTRL, &temp);
	temp &= 0xffffff7f;		//enable TLB
	pci_write_config_dword(agp_bridge.dev, ALI_TLBCTRL, temp);

	return 0;
}

static unsigned long ali_mask_memory(unsigned long addr, int type)
{
	/* Memory type is ignored */

	return addr | agp_bridge.masks[0].mask;
}

static void ali_cache_flush(void)
{
	global_cache_flush();

	if (agp_bridge.type == ALI_M1541) {
		int i, page_count;
		u32 temp;

		page_count = 1 << A_SIZE_32(agp_bridge.current_size)->page_order;
		for (i = 0; i < PAGE_SIZE * page_count; i += PAGE_SIZE) {
			pci_read_config_dword(agp_bridge.dev, ALI_CACHE_FLUSH_CTRL, &temp);
			pci_write_config_dword(agp_bridge.dev, ALI_CACHE_FLUSH_CTRL,
					(((temp & ALI_CACHE_FLUSH_ADDR_MASK) |
					  (agp_bridge.gatt_bus_addr + i)) |
					    ALI_CACHE_FLUSH_EN));
		}
	}
}

static void *ali_alloc_page(void)
{
        void *adr = agp_generic_alloc_page();
	unsigned temp;

	if (adr == 0)
		return 0;

	if (agp_bridge.type == ALI_M1541) {
		pci_read_config_dword(agp_bridge.dev, ALI_CACHE_FLUSH_CTRL, &temp);
		pci_write_config_dword(agp_bridge.dev, ALI_CACHE_FLUSH_CTRL,
				(((temp & ALI_CACHE_FLUSH_ADDR_MASK) |
				  virt_to_phys(adr)) |
				    ALI_CACHE_FLUSH_EN ));
	}
	return adr;
}

static void ali_destroy_page(void * addr)
{
	u32 temp;

	if (addr == NULL)
		return;

	global_cache_flush();

	if (agp_bridge.type == ALI_M1541) {
		pci_read_config_dword(agp_bridge.dev, ALI_CACHE_FLUSH_CTRL, &temp);
		pci_write_config_dword(agp_bridge.dev, ALI_CACHE_FLUSH_CTRL,
				(((temp & ALI_CACHE_FLUSH_ADDR_MASK) |
				  virt_to_phys(addr)) |
				    ALI_CACHE_FLUSH_EN));
	}

	agp_generic_destroy_page(addr);
}

/* Setup function */
static gatt_mask ali_generic_masks[] =
{
	{0x00000000, 0}
};

static aper_size_info_32 ali_generic_sizes[7] =
{
	{256, 65536, 6, 10},
	{128, 32768, 5, 9},
	{64, 16384, 4, 8},
	{32, 8192, 3, 7},
	{16, 4096, 2, 6},
	{8, 2048, 1, 4},
	{4, 1024, 0, 3}
};

static int __init ali_generic_setup (struct pci_dev *pdev)
{
	agp_bridge.masks = ali_generic_masks;
	agp_bridge.num_of_masks = 1;
	agp_bridge.aperture_sizes = (void *) ali_generic_sizes;
	agp_bridge.size_type = U32_APER_SIZE;
	agp_bridge.num_aperture_sizes = 7;
	agp_bridge.dev_private_data = NULL;
	agp_bridge.needs_scratch_page = FALSE;
	agp_bridge.configure = ali_configure;
	agp_bridge.fetch_size = ali_fetch_size;
	agp_bridge.cleanup = ali_cleanup;
	agp_bridge.tlb_flush = ali_tlbflush;
	agp_bridge.mask_memory = ali_mask_memory;
	agp_bridge.agp_enable = agp_generic_agp_enable;
	agp_bridge.cache_flush = ali_cache_flush;
	agp_bridge.create_gatt_table = agp_generic_create_gatt_table;
	agp_bridge.free_gatt_table = agp_generic_free_gatt_table;
	agp_bridge.insert_memory = agp_generic_insert_memory;
	agp_bridge.remove_memory = agp_generic_remove_memory;
	agp_bridge.alloc_by_type = agp_generic_alloc_by_type;
	agp_bridge.free_by_type = agp_generic_free_by_type;
	agp_bridge.agp_alloc_page = ali_alloc_page;
	agp_bridge.agp_destroy_page = ali_destroy_page;
	agp_bridge.suspend = agp_generic_suspend;
	agp_bridge.resume = agp_generic_resume;
	agp_bridge.cant_use_aperture = 0;

	return 0;
	
	(void) pdev; /* unused */
}

#endif /* CONFIG_AGP_ALI */

#ifdef CONFIG_AGP_SWORKS
typedef struct _serverworks_page_map {
	unsigned long *real;
	unsigned long *remapped;
} serverworks_page_map;

static struct _serverworks_private {
	struct pci_dev *svrwrks_dev;	/* device one */
	volatile u8 *registers;
	serverworks_page_map **gatt_pages;
	int num_tables;
	serverworks_page_map scratch_dir;

	int gart_addr_ofs;
	int mm_addr_ofs;
} serverworks_private;

static int serverworks_create_page_map(serverworks_page_map *page_map)
{
	int i;

	page_map->real = (unsigned long *) __get_free_page(GFP_KERNEL);
	if (page_map->real == NULL) {
		return -ENOMEM;
	}
	SetPageReserved(virt_to_page(page_map->real));
	CACHE_FLUSH();
	page_map->remapped = ioremap_nocache(virt_to_phys(page_map->real), 
					    PAGE_SIZE);
	if (page_map->remapped == NULL) {
		ClearPageReserved(virt_to_page(page_map->real));
		free_page((unsigned long) page_map->real);
		page_map->real = NULL;
		return -ENOMEM;
	}
	CACHE_FLUSH();

	for(i = 0; i < PAGE_SIZE / sizeof(unsigned long); i++) {
		page_map->remapped[i] = agp_bridge.scratch_page;
	}

	return 0;
}

static void serverworks_free_page_map(serverworks_page_map *page_map)
{
	iounmap(page_map->remapped);
	ClearPageReserved(virt_to_page(page_map->real));
	free_page((unsigned long) page_map->real);
}

static void serverworks_free_gatt_pages(void)
{
	int i;
	serverworks_page_map **tables;
	serverworks_page_map *entry;

	tables = serverworks_private.gatt_pages;
	for(i = 0; i < serverworks_private.num_tables; i++) {
		entry = tables[i];
		if (entry != NULL) {
			if (entry->real != NULL) {
				serverworks_free_page_map(entry);
			}
			kfree(entry);
		}
	}
	kfree(tables);
}

static int serverworks_create_gatt_pages(int nr_tables)
{
	serverworks_page_map **tables;
	serverworks_page_map *entry;
	int retval = 0;
	int i;

	tables = kmalloc((nr_tables + 1) * sizeof(serverworks_page_map *), 
			 GFP_KERNEL);
	if (tables == NULL) {
		return -ENOMEM;
	}
	memset(tables, 0, sizeof(serverworks_page_map *) * (nr_tables + 1));
	for (i = 0; i < nr_tables; i++) {
		entry = kmalloc(sizeof(serverworks_page_map), GFP_KERNEL);
		if (entry == NULL) {
			retval = -ENOMEM;
			break;
		}
		memset(entry, 0, sizeof(serverworks_page_map));
		tables[i] = entry;
		retval = serverworks_create_page_map(entry);
		if (retval != 0) break;
	}
	serverworks_private.num_tables = nr_tables;
	serverworks_private.gatt_pages = tables;

	if (retval != 0) serverworks_free_gatt_pages();

	return retval;
}

#define SVRWRKS_GET_GATT(addr) (serverworks_private.gatt_pages[\
	GET_PAGE_DIR_IDX(addr)]->remapped)

#ifndef GET_PAGE_DIR_OFF
#define GET_PAGE_DIR_OFF(addr) (addr >> 22)
#endif

#ifndef GET_PAGE_DIR_IDX
#define GET_PAGE_DIR_IDX(addr) (GET_PAGE_DIR_OFF(addr) - \
	GET_PAGE_DIR_OFF(agp_bridge.gart_bus_addr))
#endif

#ifndef GET_GATT_OFF
#define GET_GATT_OFF(addr) ((addr & 0x003ff000) >> 12)
#endif

static int serverworks_create_gatt_table(void)
{
	aper_size_info_lvl2 *value;
	serverworks_page_map page_dir;
	int retval;
	u32 temp;
	int i;

	value = A_SIZE_LVL2(agp_bridge.current_size);
	retval = serverworks_create_page_map(&page_dir);
	if (retval != 0) {
		return retval;
	}
	retval = serverworks_create_page_map(&serverworks_private.scratch_dir);
	if (retval != 0) {
		serverworks_free_page_map(&page_dir);
		return retval;
	}
	/* Create a fake scratch directory */
	for(i = 0; i < 1024; i++) {
		serverworks_private.scratch_dir.remapped[i] = (unsigned long) agp_bridge.scratch_page;
		page_dir.remapped[i] =
			virt_to_phys(serverworks_private.scratch_dir.real);
		page_dir.remapped[i] |= 0x00000001;
	}

	retval = serverworks_create_gatt_pages(value->num_entries / 1024);
	if (retval != 0) {
		serverworks_free_page_map(&page_dir);
		serverworks_free_page_map(&serverworks_private.scratch_dir);
		return retval;
	}

	agp_bridge.gatt_table_real = page_dir.real;
	agp_bridge.gatt_table = page_dir.remapped;
	agp_bridge.gatt_bus_addr = virt_to_phys(page_dir.real);

	/* Get the address for the gart region.
	 * This is a bus address even on the alpha, b/c its
	 * used to program the agp master not the cpu
	 */

	pci_read_config_dword(agp_bridge.dev,
			      serverworks_private.gart_addr_ofs,
			      &temp);
	agp_bridge.gart_bus_addr = (temp & PCI_BASE_ADDRESS_MEM_MASK);

	/* Calculate the agp offset */	

	for(i = 0; i < value->num_entries / 1024; i++) {
		page_dir.remapped[i] =
			virt_to_phys(serverworks_private.gatt_pages[i]->real);
		page_dir.remapped[i] |= 0x00000001;
	}

	return 0;
}

static int serverworks_free_gatt_table(void)
{
	serverworks_page_map page_dir;
   
	page_dir.real = agp_bridge.gatt_table_real;
	page_dir.remapped = agp_bridge.gatt_table;

	serverworks_free_gatt_pages();
	serverworks_free_page_map(&page_dir);
	serverworks_free_page_map(&serverworks_private.scratch_dir);
	return 0;
}

static int serverworks_fetch_size(void)
{
	int i;
	u32 temp;
	u32 temp2;
	aper_size_info_lvl2 *values;

	values = A_SIZE_LVL2(agp_bridge.aperture_sizes);
	pci_read_config_dword(agp_bridge.dev,
			      serverworks_private.gart_addr_ofs,
			      &temp);
	pci_write_config_dword(agp_bridge.dev,
			       serverworks_private.gart_addr_ofs,
			       SVWRKS_SIZE_MASK);
	pci_read_config_dword(agp_bridge.dev,
			      serverworks_private.gart_addr_ofs,
			      &temp2);
	pci_write_config_dword(agp_bridge.dev,
			       serverworks_private.gart_addr_ofs,
			       temp);
	temp2 &= SVWRKS_SIZE_MASK;

	for (i = 0; i < agp_bridge.num_aperture_sizes; i++) {
		if (temp2 == values[i].size_value) {
			agp_bridge.previous_size =
			    agp_bridge.current_size = (void *) (values + i);

			agp_bridge.aperture_size_idx = i;
			return values[i].size;
		}
	}

	return 0;
}

static int serverworks_configure(void)
{
	aper_size_info_lvl2 *current_size;
	u32 temp;
	u8 enable_reg;
	u8 cap_ptr;
	u32 cap_id;
	u16 cap_reg;

	current_size = A_SIZE_LVL2(agp_bridge.current_size);

	/* Get the memory mapped registers */
	pci_read_config_dword(agp_bridge.dev,
			      serverworks_private.mm_addr_ofs,
			      &temp);
	temp = (temp & PCI_BASE_ADDRESS_MEM_MASK);
	serverworks_private.registers = (volatile u8 *) ioremap(temp, 4096);

	OUTREG8(serverworks_private.registers, SVWRKS_GART_CACHE, 0x0a);

	OUTREG32(serverworks_private.registers, SVWRKS_GATTBASE, 
		 agp_bridge.gatt_bus_addr);

	cap_reg = INREG16(serverworks_private.registers, SVWRKS_COMMAND);
	cap_reg &= ~0x0007;
	cap_reg |= 0x4;
	OUTREG16(serverworks_private.registers, SVWRKS_COMMAND, cap_reg);

	pci_read_config_byte(serverworks_private.svrwrks_dev,
			     SVWRKS_AGP_ENABLE, &enable_reg);
	enable_reg |= 0x1; /* Agp Enable bit */
	pci_write_config_byte(serverworks_private.svrwrks_dev,
			      SVWRKS_AGP_ENABLE, enable_reg);
	agp_bridge.tlb_flush(NULL);

	pci_read_config_byte(serverworks_private.svrwrks_dev, 0x34, &cap_ptr);
	if (cap_ptr != 0x00) {
		do {
			pci_read_config_dword(serverworks_private.svrwrks_dev,
					      cap_ptr, &cap_id);

			if ((cap_id & 0xff) != 0x02)
				cap_ptr = (cap_id >> 8) & 0xff;
		}
		while (((cap_id & 0xff) != 0x02) && (cap_ptr != 0x00));
	}
	agp_bridge.capndx = cap_ptr;

	/* Fill in the mode register */
	pci_read_config_dword(serverworks_private.svrwrks_dev,
			      agp_bridge.capndx + 4,
			      &agp_bridge.mode);

	pci_read_config_byte(agp_bridge.dev,
			     SVWRKS_CACHING,
			     &enable_reg);
	enable_reg &= ~0x3;
	pci_write_config_byte(agp_bridge.dev,
			      SVWRKS_CACHING,
			      enable_reg);

	pci_read_config_byte(agp_bridge.dev,
			     SVWRKS_FEATURE,
			     &enable_reg);
	enable_reg |= (1<<6);
	pci_write_config_byte(agp_bridge.dev,
			      SVWRKS_FEATURE,
			      enable_reg);

	return 0;
}

static void serverworks_cleanup(void)
{
	iounmap((void *) serverworks_private.registers);
}

/*
 * This routine could be implemented by taking the addresses
 * written to the GATT, and flushing them individually.  However
 * currently it just flushes the whole table.  Which is probably
 * more efficent, since agp_memory blocks can be a large number of
 * entries.
 */

static void serverworks_tlbflush(agp_memory * temp)
{
	unsigned long end;

	OUTREG8(serverworks_private.registers, SVWRKS_POSTFLUSH, 0x01);
	end = jiffies + 3*HZ;
	while(INREG8(serverworks_private.registers, 
		     SVWRKS_POSTFLUSH) == 0x01) {
		if((signed)(end - jiffies) <= 0) {
			printk(KERN_ERR "Posted write buffer flush took more"
			       "then 3 seconds\n");
		}
	}
	OUTREG32(serverworks_private.registers, SVWRKS_DIRFLUSH, 0x00000001);
	end = jiffies + 3*HZ;
	while(INREG32(serverworks_private.registers, 
		     SVWRKS_DIRFLUSH) == 0x00000001) {
		if((signed)(end - jiffies) <= 0) {
			printk(KERN_ERR "TLB flush took more"
			       "then 3 seconds\n");
		}
	}
}

static unsigned long serverworks_mask_memory(unsigned long addr, int type)
{
	/* Only type 0 is supported by the serverworks chipsets */

	return addr | agp_bridge.masks[0].mask;
}

static int serverworks_insert_memory(agp_memory * mem,
			     off_t pg_start, int type)
{
	int i, j, num_entries;
	unsigned long *cur_gatt;
	unsigned long addr;

	num_entries = A_SIZE_LVL2(agp_bridge.current_size)->num_entries;

	if (type != 0 || mem->type != 0) {
		return -EINVAL;
	}
	if ((pg_start + mem->page_count) > num_entries) {
		return -EINVAL;
	}

	j = pg_start;
	while (j < (pg_start + mem->page_count)) {
		addr = (j * PAGE_SIZE) + agp_bridge.gart_bus_addr;
		cur_gatt = SVRWRKS_GET_GATT(addr);
		if (!PGE_EMPTY(cur_gatt[GET_GATT_OFF(addr)])) {
			return -EBUSY;
		}
		j++;
	}

	if (mem->is_flushed == FALSE) {
		CACHE_FLUSH();
		mem->is_flushed = TRUE;
	}

	for (i = 0, j = pg_start; i < mem->page_count; i++, j++) {
		addr = (j * PAGE_SIZE) + agp_bridge.gart_bus_addr;
		cur_gatt = SVRWRKS_GET_GATT(addr);
		cur_gatt[GET_GATT_OFF(addr)] = mem->memory[i];
	}
	agp_bridge.tlb_flush(mem);
	return 0;
}

static int serverworks_remove_memory(agp_memory * mem, off_t pg_start,
			     int type)
{
	int i;
	unsigned long *cur_gatt;
	unsigned long addr;

	if (type != 0 || mem->type != 0) {
		return -EINVAL;
	}

	CACHE_FLUSH();
	agp_bridge.tlb_flush(mem);

	for (i = pg_start; i < (mem->page_count + pg_start); i++) {
		addr = (i * PAGE_SIZE) + agp_bridge.gart_bus_addr;
		cur_gatt = SVRWRKS_GET_GATT(addr);
		cur_gatt[GET_GATT_OFF(addr)] = 
			(unsigned long) agp_bridge.scratch_page;
	}

	agp_bridge.tlb_flush(mem);
	return 0;
}

static gatt_mask serverworks_masks[] =
{
	{0x00000001, 0}
};

static aper_size_info_lvl2 serverworks_sizes[7] =
{
	{2048, 524288, 0x80000000},
	{1024, 262144, 0xc0000000},
	{512, 131072, 0xe0000000},
	{256, 65536, 0xf0000000},
	{128, 32768, 0xf8000000},
	{64, 16384, 0xfc000000},
	{32, 8192, 0xfe000000}
};

static void serverworks_agp_enable(u32 mode)
{
	struct pci_dev *device = NULL;
	u32 command, scratch, cap_id;
	u8 cap_ptr;

	pci_read_config_dword(serverworks_private.svrwrks_dev,
			      agp_bridge.capndx + 4,
			      &command);

	/*
	 * PASS1: go throu all devices that claim to be
	 *        AGP devices and collect their data.
	 */


	pci_for_each_dev(device) {
		cap_ptr = pci_find_capability(device, PCI_CAP_ID_AGP);
		if (cap_ptr != 0x00) {
			do {
				pci_read_config_dword(device,
						      cap_ptr, &cap_id);

				if ((cap_id & 0xff) != 0x02)
					cap_ptr = (cap_id >> 8) & 0xff;
			}
			while (((cap_id & 0xff) != 0x02) && (cap_ptr != 0x00));
		}
		if (cap_ptr != 0x00) {
			/*
			 * Ok, here we have a AGP device. Disable impossible 
			 * settings, and adjust the readqueue to the minimum.
			 */

			pci_read_config_dword(device, cap_ptr + 4, &scratch);

			/* adjust RQ depth */
			command =
			    ((command & ~0xff000000) |
			     min_t(u32, (mode & 0xff000000),
				 min_t(u32, (command & 0xff000000),
				     (scratch & 0xff000000))));

			/* disable SBA if it's not supported */
			if (!((command & 0x00000200) &&
			      (scratch & 0x00000200) &&
			      (mode & 0x00000200)))
				command &= ~0x00000200;

			/* disable FW */
			command &= ~0x00000010;

			command &= ~0x00000008;

			if (!((command & 4) &&
			      (scratch & 4) &&
			      (mode & 4)))
				command &= ~0x00000004;

			if (!((command & 2) &&
			      (scratch & 2) &&
			      (mode & 2)))
				command &= ~0x00000002;

			if (!((command & 1) &&
			      (scratch & 1) &&
			      (mode & 1)))
				command &= ~0x00000001;
		}
	}
	/*
	 * PASS2: Figure out the 4X/2X/1X setting and enable the
	 *        target (our motherboard chipset).
	 */

	if (command & 4) {
		command &= ~3;	/* 4X */
	}
	if (command & 2) {
		command &= ~5;	/* 2X */
	}
	if (command & 1) {
		command &= ~6;	/* 1X */
	}
	command |= 0x00000100;

	pci_write_config_dword(serverworks_private.svrwrks_dev,
			       agp_bridge.capndx + 8,
			       command);

	/*
	 * PASS3: Go throu all AGP devices and update the
	 *        command registers.
	 */

	pci_for_each_dev(device) {
		cap_ptr = pci_find_capability(device, PCI_CAP_ID_AGP);
		if (cap_ptr != 0x00)
			pci_write_config_dword(device, cap_ptr + 8, command);
	}
}

static int __init serverworks_setup (struct pci_dev *pdev)
{
	u32 temp;
	u32 temp2;

	serverworks_private.svrwrks_dev = pdev;

	agp_bridge.masks = serverworks_masks;
	agp_bridge.num_of_masks = 1;
	agp_bridge.aperture_sizes = (void *) serverworks_sizes;
	agp_bridge.size_type = LVL2_APER_SIZE;
	agp_bridge.num_aperture_sizes = 7;
	agp_bridge.dev_private_data = (void *) &serverworks_private;
	agp_bridge.needs_scratch_page = TRUE;
	agp_bridge.configure = serverworks_configure;
	agp_bridge.fetch_size = serverworks_fetch_size;
	agp_bridge.cleanup = serverworks_cleanup;
	agp_bridge.tlb_flush = serverworks_tlbflush;
	agp_bridge.mask_memory = serverworks_mask_memory;
	agp_bridge.agp_enable = serverworks_agp_enable;
	agp_bridge.cache_flush = global_cache_flush;
	agp_bridge.create_gatt_table = serverworks_create_gatt_table;
	agp_bridge.free_gatt_table = serverworks_free_gatt_table;
	agp_bridge.insert_memory = serverworks_insert_memory;
	agp_bridge.remove_memory = serverworks_remove_memory;
	agp_bridge.alloc_by_type = agp_generic_alloc_by_type;
	agp_bridge.free_by_type = agp_generic_free_by_type;
	agp_bridge.agp_alloc_page = agp_generic_alloc_page;
	agp_bridge.agp_destroy_page = agp_generic_destroy_page;
	agp_bridge.suspend = agp_generic_suspend;
	agp_bridge.resume = agp_generic_resume;
	agp_bridge.cant_use_aperture = 0;

	pci_read_config_dword(agp_bridge.dev,
			      SVWRKS_APSIZE,
			      &temp);

	serverworks_private.gart_addr_ofs = 0x10;

	if(temp & PCI_BASE_ADDRESS_MEM_TYPE_64) {
		pci_read_config_dword(agp_bridge.dev,
				      SVWRKS_APSIZE + 4,
				      &temp2);
		if(temp2 != 0) {
			printk("Detected 64 bit aperture address, but top "
			       "bits are not zero.  Disabling agp\n");
			return -ENODEV;
		}
		serverworks_private.mm_addr_ofs = 0x18;
	} else {
		serverworks_private.mm_addr_ofs = 0x14;
	}

	pci_read_config_dword(agp_bridge.dev,
			      serverworks_private.mm_addr_ofs,
			      &temp);
	if(temp & PCI_BASE_ADDRESS_MEM_TYPE_64) {
		pci_read_config_dword(agp_bridge.dev,
				      serverworks_private.mm_addr_ofs + 4,
				      &temp2);
		if(temp2 != 0) {
			printk("Detected 64 bit MMIO address, but top "
			       "bits are not zero.  Disabling agp\n");
			return -ENODEV;
		}
	}

	return 0;
}

#endif /* CONFIG_AGP_SWORKS */

#ifdef CONFIG_AGP_HP_ZX1

#ifndef log2
#define log2(x)		ffz(~(x))
#endif

#define HP_ZX1_IOVA_BASE	GB(1UL)
#define HP_ZX1_IOVA_SIZE	GB(1UL)
#define HP_ZX1_GART_SIZE	(HP_ZX1_IOVA_SIZE / 2)
#define HP_ZX1_SBA_IOMMU_COOKIE	0x0000badbadc0ffeeUL

#define HP_ZX1_PDIR_VALID_BIT	0x8000000000000000UL
#define HP_ZX1_IOVA_TO_PDIR(va)	((va - hp_private.iova_base) >> \
					hp_private.io_tlb_shift)

static aper_size_info_fixed hp_zx1_sizes[] =
{
	{0, 0, 0},		/* filled in by hp_zx1_fetch_size() */
};

static gatt_mask hp_zx1_masks[] =
{
	{HP_ZX1_PDIR_VALID_BIT, 0}
};

static struct _hp_private {
	struct pci_dev *ioc;
	volatile u8 *registers;
	u64 *io_pdir;		// PDIR for entire IOVA
	u64 *gatt;		// PDIR just for GART (subset of above)
	u64 gatt_entries;
	u64 iova_base;
	u64 gart_base;
	u64 gart_size;
	u64 io_pdir_size;
	int io_pdir_owner;	// do we own it, or share it with sba_iommu?
	int io_page_size;
	int io_tlb_shift;
	int io_tlb_ps;		// IOC ps config
	int io_pages_per_kpage;
} hp_private;

static int __init hp_zx1_ioc_shared(void)
{
	struct _hp_private *hp = &hp_private;

	printk(KERN_INFO PFX "HP ZX1 IOC: IOPDIR shared with sba_iommu\n");

	/*
	 * IOC already configured by sba_iommu module; just use
	 * its setup.  We assume:
	 * 	- IOVA space is 1Gb in size
	 * 	- first 512Mb is IOMMU, second 512Mb is GART
	 */
	hp->io_tlb_ps = INREG64(hp->registers, HP_ZX1_TCNFG);
	switch (hp->io_tlb_ps) {
		case 0: hp->io_tlb_shift = 12; break;
		case 1: hp->io_tlb_shift = 13; break;
		case 2: hp->io_tlb_shift = 14; break;
		case 3: hp->io_tlb_shift = 16; break;
		default:
			printk(KERN_ERR PFX "Invalid IOTLB page size "
			       "configuration 0x%x\n", hp->io_tlb_ps);
			hp->gatt = 0;
			hp->gatt_entries = 0;
			return -ENODEV;
	}
	hp->io_page_size = 1 << hp->io_tlb_shift;
	hp->io_pages_per_kpage = PAGE_SIZE / hp->io_page_size;

	hp->iova_base = INREG64(hp->registers, HP_ZX1_IBASE) & ~0x1;
	hp->gart_base = hp->iova_base + HP_ZX1_IOVA_SIZE - HP_ZX1_GART_SIZE;

	hp->gart_size = HP_ZX1_GART_SIZE;
	hp->gatt_entries = hp->gart_size / hp->io_page_size;

	hp->io_pdir = phys_to_virt(INREG64(hp->registers, HP_ZX1_PDIR_BASE));
	hp->gatt = &hp->io_pdir[HP_ZX1_IOVA_TO_PDIR(hp->gart_base)];

	if (hp->gatt[0] != HP_ZX1_SBA_IOMMU_COOKIE) {
	    	hp->gatt = 0;
		hp->gatt_entries = 0;
		printk(KERN_ERR PFX "No reserved IO PDIR entry found; "
		       "GART disabled\n");
		return -ENODEV;
	}

	return 0;
}

static int __init hp_zx1_ioc_owner(u8 ioc_rev)
{
	struct _hp_private *hp = &hp_private;

	printk(KERN_INFO PFX "HP ZX1 IOC: IOPDIR dedicated to GART\n");

	/*
	 * Select an IOV page size no larger than system page size.
	 */
	if (PAGE_SIZE >= KB(64)) {
		hp->io_tlb_shift = 16;
		hp->io_tlb_ps = 3;
	} else if (PAGE_SIZE >= KB(16)) {
		hp->io_tlb_shift = 14;
		hp->io_tlb_ps = 2;
	} else if (PAGE_SIZE >= KB(8)) {
		hp->io_tlb_shift = 13;
		hp->io_tlb_ps = 1;
	} else {
		hp->io_tlb_shift = 12;
		hp->io_tlb_ps = 0;
	}
	hp->io_page_size = 1 << hp->io_tlb_shift;
	hp->io_pages_per_kpage = PAGE_SIZE / hp->io_page_size;

	hp->iova_base = HP_ZX1_IOVA_BASE;
	hp->gart_size = HP_ZX1_GART_SIZE;
	hp->gart_base = hp->iova_base + HP_ZX1_IOVA_SIZE - hp->gart_size;

	hp->gatt_entries = hp->gart_size / hp->io_page_size;
	hp->io_pdir_size = (HP_ZX1_IOVA_SIZE / hp->io_page_size) * sizeof(u64);

	return 0;
}

static int __init hp_zx1_ioc_init(void)
{
	struct _hp_private *hp = &hp_private;
	struct pci_dev *ioc;
	int i;
	u8 ioc_rev;

	ioc = pci_find_device(PCI_VENDOR_ID_HP, PCI_DEVICE_ID_HP_ZX1_IOC, NULL);
	if (!ioc) {
		printk(KERN_ERR PFX "Detected HP ZX1 AGP bridge but no IOC\n");
		return -ENODEV;
	}
	hp->ioc = ioc;

	pci_read_config_byte(ioc, PCI_REVISION_ID, &ioc_rev);

	for (i = 0; i < PCI_NUM_RESOURCES; i++) {
		if (pci_resource_flags(ioc, i) == IORESOURCE_MEM) {
			hp->registers = (u8 *) ioremap(pci_resource_start(ioc,
									    i),
						    pci_resource_len(ioc, i));
			break;
		}
	}
	if (!hp->registers) {
		printk(KERN_ERR PFX "Detected HP ZX1 AGP bridge but no CSRs\n");

		return -ENODEV;
	}

	/*
	 * If the IOTLB is currently disabled, we can take it over.
	 * Otherwise, we have to share with sba_iommu.
	 */
	hp->io_pdir_owner = (INREG64(hp->registers, HP_ZX1_IBASE) & 0x1) == 0;

	if (hp->io_pdir_owner)
		return hp_zx1_ioc_owner(ioc_rev);

	return hp_zx1_ioc_shared();
}

static int hp_zx1_fetch_size(void)
{
	int size;

	size = hp_private.gart_size / MB(1);
	hp_zx1_sizes[0].size = size;
	agp_bridge.current_size = (void *) &hp_zx1_sizes[0];
	return size;
}

static int hp_zx1_configure(void)
{
	struct _hp_private *hp = &hp_private;

	agp_bridge.gart_bus_addr = hp->gart_base;
	agp_bridge.capndx = pci_find_capability(agp_bridge.dev, PCI_CAP_ID_AGP);
	pci_read_config_dword(agp_bridge.dev,
		agp_bridge.capndx + PCI_AGP_STATUS, &agp_bridge.mode);

	if (hp->io_pdir_owner) {
		OUTREG64(hp->registers, HP_ZX1_PDIR_BASE,
			virt_to_phys(hp->io_pdir));
		OUTREG64(hp->registers, HP_ZX1_TCNFG, hp->io_tlb_ps);
		OUTREG64(hp->registers, HP_ZX1_IMASK, ~(HP_ZX1_IOVA_SIZE - 1));
		OUTREG64(hp->registers, HP_ZX1_IBASE, hp->iova_base | 0x1);
		OUTREG64(hp->registers, HP_ZX1_PCOM,
			hp->iova_base | log2(HP_ZX1_IOVA_SIZE));
		INREG64(hp->registers, HP_ZX1_PCOM);
	}

	return 0;
}

static void hp_zx1_cleanup(void)
{
	struct _hp_private *hp = &hp_private;

	if (hp->io_pdir_owner)
		OUTREG64(hp->registers, HP_ZX1_IBASE, 0);
	iounmap((void *) hp->registers);
}

static void hp_zx1_tlbflush(agp_memory * mem)
{
	struct _hp_private *hp = &hp_private;

	OUTREG64(hp->registers, HP_ZX1_PCOM, 
		hp->gart_base | log2(hp->gart_size));
	INREG64(hp->registers, HP_ZX1_PCOM);
}

static int hp_zx1_create_gatt_table(void)
{
	struct _hp_private *hp = &hp_private;
	int i;

	if (hp->io_pdir_owner) {
		hp->io_pdir = (u64 *) __get_free_pages(GFP_KERNEL,
						get_order(hp->io_pdir_size));
		if (!hp->io_pdir) {
			printk(KERN_ERR PFX "Couldn't allocate contiguous "
				"memory for I/O PDIR\n");
			hp->gatt = 0;
			hp->gatt_entries = 0;
			return -ENOMEM;
		}
		memset(hp->io_pdir, 0, hp->io_pdir_size);

		hp->gatt = &hp->io_pdir[HP_ZX1_IOVA_TO_PDIR(hp->gart_base)];
	}

	for (i = 0; i < hp->gatt_entries; i++) {
		hp->gatt[i] = (unsigned long) agp_bridge.scratch_page;
	}

	return 0;
}

static int hp_zx1_free_gatt_table(void)
{
	struct _hp_private *hp = &hp_private;
	
	if (hp->io_pdir_owner)
		free_pages((unsigned long) hp->io_pdir,
			    get_order(hp->io_pdir_size));
	else
		hp->gatt[0] = HP_ZX1_SBA_IOMMU_COOKIE;
	return 0;
}

static int hp_zx1_insert_memory(agp_memory * mem, off_t pg_start, int type)
{
	struct _hp_private *hp = &hp_private;
	int i, k;
	off_t j, io_pg_start;
	int io_pg_count;

	if (type != 0 || mem->type != 0) {
		return -EINVAL;
	}

	io_pg_start = hp->io_pages_per_kpage * pg_start;
	io_pg_count = hp->io_pages_per_kpage * mem->page_count;
	if ((io_pg_start + io_pg_count) > hp->gatt_entries) {
		return -EINVAL;
	}

	j = io_pg_start;
	while (j < (io_pg_start + io_pg_count)) {
		if (hp->gatt[j]) {
			return -EBUSY;
		}
		j++;
	}

	if (mem->is_flushed == FALSE) {
		CACHE_FLUSH();
		mem->is_flushed = TRUE;
	}

	for (i = 0, j = io_pg_start; i < mem->page_count; i++) {
		unsigned long paddr;

		paddr = mem->memory[i];
		for (k = 0;
		     k < hp->io_pages_per_kpage;
		     k++, j++, paddr += hp->io_page_size) {
			hp->gatt[j] = agp_bridge.mask_memory(paddr, type);
		}
	}

	agp_bridge.tlb_flush(mem);
	return 0;
}

static int hp_zx1_remove_memory(agp_memory * mem, off_t pg_start, int type)
{
	struct _hp_private *hp = &hp_private;
	int i, io_pg_start, io_pg_count;

	if (type != 0 || mem->type != 0) {
		return -EINVAL;
	}

	io_pg_start = hp->io_pages_per_kpage * pg_start;
	io_pg_count = hp->io_pages_per_kpage * mem->page_count;
	for (i = io_pg_start; i < io_pg_count + io_pg_start; i++) {
		hp->gatt[i] = agp_bridge.scratch_page;
	}

	agp_bridge.tlb_flush(mem);
	return 0;
}

static unsigned long hp_zx1_mask_memory(unsigned long addr, int type)
{
	return HP_ZX1_PDIR_VALID_BIT | addr;
}

static unsigned long hp_zx1_unmask_memory(unsigned long addr)
{
	return addr & ~(HP_ZX1_PDIR_VALID_BIT);
}

static int __init hp_zx1_setup (struct pci_dev *pdev)
{
	agp_bridge.masks = hp_zx1_masks;
	agp_bridge.num_of_masks = 1;
	agp_bridge.dev_private_data = NULL;
	agp_bridge.size_type = FIXED_APER_SIZE;
	agp_bridge.needs_scratch_page = FALSE;
	agp_bridge.configure = hp_zx1_configure;
	agp_bridge.fetch_size = hp_zx1_fetch_size;
	agp_bridge.cleanup = hp_zx1_cleanup;
	agp_bridge.tlb_flush = hp_zx1_tlbflush;
	agp_bridge.mask_memory = hp_zx1_mask_memory;
	agp_bridge.unmask_memory = hp_zx1_unmask_memory;
	agp_bridge.agp_enable = agp_generic_agp_enable;
	agp_bridge.cache_flush = global_cache_flush;
	agp_bridge.create_gatt_table = hp_zx1_create_gatt_table;
	agp_bridge.free_gatt_table = hp_zx1_free_gatt_table;
	agp_bridge.insert_memory = hp_zx1_insert_memory;
	agp_bridge.remove_memory = hp_zx1_remove_memory;
	agp_bridge.alloc_by_type = agp_generic_alloc_by_type;
	agp_bridge.free_by_type = agp_generic_free_by_type;
	agp_bridge.agp_alloc_page = agp_generic_alloc_page;
	agp_bridge.agp_destroy_page = agp_generic_destroy_page;
	agp_bridge.cant_use_aperture = 1;

	return hp_zx1_ioc_init();

	(void) pdev; /* unused */
}

#endif /* CONFIG_AGP_HP_ZX1 */

/* per-chipset initialization data.
 * note -- all chipsets for a single vendor MUST be grouped together
 */
static struct {
	unsigned short device_id; /* first, to make table easier to read */
	unsigned short vendor_id;
	enum chipset_type chipset;
	const char *vendor_name;
	const char *chipset_name;
	int (*chipset_setup) (struct pci_dev *pdev);
} agp_bridge_info[] __initdata = {

#ifdef CONFIG_AGP_ALI
	{ PCI_DEVICE_ID_AL_M1541_0,
		PCI_VENDOR_ID_AL,
		ALI_M1541,
		"Ali",
		"M1541",
		ali_generic_setup },
	{ PCI_DEVICE_ID_AL_M1621_0,  
		PCI_VENDOR_ID_AL,
		ALI_M1621,
		"Ali",
		"M1621",
		ali_generic_setup },
	{ PCI_DEVICE_ID_AL_M1631_0,
		PCI_VENDOR_ID_AL,
		ALI_M1631,
		"Ali",
		"M1631",
		ali_generic_setup },
	{ PCI_DEVICE_ID_AL_M1632_0,
		PCI_VENDOR_ID_AL,
		ALI_M1632,
		"Ali",
		"M1632",
		ali_generic_setup },
	{ PCI_DEVICE_ID_AL_M1641_0,
		PCI_VENDOR_ID_AL,
		ALI_M1641,
		"Ali",
		"M1641",
		ali_generic_setup },
	{ PCI_DEVICE_ID_AL_M1644_0,
		PCI_VENDOR_ID_AL,
		ALI_M1644,
		"Ali",
		"M1644",
		ali_generic_setup },
	{ PCI_DEVICE_ID_AL_M1647_0,
		PCI_VENDOR_ID_AL,
		ALI_M1647,
		"Ali",
		"M1647",
		ali_generic_setup },
	{ PCI_DEVICE_ID_AL_M1651_0,
		PCI_VENDOR_ID_AL,
		ALI_M1651,
		"Ali",
		"M1651",
		ali_generic_setup },  
	{ 0,
		PCI_VENDOR_ID_AL,
		ALI_GENERIC,
		"Ali",
		"Generic",
		ali_generic_setup },
#endif /* CONFIG_AGP_ALI */

#ifdef CONFIG_AGP_AMD
	{ PCI_DEVICE_ID_AMD_IRONGATE_0,
		PCI_VENDOR_ID_AMD,
		AMD_IRONGATE,
		"AMD",
		"Irongate",
		amd_irongate_setup },
	{ PCI_DEVICE_ID_AMD_761_0,
		PCI_VENDOR_ID_AMD,
		AMD_761,
		"AMD",
		"761",
		amd_irongate_setup },
	{ PCI_DEVICE_ID_AMD_762_0,
		PCI_VENDOR_ID_AMD,
		AMD_762,
		"AMD",
		"760MP",
		amd_irongate_setup },
	{ 0,
		PCI_VENDOR_ID_AMD,
		AMD_GENERIC,
		"AMD",
		"Generic",
		amd_irongate_setup },
#endif /* CONFIG_AGP_AMD */

#ifdef CONFIG_AGP_INTEL
	{ PCI_DEVICE_ID_INTEL_82443LX_0,
		PCI_VENDOR_ID_INTEL,
		INTEL_LX,
		"Intel",
		"440LX",
		intel_generic_setup },
	{ PCI_DEVICE_ID_INTEL_82443BX_0,
		PCI_VENDOR_ID_INTEL,
		INTEL_BX,
		"Intel",
		"440BX",
		intel_generic_setup },
	{ PCI_DEVICE_ID_INTEL_82443GX_0,
		PCI_VENDOR_ID_INTEL,
		INTEL_GX,
		"Intel",
		"440GX",
		intel_generic_setup },
	{ PCI_DEVICE_ID_INTEL_815_0,
		PCI_VENDOR_ID_INTEL,
		INTEL_I815,
		"Intel",
		"i815",
		intel_generic_setup },
	{ PCI_DEVICE_ID_INTEL_820_0,
		PCI_VENDOR_ID_INTEL,
		INTEL_I820,
		"Intel",
		"i820",
		intel_820_setup },
	{ PCI_DEVICE_ID_INTEL_820_UP_0,
		PCI_VENDOR_ID_INTEL,
		INTEL_I820,
		"Intel",
		"i820",
		intel_820_setup },
	{ PCI_DEVICE_ID_INTEL_830_M_0,
		PCI_VENDOR_ID_INTEL,
		INTEL_I830_M,
		"Intel",
		"i830M",
		intel_830mp_setup },
    { PCI_DEVICE_ID_INTEL_845_G_0,
		 PCI_VENDOR_ID_INTEL,
		 INTEL_I845_G,
		 "Intel",
		 "i845G",
		 intel_830mp_setup },
	{ PCI_DEVICE_ID_INTEL_840_0,
		PCI_VENDOR_ID_INTEL,
		INTEL_I840,
		"Intel",
		"i840",
		intel_840_setup },
	{ PCI_DEVICE_ID_INTEL_845_0,
		PCI_VENDOR_ID_INTEL,
		INTEL_I845,
		"Intel",
		"i845",
		intel_845_setup },
	{ PCI_DEVICE_ID_INTEL_850_0,
		PCI_VENDOR_ID_INTEL,
		INTEL_I850,
		"Intel",
		"i850",
intel_850_setup },
	{ PCI_DEVICE_ID_INTEL_860_0,
		PCI_VENDOR_ID_INTEL,
		INTEL_I860,
		"Intel",
		"i860",
		intel_860_setup },
	{ 0,
		PCI_VENDOR_ID_INTEL,
		INTEL_GENERIC,
		"Intel",
		"Generic",
		intel_generic_setup },

#endif /* CONFIG_AGP_INTEL */

#ifdef CONFIG_AGP_SIS
	{ PCI_DEVICE_ID_SI_740,
		PCI_VENDOR_ID_SI,
		SIS_GENERIC,
		"SiS",
		"740",
		sis_generic_setup },
	{ PCI_DEVICE_ID_SI_650,
		PCI_VENDOR_ID_SI,
		SIS_GENERIC,
		"SiS",
		"650",
		sis_generic_setup },
	{ PCI_DEVICE_ID_SI_645,
		PCI_VENDOR_ID_SI,
		SIS_GENERIC,
		"SiS",
		"645",
		sis_generic_setup },
	{ PCI_DEVICE_ID_SI_735,
		PCI_VENDOR_ID_SI,
		SIS_GENERIC,
		"SiS",
		"735",
		sis_generic_setup },
	{ PCI_DEVICE_ID_SI_730,
		PCI_VENDOR_ID_SI,
		SIS_GENERIC,
		"SiS",
		"730",
		sis_generic_setup },
	{ PCI_DEVICE_ID_SI_630,
		PCI_VENDOR_ID_SI,
		SIS_GENERIC,
		"SiS",
		"630",
		sis_generic_setup },
	{ PCI_DEVICE_ID_SI_540,
		PCI_VENDOR_ID_SI,
		SIS_GENERIC,
		"SiS",
		"540",
		sis_generic_setup },
	{ PCI_DEVICE_ID_SI_620,
		PCI_VENDOR_ID_SI,
		SIS_GENERIC,
		"SiS",
		"620",
		sis_generic_setup },
	{ PCI_DEVICE_ID_SI_530,
		PCI_VENDOR_ID_SI,
		SIS_GENERIC,
		"SiS",
		"530",
		sis_generic_setup },
        { PCI_DEVICE_ID_SI_550,
		PCI_VENDOR_ID_SI,
		SIS_GENERIC,
		"SiS",
                "550",
		sis_generic_setup },
	{ 0,
		PCI_VENDOR_ID_SI,
		SIS_GENERIC,
		"SiS",
		"Generic",
		sis_generic_setup },
#endif /* CONFIG_AGP_SIS */

#ifdef CONFIG_AGP_VIA
	{ PCI_DEVICE_ID_VIA_8501_0,
		PCI_VENDOR_ID_VIA,
		VIA_MVP4,
		"Via",
		"MVP4",
		via_generic_setup },
	{ PCI_DEVICE_ID_VIA_82C597_0,
		PCI_VENDOR_ID_VIA,
		VIA_VP3,
		"Via",
		"VP3",
		via_generic_setup },
	{ PCI_DEVICE_ID_VIA_82C598_0,
		PCI_VENDOR_ID_VIA,
		VIA_MVP3,
		"Via",
		"MVP3",
		via_generic_setup },
	{ PCI_DEVICE_ID_VIA_82C691_0,
		PCI_VENDOR_ID_VIA,
		VIA_APOLLO_PRO,
		"Via",
		"Apollo Pro",
		via_generic_setup },
	{ PCI_DEVICE_ID_VIA_8371_0,
		PCI_VENDOR_ID_VIA,
		VIA_APOLLO_KX133,
		"Via",
		"Apollo Pro KX133",
		via_generic_setup },
	{ PCI_DEVICE_ID_VIA_8363_0,
		PCI_VENDOR_ID_VIA,
		VIA_APOLLO_KT133,
		"Via",
		"Apollo Pro KT133",
		via_generic_setup },
	{ PCI_DEVICE_ID_VIA_8367_0,
		PCI_VENDOR_ID_VIA,
		VIA_APOLLO_KT133,
		"Via",
		"Apollo Pro KT266",
		via_generic_setup },
	{ 0,
		PCI_VENDOR_ID_VIA,
		VIA_GENERIC,
		"Via",
		"Generic",
		via_generic_setup },
#endif /* CONFIG_AGP_VIA */

#ifdef CONFIG_AGP_HP_ZX1
	{ PCI_DEVICE_ID_HP_ZX1_LBA,
		PCI_VENDOR_ID_HP,
		HP_ZX1,
		"HP",
		"ZX1",
		hp_zx1_setup },
#endif

	{ 0, }, /* dummy final entry, always present */
};


/* scan table above for supported devices */
static int __init agp_lookup_host_bridge (struct pci_dev *pdev)
{
	int i;
	
	for (i = 0; i < ARRAY_SIZE (agp_bridge_info); i++)
		if (pdev->vendor == agp_bridge_info[i].vendor_id)
			break;

	if (i >= ARRAY_SIZE (agp_bridge_info)) {
		printk (KERN_DEBUG PFX "unsupported bridge\n");
		return -ENODEV;
	}

	while ((i < ARRAY_SIZE (agp_bridge_info)) &&
	       (agp_bridge_info[i].vendor_id == pdev->vendor)) {
		if (pdev->device == agp_bridge_info[i].device_id) {
#ifdef CONFIG_AGP_ALI
			if (pdev->device == PCI_DEVICE_ID_AL_M1621_0) {
				u8 hidden_1621_id;

				pci_read_config_byte(pdev, 0xFB, &hidden_1621_id);
				switch (hidden_1621_id) {
				case 0x31:
					agp_bridge_info[i].chipset_name="M1631";
					break;
				case 0x32:
					agp_bridge_info[i].chipset_name="M1632";
					break;
				case 0x41:
					agp_bridge_info[i].chipset_name="M1641";
					break;
				case 0x43:
					break;
				case 0x47:
					agp_bridge_info[i].chipset_name="M1647";
					break;
				case 0x51:
					agp_bridge_info[i].chipset_name="M1651";
					break;
				default:
					break;
				}
			}
#endif

			printk (KERN_INFO PFX "Detected %s %s chipset\n",
				agp_bridge_info[i].vendor_name,
				agp_bridge_info[i].chipset_name);
			agp_bridge.type = agp_bridge_info[i].chipset;
			return agp_bridge_info[i].chipset_setup (pdev);
		}
		
		i++;
	}

	i--; /* point to vendor generic entry (device_id == 0) */

	/* try init anyway, if user requests it AND
	 * there is a 'generic' bridge entry for this vendor */
	if (agp_try_unsupported && agp_bridge_info[i].device_id == 0) {
		printk(KERN_WARNING PFX "Trying generic %s routines"
		       " for device id: %04x\n",
		       agp_bridge_info[i].vendor_name, pdev->device);
		agp_bridge.type = agp_bridge_info[i].chipset;
		return agp_bridge_info[i].chipset_setup (pdev);
	}

	printk(KERN_ERR PFX "Unsupported %s chipset (device id: %04x),"
	       " you might want to try agp_try_unsupported=1.\n",
	       agp_bridge_info[i].vendor_name, pdev->device);
	return -ENODEV;
}


/* Supported Device Scanning routine */

static int __init agp_find_supported_device(void)
{
	struct pci_dev *dev = NULL;
	u8 cap_ptr = 0x00;

	if ((dev = pci_find_class(PCI_CLASS_BRIDGE_HOST << 8, NULL)) == NULL)
		return -ENODEV;

	agp_bridge.dev = dev;

	/* Need to test for I810 here */
#ifdef CONFIG_AGP_I810
	if (dev->vendor == PCI_VENDOR_ID_INTEL) {
		struct pci_dev *i810_dev;

		switch (dev->device) {
		case PCI_DEVICE_ID_INTEL_810_0:
			i810_dev = pci_find_device(PCI_VENDOR_ID_INTEL,
					       PCI_DEVICE_ID_INTEL_810_1,
						   NULL);
			if (i810_dev == NULL) {
				printk(KERN_ERR PFX "Detected an Intel i810,"
				       " but could not find the secondary"
				       " device.\n");
				return -ENODEV;
			}
			printk(KERN_INFO PFX "Detected an Intel "
			       "i810 Chipset.\n");
			agp_bridge.type = INTEL_I810;
			return intel_i810_setup (i810_dev);

		case PCI_DEVICE_ID_INTEL_810_DC100_0:
			i810_dev = pci_find_device(PCI_VENDOR_ID_INTEL,
					 PCI_DEVICE_ID_INTEL_810_DC100_1,
						   NULL);
			if (i810_dev == NULL) {
				printk(KERN_ERR PFX "Detected an Intel i810 "
				       "DC100, but could not find the "
				       "secondary device.\n");
				return -ENODEV;
			}
			printk(KERN_INFO PFX "Detected an Intel i810 "
			       "DC100 Chipset.\n");
			agp_bridge.type = INTEL_I810;
			return intel_i810_setup(i810_dev);

		case PCI_DEVICE_ID_INTEL_810_E_0:
			i810_dev = pci_find_device(PCI_VENDOR_ID_INTEL,
					     PCI_DEVICE_ID_INTEL_810_E_1,
						   NULL);
			if (i810_dev == NULL) {
				printk(KERN_ERR PFX "Detected an Intel i810 E"
				    ", but could not find the secondary "
				       "device.\n");
				return -ENODEV;
			}
			printk(KERN_INFO PFX "Detected an Intel i810 E "
			       "Chipset.\n");
			agp_bridge.type = INTEL_I810;
			return intel_i810_setup(i810_dev);

		 case PCI_DEVICE_ID_INTEL_815_0:
		   /* The i815 can operate either as an i810 style
		    * integrated device, or as an AGP4X motherboard.
		    *
		    * This only addresses the first mode:
		    */
			i810_dev = pci_find_device(PCI_VENDOR_ID_INTEL,
						   PCI_DEVICE_ID_INTEL_815_1,
						   NULL);
			if (i810_dev == NULL) {
				printk(KERN_ERR PFX "agpgart: Detected an "
					"Intel i815, but could not find the"
					" secondary device. Assuming a "
					"non-integrated video card.\n");
				break;
			}
			printk(KERN_INFO PFX "agpgart: Detected an Intel i815 "
				"Chipset.\n");
			agp_bridge.type = INTEL_I810;
			return intel_i810_setup(i810_dev);

		case PCI_DEVICE_ID_INTEL_845_G_0:
			i810_dev = pci_find_device(PCI_VENDOR_ID_INTEL,
					PCI_DEVICE_ID_INTEL_845_G_1, NULL);
			if(i810_dev && PCI_FUNC(i810_dev->devfn) != 0) {
				i810_dev = pci_find_device(PCI_VENDOR_ID_INTEL,
					PCI_DEVICE_ID_INTEL_845_G_1, i810_dev);
			}

			if (i810_dev == NULL) {
				/* 
				 * We probably have a I845MP chipset
				 * with an external graphics
				 * card. It will be initialized later 
				 */
				agp_bridge.type = INTEL_I845_G;
				break;
			}
			printk(KERN_INFO PFX "Detected an Intel "
				   "845G Chipset.\n");
			agp_bridge.type = INTEL_I810;
			return intel_i830_setup(i810_dev);
		   
		case PCI_DEVICE_ID_INTEL_830_M_0:
			i810_dev = pci_find_device(PCI_VENDOR_ID_INTEL,
									   PCI_DEVICE_ID_INTEL_830_M_1,
									   NULL);
			if(i810_dev && PCI_FUNC(i810_dev->devfn) != 0) {
				i810_dev = pci_find_device(PCI_VENDOR_ID_INTEL,
										   PCI_DEVICE_ID_INTEL_830_M_1,
										   i810_dev);
			}

			if (i810_dev == NULL) {
				/* Intel 830MP with external graphic card */
				/* It will be initialized later */
				agp_bridge.type = INTEL_I830_M;
				break;
			}
			printk(KERN_INFO PFX "Detected an Intel "
				   "830M Chipset.\n");
			agp_bridge.type = INTEL_I810;
			return intel_i830_setup(i810_dev);
		default:
			break;
		}
	}
#endif /* CONFIG_AGP_I810 */

#ifdef CONFIG_AGP_SWORKS
	/* Everything is on func 1 here so we are hardcoding function one */
	if (dev->vendor == PCI_VENDOR_ID_SERVERWORKS) {
		struct pci_dev *bridge_dev;

		bridge_dev = pci_find_slot ((unsigned int)dev->bus->number, 
					    PCI_DEVFN(0, 1));
		if(bridge_dev == NULL) {
			printk(KERN_INFO PFX "agpgart: Detected a Serverworks "
			       "Chipset, but could not find the secondary "
			       "device.\n");
			return -ENODEV;
		}

		switch (dev->device) {
		case PCI_DEVICE_ID_SERVERWORKS_HE:
			agp_bridge.type = SVWRKS_HE;
			return serverworks_setup(bridge_dev);

		case PCI_DEVICE_ID_SERVERWORKS_LE:
		case 0x0007:
			agp_bridge.type = SVWRKS_LE;
			return serverworks_setup(bridge_dev);

		default:
			if(agp_try_unsupported) {
				agp_bridge.type = SVWRKS_GENERIC;
				return serverworks_setup(bridge_dev);
			}
			break;
		}
	}

#endif	/* CONFIG_AGP_SWORKS */

#ifdef CONFIG_AGP_HP_ZX1
	if (dev->vendor == PCI_VENDOR_ID_HP) {
		do {
			/* ZX1 LBAs can be either PCI or AGP bridges */
			if (pci_find_capability(dev, PCI_CAP_ID_AGP)) {
				printk(KERN_INFO PFX "Detected HP ZX1 AGP "
				       "chipset at %s\n", dev->slot_name);
				agp_bridge.type = HP_ZX1;
				agp_bridge.dev = dev;
				return hp_zx1_setup(dev);
			}
			dev = pci_find_class(PCI_CLASS_BRIDGE_HOST << 8, dev);
		} while (dev);
		return -ENODEV;
	}
#endif	/* CONFIG_AGP_HP_ZX1 */

	/* find capndx */
	cap_ptr = pci_find_capability(dev, PCI_CAP_ID_AGP);
	if (cap_ptr == 0x00)
		return -ENODEV;
	agp_bridge.capndx = cap_ptr;

	/* Fill in the mode register */
	pci_read_config_dword(agp_bridge.dev,
			      agp_bridge.capndx + 4,
			      &agp_bridge.mode);

	/* probe for known chipsets */
	return agp_lookup_host_bridge (dev);
}

struct agp_max_table {
	int mem;
	int agp;
};

static struct agp_max_table maxes_table[9] __initdata =
{
	{0, 0},
	{32, 4},
	{64, 28},
	{128, 96},
	{256, 204},
	{512, 440},
	{1024, 942},
	{2048, 1920},
	{4096, 3932}
};

static int __init agp_find_max (void)
{
	long memory, index, result;

	memory = virt_to_phys(high_memory) >> 20;
	index = 1;

	while ((memory > maxes_table[index].mem) &&
	       (index < 8)) {
		index++;
	}

	result = maxes_table[index - 1].agp +
	   ( (memory - maxes_table[index - 1].mem)  *
	     (maxes_table[index].agp - maxes_table[index - 1].agp)) /
	   (maxes_table[index].mem - maxes_table[index - 1].mem);

	printk(KERN_INFO PFX "Maximum main memory to use "
	       "for agp memory: %ldM\n", result);
	result = result << (20 - PAGE_SHIFT);
        return result;
}

#define AGPGART_VERSION_MAJOR 0
#define AGPGART_VERSION_MINOR 99

static agp_version agp_current_version =
{
	AGPGART_VERSION_MAJOR,
	AGPGART_VERSION_MINOR
};

static int __init agp_backend_initialize(void)
{
	int size_value, rc, got_gatt=0, got_keylist=0;

	memset(&agp_bridge, 0, sizeof(struct agp_bridge_data));
	agp_bridge.type = NOT_SUPPORTED;
	agp_bridge.max_memory_agp = agp_find_max();
	agp_bridge.version = &agp_current_version;

	rc = agp_find_supported_device();
	if (rc) {
		/* not KERN_ERR because error msg should have already printed */
		printk(KERN_DEBUG PFX "no supported devices found.\n");
		return rc;
	}

	if (agp_bridge.needs_scratch_page == TRUE) {
		void *addr;
		addr = agp_bridge.agp_alloc_page();

		if (addr == NULL) {
			printk(KERN_ERR PFX "unable to get memory for "
			       "scratch page.\n");
			return -ENOMEM;
		}
		agp_bridge.scratch_page = virt_to_phys(addr);
		agp_bridge.scratch_page =
		    agp_bridge.mask_memory(agp_bridge.scratch_page, 0);
	}

	size_value = agp_bridge.fetch_size();

	if (size_value == 0) {
		printk(KERN_ERR PFX "unable to determine aperture size.\n");
		rc = -EINVAL;
		goto err_out;
	}
	if (agp_bridge.create_gatt_table()) {
		printk(KERN_ERR PFX "unable to get memory for graphics "
		       "translation table.\n");
		rc = -ENOMEM;
		goto err_out;
	}
	got_gatt = 1;
	
	agp_bridge.key_list = vmalloc(PAGE_SIZE * 4);
	if (agp_bridge.key_list == NULL) {
		printk(KERN_ERR PFX "error allocating memory for key lists.\n");
		rc = -ENOMEM;
		goto err_out;
	}
	got_keylist = 1;
	
	/* FIXME vmalloc'd memory not guaranteed contiguous */
	memset(agp_bridge.key_list, 0, PAGE_SIZE * 4);

	if (agp_bridge.configure()) {
		printk(KERN_ERR PFX "error configuring host chipset.\n");
		rc = -EINVAL;
		goto err_out;
	}

	printk(KERN_INFO PFX "AGP aperture is %dM @ 0x%lx\n",
	       size_value, agp_bridge.gart_bus_addr);

	return 0;

err_out:
	if (agp_bridge.needs_scratch_page == TRUE) {
		agp_bridge.scratch_page &= ~(0x00000fff);
		agp_bridge.agp_destroy_page(phys_to_virt(agp_bridge.scratch_page));
	}
	if (got_gatt)
		agp_bridge.free_gatt_table();
	if (got_keylist)
		vfree(agp_bridge.key_list);
	return rc;
}


/* cannot be __exit b/c as it could be called from __init code */
static void agp_backend_cleanup(void)
{
	agp_bridge.cleanup();
	agp_bridge.free_gatt_table();
	vfree(agp_bridge.key_list);

	if (agp_bridge.needs_scratch_page == TRUE) {
		agp_bridge.scratch_page &= ~(0x00000fff);
		agp_bridge.agp_destroy_page(phys_to_virt(agp_bridge.scratch_page));
	}
}

static int agp_power(struct pm_dev *dev, pm_request_t rq, void *data)
{
	switch(rq)
	{
		case PM_SUSPEND:
			return agp_bridge.suspend();
		case PM_RESUME:
			agp_bridge.resume();
			return 0;
	}		
	return 0;
}

extern int agp_frontend_initialize(void);
extern void agp_frontend_cleanup(void);

static const drm_agp_t drm_agp = {
	&agp_free_memory,
	&agp_allocate_memory,
	&agp_bind_memory,
	&agp_unbind_memory,
	&agp_enable,
	&agp_backend_acquire,
	&agp_backend_release,
	&agp_copy_info
};

static int __init agp_init(void)
{
	int ret_val;

	printk(KERN_INFO "Linux agpgart interface v%d.%d (c) Jeff Hartmann\n",
	       AGPGART_VERSION_MAJOR, AGPGART_VERSION_MINOR);

	ret_val = agp_backend_initialize();
	if (ret_val) {
		agp_bridge.type = NOT_SUPPORTED;
		return ret_val;
	}
	ret_val = agp_frontend_initialize();
	if (ret_val) {
		agp_bridge.type = NOT_SUPPORTED;
		agp_backend_cleanup();
		return ret_val;
	}

	inter_module_register("drm_agp", THIS_MODULE, &drm_agp);
	
	pm_register(PM_PCI_DEV, PM_PCI_ID(agp_bridge.dev), agp_power);
	return 0;
}

static void __exit agp_cleanup(void)
{
	pm_unregister_all(agp_power);
	agp_frontend_cleanup();
	agp_backend_cleanup();
	inter_module_unregister("drm_agp");
}

module_init(agp_init);
module_exit(agp_cleanup);<|MERGE_RESOLUTION|>--- conflicted
+++ resolved
@@ -73,12 +73,7 @@
 
 static void smp_flush_cache(void)
 {
-<<<<<<< HEAD
-	atomic_set(&cpus_waiting, num_online_cpus() - 1);
-	if (smp_call_function(ipi_handler, NULL, 1, 0) != 0)
-=======
 	if (smp_call_function(ipi_handler, NULL, 1, 1) != 0)
->>>>>>> c8712aeb
 		panic(PFX "timed out waiting for the other CPUs!\n");
 	flush_agp_cache();
 }
