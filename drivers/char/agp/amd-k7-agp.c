/*
 * AMD K7 AGPGART routines.
 */

#include <linux/module.h>
#include <linux/pci.h>
#include <linux/init.h>
#include <linux/agp_backend.h>
#include <linux/page-flags.h>
#include <linux/mm.h>
#include <linux/slab.h>
#include "agp.h"

#define AMD_MMBASE	0x14
#define AMD_APSIZE	0xac
#define AMD_MODECNTL	0xb0
#define AMD_MODECNTL2	0xb2
#define AMD_GARTENABLE	0x02	/* In mmio region (16-bit register) */
#define AMD_ATTBASE	0x04	/* In mmio region (32-bit register) */
#define AMD_TLBFLUSH	0x0c	/* In mmio region (32-bit register) */
#define AMD_CACHEENTRY	0x10	/* In mmio region (32-bit register) */

static struct pci_device_id agp_amdk7_pci_table[];

struct amd_page_map {
	unsigned long *real;
	unsigned long __iomem *remapped;
};

static struct _amd_irongate_private {
	volatile u8 __iomem *registers;
	struct amd_page_map **gatt_pages;
	int num_tables;
} amd_irongate_private;

static int amd_create_page_map(struct amd_page_map *page_map)
{
	int i;

	page_map->real = (unsigned long *) __get_free_page(GFP_KERNEL);
	if (page_map->real == NULL)
		return -ENOMEM;

<<<<<<< HEAD
#ifndef CONFIG_X86
	SetPageReserved(virt_to_page(page_map->real));
	global_cache_flush();
	page_map->remapped = ioremap_nocache(virt_to_gart(page_map->real),
					    PAGE_SIZE);
	if (page_map->remapped == NULL) {
		ClearPageReserved(virt_to_page(page_map->real));
		free_page((unsigned long) page_map->real);
		page_map->real = NULL;
		return -ENOMEM;
	}
	global_cache_flush();
#else
=======
>>>>>>> 02f8c6ae
	set_memory_uc((unsigned long)page_map->real, 1);
	page_map->remapped = page_map->real;

	for (i = 0; i < PAGE_SIZE / sizeof(unsigned long); i++) {
		writel(agp_bridge->scratch_page, page_map->remapped+i);
		readl(page_map->remapped+i);	/* PCI Posting. */
	}

	return 0;
}

static void amd_free_page_map(struct amd_page_map *page_map)
{
	set_memory_wb((unsigned long)page_map->real, 1);
	free_page((unsigned long) page_map->real);
}

static void amd_free_gatt_pages(void)
{
	int i;
	struct amd_page_map **tables;
	struct amd_page_map *entry;

	tables = amd_irongate_private.gatt_pages;
	for (i = 0; i < amd_irongate_private.num_tables; i++) {
		entry = tables[i];
		if (entry != NULL) {
			if (entry->real != NULL)
				amd_free_page_map(entry);
			kfree(entry);
		}
	}
	kfree(tables);
	amd_irongate_private.gatt_pages = NULL;
}

static int amd_create_gatt_pages(int nr_tables)
{
	struct amd_page_map **tables;
	struct amd_page_map *entry;
	int retval = 0;
	int i;

	tables = kzalloc((nr_tables + 1) * sizeof(struct amd_page_map *),GFP_KERNEL);
	if (tables == NULL)
		return -ENOMEM;

	for (i = 0; i < nr_tables; i++) {
		entry = kzalloc(sizeof(struct amd_page_map), GFP_KERNEL);
		tables[i] = entry;
		if (entry == NULL) {
			retval = -ENOMEM;
			break;
		}
		retval = amd_create_page_map(entry);
		if (retval != 0)
			break;
	}
	amd_irongate_private.num_tables = i;
	amd_irongate_private.gatt_pages = tables;

	if (retval != 0)
		amd_free_gatt_pages();

	return retval;
}

/* Since we don't need contiguous memory we just try
 * to get the gatt table once
 */

#define GET_PAGE_DIR_OFF(addr) (addr >> 22)
#define GET_PAGE_DIR_IDX(addr) (GET_PAGE_DIR_OFF(addr) - \
	GET_PAGE_DIR_OFF(agp_bridge->gart_bus_addr))
#define GET_GATT_OFF(addr) ((addr & 0x003ff000) >> 12)
#define GET_GATT(addr) (amd_irongate_private.gatt_pages[\
	GET_PAGE_DIR_IDX(addr)]->remapped)

static int amd_create_gatt_table(struct agp_bridge_data *bridge)
{
	struct aper_size_info_lvl2 *value;
	struct amd_page_map page_dir;
	unsigned long __iomem *cur_gatt;
	unsigned long addr;
	int retval;
	u32 temp;
	int i;

	value = A_SIZE_LVL2(agp_bridge->current_size);
	retval = amd_create_page_map(&page_dir);
	if (retval != 0)
		return retval;

	retval = amd_create_gatt_pages(value->num_entries / 1024);
	if (retval != 0) {
		amd_free_page_map(&page_dir);
		return retval;
	}

	agp_bridge->gatt_table_real = (u32 *)page_dir.real;
	agp_bridge->gatt_table = (u32 __iomem *)page_dir.remapped;
	agp_bridge->gatt_bus_addr = virt_to_gart(page_dir.real);

	/* Get the address for the gart region.
	 * This is a bus address even on the alpha, b/c its
	 * used to program the agp master not the cpu
	 */

	pci_read_config_dword(agp_bridge->dev, AGP_APBASE, &temp);
	addr = (temp & PCI_BASE_ADDRESS_MEM_MASK);
	agp_bridge->gart_bus_addr = addr;

	/* Calculate the agp offset */
	for (i = 0; i < value->num_entries / 1024; i++, addr += 0x00400000) {
		writel(virt_to_gart(amd_irongate_private.gatt_pages[i]->real) | 1,
			page_dir.remapped+GET_PAGE_DIR_OFF(addr));
		readl(page_dir.remapped+GET_PAGE_DIR_OFF(addr));	/* PCI Posting. */
	}

	for (i = 0; i < value->num_entries; i++) {
		addr = (i * PAGE_SIZE) + agp_bridge->gart_bus_addr;
		cur_gatt = GET_GATT(addr);
		writel(agp_bridge->scratch_page, cur_gatt+GET_GATT_OFF(addr));
		readl(cur_gatt+GET_GATT_OFF(addr));	/* PCI Posting. */
	}

	return 0;
}

static int amd_free_gatt_table(struct agp_bridge_data *bridge)
{
	struct amd_page_map page_dir;

	page_dir.real = (unsigned long *)agp_bridge->gatt_table_real;
	page_dir.remapped = (unsigned long __iomem *)agp_bridge->gatt_table;

	amd_free_gatt_pages();
	amd_free_page_map(&page_dir);
	return 0;
}

static int amd_irongate_fetch_size(void)
{
	int i;
	u32 temp;
	struct aper_size_info_lvl2 *values;

	pci_read_config_dword(agp_bridge->dev, AMD_APSIZE, &temp);
	temp = (temp & 0x0000000e);
	values = A_SIZE_LVL2(agp_bridge->driver->aperture_sizes);
	for (i = 0; i < agp_bridge->driver->num_aperture_sizes; i++) {
		if (temp == values[i].size_value) {
			agp_bridge->previous_size =
			    agp_bridge->current_size = (void *) (values + i);

			agp_bridge->aperture_size_idx = i;
			return values[i].size;
		}
	}

	return 0;
}

static int amd_irongate_configure(void)
{
	struct aper_size_info_lvl2 *current_size;
	u32 temp;
	u16 enable_reg;

	current_size = A_SIZE_LVL2(agp_bridge->current_size);

	if (!amd_irongate_private.registers) {
		/* Get the memory mapped registers */
		pci_read_config_dword(agp_bridge->dev, AMD_MMBASE, &temp);
		temp = (temp & PCI_BASE_ADDRESS_MEM_MASK);
		amd_irongate_private.registers = (volatile u8 __iomem *) ioremap(temp, 4096);
		if (!amd_irongate_private.registers)
			return -ENOMEM;
	}

	/* Write out the address of the gatt table */
	writel(agp_bridge->gatt_bus_addr, amd_irongate_private.registers+AMD_ATTBASE);
	readl(amd_irongate_private.registers+AMD_ATTBASE);	/* PCI Posting. */

	/* Write the Sync register */
	pci_write_config_byte(agp_bridge->dev, AMD_MODECNTL, 0x80);

	/* Set indexing mode */
	pci_write_config_byte(agp_bridge->dev, AMD_MODECNTL2, 0x00);

	/* Write the enable register */
	enable_reg = readw(amd_irongate_private.registers+AMD_GARTENABLE);
	enable_reg = (enable_reg | 0x0004);
	writew(enable_reg, amd_irongate_private.registers+AMD_GARTENABLE);
	readw(amd_irongate_private.registers+AMD_GARTENABLE);	/* PCI Posting. */

	/* Write out the size register */
	pci_read_config_dword(agp_bridge->dev, AMD_APSIZE, &temp);
	temp = (((temp & ~(0x0000000e)) | current_size->size_value) | 1);
	pci_write_config_dword(agp_bridge->dev, AMD_APSIZE, temp);

	/* Flush the tlb */
	writel(1, amd_irongate_private.registers+AMD_TLBFLUSH);
	readl(amd_irongate_private.registers+AMD_TLBFLUSH);	/* PCI Posting.*/
	return 0;
}

static void amd_irongate_cleanup(void)
{
	struct aper_size_info_lvl2 *previous_size;
	u32 temp;
	u16 enable_reg;

	previous_size = A_SIZE_LVL2(agp_bridge->previous_size);

	enable_reg = readw(amd_irongate_private.registers+AMD_GARTENABLE);
	enable_reg = (enable_reg & ~(0x0004));
	writew(enable_reg, amd_irongate_private.registers+AMD_GARTENABLE);
	readw(amd_irongate_private.registers+AMD_GARTENABLE);	/* PCI Posting. */

	/* Write back the previous size and disable gart translation */
	pci_read_config_dword(agp_bridge->dev, AMD_APSIZE, &temp);
	temp = ((temp & ~(0x0000000f)) | previous_size->size_value);
	pci_write_config_dword(agp_bridge->dev, AMD_APSIZE, temp);
	iounmap((void __iomem *) amd_irongate_private.registers);
}

/*
 * This routine could be implemented by taking the addresses
 * written to the GATT, and flushing them individually.  However
 * currently it just flushes the whole table.  Which is probably
 * more efficient, since agp_memory blocks can be a large number of
 * entries.
 */

static void amd_irongate_tlbflush(struct agp_memory *temp)
{
	writel(1, amd_irongate_private.registers+AMD_TLBFLUSH);
	readl(amd_irongate_private.registers+AMD_TLBFLUSH);	/* PCI Posting. */
}

static int amd_insert_memory(struct agp_memory *mem, off_t pg_start, int type)
{
	int i, j, num_entries;
	unsigned long __iomem *cur_gatt;
	unsigned long addr;

	num_entries = A_SIZE_LVL2(agp_bridge->current_size)->num_entries;

	if (type != mem->type ||
	    agp_bridge->driver->agp_type_to_mask_type(agp_bridge, type))
		return -EINVAL;

	if ((pg_start + mem->page_count) > num_entries)
		return -EINVAL;

	j = pg_start;
	while (j < (pg_start + mem->page_count)) {
		addr = (j * PAGE_SIZE) + agp_bridge->gart_bus_addr;
		cur_gatt = GET_GATT(addr);
		if (!PGE_EMPTY(agp_bridge, readl(cur_gatt+GET_GATT_OFF(addr))))
			return -EBUSY;
		j++;
	}

	if (!mem->is_flushed) {
		global_cache_flush();
		mem->is_flushed = true;
	}

	for (i = 0, j = pg_start; i < mem->page_count; i++, j++) {
		addr = (j * PAGE_SIZE) + agp_bridge->gart_bus_addr;
		cur_gatt = GET_GATT(addr);
		writel(agp_generic_mask_memory(agp_bridge,
					       page_to_phys(mem->pages[i]),
					       mem->type),
		       cur_gatt+GET_GATT_OFF(addr));
		readl(cur_gatt+GET_GATT_OFF(addr));	/* PCI Posting. */
	}
	amd_irongate_tlbflush(mem);
	return 0;
}

static int amd_remove_memory(struct agp_memory *mem, off_t pg_start, int type)
{
	int i;
	unsigned long __iomem *cur_gatt;
	unsigned long addr;

	if (type != mem->type ||
	    agp_bridge->driver->agp_type_to_mask_type(agp_bridge, type))
		return -EINVAL;

	for (i = pg_start; i < (mem->page_count + pg_start); i++) {
		addr = (i * PAGE_SIZE) + agp_bridge->gart_bus_addr;
		cur_gatt = GET_GATT(addr);
		writel(agp_bridge->scratch_page, cur_gatt+GET_GATT_OFF(addr));
		readl(cur_gatt+GET_GATT_OFF(addr));	/* PCI Posting. */
	}

	amd_irongate_tlbflush(mem);
	return 0;
}

static const struct aper_size_info_lvl2 amd_irongate_sizes[7] =
{
	{2048, 524288, 0x0000000c},
	{1024, 262144, 0x0000000a},
	{512, 131072, 0x00000008},
	{256, 65536, 0x00000006},
	{128, 32768, 0x00000004},
	{64, 16384, 0x00000002},
	{32, 8192, 0x00000000}
};

static const struct gatt_mask amd_irongate_masks[] =
{
	{.mask = 1, .type = 0}
};

static const struct agp_bridge_driver amd_irongate_driver = {
	.owner			= THIS_MODULE,
	.aperture_sizes		= amd_irongate_sizes,
	.size_type		= LVL2_APER_SIZE,
	.num_aperture_sizes	= 7,
	.needs_scratch_page	= true,
	.configure		= amd_irongate_configure,
	.fetch_size		= amd_irongate_fetch_size,
	.cleanup		= amd_irongate_cleanup,
	.tlb_flush		= amd_irongate_tlbflush,
	.mask_memory		= agp_generic_mask_memory,
	.masks			= amd_irongate_masks,
	.agp_enable		= agp_generic_enable,
	.cache_flush		= global_cache_flush,
	.create_gatt_table	= amd_create_gatt_table,
	.free_gatt_table	= amd_free_gatt_table,
	.insert_memory		= amd_insert_memory,
	.remove_memory		= amd_remove_memory,
	.alloc_by_type		= agp_generic_alloc_by_type,
	.free_by_type		= agp_generic_free_by_type,
	.agp_alloc_page		= agp_generic_alloc_page,
	.agp_alloc_pages	= agp_generic_alloc_pages,
	.agp_destroy_page	= agp_generic_destroy_page,
	.agp_destroy_pages	= agp_generic_destroy_pages,
	.agp_type_to_mask_type  = agp_generic_type_to_mask_type,
};

static struct agp_device_ids amd_agp_device_ids[] __devinitdata =
{
	{
		.device_id	= PCI_DEVICE_ID_AMD_FE_GATE_7006,
		.chipset_name	= "Irongate",
	},
	{
		.device_id	= PCI_DEVICE_ID_AMD_FE_GATE_700E,
		.chipset_name	= "761",
	},
	{
		.device_id	= PCI_DEVICE_ID_AMD_FE_GATE_700C,
		.chipset_name	= "760MP",
	},
	{ }, /* dummy final entry, always present */
};

static int __devinit agp_amdk7_probe(struct pci_dev *pdev,
				     const struct pci_device_id *ent)
{
	struct agp_bridge_data *bridge;
	u8 cap_ptr;
	int j;

	cap_ptr = pci_find_capability(pdev, PCI_CAP_ID_AGP);
	if (!cap_ptr)
		return -ENODEV;

	j = ent - agp_amdk7_pci_table;
	dev_info(&pdev->dev, "AMD %s chipset\n",
		 amd_agp_device_ids[j].chipset_name);

	bridge = agp_alloc_bridge();
	if (!bridge)
		return -ENOMEM;

	bridge->driver = &amd_irongate_driver;
	bridge->dev_private_data = &amd_irongate_private,
	bridge->dev = pdev;
	bridge->capndx = cap_ptr;

	/* 751 Errata (22564_B-1.PDF)
	   erratum 20: strobe glitch with Nvidia NV10 GeForce cards.
	   system controller may experience noise due to strong drive strengths
	 */
	if (agp_bridge->dev->device == PCI_DEVICE_ID_AMD_FE_GATE_7006) {
		struct pci_dev *gfxcard=NULL;

		cap_ptr = 0;
		while (!cap_ptr) {
			gfxcard = pci_get_class(PCI_CLASS_DISPLAY_VGA<<8, gfxcard);
			if (!gfxcard) {
				dev_info(&pdev->dev, "no AGP VGA controller\n");
				return -ENODEV;
			}
			cap_ptr = pci_find_capability(gfxcard, PCI_CAP_ID_AGP);
		}

		/* With so many variants of NVidia cards, it's simpler just
		   to blacklist them all, and then whitelist them as needed
		   (if necessary at all). */
		if (gfxcard->vendor == PCI_VENDOR_ID_NVIDIA) {
			agp_bridge->flags |= AGP_ERRATA_1X;
			dev_info(&pdev->dev, "AMD 751 chipset with NVidia GeForce; forcing 1X due to errata\n");
		}
		pci_dev_put(gfxcard);
	}

	/* 761 Errata (23613_F.pdf)
	 * Revisions B0/B1 were a disaster.
	 * erratum 44: SYSCLK/AGPCLK skew causes 2X failures -- Force mode to 1X
	 * erratum 45: Timing problem prevents fast writes -- Disable fast write.
	 * erratum 46: Setup violation on AGP SBA pins - Disable side band addressing.
	 * With this lot disabled, we should prevent lockups. */
	if (agp_bridge->dev->device == PCI_DEVICE_ID_AMD_FE_GATE_700E) {
		if (pdev->revision == 0x10 || pdev->revision == 0x11) {
			agp_bridge->flags = AGP_ERRATA_FASTWRITES;
			agp_bridge->flags |= AGP_ERRATA_SBA;
			agp_bridge->flags |= AGP_ERRATA_1X;
			dev_info(&pdev->dev, "AMD 761 chipset with errata; disabling AGP fast writes & SBA and forcing to 1X\n");
		}
	}

	/* Fill in the mode register */
	pci_read_config_dword(pdev,
			bridge->capndx+PCI_AGP_STATUS,
			&bridge->mode);

	pci_set_drvdata(pdev, bridge);
	return agp_add_bridge(bridge);
}

static void __devexit agp_amdk7_remove(struct pci_dev *pdev)
{
	struct agp_bridge_data *bridge = pci_get_drvdata(pdev);

	agp_remove_bridge(bridge);
	agp_put_bridge(bridge);
}

#ifdef CONFIG_PM

static int agp_amdk7_suspend(struct pci_dev *pdev, pm_message_t state)
{
	pci_save_state(pdev);
	pci_set_power_state(pdev, pci_choose_state(pdev, state));

	return 0;
}

static int agp_amdk7_resume(struct pci_dev *pdev)
{
	pci_set_power_state(pdev, PCI_D0);
	pci_restore_state(pdev);

	return amd_irongate_driver.configure();
}

#endif /* CONFIG_PM */

/* must be the same order as name table above */
static struct pci_device_id agp_amdk7_pci_table[] = {
	{
	.class		= (PCI_CLASS_BRIDGE_HOST << 8),
	.class_mask	= ~0,
	.vendor		= PCI_VENDOR_ID_AMD,
	.device		= PCI_DEVICE_ID_AMD_FE_GATE_7006,
	.subvendor	= PCI_ANY_ID,
	.subdevice	= PCI_ANY_ID,
	},
	{
	.class		= (PCI_CLASS_BRIDGE_HOST << 8),
	.class_mask	= ~0,
	.vendor		= PCI_VENDOR_ID_AMD,
	.device		= PCI_DEVICE_ID_AMD_FE_GATE_700E,
	.subvendor	= PCI_ANY_ID,
	.subdevice	= PCI_ANY_ID,
	},
	{
	.class		= (PCI_CLASS_BRIDGE_HOST << 8),
	.class_mask	= ~0,
	.vendor		= PCI_VENDOR_ID_AMD,
	.device		= PCI_DEVICE_ID_AMD_FE_GATE_700C,
	.subvendor	= PCI_ANY_ID,
	.subdevice	= PCI_ANY_ID,
	},
	{ }
};

MODULE_DEVICE_TABLE(pci, agp_amdk7_pci_table);

static struct pci_driver agp_amdk7_pci_driver = {
	.name		= "agpgart-amdk7",
	.id_table	= agp_amdk7_pci_table,
	.probe		= agp_amdk7_probe,
	.remove		= agp_amdk7_remove,
#ifdef CONFIG_PM
	.suspend	= agp_amdk7_suspend,
	.resume		= agp_amdk7_resume,
#endif
};

static int __init agp_amdk7_init(void)
{
	if (agp_off)
		return -EINVAL;
	return pci_register_driver(&agp_amdk7_pci_driver);
}

static void __exit agp_amdk7_cleanup(void)
{
	pci_unregister_driver(&agp_amdk7_pci_driver);
}

module_init(agp_amdk7_init);
module_exit(agp_amdk7_cleanup);

MODULE_LICENSE("GPL and additional rights");<|MERGE_RESOLUTION|>--- conflicted
+++ resolved
@@ -41,22 +41,6 @@
 	if (page_map->real == NULL)
 		return -ENOMEM;
 
-<<<<<<< HEAD
-#ifndef CONFIG_X86
-	SetPageReserved(virt_to_page(page_map->real));
-	global_cache_flush();
-	page_map->remapped = ioremap_nocache(virt_to_gart(page_map->real),
-					    PAGE_SIZE);
-	if (page_map->remapped == NULL) {
-		ClearPageReserved(virt_to_page(page_map->real));
-		free_page((unsigned long) page_map->real);
-		page_map->real = NULL;
-		return -ENOMEM;
-	}
-	global_cache_flush();
-#else
-=======
->>>>>>> 02f8c6ae
 	set_memory_uc((unsigned long)page_map->real, 1);
 	page_map->remapped = page_map->real;
 
@@ -158,7 +142,7 @@
 
 	agp_bridge->gatt_table_real = (u32 *)page_dir.real;
 	agp_bridge->gatt_table = (u32 __iomem *)page_dir.remapped;
-	agp_bridge->gatt_bus_addr = virt_to_gart(page_dir.real);
+	agp_bridge->gatt_bus_addr = virt_to_phys(page_dir.real);
 
 	/* Get the address for the gart region.
 	 * This is a bus address even on the alpha, b/c its
@@ -171,7 +155,7 @@
 
 	/* Calculate the agp offset */
 	for (i = 0; i < value->num_entries / 1024; i++, addr += 0x00400000) {
-		writel(virt_to_gart(amd_irongate_private.gatt_pages[i]->real) | 1,
+		writel(virt_to_phys(amd_irongate_private.gatt_pages[i]->real) | 1,
 			page_dir.remapped+GET_PAGE_DIR_OFF(addr));
 		readl(page_dir.remapped+GET_PAGE_DIR_OFF(addr));	/* PCI Posting. */
 	}
