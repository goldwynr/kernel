/*
 * Randomness driver for virtio
 *  Copyright (C) 2007, 2008 Rusty Russell IBM Corporation
 *
 *  This program is free software; you can redistribute it and/or modify
 *  it under the terms of the GNU General Public License as published by
 *  the Free Software Foundation; either version 2 of the License, or
 *  (at your option) any later version.
 *
 *  This program is distributed in the hope that it will be useful,
 *  but WITHOUT ANY WARRANTY; without even the implied warranty of
 *  MERCHANTABILITY or FITNESS FOR A PARTICULAR PURPOSE.  See the
 *  GNU General Public License for more details.
 *
 *  You should have received a copy of the GNU General Public License
 *  along with this program; if not, write to the Free Software
 *  Foundation, Inc., 51 Franklin St, Fifth Floor, Boston, MA  02110-1301 USA
 */

#include <linux/err.h>
#include <linux/hw_random.h>
#include <linux/scatterlist.h>
#include <linux/spinlock.h>
#include <linux/virtio.h>
#include <linux/virtio_rng.h>
#include <linux/module.h>

static DEFINE_IDA(rng_index_ida);

struct virtrng_info {
	struct virtio_device *vdev;
	struct hwrng hwrng;
	struct virtqueue *vq;
	unsigned int data_avail;
	struct completion have_data;
	bool busy;
	char name[25];
	int index;
};

static bool probe_done;

static bool probe_done;

static void random_recv_done(struct virtqueue *vq)
{
	struct virtrng_info *vi = vq->vdev->priv;

	/* We can get spurious callbacks, e.g. shared IRQs + virtio_pci. */
	if (!virtqueue_get_buf(vi->vq, &vi->data_avail))
		return;

	complete(&vi->have_data);
}

/* The host will fill any buffer we give it with sweet, sweet randomness. */
static void register_buffer(struct virtrng_info *vi, u8 *buf, size_t size)
{
	struct scatterlist sg;

	sg_init_one(&sg, buf, size);

	/* There should always be room for one buffer. */
	virtqueue_add_inbuf(vi->vq, &sg, 1, buf, GFP_KERNEL);

	virtqueue_kick(vi->vq);
}

static int virtio_read(struct hwrng *rng, void *buf, size_t size, bool wait)
{
	int ret;
	struct virtrng_info *vi = (struct virtrng_info *)rng->priv;

	/*
	 * Don't ask host for data till we're setup.  This call can
	 * happen during hwrng_register(), after commit d9e7972619.
	 */
	if (unlikely(!probe_done))
		return 0;

<<<<<<< HEAD
	if (!busy) {
		busy = true;
		init_completion(&have_data);
		register_buffer(buf, size);
=======
	if (!vi->busy) {
		vi->busy = true;
		init_completion(&vi->have_data);
		register_buffer(vi, buf, size);
>>>>>>> 1ebcafff
	}

	if (!wait)
		return 0;

	ret = wait_for_completion_killable(&vi->have_data);
	if (ret < 0)
		return ret;

	vi->busy = false;

	return vi->data_avail;
}

static void virtio_cleanup(struct hwrng *rng)
{
	struct virtrng_info *vi = (struct virtrng_info *)rng->priv;

	if (vi->busy)
		wait_for_completion(&vi->have_data);
}

static int probe_common(struct virtio_device *vdev)
{
	int err, index;
	struct virtrng_info *vi = NULL;

	vi = kzalloc(sizeof(struct virtrng_info), GFP_KERNEL);
	if (!vi)
		return -ENOMEM;

	vi->index = index = ida_simple_get(&rng_index_ida, 0, 0, GFP_KERNEL);
	if (index < 0) {
		kfree(vi);
		return index;
	}
	sprintf(vi->name, "virtio_rng.%d", index);
	init_completion(&vi->have_data);

	vi->hwrng = (struct hwrng) {
		.read = virtio_read,
		.cleanup = virtio_cleanup,
		.priv = (unsigned long)vi,
		.name = vi->name,
	};
	vdev->priv = vi;

	/* We expect a single virtqueue. */
	vi->vq = virtio_find_single_vq(vdev, random_recv_done, "input");
	if (IS_ERR(vi->vq)) {
		err = PTR_ERR(vi->vq);
		vi->vq = NULL;
		kfree(vi);
		ida_simple_remove(&rng_index_ida, index);
		return err;
	}

	err = hwrng_register(&vi->hwrng);
	if (err) {
		vdev->config->del_vqs(vdev);
		vi->vq = NULL;
		kfree(vi);
		ida_simple_remove(&rng_index_ida, index);
		return err;
	}

	probe_done = true;
	return 0;
}

static void remove_common(struct virtio_device *vdev)
{
	struct virtrng_info *vi = vdev->priv;
	vdev->config->reset(vdev);
	vi->busy = false;
	hwrng_unregister(&vi->hwrng);
	vdev->config->del_vqs(vdev);
	ida_simple_remove(&rng_index_ida, vi->index);
	kfree(vi);
}

static int virtrng_probe(struct virtio_device *vdev)
{
	return probe_common(vdev);
}

static void virtrng_remove(struct virtio_device *vdev)
{
	remove_common(vdev);
}

#ifdef CONFIG_PM_SLEEP
static int virtrng_freeze(struct virtio_device *vdev)
{
	remove_common(vdev);
	return 0;
}

static int virtrng_restore(struct virtio_device *vdev)
{
	return probe_common(vdev);
}
#endif

static struct virtio_device_id id_table[] = {
	{ VIRTIO_ID_RNG, VIRTIO_DEV_ANY_ID },
	{ 0 },
};

static struct virtio_driver virtio_rng_driver = {
	.driver.name =	KBUILD_MODNAME,
	.driver.owner =	THIS_MODULE,
	.id_table =	id_table,
	.probe =	virtrng_probe,
	.remove =	virtrng_remove,
#ifdef CONFIG_PM_SLEEP
	.freeze =	virtrng_freeze,
	.restore =	virtrng_restore,
#endif
};

module_virtio_driver(virtio_rng_driver);
MODULE_DEVICE_TABLE(virtio, id_table);
MODULE_DESCRIPTION("Virtio random number driver");
MODULE_LICENSE("GPL");<|MERGE_RESOLUTION|>--- conflicted
+++ resolved
@@ -40,8 +40,6 @@
 
 static bool probe_done;
 
-static bool probe_done;
-
 static void random_recv_done(struct virtqueue *vq)
 {
 	struct virtrng_info *vi = vq->vdev->priv;
@@ -78,17 +76,10 @@
 	if (unlikely(!probe_done))
 		return 0;
 
-<<<<<<< HEAD
-	if (!busy) {
-		busy = true;
-		init_completion(&have_data);
-		register_buffer(buf, size);
-=======
 	if (!vi->busy) {
 		vi->busy = true;
 		init_completion(&vi->have_data);
 		register_buffer(vi, buf, size);
->>>>>>> 1ebcafff
 	}
 
 	if (!wait)
