--- conflicted
+++ resolved
@@ -260,13 +260,6 @@
 static int wdt977_ioctl(struct inode *inode, struct file *file,
          unsigned int cmd, unsigned long arg)
 {
-<<<<<<< HEAD
-static struct watchdog_info ident = {
-	.identity = "Winbond 83977"
-};
-=======
->>>>>>> 6a8061e8
-
 	int temp;
 
 	switch(cmd)
