/*
 * talitos - Freescale Integrated Security Engine (SEC) device driver
 *
 * Copyright (c) 2008-2010 Freescale Semiconductor, Inc.
 *
 * Scatterlist Crypto API glue code copied from files with the following:
 * Copyright (c) 2006-2007 Herbert Xu <herbert@gondor.apana.org.au>
 *
 * Crypto algorithm registration code copied from hifn driver:
 * 2007+ Copyright (c) Evgeniy Polyakov <johnpol@2ka.mipt.ru>
 * All rights reserved.
 *
 * This program is free software; you can redistribute it and/or modify
 * it under the terms of the GNU General Public License as published by
 * the Free Software Foundation; either version 2 of the License, or
 * (at your option) any later version.
 *
 * This program is distributed in the hope that it will be useful,
 * but WITHOUT ANY WARRANTY; without even the implied warranty of
 * MERCHANTABILITY or FITNESS FOR A PARTICULAR PURPOSE.  See the
 * GNU General Public License for more details.
 *
 * You should have received a copy of the GNU General Public License
 * along with this program; if not, write to the Free Software
 * Foundation, Inc., 59 Temple Place, Suite 330, Boston, MA  02111-1307  USA
 */

#include <linux/kernel.h>
#include <linux/module.h>
#include <linux/mod_devicetable.h>
#include <linux/device.h>
#include <linux/interrupt.h>
#include <linux/crypto.h>
#include <linux/hw_random.h>
#include <linux/of_platform.h>
#include <linux/dma-mapping.h>
#include <linux/io.h>
#include <linux/spinlock.h>
#include <linux/rtnetlink.h>
#include <linux/slab.h>

#include <crypto/algapi.h>
#include <crypto/aes.h>
#include <crypto/des.h>
#include <crypto/sha.h>
#include <crypto/md5.h>
#include <crypto/aead.h>
#include <crypto/authenc.h>
#include <crypto/skcipher.h>
#include <crypto/hash.h>
#include <crypto/internal/hash.h>
#include <crypto/scatterwalk.h>

#include "talitos.h"

#define TALITOS_TIMEOUT 100000
#define TALITOS_MAX_DATA_LEN 65535

#define DESC_TYPE(desc_hdr) ((be32_to_cpu(desc_hdr) >> 3) & 0x1f)
#define PRIMARY_EU(desc_hdr) ((be32_to_cpu(desc_hdr) >> 28) & 0xf)
#define SECONDARY_EU(desc_hdr) ((be32_to_cpu(desc_hdr) >> 16) & 0xf)

/* descriptor pointer entry */
struct talitos_ptr {
	__be16 len;	/* length */
	u8 j_extent;	/* jump to sg link table and/or extent */
	u8 eptr;	/* extended address */
	__be32 ptr;	/* address */
};

static const struct talitos_ptr zero_entry = {
	.len = 0,
	.j_extent = 0,
	.eptr = 0,
	.ptr = 0
};

/* descriptor */
struct talitos_desc {
	__be32 hdr;			/* header high bits */
	__be32 hdr_lo;			/* header low bits */
	struct talitos_ptr ptr[7];	/* ptr/len pair array */
};

/**
 * talitos_request - descriptor submission request
 * @desc: descriptor pointer (kernel virtual)
 * @dma_desc: descriptor's physical bus address
 * @callback: whom to call when descriptor processing is done
 * @context: caller context (optional)
 */
struct talitos_request {
	struct talitos_desc *desc;
	dma_addr_t dma_desc;
	void (*callback) (struct device *dev, struct talitos_desc *desc,
	                  void *context, int error);
	void *context;
};

/* per-channel fifo management */
struct talitos_channel {
	/* request fifo */
	struct talitos_request *fifo;

	/* number of requests pending in channel h/w fifo */
	atomic_t submit_count ____cacheline_aligned;

	/* request submission (head) lock */
	spinlock_t head_lock ____cacheline_aligned;
	/* index to next free descriptor request */
	int head;

	/* request release (tail) lock */
	spinlock_t tail_lock ____cacheline_aligned;
	/* index to next in-progress/done descriptor request */
	int tail;
};

struct talitos_private {
	struct device *dev;
	struct platform_device *ofdev;
	void __iomem *reg;
	int irq;

	/* SEC version geometry (from device tree node) */
	unsigned int num_channels;
	unsigned int chfifo_len;
	unsigned int exec_units;
	unsigned int desc_types;

	/* SEC Compatibility info */
	unsigned long features;

	/*
	 * length of the request fifo
	 * fifo_len is chfifo_len rounded up to next power of 2
	 * so we can use bitwise ops to wrap
	 */
	unsigned int fifo_len;

	struct talitos_channel *chan;

	/* next channel to be assigned next incoming descriptor */
	atomic_t last_chan ____cacheline_aligned;

	/* request callback tasklet */
	struct tasklet_struct done_task;

	/* list of registered algorithms */
	struct list_head alg_list;

	/* hwrng device */
	struct hwrng rng;
};

/* .features flag */
#define TALITOS_FTR_SRC_LINK_TBL_LEN_INCLUDES_EXTENT 0x00000001
#define TALITOS_FTR_HW_AUTH_CHECK 0x00000002
#define TALITOS_FTR_SHA224_HWINIT 0x00000004

static void to_talitos_ptr(struct talitos_ptr *talitos_ptr, dma_addr_t dma_addr)
{
	talitos_ptr->ptr = cpu_to_be32(lower_32_bits(dma_addr));
	talitos_ptr->eptr = upper_32_bits(dma_addr);
}

/*
 * map virtual single (contiguous) pointer to h/w descriptor pointer
 */
static void map_single_talitos_ptr(struct device *dev,
				   struct talitos_ptr *talitos_ptr,
				   unsigned short len, void *data,
				   unsigned char extent,
				   enum dma_data_direction dir)
{
	dma_addr_t dma_addr = dma_map_single(dev, data, len, dir);

	talitos_ptr->len = cpu_to_be16(len);
	to_talitos_ptr(talitos_ptr, dma_addr);
	talitos_ptr->j_extent = extent;
}

/*
 * unmap bus single (contiguous) h/w descriptor pointer
 */
static void unmap_single_talitos_ptr(struct device *dev,
				     struct talitos_ptr *talitos_ptr,
				     enum dma_data_direction dir)
{
	dma_unmap_single(dev, be32_to_cpu(talitos_ptr->ptr),
			 be16_to_cpu(talitos_ptr->len), dir);
}

static int reset_channel(struct device *dev, int ch)
{
	struct talitos_private *priv = dev_get_drvdata(dev);
	unsigned int timeout = TALITOS_TIMEOUT;

	setbits32(priv->reg + TALITOS_CCCR(ch), TALITOS_CCCR_RESET);

	while ((in_be32(priv->reg + TALITOS_CCCR(ch)) & TALITOS_CCCR_RESET)
	       && --timeout)
		cpu_relax();

	if (timeout == 0) {
		dev_err(dev, "failed to reset channel %d\n", ch);
		return -EIO;
	}

	/* set 36-bit addressing, done writeback enable and done IRQ enable */
	setbits32(priv->reg + TALITOS_CCCR_LO(ch), TALITOS_CCCR_LO_EAE |
		  TALITOS_CCCR_LO_CDWE | TALITOS_CCCR_LO_CDIE);

	/* and ICCR writeback, if available */
	if (priv->features & TALITOS_FTR_HW_AUTH_CHECK)
		setbits32(priv->reg + TALITOS_CCCR_LO(ch),
		          TALITOS_CCCR_LO_IWSE);

	return 0;
}

static int reset_device(struct device *dev)
{
	struct talitos_private *priv = dev_get_drvdata(dev);
	unsigned int timeout = TALITOS_TIMEOUT;

	setbits32(priv->reg + TALITOS_MCR, TALITOS_MCR_SWR);

	while ((in_be32(priv->reg + TALITOS_MCR) & TALITOS_MCR_SWR)
	       && --timeout)
		cpu_relax();

	if (timeout == 0) {
		dev_err(dev, "failed to reset device\n");
		return -EIO;
	}

	return 0;
}

/*
 * Reset and initialize the device
 */
static int init_device(struct device *dev)
{
	struct talitos_private *priv = dev_get_drvdata(dev);
	int ch, err;

	/*
	 * Master reset
	 * errata documentation: warning: certain SEC interrupts
	 * are not fully cleared by writing the MCR:SWR bit,
	 * set bit twice to completely reset
	 */
	err = reset_device(dev);
	if (err)
		return err;

	err = reset_device(dev);
	if (err)
		return err;

	/* reset channels */
	for (ch = 0; ch < priv->num_channels; ch++) {
		err = reset_channel(dev, ch);
		if (err)
			return err;
	}

	/* enable channel done and error interrupts */
	setbits32(priv->reg + TALITOS_IMR, TALITOS_IMR_INIT);
	setbits32(priv->reg + TALITOS_IMR_LO, TALITOS_IMR_LO_INIT);

	/* disable integrity check error interrupts (use writeback instead) */
	if (priv->features & TALITOS_FTR_HW_AUTH_CHECK)
		setbits32(priv->reg + TALITOS_MDEUICR_LO,
		          TALITOS_MDEUICR_LO_ICE);

	return 0;
}

/**
 * talitos_submit - submits a descriptor to the device for processing
 * @dev:	the SEC device to be used
 * @desc:	the descriptor to be processed by the device
 * @callback:	whom to call when processing is complete
 * @context:	a handle for use by caller (optional)
 *
 * desc must contain valid dma-mapped (bus physical) address pointers.
 * callback must check err and feedback in descriptor header
 * for device processing status.
 */
static int talitos_submit(struct device *dev, struct talitos_desc *desc,
			  void (*callback)(struct device *dev,
					   struct talitos_desc *desc,
					   void *context, int error),
			  void *context)
{
	struct talitos_private *priv = dev_get_drvdata(dev);
	struct talitos_request *request;
	unsigned long flags, ch;
	int head;

	/* select done notification */
	desc->hdr |= DESC_HDR_DONE_NOTIFY;

	/* emulate SEC's round-robin channel fifo polling scheme */
	ch = atomic_inc_return(&priv->last_chan) & (priv->num_channels - 1);

	spin_lock_irqsave(&priv->chan[ch].head_lock, flags);

	if (!atomic_inc_not_zero(&priv->chan[ch].submit_count)) {
		/* h/w fifo is full */
		spin_unlock_irqrestore(&priv->chan[ch].head_lock, flags);
		return -EAGAIN;
	}

	head = priv->chan[ch].head;
	request = &priv->chan[ch].fifo[head];

	/* map descriptor and save caller data */
	request->dma_desc = dma_map_single(dev, desc, sizeof(*desc),
					   DMA_BIDIRECTIONAL);
	request->callback = callback;
	request->context = context;

	/* increment fifo head */
	priv->chan[ch].head = (priv->chan[ch].head + 1) & (priv->fifo_len - 1);

	smp_wmb();
	request->desc = desc;

	/* GO! */
	wmb();
	out_be32(priv->reg + TALITOS_FF(ch), upper_32_bits(request->dma_desc));
	out_be32(priv->reg + TALITOS_FF_LO(ch),
		 lower_32_bits(request->dma_desc));

	spin_unlock_irqrestore(&priv->chan[ch].head_lock, flags);

	return -EINPROGRESS;
}

/*
 * process what was done, notify callback of error if not
 */
static void flush_channel(struct device *dev, int ch, int error, int reset_ch)
{
	struct talitos_private *priv = dev_get_drvdata(dev);
	struct talitos_request *request, saved_req;
	unsigned long flags;
	int tail, status;

	spin_lock_irqsave(&priv->chan[ch].tail_lock, flags);

	tail = priv->chan[ch].tail;
	while (priv->chan[ch].fifo[tail].desc) {
		request = &priv->chan[ch].fifo[tail];

		/* descriptors with their done bits set don't get the error */
		rmb();
		if ((request->desc->hdr & DESC_HDR_DONE) == DESC_HDR_DONE)
			status = 0;
		else
			if (!error)
				break;
			else
				status = error;

		dma_unmap_single(dev, request->dma_desc,
				 sizeof(struct talitos_desc),
				 DMA_BIDIRECTIONAL);

		/* copy entries so we can call callback outside lock */
		saved_req.desc = request->desc;
		saved_req.callback = request->callback;
		saved_req.context = request->context;

		/* release request entry in fifo */
		smp_wmb();
		request->desc = NULL;

		/* increment fifo tail */
		priv->chan[ch].tail = (tail + 1) & (priv->fifo_len - 1);

		spin_unlock_irqrestore(&priv->chan[ch].tail_lock, flags);

		atomic_dec(&priv->chan[ch].submit_count);

		saved_req.callback(dev, saved_req.desc, saved_req.context,
				   status);
		/* channel may resume processing in single desc error case */
		if (error && !reset_ch && status == error)
			return;
		spin_lock_irqsave(&priv->chan[ch].tail_lock, flags);
		tail = priv->chan[ch].tail;
	}

	spin_unlock_irqrestore(&priv->chan[ch].tail_lock, flags);
}

/*
 * process completed requests for channels that have done status
 */
static void talitos_done(unsigned long data)
{
	struct device *dev = (struct device *)data;
	struct talitos_private *priv = dev_get_drvdata(dev);
	int ch;

	for (ch = 0; ch < priv->num_channels; ch++)
		flush_channel(dev, ch, 0, 0);

	/* At this point, all completed channels have been processed.
	 * Unmask done interrupts for channels completed later on.
	 */
	setbits32(priv->reg + TALITOS_IMR, TALITOS_IMR_INIT);
	setbits32(priv->reg + TALITOS_IMR_LO, TALITOS_IMR_LO_INIT);
}

/*
 * locate current (offending) descriptor
 */
static struct talitos_desc *current_desc(struct device *dev, int ch)
{
	struct talitos_private *priv = dev_get_drvdata(dev);
	int tail = priv->chan[ch].tail;
	dma_addr_t cur_desc;

	cur_desc = in_be32(priv->reg + TALITOS_CDPR_LO(ch));

	while (priv->chan[ch].fifo[tail].dma_desc != cur_desc) {
		tail = (tail + 1) & (priv->fifo_len - 1);
		if (tail == priv->chan[ch].tail) {
			dev_err(dev, "couldn't locate current descriptor\n");
			return NULL;
		}
	}

	return priv->chan[ch].fifo[tail].desc;
}

/*
 * user diagnostics; report root cause of error based on execution unit status
 */
static void report_eu_error(struct device *dev, int ch,
			    struct talitos_desc *desc)
{
	struct talitos_private *priv = dev_get_drvdata(dev);
	int i;

	switch (desc->hdr & DESC_HDR_SEL0_MASK) {
	case DESC_HDR_SEL0_AFEU:
		dev_err(dev, "AFEUISR 0x%08x_%08x\n",
			in_be32(priv->reg + TALITOS_AFEUISR),
			in_be32(priv->reg + TALITOS_AFEUISR_LO));
		break;
	case DESC_HDR_SEL0_DEU:
		dev_err(dev, "DEUISR 0x%08x_%08x\n",
			in_be32(priv->reg + TALITOS_DEUISR),
			in_be32(priv->reg + TALITOS_DEUISR_LO));
		break;
	case DESC_HDR_SEL0_MDEUA:
	case DESC_HDR_SEL0_MDEUB:
		dev_err(dev, "MDEUISR 0x%08x_%08x\n",
			in_be32(priv->reg + TALITOS_MDEUISR),
			in_be32(priv->reg + TALITOS_MDEUISR_LO));
		break;
	case DESC_HDR_SEL0_RNG:
		dev_err(dev, "RNGUISR 0x%08x_%08x\n",
			in_be32(priv->reg + TALITOS_RNGUISR),
			in_be32(priv->reg + TALITOS_RNGUISR_LO));
		break;
	case DESC_HDR_SEL0_PKEU:
		dev_err(dev, "PKEUISR 0x%08x_%08x\n",
			in_be32(priv->reg + TALITOS_PKEUISR),
			in_be32(priv->reg + TALITOS_PKEUISR_LO));
		break;
	case DESC_HDR_SEL0_AESU:
		dev_err(dev, "AESUISR 0x%08x_%08x\n",
			in_be32(priv->reg + TALITOS_AESUISR),
			in_be32(priv->reg + TALITOS_AESUISR_LO));
		break;
	case DESC_HDR_SEL0_CRCU:
		dev_err(dev, "CRCUISR 0x%08x_%08x\n",
			in_be32(priv->reg + TALITOS_CRCUISR),
			in_be32(priv->reg + TALITOS_CRCUISR_LO));
		break;
	case DESC_HDR_SEL0_KEU:
		dev_err(dev, "KEUISR 0x%08x_%08x\n",
			in_be32(priv->reg + TALITOS_KEUISR),
			in_be32(priv->reg + TALITOS_KEUISR_LO));
		break;
	}

	switch (desc->hdr & DESC_HDR_SEL1_MASK) {
	case DESC_HDR_SEL1_MDEUA:
	case DESC_HDR_SEL1_MDEUB:
		dev_err(dev, "MDEUISR 0x%08x_%08x\n",
			in_be32(priv->reg + TALITOS_MDEUISR),
			in_be32(priv->reg + TALITOS_MDEUISR_LO));
		break;
	case DESC_HDR_SEL1_CRCU:
		dev_err(dev, "CRCUISR 0x%08x_%08x\n",
			in_be32(priv->reg + TALITOS_CRCUISR),
			in_be32(priv->reg + TALITOS_CRCUISR_LO));
		break;
	}

	for (i = 0; i < 8; i++)
		dev_err(dev, "DESCBUF 0x%08x_%08x\n",
			in_be32(priv->reg + TALITOS_DESCBUF(ch) + 8*i),
			in_be32(priv->reg + TALITOS_DESCBUF_LO(ch) + 8*i));
}

/*
 * recover from error interrupts
 */
static void talitos_error(unsigned long data, u32 isr, u32 isr_lo)
{
	struct device *dev = (struct device *)data;
	struct talitos_private *priv = dev_get_drvdata(dev);
	unsigned int timeout = TALITOS_TIMEOUT;
	int ch, error, reset_dev = 0, reset_ch = 0;
	u32 v, v_lo;

	for (ch = 0; ch < priv->num_channels; ch++) {
		/* skip channels without errors */
		if (!(isr & (1 << (ch * 2 + 1))))
			continue;

		error = -EINVAL;

		v = in_be32(priv->reg + TALITOS_CCPSR(ch));
		v_lo = in_be32(priv->reg + TALITOS_CCPSR_LO(ch));

		if (v_lo & TALITOS_CCPSR_LO_DOF) {
			dev_err(dev, "double fetch fifo overflow error\n");
			error = -EAGAIN;
			reset_ch = 1;
		}
		if (v_lo & TALITOS_CCPSR_LO_SOF) {
			/* h/w dropped descriptor */
			dev_err(dev, "single fetch fifo overflow error\n");
			error = -EAGAIN;
		}
		if (v_lo & TALITOS_CCPSR_LO_MDTE)
			dev_err(dev, "master data transfer error\n");
		if (v_lo & TALITOS_CCPSR_LO_SGDLZ)
			dev_err(dev, "s/g data length zero error\n");
		if (v_lo & TALITOS_CCPSR_LO_FPZ)
			dev_err(dev, "fetch pointer zero error\n");
		if (v_lo & TALITOS_CCPSR_LO_IDH)
			dev_err(dev, "illegal descriptor header error\n");
		if (v_lo & TALITOS_CCPSR_LO_IEU)
			dev_err(dev, "invalid execution unit error\n");
		if (v_lo & TALITOS_CCPSR_LO_EU)
			report_eu_error(dev, ch, current_desc(dev, ch));
		if (v_lo & TALITOS_CCPSR_LO_GB)
			dev_err(dev, "gather boundary error\n");
		if (v_lo & TALITOS_CCPSR_LO_GRL)
			dev_err(dev, "gather return/length error\n");
		if (v_lo & TALITOS_CCPSR_LO_SB)
			dev_err(dev, "scatter boundary error\n");
		if (v_lo & TALITOS_CCPSR_LO_SRL)
			dev_err(dev, "scatter return/length error\n");

		flush_channel(dev, ch, error, reset_ch);

		if (reset_ch) {
			reset_channel(dev, ch);
		} else {
			setbits32(priv->reg + TALITOS_CCCR(ch),
				  TALITOS_CCCR_CONT);
			setbits32(priv->reg + TALITOS_CCCR_LO(ch), 0);
			while ((in_be32(priv->reg + TALITOS_CCCR(ch)) &
			       TALITOS_CCCR_CONT) && --timeout)
				cpu_relax();
			if (timeout == 0) {
				dev_err(dev, "failed to restart channel %d\n",
					ch);
				reset_dev = 1;
			}
		}
	}
	if (reset_dev || isr & ~TALITOS_ISR_CHERR || isr_lo) {
		dev_err(dev, "done overflow, internal time out, or rngu error: "
		        "ISR 0x%08x_%08x\n", isr, isr_lo);

		/* purge request queues */
		for (ch = 0; ch < priv->num_channels; ch++)
			flush_channel(dev, ch, -EIO, 1);

		/* reset and reinitialize the device */
		init_device(dev);
	}
}

static irqreturn_t talitos_interrupt(int irq, void *data)
{
	struct device *dev = data;
	struct talitos_private *priv = dev_get_drvdata(dev);
	u32 isr, isr_lo;

	isr = in_be32(priv->reg + TALITOS_ISR);
	isr_lo = in_be32(priv->reg + TALITOS_ISR_LO);
	/* Acknowledge interrupt */
	out_be32(priv->reg + TALITOS_ICR, isr);
	out_be32(priv->reg + TALITOS_ICR_LO, isr_lo);

	if (unlikely((isr & ~TALITOS_ISR_CHDONE) || isr_lo))
		talitos_error((unsigned long)data, isr, isr_lo);
	else
		if (likely(isr & TALITOS_ISR_CHDONE)) {
			/* mask further done interrupts. */
			clrbits32(priv->reg + TALITOS_IMR, TALITOS_IMR_DONE);
			/* done_task will unmask done interrupts at exit */
			tasklet_schedule(&priv->done_task);
		}

	return (isr || isr_lo) ? IRQ_HANDLED : IRQ_NONE;
}

/*
 * hwrng
 */
static int talitos_rng_data_present(struct hwrng *rng, int wait)
{
	struct device *dev = (struct device *)rng->priv;
	struct talitos_private *priv = dev_get_drvdata(dev);
	u32 ofl;
	int i;

	for (i = 0; i < 20; i++) {
		ofl = in_be32(priv->reg + TALITOS_RNGUSR_LO) &
		      TALITOS_RNGUSR_LO_OFL;
		if (ofl || !wait)
			break;
		udelay(10);
	}

	return !!ofl;
}

static int talitos_rng_data_read(struct hwrng *rng, u32 *data)
{
	struct device *dev = (struct device *)rng->priv;
	struct talitos_private *priv = dev_get_drvdata(dev);

	/* rng fifo requires 64-bit accesses */
	*data = in_be32(priv->reg + TALITOS_RNGU_FIFO);
	*data = in_be32(priv->reg + TALITOS_RNGU_FIFO_LO);

	return sizeof(u32);
}

static int talitos_rng_init(struct hwrng *rng)
{
	struct device *dev = (struct device *)rng->priv;
	struct talitos_private *priv = dev_get_drvdata(dev);
	unsigned int timeout = TALITOS_TIMEOUT;

	setbits32(priv->reg + TALITOS_RNGURCR_LO, TALITOS_RNGURCR_LO_SR);
	while (!(in_be32(priv->reg + TALITOS_RNGUSR_LO) & TALITOS_RNGUSR_LO_RD)
	       && --timeout)
		cpu_relax();
	if (timeout == 0) {
		dev_err(dev, "failed to reset rng hw\n");
		return -ENODEV;
	}

	/* start generating */
	setbits32(priv->reg + TALITOS_RNGUDSR_LO, 0);

	return 0;
}

static int talitos_register_rng(struct device *dev)
{
	struct talitos_private *priv = dev_get_drvdata(dev);

	priv->rng.name		= dev_driver_string(dev),
	priv->rng.init		= talitos_rng_init,
	priv->rng.data_present	= talitos_rng_data_present,
	priv->rng.data_read	= talitos_rng_data_read,
	priv->rng.priv		= (unsigned long)dev;

	return hwrng_register(&priv->rng);
}

static void talitos_unregister_rng(struct device *dev)
{
	struct talitos_private *priv = dev_get_drvdata(dev);

	hwrng_unregister(&priv->rng);
}

/*
 * crypto alg
 */
#define TALITOS_CRA_PRIORITY		3000
#define TALITOS_MAX_KEY_SIZE		64
#define TALITOS_MAX_IV_LENGTH		16 /* max of AES_BLOCK_SIZE, DES3_EDE_BLOCK_SIZE */

#define MD5_BLOCK_SIZE    64

struct talitos_ctx {
	struct device *dev;
	__be32 desc_hdr_template;
	u8 key[TALITOS_MAX_KEY_SIZE];
	u8 iv[TALITOS_MAX_IV_LENGTH];
	unsigned int keylen;
	unsigned int enckeylen;
	unsigned int authkeylen;
	unsigned int authsize;
};

#define HASH_MAX_BLOCK_SIZE		SHA512_BLOCK_SIZE
#define TALITOS_MDEU_MAX_CONTEXT_SIZE	TALITOS_MDEU_CONTEXT_SIZE_SHA384_SHA512

struct talitos_ahash_req_ctx {
	u32 hw_context[TALITOS_MDEU_MAX_CONTEXT_SIZE / sizeof(u32)];
	unsigned int hw_context_size;
	u8 buf[HASH_MAX_BLOCK_SIZE];
	u8 bufnext[HASH_MAX_BLOCK_SIZE];
	unsigned int swinit;
	unsigned int first;
	unsigned int last;
	unsigned int to_hash_later;
	u64 nbuf;
	struct scatterlist bufsl[2];
	struct scatterlist *psrc;
};

static int aead_setauthsize(struct crypto_aead *authenc,
			    unsigned int authsize)
{
	struct talitos_ctx *ctx = crypto_aead_ctx(authenc);

	ctx->authsize = authsize;

	return 0;
}

static int aead_setkey(struct crypto_aead *authenc,
		       const u8 *key, unsigned int keylen)
{
	struct talitos_ctx *ctx = crypto_aead_ctx(authenc);
	struct rtattr *rta = (void *)key;
	struct crypto_authenc_key_param *param;
	unsigned int authkeylen;
	unsigned int enckeylen;

	if (!RTA_OK(rta, keylen))
		goto badkey;

	if (rta->rta_type != CRYPTO_AUTHENC_KEYA_PARAM)
		goto badkey;

	if (RTA_PAYLOAD(rta) < sizeof(*param))
		goto badkey;

	param = RTA_DATA(rta);
	enckeylen = be32_to_cpu(param->enckeylen);

	key += RTA_ALIGN(rta->rta_len);
	keylen -= RTA_ALIGN(rta->rta_len);

	if (keylen < enckeylen)
		goto badkey;

	authkeylen = keylen - enckeylen;

	if (keylen > TALITOS_MAX_KEY_SIZE)
		goto badkey;

	memcpy(&ctx->key, key, keylen);

	ctx->keylen = keylen;
	ctx->enckeylen = enckeylen;
	ctx->authkeylen = authkeylen;

	return 0;

badkey:
	crypto_aead_set_flags(authenc, CRYPTO_TFM_RES_BAD_KEY_LEN);
	return -EINVAL;
}

/*
 * talitos_edesc - s/w-extended descriptor
 * @src_nents: number of segments in input scatterlist
 * @dst_nents: number of segments in output scatterlist
 * @dma_len: length of dma mapped link_tbl space
 * @dma_link_tbl: bus physical address of link_tbl
 * @desc: h/w descriptor
 * @link_tbl: input and output h/w link tables (if {src,dst}_nents > 1)
 *
 * if decrypting (with authcheck), or either one of src_nents or dst_nents
 * is greater than 1, an integrity check value is concatenated to the end
 * of link_tbl data
 */
struct talitos_edesc {
	int src_nents;
	int dst_nents;
	int src_is_chained;
	int dst_is_chained;
	int dma_len;
	dma_addr_t dma_link_tbl;
	struct talitos_desc desc;
	struct talitos_ptr link_tbl[0];
};

static int talitos_map_sg(struct device *dev, struct scatterlist *sg,
			  unsigned int nents, enum dma_data_direction dir,
			  int chained)
{
	if (unlikely(chained))
		while (sg) {
			dma_map_sg(dev, sg, 1, dir);
			sg = scatterwalk_sg_next(sg);
		}
	else
		dma_map_sg(dev, sg, nents, dir);
	return nents;
}

static void talitos_unmap_sg_chain(struct device *dev, struct scatterlist *sg,
				   enum dma_data_direction dir)
{
	while (sg) {
		dma_unmap_sg(dev, sg, 1, dir);
		sg = scatterwalk_sg_next(sg);
	}
}

static void talitos_sg_unmap(struct device *dev,
			     struct talitos_edesc *edesc,
			     struct scatterlist *src,
			     struct scatterlist *dst)
{
	unsigned int src_nents = edesc->src_nents ? : 1;
	unsigned int dst_nents = edesc->dst_nents ? : 1;

	if (src != dst) {
		if (edesc->src_is_chained)
			talitos_unmap_sg_chain(dev, src, DMA_TO_DEVICE);
		else
			dma_unmap_sg(dev, src, src_nents, DMA_TO_DEVICE);

		if (dst) {
			if (edesc->dst_is_chained)
				talitos_unmap_sg_chain(dev, dst,
						       DMA_FROM_DEVICE);
			else
				dma_unmap_sg(dev, dst, dst_nents,
					     DMA_FROM_DEVICE);
		}
	} else
		if (edesc->src_is_chained)
			talitos_unmap_sg_chain(dev, src, DMA_BIDIRECTIONAL);
		else
			dma_unmap_sg(dev, src, src_nents, DMA_BIDIRECTIONAL);
}

static void ipsec_esp_unmap(struct device *dev,
			    struct talitos_edesc *edesc,
			    struct aead_request *areq)
{
	unmap_single_talitos_ptr(dev, &edesc->desc.ptr[6], DMA_FROM_DEVICE);
	unmap_single_talitos_ptr(dev, &edesc->desc.ptr[3], DMA_TO_DEVICE);
	unmap_single_talitos_ptr(dev, &edesc->desc.ptr[2], DMA_TO_DEVICE);
	unmap_single_talitos_ptr(dev, &edesc->desc.ptr[0], DMA_TO_DEVICE);

	dma_unmap_sg(dev, areq->assoc, 1, DMA_TO_DEVICE);

	talitos_sg_unmap(dev, edesc, areq->src, areq->dst);

	if (edesc->dma_len)
		dma_unmap_single(dev, edesc->dma_link_tbl, edesc->dma_len,
				 DMA_BIDIRECTIONAL);
}

/*
 * ipsec_esp descriptor callbacks
 */
static void ipsec_esp_encrypt_done(struct device *dev,
				   struct talitos_desc *desc, void *context,
				   int err)
{
	struct aead_request *areq = context;
	struct crypto_aead *authenc = crypto_aead_reqtfm(areq);
	struct talitos_ctx *ctx = crypto_aead_ctx(authenc);
	struct talitos_edesc *edesc;
	struct scatterlist *sg;
	void *icvdata;

	edesc = container_of(desc, struct talitos_edesc, desc);

	ipsec_esp_unmap(dev, edesc, areq);

	/* copy the generated ICV to dst */
	if (edesc->dma_len) {
		icvdata = &edesc->link_tbl[edesc->src_nents +
					   edesc->dst_nents + 2];
		sg = sg_last(areq->dst, edesc->dst_nents);
		memcpy((char *)sg_virt(sg) + sg->length - ctx->authsize,
		       icvdata, ctx->authsize);
	}

	kfree(edesc);

	aead_request_complete(areq, err);
}

static void ipsec_esp_decrypt_swauth_done(struct device *dev,
					  struct talitos_desc *desc,
					  void *context, int err)
{
	struct aead_request *req = context;
	struct crypto_aead *authenc = crypto_aead_reqtfm(req);
	struct talitos_ctx *ctx = crypto_aead_ctx(authenc);
	struct talitos_edesc *edesc;
	struct scatterlist *sg;
	void *icvdata;

	edesc = container_of(desc, struct talitos_edesc, desc);

	ipsec_esp_unmap(dev, edesc, req);

	if (!err) {
		/* auth check */
		if (edesc->dma_len)
			icvdata = &edesc->link_tbl[edesc->src_nents +
						   edesc->dst_nents + 2];
		else
			icvdata = &edesc->link_tbl[0];

		sg = sg_last(req->dst, edesc->dst_nents ? : 1);
		err = memcmp(icvdata, (char *)sg_virt(sg) + sg->length -
			     ctx->authsize, ctx->authsize) ? -EBADMSG : 0;
	}

	kfree(edesc);

	aead_request_complete(req, err);
}

static void ipsec_esp_decrypt_hwauth_done(struct device *dev,
					  struct talitos_desc *desc,
					  void *context, int err)
{
	struct aead_request *req = context;
	struct talitos_edesc *edesc;

	edesc = container_of(desc, struct talitos_edesc, desc);

	ipsec_esp_unmap(dev, edesc, req);

	/* check ICV auth status */
	if (!err && ((desc->hdr_lo & DESC_HDR_LO_ICCR1_MASK) !=
		     DESC_HDR_LO_ICCR1_PASS))
		err = -EBADMSG;

	kfree(edesc);

	aead_request_complete(req, err);
}

/*
 * convert scatterlist to SEC h/w link table format
 * stop at cryptlen bytes
 */
static int sg_to_link_tbl(struct scatterlist *sg, int sg_count,
			   int cryptlen, struct talitos_ptr *link_tbl_ptr)
{
	int n_sg = sg_count;

	while (n_sg--) {
		to_talitos_ptr(link_tbl_ptr, sg_dma_address(sg));
		link_tbl_ptr->len = cpu_to_be16(sg_dma_len(sg));
		link_tbl_ptr->j_extent = 0;
		link_tbl_ptr++;
		cryptlen -= sg_dma_len(sg);
		sg = scatterwalk_sg_next(sg);
	}

	/* adjust (decrease) last one (or two) entry's len to cryptlen */
	link_tbl_ptr--;
	while (be16_to_cpu(link_tbl_ptr->len) <= (-cryptlen)) {
		/* Empty this entry, and move to previous one */
		cryptlen += be16_to_cpu(link_tbl_ptr->len);
		link_tbl_ptr->len = 0;
		sg_count--;
		link_tbl_ptr--;
	}
	link_tbl_ptr->len = cpu_to_be16(be16_to_cpu(link_tbl_ptr->len)
					+ cryptlen);

	/* tag end of link table */
	link_tbl_ptr->j_extent = DESC_PTR_LNKTBL_RETURN;

	return sg_count;
}

/*
 * fill in and submit ipsec_esp descriptor
 */
static int ipsec_esp(struct talitos_edesc *edesc, struct aead_request *areq,
		     u8 *giv, u64 seq,
		     void (*callback) (struct device *dev,
				       struct talitos_desc *desc,
				       void *context, int error))
{
	struct crypto_aead *aead = crypto_aead_reqtfm(areq);
	struct talitos_ctx *ctx = crypto_aead_ctx(aead);
	struct device *dev = ctx->dev;
	struct talitos_desc *desc = &edesc->desc;
	unsigned int cryptlen = areq->cryptlen;
	unsigned int authsize = ctx->authsize;
	unsigned int ivsize = crypto_aead_ivsize(aead);
	int sg_count, ret;
	int sg_link_tbl_len;

	/* hmac key */
	map_single_talitos_ptr(dev, &desc->ptr[0], ctx->authkeylen, &ctx->key,
			       0, DMA_TO_DEVICE);
	/* hmac data */
	map_single_talitos_ptr(dev, &desc->ptr[1], areq->assoclen + ivsize,
			       sg_virt(areq->assoc), 0, DMA_TO_DEVICE);
	/* cipher iv */
	map_single_talitos_ptr(dev, &desc->ptr[2], ivsize, giv ?: areq->iv, 0,
			       DMA_TO_DEVICE);

	/* cipher key */
	map_single_talitos_ptr(dev, &desc->ptr[3], ctx->enckeylen,
			       (char *)&ctx->key + ctx->authkeylen, 0,
			       DMA_TO_DEVICE);

	/*
	 * cipher in
	 * map and adjust cipher len to aead request cryptlen.
	 * extent is bytes of HMAC postpended to ciphertext,
	 * typically 12 for ipsec
	 */
	desc->ptr[4].len = cpu_to_be16(cryptlen);
	desc->ptr[4].j_extent = authsize;

	sg_count = talitos_map_sg(dev, areq->src, edesc->src_nents ? : 1,
				  (areq->src == areq->dst) ? DMA_BIDIRECTIONAL
							   : DMA_TO_DEVICE,
				  edesc->src_is_chained);

	if (sg_count == 1) {
		to_talitos_ptr(&desc->ptr[4], sg_dma_address(areq->src));
	} else {
		sg_link_tbl_len = cryptlen;

		if (edesc->desc.hdr & DESC_HDR_MODE1_MDEU_CICV)
			sg_link_tbl_len = cryptlen + authsize;

		sg_count = sg_to_link_tbl(areq->src, sg_count, sg_link_tbl_len,
					  &edesc->link_tbl[0]);
		if (sg_count > 1) {
			desc->ptr[4].j_extent |= DESC_PTR_LNKTBL_JUMP;
			to_talitos_ptr(&desc->ptr[4], edesc->dma_link_tbl);
			dma_sync_single_for_device(dev, edesc->dma_link_tbl,
						   edesc->dma_len,
						   DMA_BIDIRECTIONAL);
		} else {
			/* Only one segment now, so no link tbl needed */
			to_talitos_ptr(&desc->ptr[4],
				       sg_dma_address(areq->src));
		}
	}

	/* cipher out */
	desc->ptr[5].len = cpu_to_be16(cryptlen);
	desc->ptr[5].j_extent = authsize;

	if (areq->src != areq->dst)
		sg_count = talitos_map_sg(dev, areq->dst,
					  edesc->dst_nents ? : 1,
					  DMA_FROM_DEVICE,
					  edesc->dst_is_chained);

	if (sg_count == 1) {
		to_talitos_ptr(&desc->ptr[5], sg_dma_address(areq->dst));
	} else {
		struct talitos_ptr *link_tbl_ptr =
			&edesc->link_tbl[edesc->src_nents + 1];

		to_talitos_ptr(&desc->ptr[5], edesc->dma_link_tbl +
			       (edesc->src_nents + 1) *
			       sizeof(struct talitos_ptr));
		sg_count = sg_to_link_tbl(areq->dst, sg_count, cryptlen,
					  link_tbl_ptr);

		/* Add an entry to the link table for ICV data */
		link_tbl_ptr += sg_count - 1;
		link_tbl_ptr->j_extent = 0;
		sg_count++;
		link_tbl_ptr++;
		link_tbl_ptr->j_extent = DESC_PTR_LNKTBL_RETURN;
		link_tbl_ptr->len = cpu_to_be16(authsize);

		/* icv data follows link tables */
		to_talitos_ptr(link_tbl_ptr, edesc->dma_link_tbl +
			       (edesc->src_nents + edesc->dst_nents + 2) *
			       sizeof(struct talitos_ptr));
		desc->ptr[5].j_extent |= DESC_PTR_LNKTBL_JUMP;
		dma_sync_single_for_device(ctx->dev, edesc->dma_link_tbl,
					   edesc->dma_len, DMA_BIDIRECTIONAL);
	}

	/* iv out */
	map_single_talitos_ptr(dev, &desc->ptr[6], ivsize, ctx->iv, 0,
			       DMA_FROM_DEVICE);

	ret = talitos_submit(dev, desc, callback, areq);
	if (ret != -EINPROGRESS) {
		ipsec_esp_unmap(dev, edesc, areq);
		kfree(edesc);
	}
	return ret;
}

/*
 * derive number of elements in scatterlist
 */
static int sg_count(struct scatterlist *sg_list, int nbytes, int *chained)
{
	struct scatterlist *sg = sg_list;
	int sg_nents = 0;

	*chained = 0;
	while (nbytes > 0) {
		sg_nents++;
		nbytes -= sg->length;
		if (!sg_is_last(sg) && (sg + 1)->length == 0)
			*chained = 1;
		sg = scatterwalk_sg_next(sg);
	}

	return sg_nents;
}

/**
 * sg_copy_end_to_buffer - Copy end data from SG list to a linear buffer
 * @sgl:		 The SG list
 * @nents:		 Number of SG entries
 * @buf:		 Where to copy to
 * @buflen:		 The number of bytes to copy
 * @skip:		 The number of bytes to skip before copying.
 *                       Note: skip + buflen should equal SG total size.
 *
 * Returns the number of copied bytes.
 *
 **/
static size_t sg_copy_end_to_buffer(struct scatterlist *sgl, unsigned int nents,
				    void *buf, size_t buflen, unsigned int skip)
{
	unsigned int offset = 0;
	unsigned int boffset = 0;
	struct sg_mapping_iter miter;
	unsigned long flags;
	unsigned int sg_flags = SG_MITER_ATOMIC;
	size_t total_buffer = buflen + skip;

	sg_flags |= SG_MITER_FROM_SG;

	sg_miter_start(&miter, sgl, nents, sg_flags);

	local_irq_save(flags);

	while (sg_miter_next(&miter) && offset < total_buffer) {
		unsigned int len;
		unsigned int ignore;

		if ((offset + miter.length) > skip) {
			if (offset < skip) {
				/* Copy part of this segment */
				ignore = skip - offset;
				len = miter.length - ignore;
				if (boffset + len > buflen)
					len = buflen - boffset;
				memcpy(buf + boffset, miter.addr + ignore, len);
			} else {
				/* Copy all of this segment (up to buflen) */
				len = miter.length;
				if (boffset + len > buflen)
					len = buflen - boffset;
				memcpy(buf + boffset, miter.addr, len);
			}
			boffset += len;
		}
		offset += miter.length;
	}

	sg_miter_stop(&miter);

	local_irq_restore(flags);
	return boffset;
}

/*
 * allocate and map the extended descriptor
 */
static struct talitos_edesc *talitos_edesc_alloc(struct device *dev,
						 struct scatterlist *src,
						 struct scatterlist *dst,
						 int hash_result,
						 unsigned int cryptlen,
						 unsigned int authsize,
						 int icv_stashing,
						 u32 cryptoflags)
{
	struct talitos_edesc *edesc;
	int src_nents, dst_nents, alloc_len, dma_len;
	int src_chained, dst_chained = 0;
	gfp_t flags = cryptoflags & CRYPTO_TFM_REQ_MAY_SLEEP ? GFP_KERNEL :
		      GFP_ATOMIC;

	if (cryptlen + authsize > TALITOS_MAX_DATA_LEN) {
		dev_err(dev, "length exceeds h/w max limit\n");
		return ERR_PTR(-EINVAL);
	}

	src_nents = sg_count(src, cryptlen + authsize, &src_chained);
	src_nents = (src_nents == 1) ? 0 : src_nents;

	if (hash_result) {
		dst_nents = 0;
	} else {
		if (dst == src) {
			dst_nents = src_nents;
		} else {
			dst_nents = sg_count(dst, cryptlen + authsize,
					     &dst_chained);
			dst_nents = (dst_nents == 1) ? 0 : dst_nents;
		}
	}

	/*
	 * allocate space for base edesc plus the link tables,
	 * allowing for two separate entries for ICV and generated ICV (+ 2),
	 * and the ICV data itself
	 */
	alloc_len = sizeof(struct talitos_edesc);
	if (src_nents || dst_nents) {
		dma_len = (src_nents + dst_nents + 2) *
				 sizeof(struct talitos_ptr) + authsize;
		alloc_len += dma_len;
	} else {
		dma_len = 0;
		alloc_len += icv_stashing ? authsize : 0;
	}

	edesc = kmalloc(alloc_len, GFP_DMA | flags);
	if (!edesc) {
		dev_err(dev, "could not allocate edescriptor\n");
		return ERR_PTR(-ENOMEM);
	}

	edesc->src_nents = src_nents;
	edesc->dst_nents = dst_nents;
	edesc->src_is_chained = src_chained;
	edesc->dst_is_chained = dst_chained;
	edesc->dma_len = dma_len;
	if (dma_len)
		edesc->dma_link_tbl = dma_map_single(dev, &edesc->link_tbl[0],
						     edesc->dma_len,
						     DMA_BIDIRECTIONAL);

	return edesc;
}

static struct talitos_edesc *aead_edesc_alloc(struct aead_request *areq,
					      int icv_stashing)
{
	struct crypto_aead *authenc = crypto_aead_reqtfm(areq);
	struct talitos_ctx *ctx = crypto_aead_ctx(authenc);

	return talitos_edesc_alloc(ctx->dev, areq->src, areq->dst, 0,
				   areq->cryptlen, ctx->authsize, icv_stashing,
				   areq->base.flags);
}

static int aead_encrypt(struct aead_request *req)
{
	struct crypto_aead *authenc = crypto_aead_reqtfm(req);
	struct talitos_ctx *ctx = crypto_aead_ctx(authenc);
	struct talitos_edesc *edesc;

	/* allocate extended descriptor */
	edesc = aead_edesc_alloc(req, 0);
	if (IS_ERR(edesc))
		return PTR_ERR(edesc);

	/* set encrypt */
	edesc->desc.hdr = ctx->desc_hdr_template | DESC_HDR_MODE0_ENCRYPT;

	return ipsec_esp(edesc, req, NULL, 0, ipsec_esp_encrypt_done);
}

static int aead_decrypt(struct aead_request *req)
{
	struct crypto_aead *authenc = crypto_aead_reqtfm(req);
	struct talitos_ctx *ctx = crypto_aead_ctx(authenc);
	unsigned int authsize = ctx->authsize;
	struct talitos_private *priv = dev_get_drvdata(ctx->dev);
	struct talitos_edesc *edesc;
	struct scatterlist *sg;
	void *icvdata;

	req->cryptlen -= authsize;

	/* allocate extended descriptor */
	edesc = aead_edesc_alloc(req, 1);
	if (IS_ERR(edesc))
		return PTR_ERR(edesc);

	if ((priv->features & TALITOS_FTR_HW_AUTH_CHECK) &&
	    ((!edesc->src_nents && !edesc->dst_nents) ||
	     priv->features & TALITOS_FTR_SRC_LINK_TBL_LEN_INCLUDES_EXTENT)) {

		/* decrypt and check the ICV */
		edesc->desc.hdr = ctx->desc_hdr_template |
				  DESC_HDR_DIR_INBOUND |
				  DESC_HDR_MODE1_MDEU_CICV;

		/* reset integrity check result bits */
		edesc->desc.hdr_lo = 0;

		return ipsec_esp(edesc, req, NULL, 0,
				 ipsec_esp_decrypt_hwauth_done);

	}

	/* Have to check the ICV with software */
	edesc->desc.hdr = ctx->desc_hdr_template | DESC_HDR_DIR_INBOUND;

	/* stash incoming ICV for later cmp with ICV generated by the h/w */
	if (edesc->dma_len)
		icvdata = &edesc->link_tbl[edesc->src_nents +
					   edesc->dst_nents + 2];
	else
		icvdata = &edesc->link_tbl[0];

	sg = sg_last(req->src, edesc->src_nents ? : 1);

	memcpy(icvdata, (char *)sg_virt(sg) + sg->length - ctx->authsize,
	       ctx->authsize);

	return ipsec_esp(edesc, req, NULL, 0, ipsec_esp_decrypt_swauth_done);
}

static int aead_givencrypt(struct aead_givcrypt_request *req)
{
	struct aead_request *areq = &req->areq;
	struct crypto_aead *authenc = crypto_aead_reqtfm(areq);
	struct talitos_ctx *ctx = crypto_aead_ctx(authenc);
	struct talitos_edesc *edesc;

	/* allocate extended descriptor */
	edesc = aead_edesc_alloc(areq, 0);
	if (IS_ERR(edesc))
		return PTR_ERR(edesc);

	/* set encrypt */
	edesc->desc.hdr = ctx->desc_hdr_template | DESC_HDR_MODE0_ENCRYPT;

	memcpy(req->giv, ctx->iv, crypto_aead_ivsize(authenc));
	/* avoid consecutive packets going out with same IV */
	*(__be64 *)req->giv ^= cpu_to_be64(req->seq);

	return ipsec_esp(edesc, areq, req->giv, req->seq,
			 ipsec_esp_encrypt_done);
}

static int ablkcipher_setkey(struct crypto_ablkcipher *cipher,
			     const u8 *key, unsigned int keylen)
{
	struct talitos_ctx *ctx = crypto_ablkcipher_ctx(cipher);
	struct ablkcipher_alg *alg = crypto_ablkcipher_alg(cipher);

	if (keylen > TALITOS_MAX_KEY_SIZE)
		goto badkey;

	if (keylen < alg->min_keysize || keylen > alg->max_keysize)
		goto badkey;

	memcpy(&ctx->key, key, keylen);
	ctx->keylen = keylen;

	return 0;

badkey:
	crypto_ablkcipher_set_flags(cipher, CRYPTO_TFM_RES_BAD_KEY_LEN);
	return -EINVAL;
}

static void common_nonsnoop_unmap(struct device *dev,
				  struct talitos_edesc *edesc,
				  struct ablkcipher_request *areq)
{
	unmap_single_talitos_ptr(dev, &edesc->desc.ptr[5], DMA_FROM_DEVICE);
	unmap_single_talitos_ptr(dev, &edesc->desc.ptr[2], DMA_TO_DEVICE);
	unmap_single_talitos_ptr(dev, &edesc->desc.ptr[1], DMA_TO_DEVICE);

	talitos_sg_unmap(dev, edesc, areq->src, areq->dst);

	if (edesc->dma_len)
		dma_unmap_single(dev, edesc->dma_link_tbl, edesc->dma_len,
				 DMA_BIDIRECTIONAL);
}

static void ablkcipher_done(struct device *dev,
			    struct talitos_desc *desc, void *context,
			    int err)
{
	struct ablkcipher_request *areq = context;
	struct talitos_edesc *edesc;

	edesc = container_of(desc, struct talitos_edesc, desc);

	common_nonsnoop_unmap(dev, edesc, areq);

	kfree(edesc);

	areq->base.complete(&areq->base, err);
}

static int common_nonsnoop(struct talitos_edesc *edesc,
			   struct ablkcipher_request *areq,
			   u8 *giv,
			   void (*callback) (struct device *dev,
					     struct talitos_desc *desc,
					     void *context, int error))
{
	struct crypto_ablkcipher *cipher = crypto_ablkcipher_reqtfm(areq);
	struct talitos_ctx *ctx = crypto_ablkcipher_ctx(cipher);
	struct device *dev = ctx->dev;
	struct talitos_desc *desc = &edesc->desc;
	unsigned int cryptlen = areq->nbytes;
	unsigned int ivsize;
	int sg_count, ret;

	/* first DWORD empty */
	desc->ptr[0].len = 0;
	to_talitos_ptr(&desc->ptr[0], 0);
	desc->ptr[0].j_extent = 0;

	/* cipher iv */
	ivsize = crypto_ablkcipher_ivsize(cipher);
	map_single_talitos_ptr(dev, &desc->ptr[1], ivsize, giv ?: areq->info, 0,
			       DMA_TO_DEVICE);

	/* cipher key */
	map_single_talitos_ptr(dev, &desc->ptr[2], ctx->keylen,
			       (char *)&ctx->key, 0, DMA_TO_DEVICE);

	/*
	 * cipher in
	 */
	desc->ptr[3].len = cpu_to_be16(cryptlen);
	desc->ptr[3].j_extent = 0;

	sg_count = talitos_map_sg(dev, areq->src, edesc->src_nents ? : 1,
				  (areq->src == areq->dst) ? DMA_BIDIRECTIONAL
							   : DMA_TO_DEVICE,
				  edesc->src_is_chained);

	if (sg_count == 1) {
		to_talitos_ptr(&desc->ptr[3], sg_dma_address(areq->src));
	} else {
		sg_count = sg_to_link_tbl(areq->src, sg_count, cryptlen,
					  &edesc->link_tbl[0]);
		if (sg_count > 1) {
			to_talitos_ptr(&desc->ptr[3], edesc->dma_link_tbl);
			desc->ptr[3].j_extent |= DESC_PTR_LNKTBL_JUMP;
			dma_sync_single_for_device(dev, edesc->dma_link_tbl,
						   edesc->dma_len,
						   DMA_BIDIRECTIONAL);
		} else {
			/* Only one segment now, so no link tbl needed */
			to_talitos_ptr(&desc->ptr[3],
				       sg_dma_address(areq->src));
		}
	}

	/* cipher out */
	desc->ptr[4].len = cpu_to_be16(cryptlen);
	desc->ptr[4].j_extent = 0;

	if (areq->src != areq->dst)
		sg_count = talitos_map_sg(dev, areq->dst,
					  edesc->dst_nents ? : 1,
					  DMA_FROM_DEVICE,
					  edesc->dst_is_chained);

	if (sg_count == 1) {
		to_talitos_ptr(&desc->ptr[4], sg_dma_address(areq->dst));
	} else {
		struct talitos_ptr *link_tbl_ptr =
			&edesc->link_tbl[edesc->src_nents + 1];

		to_talitos_ptr(&desc->ptr[4], edesc->dma_link_tbl +
					      (edesc->src_nents + 1) *
					      sizeof(struct talitos_ptr));
		desc->ptr[4].j_extent |= DESC_PTR_LNKTBL_JUMP;
		sg_count = sg_to_link_tbl(areq->dst, sg_count, cryptlen,
					  link_tbl_ptr);
		dma_sync_single_for_device(ctx->dev, edesc->dma_link_tbl,
					   edesc->dma_len, DMA_BIDIRECTIONAL);
	}

	/* iv out */
	map_single_talitos_ptr(dev, &desc->ptr[5], ivsize, ctx->iv, 0,
			       DMA_FROM_DEVICE);

	/* last DWORD empty */
	desc->ptr[6].len = 0;
	to_talitos_ptr(&desc->ptr[6], 0);
	desc->ptr[6].j_extent = 0;

	ret = talitos_submit(dev, desc, callback, areq);
	if (ret != -EINPROGRESS) {
		common_nonsnoop_unmap(dev, edesc, areq);
		kfree(edesc);
	}
	return ret;
}

static struct talitos_edesc *ablkcipher_edesc_alloc(struct ablkcipher_request *
						    areq)
{
	struct crypto_ablkcipher *cipher = crypto_ablkcipher_reqtfm(areq);
	struct talitos_ctx *ctx = crypto_ablkcipher_ctx(cipher);

	return talitos_edesc_alloc(ctx->dev, areq->src, areq->dst, 0,
				   areq->nbytes, 0, 0, areq->base.flags);
}

static int ablkcipher_encrypt(struct ablkcipher_request *areq)
{
	struct crypto_ablkcipher *cipher = crypto_ablkcipher_reqtfm(areq);
	struct talitos_ctx *ctx = crypto_ablkcipher_ctx(cipher);
	struct talitos_edesc *edesc;

	/* allocate extended descriptor */
	edesc = ablkcipher_edesc_alloc(areq);
	if (IS_ERR(edesc))
		return PTR_ERR(edesc);

	/* set encrypt */
	edesc->desc.hdr = ctx->desc_hdr_template | DESC_HDR_MODE0_ENCRYPT;

	return common_nonsnoop(edesc, areq, NULL, ablkcipher_done);
}

static int ablkcipher_decrypt(struct ablkcipher_request *areq)
{
	struct crypto_ablkcipher *cipher = crypto_ablkcipher_reqtfm(areq);
	struct talitos_ctx *ctx = crypto_ablkcipher_ctx(cipher);
	struct talitos_edesc *edesc;

	/* allocate extended descriptor */
	edesc = ablkcipher_edesc_alloc(areq);
	if (IS_ERR(edesc))
		return PTR_ERR(edesc);

	edesc->desc.hdr = ctx->desc_hdr_template | DESC_HDR_DIR_INBOUND;

	return common_nonsnoop(edesc, areq, NULL, ablkcipher_done);
}

static void common_nonsnoop_hash_unmap(struct device *dev,
				       struct talitos_edesc *edesc,
				       struct ahash_request *areq)
{
	struct talitos_ahash_req_ctx *req_ctx = ahash_request_ctx(areq);

	unmap_single_talitos_ptr(dev, &edesc->desc.ptr[5], DMA_FROM_DEVICE);

	/* When using hashctx-in, must unmap it. */
	if (edesc->desc.ptr[1].len)
		unmap_single_talitos_ptr(dev, &edesc->desc.ptr[1],
					 DMA_TO_DEVICE);

	if (edesc->desc.ptr[2].len)
		unmap_single_talitos_ptr(dev, &edesc->desc.ptr[2],
					 DMA_TO_DEVICE);

	talitos_sg_unmap(dev, edesc, req_ctx->psrc, NULL);

	if (edesc->dma_len)
		dma_unmap_single(dev, edesc->dma_link_tbl, edesc->dma_len,
				 DMA_BIDIRECTIONAL);

}

static void ahash_done(struct device *dev,
		       struct talitos_desc *desc, void *context,
		       int err)
{
	struct ahash_request *areq = context;
	struct talitos_edesc *edesc =
		 container_of(desc, struct talitos_edesc, desc);
	struct talitos_ahash_req_ctx *req_ctx = ahash_request_ctx(areq);

	if (!req_ctx->last && req_ctx->to_hash_later) {
		/* Position any partial block for next update/final/finup */
		memcpy(req_ctx->buf, req_ctx->bufnext, req_ctx->to_hash_later);
		req_ctx->nbuf = req_ctx->to_hash_later;
	}
	common_nonsnoop_hash_unmap(dev, edesc, areq);

	kfree(edesc);

	areq->base.complete(&areq->base, err);
}

static int common_nonsnoop_hash(struct talitos_edesc *edesc,
				struct ahash_request *areq, unsigned int length,
				void (*callback) (struct device *dev,
						  struct talitos_desc *desc,
						  void *context, int error))
{
	struct crypto_ahash *tfm = crypto_ahash_reqtfm(areq);
	struct talitos_ctx *ctx = crypto_ahash_ctx(tfm);
	struct talitos_ahash_req_ctx *req_ctx = ahash_request_ctx(areq);
	struct device *dev = ctx->dev;
	struct talitos_desc *desc = &edesc->desc;
	int sg_count, ret;

	/* first DWORD empty */
	desc->ptr[0] = zero_entry;

	/* hash context in */
	if (!req_ctx->first || req_ctx->swinit) {
		map_single_talitos_ptr(dev, &desc->ptr[1],
				       req_ctx->hw_context_size,
				       (char *)req_ctx->hw_context, 0,
				       DMA_TO_DEVICE);
		req_ctx->swinit = 0;
	} else {
		desc->ptr[1] = zero_entry;
		/* Indicate next op is not the first. */
		req_ctx->first = 0;
	}

	/* HMAC key */
	if (ctx->keylen)
		map_single_talitos_ptr(dev, &desc->ptr[2], ctx->keylen,
				       (char *)&ctx->key, 0, DMA_TO_DEVICE);
	else
		desc->ptr[2] = zero_entry;

	/*
	 * data in
	 */
	desc->ptr[3].len = cpu_to_be16(length);
	desc->ptr[3].j_extent = 0;

	sg_count = talitos_map_sg(dev, req_ctx->psrc,
				  edesc->src_nents ? : 1,
				  DMA_TO_DEVICE,
				  edesc->src_is_chained);

	if (sg_count == 1) {
		to_talitos_ptr(&desc->ptr[3], sg_dma_address(req_ctx->psrc));
	} else {
		sg_count = sg_to_link_tbl(req_ctx->psrc, sg_count, length,
					  &edesc->link_tbl[0]);
		if (sg_count > 1) {
			desc->ptr[3].j_extent |= DESC_PTR_LNKTBL_JUMP;
			to_talitos_ptr(&desc->ptr[3], edesc->dma_link_tbl);
			dma_sync_single_for_device(ctx->dev,
						   edesc->dma_link_tbl,
						   edesc->dma_len,
						   DMA_BIDIRECTIONAL);
		} else {
			/* Only one segment now, so no link tbl needed */
			to_talitos_ptr(&desc->ptr[3],
				       sg_dma_address(req_ctx->psrc));
		}
	}

	/* fifth DWORD empty */
	desc->ptr[4] = zero_entry;

	/* hash/HMAC out -or- hash context out */
	if (req_ctx->last)
		map_single_talitos_ptr(dev, &desc->ptr[5],
				       crypto_ahash_digestsize(tfm),
				       areq->result, 0, DMA_FROM_DEVICE);
	else
		map_single_talitos_ptr(dev, &desc->ptr[5],
				       req_ctx->hw_context_size,
				       req_ctx->hw_context, 0, DMA_FROM_DEVICE);

	/* last DWORD empty */
	desc->ptr[6] = zero_entry;

	ret = talitos_submit(dev, desc, callback, areq);
	if (ret != -EINPROGRESS) {
		common_nonsnoop_hash_unmap(dev, edesc, areq);
		kfree(edesc);
	}
	return ret;
}

static struct talitos_edesc *ahash_edesc_alloc(struct ahash_request *areq,
					       unsigned int nbytes)
{
	struct crypto_ahash *tfm = crypto_ahash_reqtfm(areq);
	struct talitos_ctx *ctx = crypto_ahash_ctx(tfm);
	struct talitos_ahash_req_ctx *req_ctx = ahash_request_ctx(areq);

	return talitos_edesc_alloc(ctx->dev, req_ctx->psrc, NULL, 1,
				   nbytes, 0, 0, areq->base.flags);
}

static int ahash_init(struct ahash_request *areq)
{
	struct crypto_ahash *tfm = crypto_ahash_reqtfm(areq);
	struct talitos_ahash_req_ctx *req_ctx = ahash_request_ctx(areq);

	/* Initialize the context */
	req_ctx->nbuf = 0;
	req_ctx->first = 1; /* first indicates h/w must init its context */
	req_ctx->swinit = 0; /* assume h/w init of context */
	req_ctx->hw_context_size =
		(crypto_ahash_digestsize(tfm) <= SHA256_DIGEST_SIZE)
			? TALITOS_MDEU_CONTEXT_SIZE_MD5_SHA1_SHA256
			: TALITOS_MDEU_CONTEXT_SIZE_SHA384_SHA512;

	return 0;
}

/*
 * on h/w without explicit sha224 support, we initialize h/w context
 * manually with sha224 constants, and tell it to run sha256.
 */
static int ahash_init_sha224_swinit(struct ahash_request *areq)
{
	struct talitos_ahash_req_ctx *req_ctx = ahash_request_ctx(areq);

	ahash_init(areq);
	req_ctx->swinit = 1;/* prevent h/w initting context with sha256 values*/

	req_ctx->hw_context[0] = SHA224_H0;
	req_ctx->hw_context[1] = SHA224_H1;
	req_ctx->hw_context[2] = SHA224_H2;
	req_ctx->hw_context[3] = SHA224_H3;
	req_ctx->hw_context[4] = SHA224_H4;
	req_ctx->hw_context[5] = SHA224_H5;
	req_ctx->hw_context[6] = SHA224_H6;
	req_ctx->hw_context[7] = SHA224_H7;

	/* init 64-bit count */
	req_ctx->hw_context[8] = 0;
	req_ctx->hw_context[9] = 0;

	return 0;
}

static int ahash_process_req(struct ahash_request *areq, unsigned int nbytes)
{
	struct crypto_ahash *tfm = crypto_ahash_reqtfm(areq);
	struct talitos_ctx *ctx = crypto_ahash_ctx(tfm);
	struct talitos_ahash_req_ctx *req_ctx = ahash_request_ctx(areq);
	struct talitos_edesc *edesc;
	unsigned int blocksize =
			crypto_tfm_alg_blocksize(crypto_ahash_tfm(tfm));
	unsigned int nbytes_to_hash;
	unsigned int to_hash_later;
	unsigned int nsg;
	int chained;

	if (!req_ctx->last && (nbytes + req_ctx->nbuf <= blocksize)) {
		/* Buffer up to one whole block */
		sg_copy_to_buffer(areq->src,
				  sg_count(areq->src, nbytes, &chained),
				  req_ctx->buf + req_ctx->nbuf, nbytes);
		req_ctx->nbuf += nbytes;
		return 0;
	}

	/* At least (blocksize + 1) bytes are available to hash */
	nbytes_to_hash = nbytes + req_ctx->nbuf;
	to_hash_later = nbytes_to_hash & (blocksize - 1);

	if (req_ctx->last)
		to_hash_later = 0;
	else if (to_hash_later)
		/* There is a partial block. Hash the full block(s) now */
		nbytes_to_hash -= to_hash_later;
	else {
		/* Keep one block buffered */
		nbytes_to_hash -= blocksize;
		to_hash_later = blocksize;
	}

	/* Chain in any previously buffered data */
	if (req_ctx->nbuf) {
		nsg = (req_ctx->nbuf < nbytes_to_hash) ? 2 : 1;
		sg_init_table(req_ctx->bufsl, nsg);
		sg_set_buf(req_ctx->bufsl, req_ctx->buf, req_ctx->nbuf);
		if (nsg > 1)
			scatterwalk_sg_chain(req_ctx->bufsl, 2, areq->src);
		req_ctx->psrc = req_ctx->bufsl;
	} else
		req_ctx->psrc = areq->src;

	if (to_hash_later) {
		int nents = sg_count(areq->src, nbytes, &chained);
		sg_copy_end_to_buffer(areq->src, nents,
				      req_ctx->bufnext,
				      to_hash_later,
				      nbytes - to_hash_later);
	}
	req_ctx->to_hash_later = to_hash_later;

	/* Allocate extended descriptor */
	edesc = ahash_edesc_alloc(areq, nbytes_to_hash);
	if (IS_ERR(edesc))
		return PTR_ERR(edesc);

	edesc->desc.hdr = ctx->desc_hdr_template;

	/* On last one, request SEC to pad; otherwise continue */
	if (req_ctx->last)
		edesc->desc.hdr |= DESC_HDR_MODE0_MDEU_PAD;
	else
		edesc->desc.hdr |= DESC_HDR_MODE0_MDEU_CONT;

	/* request SEC to INIT hash. */
	if (req_ctx->first && !req_ctx->swinit)
		edesc->desc.hdr |= DESC_HDR_MODE0_MDEU_INIT;

	/* When the tfm context has a keylen, it's an HMAC.
	 * A first or last (ie. not middle) descriptor must request HMAC.
	 */
	if (ctx->keylen && (req_ctx->first || req_ctx->last))
		edesc->desc.hdr |= DESC_HDR_MODE0_MDEU_HMAC;

	return common_nonsnoop_hash(edesc, areq, nbytes_to_hash,
				    ahash_done);
}

static int ahash_update(struct ahash_request *areq)
{
	struct talitos_ahash_req_ctx *req_ctx = ahash_request_ctx(areq);

	req_ctx->last = 0;

	return ahash_process_req(areq, areq->nbytes);
}

static int ahash_final(struct ahash_request *areq)
{
	struct talitos_ahash_req_ctx *req_ctx = ahash_request_ctx(areq);

	req_ctx->last = 1;

	return ahash_process_req(areq, 0);
}

static int ahash_finup(struct ahash_request *areq)
{
	struct talitos_ahash_req_ctx *req_ctx = ahash_request_ctx(areq);

	req_ctx->last = 1;

	return ahash_process_req(areq, areq->nbytes);
}

static int ahash_digest(struct ahash_request *areq)
{
	struct talitos_ahash_req_ctx *req_ctx = ahash_request_ctx(areq);
	struct crypto_ahash *ahash = crypto_ahash_reqtfm(areq);

	ahash->init(areq);
	req_ctx->last = 1;

	return ahash_process_req(areq, areq->nbytes);
}

struct talitos_alg_template {
	u32 type;
	union {
		struct crypto_alg crypto;
		struct ahash_alg hash;
	} alg;
	__be32 desc_hdr_template;
};

static struct talitos_alg_template driver_algs[] = {
	/* AEAD algorithms.  These use a single-pass ipsec_esp descriptor */
	{	.type = CRYPTO_ALG_TYPE_AEAD,
		.alg.crypto = {
			.cra_name = "authenc(hmac(sha1),cbc(aes))",
			.cra_driver_name = "authenc-hmac-sha1-cbc-aes-talitos",
			.cra_blocksize = AES_BLOCK_SIZE,
			.cra_flags = CRYPTO_ALG_TYPE_AEAD | CRYPTO_ALG_ASYNC,
			.cra_type = &crypto_aead_type,
			.cra_aead = {
				.setkey = aead_setkey,
				.setauthsize = aead_setauthsize,
				.encrypt = aead_encrypt,
				.decrypt = aead_decrypt,
				.givencrypt = aead_givencrypt,
				.geniv = "<built-in>",
				.ivsize = AES_BLOCK_SIZE,
				.maxauthsize = SHA1_DIGEST_SIZE,
			}
		},
		.desc_hdr_template = DESC_HDR_TYPE_IPSEC_ESP |
			             DESC_HDR_SEL0_AESU |
		                     DESC_HDR_MODE0_AESU_CBC |
		                     DESC_HDR_SEL1_MDEUA |
		                     DESC_HDR_MODE1_MDEU_INIT |
		                     DESC_HDR_MODE1_MDEU_PAD |
		                     DESC_HDR_MODE1_MDEU_SHA1_HMAC,
	},
	{	.type = CRYPTO_ALG_TYPE_AEAD,
		.alg.crypto = {
			.cra_name = "authenc(hmac(sha1),cbc(des3_ede))",
			.cra_driver_name = "authenc-hmac-sha1-cbc-3des-talitos",
			.cra_blocksize = DES3_EDE_BLOCK_SIZE,
			.cra_flags = CRYPTO_ALG_TYPE_AEAD | CRYPTO_ALG_ASYNC,
			.cra_type = &crypto_aead_type,
			.cra_aead = {
				.setkey = aead_setkey,
				.setauthsize = aead_setauthsize,
				.encrypt = aead_encrypt,
				.decrypt = aead_decrypt,
				.givencrypt = aead_givencrypt,
				.geniv = "<built-in>",
				.ivsize = DES3_EDE_BLOCK_SIZE,
				.maxauthsize = SHA1_DIGEST_SIZE,
			}
		},
		.desc_hdr_template = DESC_HDR_TYPE_IPSEC_ESP |
			             DESC_HDR_SEL0_DEU |
		                     DESC_HDR_MODE0_DEU_CBC |
		                     DESC_HDR_MODE0_DEU_3DES |
		                     DESC_HDR_SEL1_MDEUA |
		                     DESC_HDR_MODE1_MDEU_INIT |
		                     DESC_HDR_MODE1_MDEU_PAD |
		                     DESC_HDR_MODE1_MDEU_SHA1_HMAC,
	},
	{	.type = CRYPTO_ALG_TYPE_AEAD,
		.alg.crypto = {
			.cra_name = "authenc(hmac(sha256),cbc(aes))",
			.cra_driver_name = "authenc-hmac-sha256-cbc-aes-talitos",
			.cra_blocksize = AES_BLOCK_SIZE,
			.cra_flags = CRYPTO_ALG_TYPE_AEAD | CRYPTO_ALG_ASYNC,
			.cra_type = &crypto_aead_type,
			.cra_aead = {
				.setkey = aead_setkey,
				.setauthsize = aead_setauthsize,
				.encrypt = aead_encrypt,
				.decrypt = aead_decrypt,
				.givencrypt = aead_givencrypt,
				.geniv = "<built-in>",
				.ivsize = AES_BLOCK_SIZE,
				.maxauthsize = SHA256_DIGEST_SIZE,
			}
		},
		.desc_hdr_template = DESC_HDR_TYPE_IPSEC_ESP |
			             DESC_HDR_SEL0_AESU |
		                     DESC_HDR_MODE0_AESU_CBC |
		                     DESC_HDR_SEL1_MDEUA |
		                     DESC_HDR_MODE1_MDEU_INIT |
		                     DESC_HDR_MODE1_MDEU_PAD |
		                     DESC_HDR_MODE1_MDEU_SHA256_HMAC,
	},
	{	.type = CRYPTO_ALG_TYPE_AEAD,
		.alg.crypto = {
			.cra_name = "authenc(hmac(sha256),cbc(des3_ede))",
			.cra_driver_name = "authenc-hmac-sha256-cbc-3des-talitos",
			.cra_blocksize = DES3_EDE_BLOCK_SIZE,
			.cra_flags = CRYPTO_ALG_TYPE_AEAD | CRYPTO_ALG_ASYNC,
			.cra_type = &crypto_aead_type,
			.cra_aead = {
				.setkey = aead_setkey,
				.setauthsize = aead_setauthsize,
				.encrypt = aead_encrypt,
				.decrypt = aead_decrypt,
				.givencrypt = aead_givencrypt,
				.geniv = "<built-in>",
				.ivsize = DES3_EDE_BLOCK_SIZE,
				.maxauthsize = SHA256_DIGEST_SIZE,
			}
		},
		.desc_hdr_template = DESC_HDR_TYPE_IPSEC_ESP |
			             DESC_HDR_SEL0_DEU |
		                     DESC_HDR_MODE0_DEU_CBC |
		                     DESC_HDR_MODE0_DEU_3DES |
		                     DESC_HDR_SEL1_MDEUA |
		                     DESC_HDR_MODE1_MDEU_INIT |
		                     DESC_HDR_MODE1_MDEU_PAD |
		                     DESC_HDR_MODE1_MDEU_SHA256_HMAC,
	},
	{	.type = CRYPTO_ALG_TYPE_AEAD,
		.alg.crypto = {
			.cra_name = "authenc(hmac(md5),cbc(aes))",
			.cra_driver_name = "authenc-hmac-md5-cbc-aes-talitos",
			.cra_blocksize = AES_BLOCK_SIZE,
			.cra_flags = CRYPTO_ALG_TYPE_AEAD | CRYPTO_ALG_ASYNC,
			.cra_type = &crypto_aead_type,
			.cra_aead = {
				.setkey = aead_setkey,
				.setauthsize = aead_setauthsize,
				.encrypt = aead_encrypt,
				.decrypt = aead_decrypt,
				.givencrypt = aead_givencrypt,
				.geniv = "<built-in>",
				.ivsize = AES_BLOCK_SIZE,
				.maxauthsize = MD5_DIGEST_SIZE,
			}
		},
		.desc_hdr_template = DESC_HDR_TYPE_IPSEC_ESP |
			             DESC_HDR_SEL0_AESU |
		                     DESC_HDR_MODE0_AESU_CBC |
		                     DESC_HDR_SEL1_MDEUA |
		                     DESC_HDR_MODE1_MDEU_INIT |
		                     DESC_HDR_MODE1_MDEU_PAD |
		                     DESC_HDR_MODE1_MDEU_MD5_HMAC,
	},
	{	.type = CRYPTO_ALG_TYPE_AEAD,
		.alg.crypto = {
			.cra_name = "authenc(hmac(md5),cbc(des3_ede))",
			.cra_driver_name = "authenc-hmac-md5-cbc-3des-talitos",
			.cra_blocksize = DES3_EDE_BLOCK_SIZE,
			.cra_flags = CRYPTO_ALG_TYPE_AEAD | CRYPTO_ALG_ASYNC,
			.cra_type = &crypto_aead_type,
			.cra_aead = {
				.setkey = aead_setkey,
				.setauthsize = aead_setauthsize,
				.encrypt = aead_encrypt,
				.decrypt = aead_decrypt,
				.givencrypt = aead_givencrypt,
				.geniv = "<built-in>",
				.ivsize = DES3_EDE_BLOCK_SIZE,
				.maxauthsize = MD5_DIGEST_SIZE,
			}
		},
		.desc_hdr_template = DESC_HDR_TYPE_IPSEC_ESP |
			             DESC_HDR_SEL0_DEU |
		                     DESC_HDR_MODE0_DEU_CBC |
		                     DESC_HDR_MODE0_DEU_3DES |
		                     DESC_HDR_SEL1_MDEUA |
		                     DESC_HDR_MODE1_MDEU_INIT |
		                     DESC_HDR_MODE1_MDEU_PAD |
		                     DESC_HDR_MODE1_MDEU_MD5_HMAC,
	},
	/* ABLKCIPHER algorithms. */
	{	.type = CRYPTO_ALG_TYPE_ABLKCIPHER,
		.alg.crypto = {
			.cra_name = "cbc(aes)",
			.cra_driver_name = "cbc-aes-talitos",
			.cra_blocksize = AES_BLOCK_SIZE,
			.cra_flags = CRYPTO_ALG_TYPE_ABLKCIPHER |
                                     CRYPTO_ALG_ASYNC,
			.cra_type = &crypto_ablkcipher_type,
			.cra_ablkcipher = {
				.setkey = ablkcipher_setkey,
				.encrypt = ablkcipher_encrypt,
				.decrypt = ablkcipher_decrypt,
				.geniv = "eseqiv",
				.min_keysize = AES_MIN_KEY_SIZE,
				.max_keysize = AES_MAX_KEY_SIZE,
				.ivsize = AES_BLOCK_SIZE,
			}
		},
		.desc_hdr_template = DESC_HDR_TYPE_COMMON_NONSNOOP_NO_AFEU |
				     DESC_HDR_SEL0_AESU |
				     DESC_HDR_MODE0_AESU_CBC,
	},
	{	.type = CRYPTO_ALG_TYPE_ABLKCIPHER,
		.alg.crypto = {
			.cra_name = "cbc(des3_ede)",
			.cra_driver_name = "cbc-3des-talitos",
			.cra_blocksize = DES3_EDE_BLOCK_SIZE,
			.cra_flags = CRYPTO_ALG_TYPE_ABLKCIPHER |
                                     CRYPTO_ALG_ASYNC,
			.cra_type = &crypto_ablkcipher_type,
			.cra_ablkcipher = {
				.setkey = ablkcipher_setkey,
				.encrypt = ablkcipher_encrypt,
				.decrypt = ablkcipher_decrypt,
				.geniv = "eseqiv",
				.min_keysize = DES3_EDE_KEY_SIZE,
				.max_keysize = DES3_EDE_KEY_SIZE,
				.ivsize = DES3_EDE_BLOCK_SIZE,
			}
		},
		.desc_hdr_template = DESC_HDR_TYPE_COMMON_NONSNOOP_NO_AFEU |
			             DESC_HDR_SEL0_DEU |
		                     DESC_HDR_MODE0_DEU_CBC |
		                     DESC_HDR_MODE0_DEU_3DES,
	},
	/* AHASH algorithms. */
	{	.type = CRYPTO_ALG_TYPE_AHASH,
		.alg.hash = {
			.init = ahash_init,
			.update = ahash_update,
			.final = ahash_final,
			.finup = ahash_finup,
			.digest = ahash_digest,
			.halg.digestsize = MD5_DIGEST_SIZE,
			.halg.base = {
				.cra_name = "md5",
				.cra_driver_name = "md5-talitos",
				.cra_blocksize = MD5_BLOCK_SIZE,
				.cra_flags = CRYPTO_ALG_TYPE_AHASH |
					     CRYPTO_ALG_ASYNC,
				.cra_type = &crypto_ahash_type
			}
		},
		.desc_hdr_template = DESC_HDR_TYPE_COMMON_NONSNOOP_NO_AFEU |
				     DESC_HDR_SEL0_MDEUA |
				     DESC_HDR_MODE0_MDEU_MD5,
	},
	{	.type = CRYPTO_ALG_TYPE_AHASH,
		.alg.hash = {
			.init = ahash_init,
			.update = ahash_update,
			.final = ahash_final,
			.finup = ahash_finup,
			.digest = ahash_digest,
			.halg.digestsize = SHA1_DIGEST_SIZE,
			.halg.base = {
				.cra_name = "sha1",
				.cra_driver_name = "sha1-talitos",
				.cra_blocksize = SHA1_BLOCK_SIZE,
				.cra_flags = CRYPTO_ALG_TYPE_AHASH |
					     CRYPTO_ALG_ASYNC,
				.cra_type = &crypto_ahash_type
			}
		},
		.desc_hdr_template = DESC_HDR_TYPE_COMMON_NONSNOOP_NO_AFEU |
				     DESC_HDR_SEL0_MDEUA |
				     DESC_HDR_MODE0_MDEU_SHA1,
	},
	{	.type = CRYPTO_ALG_TYPE_AHASH,
		.alg.hash = {
			.init = ahash_init,
			.update = ahash_update,
			.final = ahash_final,
			.finup = ahash_finup,
			.digest = ahash_digest,
			.halg.digestsize = SHA224_DIGEST_SIZE,
			.halg.base = {
				.cra_name = "sha224",
				.cra_driver_name = "sha224-talitos",
				.cra_blocksize = SHA224_BLOCK_SIZE,
				.cra_flags = CRYPTO_ALG_TYPE_AHASH |
					     CRYPTO_ALG_ASYNC,
				.cra_type = &crypto_ahash_type
			}
		},
		.desc_hdr_template = DESC_HDR_TYPE_COMMON_NONSNOOP_NO_AFEU |
				     DESC_HDR_SEL0_MDEUA |
				     DESC_HDR_MODE0_MDEU_SHA224,
	},
	{	.type = CRYPTO_ALG_TYPE_AHASH,
		.alg.hash = {
			.init = ahash_init,
			.update = ahash_update,
			.final = ahash_final,
			.finup = ahash_finup,
			.digest = ahash_digest,
			.halg.digestsize = SHA256_DIGEST_SIZE,
			.halg.base = {
				.cra_name = "sha256",
				.cra_driver_name = "sha256-talitos",
				.cra_blocksize = SHA256_BLOCK_SIZE,
				.cra_flags = CRYPTO_ALG_TYPE_AHASH |
					     CRYPTO_ALG_ASYNC,
				.cra_type = &crypto_ahash_type
			}
		},
		.desc_hdr_template = DESC_HDR_TYPE_COMMON_NONSNOOP_NO_AFEU |
				     DESC_HDR_SEL0_MDEUA |
				     DESC_HDR_MODE0_MDEU_SHA256,
	},
	{	.type = CRYPTO_ALG_TYPE_AHASH,
		.alg.hash = {
			.init = ahash_init,
			.update = ahash_update,
			.final = ahash_final,
			.finup = ahash_finup,
			.digest = ahash_digest,
			.halg.digestsize = SHA384_DIGEST_SIZE,
			.halg.base = {
				.cra_name = "sha384",
				.cra_driver_name = "sha384-talitos",
				.cra_blocksize = SHA384_BLOCK_SIZE,
				.cra_flags = CRYPTO_ALG_TYPE_AHASH |
					     CRYPTO_ALG_ASYNC,
				.cra_type = &crypto_ahash_type
			}
		},
		.desc_hdr_template = DESC_HDR_TYPE_COMMON_NONSNOOP_NO_AFEU |
				     DESC_HDR_SEL0_MDEUB |
				     DESC_HDR_MODE0_MDEUB_SHA384,
	},
	{	.type = CRYPTO_ALG_TYPE_AHASH,
		.alg.hash = {
			.init = ahash_init,
			.update = ahash_update,
			.final = ahash_final,
			.finup = ahash_finup,
			.digest = ahash_digest,
			.halg.digestsize = SHA512_DIGEST_SIZE,
			.halg.base = {
				.cra_name = "sha512",
				.cra_driver_name = "sha512-talitos",
				.cra_blocksize = SHA512_BLOCK_SIZE,
				.cra_flags = CRYPTO_ALG_TYPE_AHASH |
					     CRYPTO_ALG_ASYNC,
				.cra_type = &crypto_ahash_type
			}
		},
		.desc_hdr_template = DESC_HDR_TYPE_COMMON_NONSNOOP_NO_AFEU |
				     DESC_HDR_SEL0_MDEUB |
				     DESC_HDR_MODE0_MDEUB_SHA512,
	},
};

struct talitos_crypto_alg {
	struct list_head entry;
	struct device *dev;
	struct talitos_alg_template algt;
};

static int talitos_cra_init(struct crypto_tfm *tfm)
{
	struct crypto_alg *alg = tfm->__crt_alg;
	struct talitos_crypto_alg *talitos_alg;
	struct talitos_ctx *ctx = crypto_tfm_ctx(tfm);

	if ((alg->cra_flags & CRYPTO_ALG_TYPE_MASK) == CRYPTO_ALG_TYPE_AHASH)
		talitos_alg = container_of(__crypto_ahash_alg(alg),
					   struct talitos_crypto_alg,
					   algt.alg.hash);
	else
		talitos_alg = container_of(alg, struct talitos_crypto_alg,
					   algt.alg.crypto);

	/* update context with ptr to dev */
	ctx->dev = talitos_alg->dev;

	/* copy descriptor header template value */
	ctx->desc_hdr_template = talitos_alg->algt.desc_hdr_template;

	return 0;
}

static int talitos_cra_init_aead(struct crypto_tfm *tfm)
{
	struct talitos_ctx *ctx = crypto_tfm_ctx(tfm);

	talitos_cra_init(tfm);

	/* random first IV */
	get_random_bytes(ctx->iv, TALITOS_MAX_IV_LENGTH);

	return 0;
}

static int talitos_cra_init_ahash(struct crypto_tfm *tfm)
{
	struct talitos_ctx *ctx = crypto_tfm_ctx(tfm);

	talitos_cra_init(tfm);

	ctx->keylen = 0;
	crypto_ahash_set_reqsize(__crypto_ahash_cast(tfm),
				 sizeof(struct talitos_ahash_req_ctx));

	return 0;
}

/*
 * given the alg's descriptor header template, determine whether descriptor
 * type and primary/secondary execution units required match the hw
 * capabilities description provided in the device tree node.
 */
static int hw_supports(struct device *dev, __be32 desc_hdr_template)
{
	struct talitos_private *priv = dev_get_drvdata(dev);
	int ret;

	ret = (1 << DESC_TYPE(desc_hdr_template) & priv->desc_types) &&
	      (1 << PRIMARY_EU(desc_hdr_template) & priv->exec_units);

	if (SECONDARY_EU(desc_hdr_template))
		ret = ret && (1 << SECONDARY_EU(desc_hdr_template)
		              & priv->exec_units);

	return ret;
}

static int talitos_remove(struct platform_device *ofdev)
{
	struct device *dev = &ofdev->dev;
	struct talitos_private *priv = dev_get_drvdata(dev);
	struct talitos_crypto_alg *t_alg, *n;
	int i;

	list_for_each_entry_safe(t_alg, n, &priv->alg_list, entry) {
		switch (t_alg->algt.type) {
		case CRYPTO_ALG_TYPE_ABLKCIPHER:
		case CRYPTO_ALG_TYPE_AEAD:
			crypto_unregister_alg(&t_alg->algt.alg.crypto);
			break;
		case CRYPTO_ALG_TYPE_AHASH:
			crypto_unregister_ahash(&t_alg->algt.alg.hash);
			break;
		}
		list_del(&t_alg->entry);
		kfree(t_alg);
	}

	if (hw_supports(dev, DESC_HDR_SEL0_RNG))
		talitos_unregister_rng(dev);

	for (i = 0; i < priv->num_channels; i++)
		kfree(priv->chan[i].fifo);

	kfree(priv->chan);

	if (priv->irq != NO_IRQ) {
		free_irq(priv->irq, dev);
		irq_dispose_mapping(priv->irq);
	}

	tasklet_kill(&priv->done_task);

	iounmap(priv->reg);

	dev_set_drvdata(dev, NULL);

	kfree(priv);

	return 0;
}

static struct talitos_crypto_alg *talitos_alg_alloc(struct device *dev,
						    struct talitos_alg_template
						           *template)
{
	struct talitos_private *priv = dev_get_drvdata(dev);
	struct talitos_crypto_alg *t_alg;
	struct crypto_alg *alg;

	t_alg = kzalloc(sizeof(struct talitos_crypto_alg), GFP_KERNEL);
	if (!t_alg)
		return ERR_PTR(-ENOMEM);

	t_alg->algt = *template;

	switch (t_alg->algt.type) {
	case CRYPTO_ALG_TYPE_ABLKCIPHER:
		alg = &t_alg->algt.alg.crypto;
		alg->cra_init = talitos_cra_init;
		break;
	case CRYPTO_ALG_TYPE_AEAD:
		alg = &t_alg->algt.alg.crypto;
		alg->cra_init = talitos_cra_init_aead;
		break;
	case CRYPTO_ALG_TYPE_AHASH:
		alg = &t_alg->algt.alg.hash.halg.base;
		alg->cra_init = talitos_cra_init_ahash;
		if (!(priv->features & TALITOS_FTR_SHA224_HWINIT) &&
		    !strcmp(alg->cra_name, "sha224")) {
			t_alg->algt.alg.hash.init = ahash_init_sha224_swinit;
			t_alg->algt.desc_hdr_template =
					DESC_HDR_TYPE_COMMON_NONSNOOP_NO_AFEU |
					DESC_HDR_SEL0_MDEUA |
					DESC_HDR_MODE0_MDEU_SHA256;
		}
		break;
	default:
		dev_err(dev, "unknown algorithm type %d\n", t_alg->algt.type);
		return ERR_PTR(-EINVAL);
	}

	alg->cra_module = THIS_MODULE;
	alg->cra_priority = TALITOS_CRA_PRIORITY;
	alg->cra_alignmask = 0;
	alg->cra_ctxsize = sizeof(struct talitos_ctx);

	t_alg->dev = dev;

	return t_alg;
}

static int talitos_probe(struct platform_device *ofdev)
{
	struct device *dev = &ofdev->dev;
	struct device_node *np = ofdev->dev.of_node;
	struct talitos_private *priv;
	const unsigned int *prop;
	int i, err;

	priv = kzalloc(sizeof(struct talitos_private), GFP_KERNEL);
	if (!priv)
		return -ENOMEM;

	dev_set_drvdata(dev, priv);

	priv->ofdev = ofdev;

	tasklet_init(&priv->done_task, talitos_done, (unsigned long)dev);

	INIT_LIST_HEAD(&priv->alg_list);

	priv->irq = irq_of_parse_and_map(np, 0);

	if (priv->irq == NO_IRQ) {
		dev_err(dev, "failed to map irq\n");
		err = -EINVAL;
		goto err_out;
	}

	/* get the irq line */
	err = request_irq(priv->irq, talitos_interrupt, 0,
			  dev_driver_string(dev), dev);
	if (err) {
		dev_err(dev, "failed to request irq %d\n", priv->irq);
		irq_dispose_mapping(priv->irq);
		priv->irq = NO_IRQ;
		goto err_out;
	}

	priv->reg = of_iomap(np, 0);
	if (!priv->reg) {
		dev_err(dev, "failed to of_iomap\n");
		err = -ENOMEM;
		goto err_out;
	}

	/* get SEC version capabilities from device tree */
	prop = of_get_property(np, "fsl,num-channels", NULL);
	if (prop)
		priv->num_channels = *prop;

	prop = of_get_property(np, "fsl,channel-fifo-len", NULL);
	if (prop)
		priv->chfifo_len = *prop;

	prop = of_get_property(np, "fsl,exec-units-mask", NULL);
	if (prop)
		priv->exec_units = *prop;

	prop = of_get_property(np, "fsl,descriptor-types-mask", NULL);
	if (prop)
		priv->desc_types = *prop;

	if (!is_power_of_2(priv->num_channels) || !priv->chfifo_len ||
	    !priv->exec_units || !priv->desc_types) {
		dev_err(dev, "invalid property data in device tree node\n");
		err = -EINVAL;
		goto err_out;
	}

	if (of_device_is_compatible(np, "fsl,sec3.0"))
		priv->features |= TALITOS_FTR_SRC_LINK_TBL_LEN_INCLUDES_EXTENT;

	if (of_device_is_compatible(np, "fsl,sec2.1"))
		priv->features |= TALITOS_FTR_HW_AUTH_CHECK |
				  TALITOS_FTR_SHA224_HWINIT;

	priv->chan = kzalloc(sizeof(struct talitos_channel) *
			     priv->num_channels, GFP_KERNEL);
	if (!priv->chan) {
		dev_err(dev, "failed to allocate channel management space\n");
		err = -ENOMEM;
		goto err_out;
	}

	for (i = 0; i < priv->num_channels; i++) {
		spin_lock_init(&priv->chan[i].head_lock);
		spin_lock_init(&priv->chan[i].tail_lock);
	}

	priv->fifo_len = roundup_pow_of_two(priv->chfifo_len);

	for (i = 0; i < priv->num_channels; i++) {
		priv->chan[i].fifo = kzalloc(sizeof(struct talitos_request) *
					     priv->fifo_len, GFP_KERNEL);
		if (!priv->chan[i].fifo) {
			dev_err(dev, "failed to allocate request fifo %d\n", i);
			err = -ENOMEM;
			goto err_out;
		}
	}

	for (i = 0; i < priv->num_channels; i++)
		atomic_set(&priv->chan[i].submit_count,
			   -(priv->chfifo_len - 1));

	dma_set_mask(dev, DMA_BIT_MASK(36));

	/* reset and initialize the h/w */
	err = init_device(dev);
	if (err) {
		dev_err(dev, "failed to initialize device\n");
		goto err_out;
	}

	/* register the RNG, if available */
	if (hw_supports(dev, DESC_HDR_SEL0_RNG)) {
		err = talitos_register_rng(dev);
		if (err) {
			dev_err(dev, "failed to register hwrng: %d\n", err);
			goto err_out;
		} else
			dev_info(dev, "hwrng\n");
	}

	/* register crypto algorithms the device supports */
	for (i = 0; i < ARRAY_SIZE(driver_algs); i++) {
		if (hw_supports(dev, driver_algs[i].desc_hdr_template)) {
			struct talitos_crypto_alg *t_alg;
			char *name = NULL;

			t_alg = talitos_alg_alloc(dev, &driver_algs[i]);
			if (IS_ERR(t_alg)) {
				err = PTR_ERR(t_alg);
				goto err_out;
			}

			switch (t_alg->algt.type) {
			case CRYPTO_ALG_TYPE_ABLKCIPHER:
			case CRYPTO_ALG_TYPE_AEAD:
				err = crypto_register_alg(
						&t_alg->algt.alg.crypto);
				name = t_alg->algt.alg.crypto.cra_driver_name;
				break;
			case CRYPTO_ALG_TYPE_AHASH:
				err = crypto_register_ahash(
						&t_alg->algt.alg.hash);
				name =
				 t_alg->algt.alg.hash.halg.base.cra_driver_name;
				break;
			}
			if (err) {
				dev_err(dev, "%s alg registration failed\n",
					name);
				kfree(t_alg);
			} else {
				list_add_tail(&t_alg->entry, &priv->alg_list);
				dev_info(dev, "%s\n", name);
			}
		}
	}

	return 0;

err_out:
	talitos_remove(ofdev);

	return err;
}

static const struct of_device_id talitos_match[] = {
	{
		.compatible = "fsl,sec2.0",
	},
	{},
};
MODULE_DEVICE_TABLE(of, talitos_match);

<<<<<<< HEAD
static struct of_platform_driver talitos_driver = {
	.owner = THIS_MODULE,
	.name = "talitos",
	.match_table = talitos_match,
=======
static struct platform_driver talitos_driver = {
	.driver = {
		.name = "talitos",
		.owner = THIS_MODULE,
		.of_match_table = talitos_match,
	},
>>>>>>> 02f8c6ae
	.probe = talitos_probe,
	.remove = talitos_remove,
};

static int __init talitos_init(void)
{
	return platform_driver_register(&talitos_driver);
}
module_init(talitos_init);

static void __exit talitos_exit(void)
{
	platform_driver_unregister(&talitos_driver);
}
module_exit(talitos_exit);

MODULE_LICENSE("GPL");
MODULE_AUTHOR("Kim Phillips <kim.phillips@freescale.com>");
MODULE_DESCRIPTION("Freescale integrated security engine (SEC) driver");<|MERGE_RESOLUTION|>--- conflicted
+++ resolved
@@ -2579,19 +2579,12 @@
 };
 MODULE_DEVICE_TABLE(of, talitos_match);
 
-<<<<<<< HEAD
-static struct of_platform_driver talitos_driver = {
-	.owner = THIS_MODULE,
-	.name = "talitos",
-	.match_table = talitos_match,
-=======
 static struct platform_driver talitos_driver = {
 	.driver = {
 		.name = "talitos",
 		.owner = THIS_MODULE,
 		.of_match_table = talitos_match,
 	},
->>>>>>> 02f8c6ae
 	.probe = talitos_probe,
 	.remove = talitos_remove,
 };
