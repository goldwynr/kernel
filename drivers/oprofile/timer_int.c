--- conflicted
+++ resolved
@@ -97,11 +97,7 @@
 	.notifier_call = oprofile_cpu_notify,
 };
 
-<<<<<<< HEAD
-int __init oprofile_timer_init(struct oprofile_operations *ops)
-=======
 int oprofile_timer_init(struct oprofile_operations *ops)
->>>>>>> 02f8c6ae
 {
 	int rc;
 
@@ -117,11 +113,7 @@
 	return 0;
 }
 
-<<<<<<< HEAD
-void __exit oprofile_timer_exit(void)
-=======
 void oprofile_timer_exit(void)
->>>>>>> 02f8c6ae
 {
 	unregister_hotcpu_notifier(&oprofile_cpu_notifier);
 }