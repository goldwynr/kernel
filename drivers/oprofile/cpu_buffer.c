/**
 * @file cpu_buffer.c
 *
 * @remark Copyright 2002-2009 OProfile authors
 * @remark Read the file COPYING
 *
 * @author John Levon <levon@movementarian.org>
 * @author Barry Kasindorf <barry.kasindorf@amd.com>
 * @author Robert Richter <robert.richter@amd.com>
 *
 * Modified by Aravind Menon for Xen
 * These modifications are:
 * Copyright (C) 2005 Hewlett-Packard Co.
 *
 * Each CPU has a local buffer that stores PC value/event
 * pairs. We also log context switches when we notice them.
 * Eventually each CPU's buffer is processed into the global
 * event buffer by sync_buffer().
 *
 * We use a local buffer for two reasons: an NMI or similar
 * interrupt cannot synchronise, and high sampling rates
 * would lead to catastrophic global synchronisation if
 * a global buffer was used.
 */

#include <linux/sched.h>
#include <linux/oprofile.h>
#include <linux/errno.h>

#include "event_buffer.h"
#include "cpu_buffer.h"
#include "buffer_sync.h"
#include "oprof.h"

#define OP_BUFFER_FLAGS	0

static struct ring_buffer *op_ring_buffer;
DEFINE_PER_CPU(struct oprofile_cpu_buffer, op_cpu_buffer);

static void wq_sync_buffer(struct work_struct *work);

#define DEFAULT_TIMER_EXPIRE (HZ / 10)
static int work_enabled;

#ifndef CONFIG_XEN
#define current_domain COORDINATOR_DOMAIN
#else
static int32_t current_domain = COORDINATOR_DOMAIN;
#endif

unsigned long oprofile_get_cpu_buffer_size(void)
{
	return oprofile_cpu_buffer_size;
}

void oprofile_cpu_buffer_inc_smpl_lost(void)
{
	struct oprofile_cpu_buffer *cpu_buf = &__get_cpu_var(op_cpu_buffer);

	cpu_buf->sample_lost_overflow++;
}

void free_cpu_buffers(void)
{
	if (op_ring_buffer)
		ring_buffer_free(op_ring_buffer);
	op_ring_buffer = NULL;
}

#define RB_EVENT_HDR_SIZE 4

int alloc_cpu_buffers(void)
{
	int i;

	unsigned long buffer_size = oprofile_cpu_buffer_size;
	unsigned long byte_size = buffer_size * (sizeof(struct op_sample) +
						 RB_EVENT_HDR_SIZE);

	op_ring_buffer = ring_buffer_alloc(byte_size, OP_BUFFER_FLAGS);
	if (!op_ring_buffer)
		goto fail;

	for_each_possible_cpu(i) {
		struct oprofile_cpu_buffer *b = &per_cpu(op_cpu_buffer, i);

		b->last_task = NULL;
		b->last_cpu_mode = -1;
		b->tracing = 0;
		b->buffer_size = buffer_size;
		b->sample_received = 0;
		b->sample_lost_overflow = 0;
		b->backtrace_aborted = 0;
		b->sample_invalid_eip = 0;
		b->cpu = i;
		INIT_DELAYED_WORK(&b->work, wq_sync_buffer);
	}
	return 0;

fail:
	free_cpu_buffers();
	return -ENOMEM;
}

void start_cpu_work(void)
{
	int i;

	work_enabled = 1;

	for_each_online_cpu(i) {
		struct oprofile_cpu_buffer *b = &per_cpu(op_cpu_buffer, i);

		/*
		 * Spread the work by 1 jiffy per cpu so they dont all
		 * fire at once.
		 */
		schedule_delayed_work_on(i, &b->work, DEFAULT_TIMER_EXPIRE + i);
	}
}

void end_cpu_work(void)
{
	work_enabled = 0;
}

void flush_cpu_work(void)
{
	int i;

	for_each_online_cpu(i) {
		struct oprofile_cpu_buffer *b = &per_cpu(op_cpu_buffer, i);

		/* these works are per-cpu, no need for flush_sync */
		flush_delayed_work(&b->work);
	}
}

/*
 * This function prepares the cpu buffer to write a sample.
 *
 * Struct op_entry is used during operations on the ring buffer while
 * struct op_sample contains the data that is stored in the ring
 * buffer. Struct entry can be uninitialized. The function reserves a
 * data array that is specified by size. Use
 * op_cpu_buffer_write_commit() after preparing the sample. In case of
 * errors a null pointer is returned, otherwise the pointer to the
 * sample.
 *
 */
struct op_sample
*op_cpu_buffer_write_reserve(struct op_entry *entry, unsigned long size)
{
	entry->event = ring_buffer_lock_reserve
		(op_ring_buffer, sizeof(struct op_sample) +
		 size * sizeof(entry->sample->data[0]));
	if (!entry->event)
		return NULL;
	entry->sample = ring_buffer_event_data(entry->event);
	entry->size = size;
	entry->data = entry->sample->data;

	return entry->sample;
}

int op_cpu_buffer_write_commit(struct op_entry *entry)
{
	return ring_buffer_unlock_commit(op_ring_buffer, entry->event);
}

struct op_sample *op_cpu_buffer_read_entry(struct op_entry *entry, int cpu)
{
	struct ring_buffer_event *e;
	e = ring_buffer_consume(op_ring_buffer, cpu, NULL, NULL);
	if (!e)
		return NULL;

	entry->event = e;
	entry->sample = ring_buffer_event_data(e);
	entry->size = (ring_buffer_event_length(e) - sizeof(struct op_sample))
		/ sizeof(entry->sample->data[0]);
	entry->data = entry->sample->data;
	return entry->sample;
}

unsigned long op_cpu_buffer_entries(int cpu)
{
	return ring_buffer_entries_cpu(op_ring_buffer, cpu);
}

static int
op_add_code(struct oprofile_cpu_buffer *cpu_buf, unsigned long backtrace,
	    int cpu_mode, struct task_struct *task)
{
	struct op_entry entry;
	struct op_sample *sample;
	unsigned long flags;
	int size;

	flags = 0;

	if (backtrace)
		flags |= TRACE_BEGIN;

	/* notice a switch from user->kernel or vice versa */
	if (cpu_buf->last_cpu_mode != cpu_mode) {
		cpu_buf->last_cpu_mode = cpu_mode;
		flags |= KERNEL_CTX_SWITCH | cpu_mode;
	}

	/* notice a task switch */
	/* if not processing other domain samples */
	if (cpu_buf->last_task != task &&
	    current_domain == COORDINATOR_DOMAIN) {
		cpu_buf->last_task = task;
		flags |= USER_CTX_SWITCH;
	}

	if (!flags)
		/* nothing to do */
		return 0;

	if (flags & USER_CTX_SWITCH)
		size = 1;
	else
		size = 0;

	sample = op_cpu_buffer_write_reserve(&entry, size);
	if (!sample)
		return -ENOMEM;

	sample->eip = ESCAPE_CODE;
	sample->event = flags;

	if (size)
		op_cpu_buffer_add_data(&entry, (unsigned long)task);

	op_cpu_buffer_write_commit(&entry);

	return 0;
}

static inline int
op_add_sample(struct oprofile_cpu_buffer *cpu_buf,
	      unsigned long pc, unsigned long event)
{
	struct op_entry entry;
	struct op_sample *sample;

	sample = op_cpu_buffer_write_reserve(&entry, 0);
	if (!sample)
		return -ENOMEM;

	sample->eip = pc;
	sample->event = event;

	return op_cpu_buffer_write_commit(&entry);
}

/*
 * This must be safe from any context.
 *
 * cpu_mode is needed because on some architectures you cannot
 * tell if you are in kernel or user space simply by looking at
 * pc. We tag this in the buffer by generating kernel/user (and
 * xen) enter events whenever cpu_mode changes
 */
static int
log_sample(struct oprofile_cpu_buffer *cpu_buf, unsigned long pc,
<<<<<<< HEAD
	   unsigned long backtrace, int cpu_mode, unsigned long event)
=======
	   unsigned long backtrace, int is_kernel, unsigned long event,
	   struct task_struct *task)
>>>>>>> 6221f222
{
	struct task_struct *tsk = task ? task : current;
	cpu_buf->sample_received++;

	if (pc == ESCAPE_CODE) {
		cpu_buf->sample_invalid_eip++;
		return 0;
	}

<<<<<<< HEAD
	if (op_add_code(cpu_buf, backtrace, cpu_mode, current))
=======
	if (op_add_code(cpu_buf, backtrace, is_kernel, tsk))
>>>>>>> 6221f222
		goto fail;

	if (op_add_sample(cpu_buf, pc, event))
		goto fail;

	return 1;

fail:
	cpu_buf->sample_lost_overflow++;
	return 0;
}

static inline void oprofile_begin_trace(struct oprofile_cpu_buffer *cpu_buf)
{
	cpu_buf->tracing = 1;
}

static inline void oprofile_end_trace(struct oprofile_cpu_buffer *cpu_buf)
{
	cpu_buf->tracing = 0;
}

static inline void
__oprofile_add_ext_sample(unsigned long pc, struct pt_regs * const regs,
			  unsigned long event, int is_kernel,
			  struct task_struct *task)
{
	struct oprofile_cpu_buffer *cpu_buf = &__get_cpu_var(op_cpu_buffer);
	unsigned long backtrace = oprofile_backtrace_depth;

	/*
	 * if log_sample() fail we can't backtrace since we lost the
	 * source of this event
	 */
	if (!log_sample(cpu_buf, pc, backtrace, is_kernel, event, task))
		/* failed */
		return;

	if (!backtrace)
		return;

	oprofile_begin_trace(cpu_buf);
	oprofile_ops.backtrace(regs, backtrace);
	oprofile_end_trace(cpu_buf);
}

void oprofile_add_ext_hw_sample(unsigned long pc, struct pt_regs * const regs,
				unsigned long event, int is_kernel,
				struct task_struct *task)
{
	__oprofile_add_ext_sample(pc, regs, event, is_kernel, task);
}

void oprofile_add_ext_sample(unsigned long pc, struct pt_regs * const regs,
			     unsigned long event, int is_kernel)
{
	__oprofile_add_ext_sample(pc, regs, event, is_kernel, NULL);
}

void oprofile_add_sample(struct pt_regs * const regs, unsigned long event)
{
	int is_kernel;
	unsigned long pc;

	if (likely(regs)) {
		is_kernel = !user_mode(regs);
		pc = profile_pc(regs);
	} else {
		is_kernel = 0;    /* This value will not be used */
		pc = ESCAPE_CODE; /* as this causes an early return. */
	}

	__oprofile_add_ext_sample(pc, regs, event, is_kernel, NULL);
}

/*
 * Add samples with data to the ring buffer.
 *
 * Use oprofile_add_data(&entry, val) to add data and
 * oprofile_write_commit(&entry) to commit the sample.
 */
void
oprofile_write_reserve(struct op_entry *entry, struct pt_regs * const regs,
		       unsigned long pc, int code, int size)
{
	struct op_sample *sample;
	int is_kernel = !user_mode(regs);
	struct oprofile_cpu_buffer *cpu_buf = &__get_cpu_var(op_cpu_buffer);

	cpu_buf->sample_received++;

	/* no backtraces for samples with data */
	if (op_add_code(cpu_buf, 0, is_kernel, current))
		goto fail;

	sample = op_cpu_buffer_write_reserve(entry, size + 2);
	if (!sample)
		goto fail;
	sample->eip = ESCAPE_CODE;
	sample->event = 0;		/* no flags */

	op_cpu_buffer_add_data(entry, code);
	op_cpu_buffer_add_data(entry, pc);

	return;

fail:
	entry->event = NULL;
	cpu_buf->sample_lost_overflow++;
}

int oprofile_add_data(struct op_entry *entry, unsigned long val)
{
	if (!entry->event)
		return 0;
	return op_cpu_buffer_add_data(entry, val);
}

int oprofile_add_data64(struct op_entry *entry, u64 val)
{
	if (!entry->event)
		return 0;
	if (op_cpu_buffer_get_size(entry) < 2)
		/*
		 * the function returns 0 to indicate a too small
		 * buffer, even if there is some space left
		 */
		return 0;
	if (!op_cpu_buffer_add_data(entry, (u32)val))
		return 0;
	return op_cpu_buffer_add_data(entry, (u32)(val >> 32));
}

int oprofile_write_commit(struct op_entry *entry)
{
	if (!entry->event)
		return -EINVAL;
	return op_cpu_buffer_write_commit(entry);
}

void oprofile_add_pc(unsigned long pc, int is_kernel, unsigned long event)
{
	struct oprofile_cpu_buffer *cpu_buf = &__get_cpu_var(op_cpu_buffer);
	log_sample(cpu_buf, pc, 0, is_kernel, event, NULL);
}

#ifdef CONFIG_XEN
/*
 * This is basically log_sample(b, ESCAPE_CODE, 1, cpu_mode, CPU_TRACE_BEGIN),
 * as was previously accessible through oprofile_add_pc().
 */
void oprofile_add_mode(int cpu_mode)
{
	struct oprofile_cpu_buffer *cpu_buf = &__get_cpu_var(op_cpu_buffer);

	if (op_add_code(cpu_buf, 1, cpu_mode, current))
		cpu_buf->sample_lost_overflow++;
}
#endif

void oprofile_add_trace(unsigned long pc)
{
	struct oprofile_cpu_buffer *cpu_buf = &__get_cpu_var(op_cpu_buffer);

	if (!cpu_buf->tracing)
		return;

	/*
	 * broken frame can give an eip with the same value as an
	 * escape code, abort the trace if we get it
	 */
	if (pc == ESCAPE_CODE)
		goto fail;

	if (op_add_sample(cpu_buf, pc, 0))
		goto fail;

	return;
fail:
	cpu_buf->tracing = 0;
	cpu_buf->backtrace_aborted++;
	return;
}

#ifdef CONFIG_XEN
int oprofile_add_domain_switch(int32_t domain_id)
{
	struct op_entry entry;
	struct op_sample *sample;

	sample = op_cpu_buffer_write_reserve(&entry, 1);
	if (!sample)
		return 0;

	sample->eip = ESCAPE_CODE;
	sample->event = DOMAIN_SWITCH;

	op_cpu_buffer_add_data(&entry, domain_id);
	op_cpu_buffer_write_commit(&entry);

	current_domain = domain_id;

	return 1;
}
#endif

/*
 * This serves to avoid cpu buffer overflow, and makes sure
 * the task mortuary progresses
 *
 * By using schedule_delayed_work_on and then schedule_delayed_work
 * we guarantee this will stay on the correct cpu
 */
static void wq_sync_buffer(struct work_struct *work)
{
	struct oprofile_cpu_buffer *b =
		container_of(work, struct oprofile_cpu_buffer, work.work);
	if (b->cpu != smp_processor_id()) {
		printk(KERN_DEBUG "WQ on CPU%d, prefer CPU%d\n",
		       smp_processor_id(), b->cpu);

		if (!cpu_online(b->cpu)) {
			cancel_delayed_work(&b->work);
			return;
		}
	}
	sync_buffer(b->cpu);

	/* don't re-add the work if we're shutting down */
	if (work_enabled)
		schedule_delayed_work(&b->work, DEFAULT_TIMER_EXPIRE);
}<|MERGE_RESOLUTION|>--- conflicted
+++ resolved
@@ -7,10 +7,6 @@
  * @author John Levon <levon@movementarian.org>
  * @author Barry Kasindorf <barry.kasindorf@amd.com>
  * @author Robert Richter <robert.richter@amd.com>
- *
- * Modified by Aravind Menon for Xen
- * These modifications are:
- * Copyright (C) 2005 Hewlett-Packard Co.
  *
  * Each CPU has a local buffer that stores PC value/event
  * pairs. We also log context switches when we notice them.
@@ -42,12 +38,6 @@
 #define DEFAULT_TIMER_EXPIRE (HZ / 10)
 static int work_enabled;
 
-#ifndef CONFIG_XEN
-#define current_domain COORDINATOR_DOMAIN
-#else
-static int32_t current_domain = COORDINATOR_DOMAIN;
-#endif
-
 unsigned long oprofile_get_cpu_buffer_size(void)
 {
 	return oprofile_cpu_buffer_size;
@@ -85,7 +75,7 @@
 		struct oprofile_cpu_buffer *b = &per_cpu(op_cpu_buffer, i);
 
 		b->last_task = NULL;
-		b->last_cpu_mode = -1;
+		b->last_is_kernel = -1;
 		b->tracing = 0;
 		b->buffer_size = buffer_size;
 		b->sample_received = 0;
@@ -190,7 +180,7 @@
 
 static int
 op_add_code(struct oprofile_cpu_buffer *cpu_buf, unsigned long backtrace,
-	    int cpu_mode, struct task_struct *task)
+	    int is_kernel, struct task_struct *task)
 {
 	struct op_entry entry;
 	struct op_sample *sample;
@@ -203,15 +193,16 @@
 		flags |= TRACE_BEGIN;
 
 	/* notice a switch from user->kernel or vice versa */
-	if (cpu_buf->last_cpu_mode != cpu_mode) {
-		cpu_buf->last_cpu_mode = cpu_mode;
-		flags |= KERNEL_CTX_SWITCH | cpu_mode;
+	is_kernel = !!is_kernel;
+	if (cpu_buf->last_is_kernel != is_kernel) {
+		cpu_buf->last_is_kernel = is_kernel;
+		flags |= KERNEL_CTX_SWITCH;
+		if (is_kernel)
+			flags |= IS_KERNEL;
 	}
 
 	/* notice a task switch */
-	/* if not processing other domain samples */
-	if (cpu_buf->last_task != task &&
-	    current_domain == COORDINATOR_DOMAIN) {
+	if (cpu_buf->last_task != task) {
 		cpu_buf->last_task = task;
 		flags |= USER_CTX_SWITCH;
 	}
@@ -260,19 +251,15 @@
 /*
  * This must be safe from any context.
  *
- * cpu_mode is needed because on some architectures you cannot
+ * is_kernel is needed because on some architectures you cannot
  * tell if you are in kernel or user space simply by looking at
- * pc. We tag this in the buffer by generating kernel/user (and
- * xen) enter events whenever cpu_mode changes
+ * pc. We tag this in the buffer by generating kernel enter/exit
+ * events whenever is_kernel changes
  */
 static int
 log_sample(struct oprofile_cpu_buffer *cpu_buf, unsigned long pc,
-<<<<<<< HEAD
-	   unsigned long backtrace, int cpu_mode, unsigned long event)
-=======
 	   unsigned long backtrace, int is_kernel, unsigned long event,
 	   struct task_struct *task)
->>>>>>> 6221f222
 {
 	struct task_struct *tsk = task ? task : current;
 	cpu_buf->sample_received++;
@@ -282,11 +269,7 @@
 		return 0;
 	}
 
-<<<<<<< HEAD
-	if (op_add_code(cpu_buf, backtrace, cpu_mode, current))
-=======
 	if (op_add_code(cpu_buf, backtrace, is_kernel, tsk))
->>>>>>> 6221f222
 		goto fail;
 
 	if (op_add_sample(cpu_buf, pc, event))
@@ -433,20 +416,6 @@
 	log_sample(cpu_buf, pc, 0, is_kernel, event, NULL);
 }
 
-#ifdef CONFIG_XEN
-/*
- * This is basically log_sample(b, ESCAPE_CODE, 1, cpu_mode, CPU_TRACE_BEGIN),
- * as was previously accessible through oprofile_add_pc().
- */
-void oprofile_add_mode(int cpu_mode)
-{
-	struct oprofile_cpu_buffer *cpu_buf = &__get_cpu_var(op_cpu_buffer);
-
-	if (op_add_code(cpu_buf, 1, cpu_mode, current))
-		cpu_buf->sample_lost_overflow++;
-}
-#endif
-
 void oprofile_add_trace(unsigned long pc)
 {
 	struct oprofile_cpu_buffer *cpu_buf = &__get_cpu_var(op_cpu_buffer);
@@ -471,28 +440,6 @@
 	return;
 }
 
-#ifdef CONFIG_XEN
-int oprofile_add_domain_switch(int32_t domain_id)
-{
-	struct op_entry entry;
-	struct op_sample *sample;
-
-	sample = op_cpu_buffer_write_reserve(&entry, 1);
-	if (!sample)
-		return 0;
-
-	sample->eip = ESCAPE_CODE;
-	sample->event = DOMAIN_SWITCH;
-
-	op_cpu_buffer_add_data(&entry, domain_id);
-	op_cpu_buffer_write_commit(&entry);
-
-	current_domain = domain_id;
-
-	return 1;
-}
-#endif
-
 /*
  * This serves to avoid cpu buffer overflow, and makes sure
  * the task mortuary progresses
