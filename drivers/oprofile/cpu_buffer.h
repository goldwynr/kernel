--- conflicted
+++ resolved
@@ -39,13 +39,8 @@
 
 struct oprofile_cpu_buffer {
 	unsigned long buffer_size;
-<<<<<<< HEAD
-	struct task_struct * last_task;
-	int last_cpu_mode;
-=======
 	struct task_struct *last_task;
 	int last_is_kernel;
->>>>>>> 18e352e4
 	int tracing;
 	unsigned long sample_received;
 	unsigned long sample_lost_overflow;
@@ -116,19 +111,10 @@
 	return size;
 }
 
-<<<<<<< HEAD
-/* transient events for the CPU buffer -> event buffer */
-#define CPU_MODE_USER           0
-#define CPU_MODE_KERNEL         1
-#define CPU_MODE_XEN            2
-#define CPU_TRACE_BEGIN         3
-#define CPU_DOMAIN_SWITCH       4
-=======
 /* extra data flags */
 #define KERNEL_CTX_SWITCH	(1UL << 0)
 #define IS_KERNEL		(1UL << 1)
 #define TRACE_BEGIN		(1UL << 2)
 #define USER_CTX_SWITCH		(1UL << 3)
->>>>>>> 18e352e4
 
 #endif /* OPROFILE_CPU_BUFFER_H */