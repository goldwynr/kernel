--- conflicted
+++ resolved
@@ -380,13 +380,10 @@
 		}
 		dev_data->alias_data = alias_data;
 
-<<<<<<< HEAD
-=======
 		/* Add device to the alias_list */
 		list_add(&dev_data->alias_list, &alias_data->alias_list);
 	}
 
->>>>>>> 6f566b79
 	if (pci_iommuv2_capable(pdev)) {
 		struct amd_iommu *iommu;
 
