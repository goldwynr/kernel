--- conflicted
+++ resolved
@@ -4234,11 +4234,7 @@
 	.pgsize_bitmap	= INTEL_IOMMU_PGSIZES,
 };
 
-<<<<<<< HEAD
-static void __devinit quirk_iommu_g4x_gfx(struct pci_dev *dev)
-=======
 static void quirk_iommu_g4x_gfx(struct pci_dev *dev)
->>>>>>> 81881a45
 {
 	/* G4x/GM45 integrated gfx dmar support is totally busted. */
 	printk(KERN_INFO "DMAR: Disabling IOMMU for graphics on this chipset\n");
@@ -4253,11 +4249,7 @@
 DECLARE_PCI_FIXUP_HEADER(PCI_VENDOR_ID_INTEL, 0x2e40, quirk_iommu_g4x_gfx);
 DECLARE_PCI_FIXUP_HEADER(PCI_VENDOR_ID_INTEL, 0x2e90, quirk_iommu_g4x_gfx);
 
-<<<<<<< HEAD
-static void __devinit quirk_iommu_rwbf(struct pci_dev *dev)
-=======
 static void quirk_iommu_rwbf(struct pci_dev *dev)
->>>>>>> 81881a45
 {
 	/*
 	 * Mobile 4 Series Chipset neglects to set RWBF capability,
