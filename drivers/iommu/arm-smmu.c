--- conflicted
+++ resolved
@@ -1170,11 +1170,7 @@
 	 * Sanity check the domain. We don't currently support domains
 	 * that cross between different SMMU chains.
 	 */
-<<<<<<< HEAD
-	spin_lock(&smmu_domain->lock);
-=======
 	spin_lock_irqsave(&smmu_domain->lock, flags);
->>>>>>> f9287c7a
 	if (!smmu_domain->leaf_smmu) {
 		/* Now that we have a master, we can finalise the domain */
 		ret = arm_smmu_init_domain_context(domain, dev);
@@ -1189,11 +1185,7 @@
 			dev_name(device_smmu->dev));
 		goto err_unlock;
 	}
-<<<<<<< HEAD
-	spin_unlock(&smmu_domain->lock);
-=======
 	spin_unlock_irqrestore(&smmu_domain->lock, flags);
->>>>>>> f9287c7a
 
 	/* Looks ok, so add the device to the domain */
 	master = find_smmu_master(smmu_domain->leaf_smmu, dev->of_node);
@@ -1203,11 +1195,7 @@
 	return arm_smmu_domain_add_master(smmu_domain, master);
 
 err_unlock:
-<<<<<<< HEAD
-	spin_unlock(&smmu_domain->lock);
-=======
 	spin_unlock_irqrestore(&smmu_domain->lock, flags);
->>>>>>> f9287c7a
 	return ret;
 }
 
@@ -1432,11 +1420,7 @@
 	if (paddr & ~output_mask)
 		return -ERANGE;
 
-<<<<<<< HEAD
-	spin_lock(&smmu_domain->lock);
-=======
 	spin_lock_irqsave(&smmu_domain->lock, irqflags);
->>>>>>> f9287c7a
 	pgd += pgd_index(iova);
 	end = iova + size;
 	do {
@@ -1452,11 +1436,7 @@
 	} while (pgd++, iova != end);
 
 out_unlock:
-<<<<<<< HEAD
-	spin_unlock(&smmu_domain->lock);
-=======
 	spin_unlock_irqrestore(&smmu_domain->lock, irqflags);
->>>>>>> f9287c7a
 
 	return ret;
 }
