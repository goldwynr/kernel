--- conflicted
+++ resolved
@@ -490,13 +490,8 @@
 	if (rom == NULL)
 		return -ENOMEM;
 
-<<<<<<< HEAD
-	stack = &rom[READ_BIB_ROM_SIZE];
-	memset(rom, 0, sizeof(*rom) * READ_BIB_ROM_SIZE);
-=======
 	stack = &rom[MAX_CONFIG_ROM_SIZE];
 	memset(rom, 0, sizeof(*rom) * MAX_CONFIG_ROM_SIZE);
->>>>>>> 02f8c6ae
 
 	device->max_speed = SCODE_100;
 
