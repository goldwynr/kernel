/*
 * SBP2 driver (SCSI over IEEE1394)
 *
 * Copyright (C) 2005-2007  Kristian Hoegsberg <krh@bitplanet.net>
 *
 * This program is free software; you can redistribute it and/or modify
 * it under the terms of the GNU General Public License as published by
 * the Free Software Foundation; either version 2 of the License, or
 * (at your option) any later version.
 *
 * This program is distributed in the hope that it will be useful,
 * but WITHOUT ANY WARRANTY; without even the implied warranty of
 * MERCHANTABILITY or FITNESS FOR A PARTICULAR PURPOSE.  See the
 * GNU General Public License for more details.
 *
 * You should have received a copy of the GNU General Public License
 * along with this program; if not, write to the Free Software Foundation,
 * Inc., 59 Temple Place - Suite 330, Boston, MA 02111-1307, USA.
 */

/*
 * The basic structure of this driver is based on the old storage driver,
 * drivers/ieee1394/sbp2.c, originally written by
 *     James Goodwin <jamesg@filanet.com>
 * with later contributions and ongoing maintenance from
 *     Ben Collins <bcollins@debian.org>,
 *     Stefan Richter <stefanr@s5r6.in-berlin.de>
 * and many others.
 */

#include <linux/blkdev.h>
#include <linux/bug.h>
#include <linux/completion.h>
#include <linux/delay.h>
#include <linux/device.h>
#include <linux/dma-mapping.h>
#include <linux/firewire.h>
#include <linux/firewire-constants.h>
#include <linux/init.h>
#include <linux/jiffies.h>
#include <linux/kernel.h>
#include <linux/kref.h>
#include <linux/list.h>
#include <linux/mod_devicetable.h>
#include <linux/module.h>
#include <linux/moduleparam.h>
#include <linux/scatterlist.h>
#include <linux/slab.h>
#include <linux/spinlock.h>
#include <linux/string.h>
#include <linux/stringify.h>
#include <linux/workqueue.h>

#include <asm/byteorder.h>
#include <asm/system.h>

#include <scsi/scsi.h>
#include <scsi/scsi_cmnd.h>
#include <scsi/scsi_device.h>
#include <scsi/scsi_host.h>

/*
 * So far only bridges from Oxford Semiconductor are known to support
 * concurrent logins. Depending on firmware, four or two concurrent logins
 * are possible on OXFW911 and newer Oxsemi bridges.
 *
 * Concurrent logins are useful together with cluster filesystems.
 */
static int sbp2_param_exclusive_login = 1;
module_param_named(exclusive_login, sbp2_param_exclusive_login, bool, 0644);
MODULE_PARM_DESC(exclusive_login, "Exclusive login to sbp2 device "
		 "(default = Y, use N for concurrent initiators)");

/*
 * Flags for firmware oddities
 *
 * - 128kB max transfer
 *   Limit transfer size. Necessary for some old bridges.
 *
 * - 36 byte inquiry
 *   When scsi_mod probes the device, let the inquiry command look like that
 *   from MS Windows.
 *
 * - skip mode page 8
 *   Suppress sending of mode_sense for mode page 8 if the device pretends to
 *   support the SCSI Primary Block commands instead of Reduced Block Commands.
 *
 * - fix capacity
 *   Tell sd_mod to correct the last sector number reported by read_capacity.
 *   Avoids access beyond actual disk limits on devices with an off-by-one bug.
 *   Don't use this with devices which don't have this bug.
 *
 * - delay inquiry
 *   Wait extra SBP2_INQUIRY_DELAY seconds after login before SCSI inquiry.
 *
 * - power condition
 *   Set the power condition field in the START STOP UNIT commands sent by
 *   sd_mod on suspend, resume, and shutdown (if manage_start_stop is on).
 *   Some disks need this to spin down or to resume properly.
 *
 * - override internal blacklist
 *   Instead of adding to the built-in blacklist, use only the workarounds
 *   specified in the module load parameter.
 *   Useful if a blacklist entry interfered with a non-broken device.
 */
#define SBP2_WORKAROUND_128K_MAX_TRANS	0x1
#define SBP2_WORKAROUND_INQUIRY_36	0x2
#define SBP2_WORKAROUND_MODE_SENSE_8	0x4
#define SBP2_WORKAROUND_FIX_CAPACITY	0x8
#define SBP2_WORKAROUND_DELAY_INQUIRY	0x10
#define SBP2_INQUIRY_DELAY		12
#define SBP2_WORKAROUND_POWER_CONDITION	0x20
#define SBP2_WORKAROUND_OVERRIDE	0x100

static int sbp2_param_workarounds;
module_param_named(workarounds, sbp2_param_workarounds, int, 0644);
MODULE_PARM_DESC(workarounds, "Work around device bugs (default = 0"
	", 128kB max transfer = " __stringify(SBP2_WORKAROUND_128K_MAX_TRANS)
	", 36 byte inquiry = "    __stringify(SBP2_WORKAROUND_INQUIRY_36)
	", skip mode page 8 = "   __stringify(SBP2_WORKAROUND_MODE_SENSE_8)
	", fix capacity = "       __stringify(SBP2_WORKAROUND_FIX_CAPACITY)
	", delay inquiry = "      __stringify(SBP2_WORKAROUND_DELAY_INQUIRY)
	", set power condition in start stop unit = "
				  __stringify(SBP2_WORKAROUND_POWER_CONDITION)
	", override internal blacklist = " __stringify(SBP2_WORKAROUND_OVERRIDE)
	", or a combination)");

static const char sbp2_driver_name[] = "sbp2";

/*
 * We create one struct sbp2_logical_unit per SBP-2 Logical Unit Number Entry
 * and one struct scsi_device per sbp2_logical_unit.
 */
struct sbp2_logical_unit {
	struct sbp2_target *tgt;
	struct list_head link;
	struct fw_address_handler address_handler;
	struct list_head orb_list;

	u64 command_block_agent_address;
	u16 lun;
	int login_id;

	/*
	 * The generation is updated once we've logged in or reconnected
	 * to the logical unit.  Thus, I/O to the device will automatically
	 * fail and get retried if it happens in a window where the device
	 * is not ready, e.g. after a bus reset but before we reconnect.
	 */
	int generation;
	int retries;
	struct delayed_work work;
	bool has_sdev;
	bool blocked;
};

/*
 * We create one struct sbp2_target per IEEE 1212 Unit Directory
 * and one struct Scsi_Host per sbp2_target.
 */
struct sbp2_target {
	struct kref kref;
	struct fw_unit *unit;
	const char *bus_id;
	struct list_head lu_list;

	u64 management_agent_address;
	u64 guid;
	int directory_id;
	int node_id;
	int address_high;
	unsigned int workarounds;
	unsigned int mgt_orb_timeout;
	unsigned int max_payload;

	int dont_block;	/* counter for each logical unit */
	int blocked;	/* ditto */
};

static struct fw_device *target_device(struct sbp2_target *tgt)
{
	return fw_parent_device(tgt->unit);
}

/* Impossible login_id, to detect logout attempt before successful login */
#define INVALID_LOGIN_ID 0x10000

#define SBP2_ORB_TIMEOUT		2000U		/* Timeout in ms */
#define SBP2_ORB_NULL			0x80000000
#define SBP2_RETRY_LIMIT		0xf		/* 15 retries */
#define SBP2_CYCLE_LIMIT		(0xc8 << 12)	/* 200 125us cycles */

/*
 * There is no transport protocol limit to the CDB length,  but we implement
 * a fixed length only.  16 bytes is enough for disks larger than 2 TB.
 */
#define SBP2_MAX_CDB_SIZE		16

/*
 * The default maximum s/g segment size of a FireWire controller is
 * usually 0x10000, but SBP-2 only allows 0xffff. Since buffers have to
 * be quadlet-aligned, we set the length limit to 0xffff & ~3.
 */
#define SBP2_MAX_SEG_SIZE		0xfffc

/* Unit directory keys */
#define SBP2_CSR_UNIT_CHARACTERISTICS	0x3a
#define SBP2_CSR_FIRMWARE_REVISION	0x3c
#define SBP2_CSR_LOGICAL_UNIT_NUMBER	0x14
#define SBP2_CSR_LOGICAL_UNIT_DIRECTORY	0xd4

/* Management orb opcodes */
#define SBP2_LOGIN_REQUEST		0x0
#define SBP2_QUERY_LOGINS_REQUEST	0x1
#define SBP2_RECONNECT_REQUEST		0x3
#define SBP2_SET_PASSWORD_REQUEST	0x4
#define SBP2_LOGOUT_REQUEST		0x7
#define SBP2_ABORT_TASK_REQUEST		0xb
#define SBP2_ABORT_TASK_SET		0xc
#define SBP2_LOGICAL_UNIT_RESET		0xe
#define SBP2_TARGET_RESET_REQUEST	0xf

/* Offsets for command block agent registers */
#define SBP2_AGENT_STATE		0x00
#define SBP2_AGENT_RESET		0x04
#define SBP2_ORB_POINTER		0x08
#define SBP2_DOORBELL			0x10
#define SBP2_UNSOLICITED_STATUS_ENABLE	0x14

/* Status write response codes */
#define SBP2_STATUS_REQUEST_COMPLETE	0x0
#define SBP2_STATUS_TRANSPORT_FAILURE	0x1
#define SBP2_STATUS_ILLEGAL_REQUEST	0x2
#define SBP2_STATUS_VENDOR_DEPENDENT	0x3

#define STATUS_GET_ORB_HIGH(v)		((v).status & 0xffff)
#define STATUS_GET_SBP_STATUS(v)	(((v).status >> 16) & 0xff)
#define STATUS_GET_LEN(v)		(((v).status >> 24) & 0x07)
#define STATUS_GET_DEAD(v)		(((v).status >> 27) & 0x01)
#define STATUS_GET_RESPONSE(v)		(((v).status >> 28) & 0x03)
#define STATUS_GET_SOURCE(v)		(((v).status >> 30) & 0x03)
#define STATUS_GET_ORB_LOW(v)		((v).orb_low)
#define STATUS_GET_DATA(v)		((v).data)

struct sbp2_status {
	u32 status;
	u32 orb_low;
	u8 data[24];
};

struct sbp2_pointer {
	__be32 high;
	__be32 low;
};

struct sbp2_orb {
	struct fw_transaction t;
	struct kref kref;
	dma_addr_t request_bus;
	int rcode;
	void (*callback)(struct sbp2_orb * orb, struct sbp2_status * status);
	struct list_head link;
};

#define MANAGEMENT_ORB_LUN(v)			((v))
#define MANAGEMENT_ORB_FUNCTION(v)		((v) << 16)
#define MANAGEMENT_ORB_RECONNECT(v)		((v) << 20)
#define MANAGEMENT_ORB_EXCLUSIVE(v)		((v) ? 1 << 28 : 0)
#define MANAGEMENT_ORB_REQUEST_FORMAT(v)	((v) << 29)
#define MANAGEMENT_ORB_NOTIFY			((1) << 31)

#define MANAGEMENT_ORB_RESPONSE_LENGTH(v)	((v))
#define MANAGEMENT_ORB_PASSWORD_LENGTH(v)	((v) << 16)

struct sbp2_management_orb {
	struct sbp2_orb base;
	struct {
		struct sbp2_pointer password;
		struct sbp2_pointer response;
		__be32 misc;
		__be32 length;
		struct sbp2_pointer status_fifo;
	} request;
	__be32 response[4];
	dma_addr_t response_bus;
	struct completion done;
	struct sbp2_status status;
};

struct sbp2_login_response {
	__be32 misc;
	struct sbp2_pointer command_block_agent;
	__be32 reconnect_hold;
};
#define COMMAND_ORB_DATA_SIZE(v)	((v))
#define COMMAND_ORB_PAGE_SIZE(v)	((v) << 16)
#define COMMAND_ORB_PAGE_TABLE_PRESENT	((1) << 19)
#define COMMAND_ORB_MAX_PAYLOAD(v)	((v) << 20)
#define COMMAND_ORB_SPEED(v)		((v) << 24)
#define COMMAND_ORB_DIRECTION		((1) << 27)
#define COMMAND_ORB_REQUEST_FORMAT(v)	((v) << 29)
#define COMMAND_ORB_NOTIFY		((1) << 31)

struct sbp2_command_orb {
	struct sbp2_orb base;
	struct {
		struct sbp2_pointer next;
		struct sbp2_pointer data_descriptor;
		__be32 misc;
		u8 command_block[SBP2_MAX_CDB_SIZE];
	} request;
	struct scsi_cmnd *cmd;
	struct sbp2_logical_unit *lu;

	struct sbp2_pointer page_table[SG_ALL] __attribute__((aligned(8)));
	dma_addr_t page_table_bus;
};

#define SBP2_ROM_VALUE_WILDCARD ~0         /* match all */
#define SBP2_ROM_VALUE_MISSING  0xff000000 /* not present in the unit dir. */

/*
 * List of devices with known bugs.
 *
 * The firmware_revision field, masked with 0xffff00, is the best
 * indicator for the type of bridge chip of a device.  It yields a few
 * false positives but this did not break correctly behaving devices
 * so far.
 */
static const struct {
	u32 firmware_revision;
	u32 model;
	unsigned int workarounds;
} sbp2_workarounds_table[] = {
	/* DViCO Momobay CX-1 with TSB42AA9 bridge */ {
		.firmware_revision	= 0x002800,
		.model			= 0x001010,
		.workarounds		= SBP2_WORKAROUND_INQUIRY_36 |
					  SBP2_WORKAROUND_MODE_SENSE_8 |
					  SBP2_WORKAROUND_POWER_CONDITION,
	},
	/* DViCO Momobay FX-3A with TSB42AA9A bridge */ {
		.firmware_revision	= 0x002800,
		.model			= 0x000000,
		.workarounds		= SBP2_WORKAROUND_POWER_CONDITION,
	},
	/* Initio bridges, actually only needed for some older ones */ {
		.firmware_revision	= 0x000200,
		.model			= SBP2_ROM_VALUE_WILDCARD,
		.workarounds		= SBP2_WORKAROUND_INQUIRY_36,
	},
	/* PL-3507 bridge with Prolific firmware */ {
		.firmware_revision	= 0x012800,
		.model			= SBP2_ROM_VALUE_WILDCARD,
		.workarounds		= SBP2_WORKAROUND_POWER_CONDITION,
	},
	/* Symbios bridge */ {
		.firmware_revision	= 0xa0b800,
		.model			= SBP2_ROM_VALUE_WILDCARD,
		.workarounds		= SBP2_WORKAROUND_128K_MAX_TRANS,
	},
	/* Datafab MD2-FW2 with Symbios/LSILogic SYM13FW500 bridge */ {
		.firmware_revision	= 0x002600,
		.model			= SBP2_ROM_VALUE_WILDCARD,
		.workarounds		= SBP2_WORKAROUND_128K_MAX_TRANS,
	},
	/*
	 * iPod 2nd generation: needs 128k max transfer size workaround
	 * iPod 3rd generation: needs fix capacity workaround
	 */
	{
		.firmware_revision	= 0x0a2700,
		.model			= 0x000000,
		.workarounds		= SBP2_WORKAROUND_128K_MAX_TRANS |
					  SBP2_WORKAROUND_FIX_CAPACITY,
	},
	/* iPod 4th generation */ {
		.firmware_revision	= 0x0a2700,
		.model			= 0x000021,
		.workarounds		= SBP2_WORKAROUND_FIX_CAPACITY,
	},
	/* iPod mini */ {
		.firmware_revision	= 0x0a2700,
		.model			= 0x000022,
		.workarounds		= SBP2_WORKAROUND_FIX_CAPACITY,
	},
	/* iPod mini */ {
		.firmware_revision	= 0x0a2700,
		.model			= 0x000023,
		.workarounds		= SBP2_WORKAROUND_FIX_CAPACITY,
	},
	/* iPod Photo */ {
		.firmware_revision	= 0x0a2700,
		.model			= 0x00007e,
		.workarounds		= SBP2_WORKAROUND_FIX_CAPACITY,
	}
};

static void free_orb(struct kref *kref)
{
	struct sbp2_orb *orb = container_of(kref, struct sbp2_orb, kref);

	kfree(orb);
}

static void sbp2_status_write(struct fw_card *card, struct fw_request *request,
			      int tcode, int destination, int source,
			      int generation, unsigned long long offset,
			      void *payload, size_t length, void *callback_data)
{
	struct sbp2_logical_unit *lu = callback_data;
	struct sbp2_orb *orb;
	struct sbp2_status status;
	unsigned long flags;

	if (tcode != TCODE_WRITE_BLOCK_REQUEST ||
	    length < 8 || length > sizeof(status)) {
		fw_send_response(card, request, RCODE_TYPE_ERROR);
		return;
	}

	status.status  = be32_to_cpup(payload);
	status.orb_low = be32_to_cpup(payload + 4);
	memset(status.data, 0, sizeof(status.data));
	if (length > 8)
		memcpy(status.data, payload + 8, length - 8);

	if (STATUS_GET_SOURCE(status) == 2 || STATUS_GET_SOURCE(status) == 3) {
		fw_notify("non-orb related status write, not handled\n");
		fw_send_response(card, request, RCODE_COMPLETE);
		return;
	}

	/* Lookup the orb corresponding to this status write. */
	spin_lock_irqsave(&card->lock, flags);
	list_for_each_entry(orb, &lu->orb_list, link) {
		if (STATUS_GET_ORB_HIGH(status) == 0 &&
		    STATUS_GET_ORB_LOW(status) == orb->request_bus) {
			orb->rcode = RCODE_COMPLETE;
			list_del(&orb->link);
			break;
		}
	}
	spin_unlock_irqrestore(&card->lock, flags);

	if (&orb->link != &lu->orb_list) {
		orb->callback(orb, &status);
		kref_put(&orb->kref, free_orb); /* orb callback reference */
	} else {
		fw_error("status write for unknown orb\n");
	}

	fw_send_response(card, request, RCODE_COMPLETE);
}

static void complete_transaction(struct fw_card *card, int rcode,
				 void *payload, size_t length, void *data)
{
	struct sbp2_orb *orb = data;
	unsigned long flags;

	/*
	 * This is a little tricky.  We can get the status write for
	 * the orb before we get this callback.  The status write
	 * handler above will assume the orb pointer transaction was
	 * successful and set the rcode to RCODE_COMPLETE for the orb.
	 * So this callback only sets the rcode if it hasn't already
	 * been set and only does the cleanup if the transaction
	 * failed and we didn't already get a status write.
	 */
	spin_lock_irqsave(&card->lock, flags);

	if (orb->rcode == -1)
		orb->rcode = rcode;
	if (orb->rcode != RCODE_COMPLETE) {
		list_del(&orb->link);
		spin_unlock_irqrestore(&card->lock, flags);

		orb->callback(orb, NULL);
		kref_put(&orb->kref, free_orb); /* orb callback reference */
	} else {
		spin_unlock_irqrestore(&card->lock, flags);
	}

	kref_put(&orb->kref, free_orb); /* transaction callback reference */
}

static void sbp2_send_orb(struct sbp2_orb *orb, struct sbp2_logical_unit *lu,
			  int node_id, int generation, u64 offset)
{
	struct fw_device *device = target_device(lu->tgt);
	struct sbp2_pointer orb_pointer;
	unsigned long flags;

	orb_pointer.high = 0;
	orb_pointer.low = cpu_to_be32(orb->request_bus);

	spin_lock_irqsave(&device->card->lock, flags);
	list_add_tail(&orb->link, &lu->orb_list);
	spin_unlock_irqrestore(&device->card->lock, flags);

	kref_get(&orb->kref); /* transaction callback reference */
	kref_get(&orb->kref); /* orb callback reference */

	fw_send_request(device->card, &orb->t, TCODE_WRITE_BLOCK_REQUEST,
			node_id, generation, device->max_speed, offset,
			&orb_pointer, 8, complete_transaction, orb);
}

static int sbp2_cancel_orbs(struct sbp2_logical_unit *lu)
{
	struct fw_device *device = target_device(lu->tgt);
	struct sbp2_orb *orb, *next;
	struct list_head list;
	unsigned long flags;
	int retval = -ENOENT;

	INIT_LIST_HEAD(&list);
	spin_lock_irqsave(&device->card->lock, flags);
	list_splice_init(&lu->orb_list, &list);
	spin_unlock_irqrestore(&device->card->lock, flags);

	list_for_each_entry_safe(orb, next, &list, link) {
		retval = 0;
		if (fw_cancel_transaction(device->card, &orb->t) == 0)
			continue;

		orb->rcode = RCODE_CANCELLED;
		orb->callback(orb, NULL);
		kref_put(&orb->kref, free_orb); /* orb callback reference */
	}

	return retval;
}

static void complete_management_orb(struct sbp2_orb *base_orb,
				    struct sbp2_status *status)
{
	struct sbp2_management_orb *orb =
		container_of(base_orb, struct sbp2_management_orb, base);

	if (status)
		memcpy(&orb->status, status, sizeof(*status));
	complete(&orb->done);
}

static int sbp2_send_management_orb(struct sbp2_logical_unit *lu, int node_id,
				    int generation, int function,
				    int lun_or_login_id, void *response)
{
	struct fw_device *device = target_device(lu->tgt);
	struct sbp2_management_orb *orb;
	unsigned int timeout;
	int retval = -ENOMEM;

	if (function == SBP2_LOGOUT_REQUEST && fw_device_is_shutdown(device))
		return 0;

	orb = kzalloc(sizeof(*orb), GFP_ATOMIC);
	if (orb == NULL)
		return -ENOMEM;

	kref_init(&orb->base.kref);
	orb->response_bus =
		dma_map_single(device->card->device, &orb->response,
			       sizeof(orb->response), DMA_FROM_DEVICE);
	if (dma_mapping_error(device->card->device, orb->response_bus))
		goto fail_mapping_response;

	orb->request.response.high = 0;
	orb->request.response.low  = cpu_to_be32(orb->response_bus);

	orb->request.misc = cpu_to_be32(
		MANAGEMENT_ORB_NOTIFY |
		MANAGEMENT_ORB_FUNCTION(function) |
		MANAGEMENT_ORB_LUN(lun_or_login_id));
	orb->request.length = cpu_to_be32(
		MANAGEMENT_ORB_RESPONSE_LENGTH(sizeof(orb->response)));

	orb->request.status_fifo.high =
		cpu_to_be32(lu->address_handler.offset >> 32);
	orb->request.status_fifo.low  =
		cpu_to_be32(lu->address_handler.offset);

	if (function == SBP2_LOGIN_REQUEST) {
		/* Ask for 2^2 == 4 seconds reconnect grace period */
		orb->request.misc |= cpu_to_be32(
			MANAGEMENT_ORB_RECONNECT(2) |
			MANAGEMENT_ORB_EXCLUSIVE(sbp2_param_exclusive_login));
		timeout = lu->tgt->mgt_orb_timeout;
	} else {
		timeout = SBP2_ORB_TIMEOUT;
	}

	init_completion(&orb->done);
	orb->base.callback = complete_management_orb;

	orb->base.request_bus =
		dma_map_single(device->card->device, &orb->request,
			       sizeof(orb->request), DMA_TO_DEVICE);
	if (dma_mapping_error(device->card->device, orb->base.request_bus))
		goto fail_mapping_request;

	sbp2_send_orb(&orb->base, lu, node_id, generation,
		      lu->tgt->management_agent_address);

	wait_for_completion_timeout(&orb->done, msecs_to_jiffies(timeout));

	retval = -EIO;
	if (sbp2_cancel_orbs(lu) == 0) {
		fw_error("%s: orb reply timed out, rcode=0x%02x\n",
			 lu->tgt->bus_id, orb->base.rcode);
		goto out;
	}

	if (orb->base.rcode != RCODE_COMPLETE) {
		fw_error("%s: management write failed, rcode 0x%02x\n",
			 lu->tgt->bus_id, orb->base.rcode);
		goto out;
	}

	if (STATUS_GET_RESPONSE(orb->status) != 0 ||
	    STATUS_GET_SBP_STATUS(orb->status) != 0) {
		fw_error("%s: error status: %d:%d\n", lu->tgt->bus_id,
			 STATUS_GET_RESPONSE(orb->status),
			 STATUS_GET_SBP_STATUS(orb->status));
		goto out;
	}

	retval = 0;
 out:
	dma_unmap_single(device->card->device, orb->base.request_bus,
			 sizeof(orb->request), DMA_TO_DEVICE);
 fail_mapping_request:
	dma_unmap_single(device->card->device, orb->response_bus,
			 sizeof(orb->response), DMA_FROM_DEVICE);
 fail_mapping_response:
	if (response)
		memcpy(response, orb->response, sizeof(orb->response));
	kref_put(&orb->base.kref, free_orb);

	return retval;
}

static void sbp2_agent_reset(struct sbp2_logical_unit *lu)
{
	struct fw_device *device = target_device(lu->tgt);
	__be32 d = 0;

	fw_run_transaction(device->card, TCODE_WRITE_QUADLET_REQUEST,
			   lu->tgt->node_id, lu->generation, device->max_speed,
			   lu->command_block_agent_address + SBP2_AGENT_RESET,
			   &d, 4);
}

static void complete_agent_reset_write_no_wait(struct fw_card *card,
		int rcode, void *payload, size_t length, void *data)
{
	kfree(data);
}

static void sbp2_agent_reset_no_wait(struct sbp2_logical_unit *lu)
{
	struct fw_device *device = target_device(lu->tgt);
	struct fw_transaction *t;
	static __be32 d;

	t = kmalloc(sizeof(*t), GFP_ATOMIC);
	if (t == NULL)
		return;

	fw_send_request(device->card, t, TCODE_WRITE_QUADLET_REQUEST,
			lu->tgt->node_id, lu->generation, device->max_speed,
			lu->command_block_agent_address + SBP2_AGENT_RESET,
			&d, 4, complete_agent_reset_write_no_wait, t);
}

static inline void sbp2_allow_block(struct sbp2_logical_unit *lu)
{
	/*
	 * We may access dont_block without taking card->lock here:
	 * All callers of sbp2_allow_block() and all callers of sbp2_unblock()
	 * are currently serialized against each other.
	 * And a wrong result in sbp2_conditionally_block()'s access of
	 * dont_block is rather harmless, it simply misses its first chance.
	 */
	--lu->tgt->dont_block;
}

/*
 * Blocks lu->tgt if all of the following conditions are met:
 *   - Login, INQUIRY, and high-level SCSI setup of all of the target's
 *     logical units have been finished (indicated by dont_block == 0).
 *   - lu->generation is stale.
 *
 * Note, scsi_block_requests() must be called while holding card->lock,
 * otherwise it might foil sbp2_[conditionally_]unblock()'s attempt to
 * unblock the target.
 */
static void sbp2_conditionally_block(struct sbp2_logical_unit *lu)
{
	struct sbp2_target *tgt = lu->tgt;
	struct fw_card *card = target_device(tgt)->card;
	struct Scsi_Host *shost =
		container_of((void *)tgt, struct Scsi_Host, hostdata[0]);
	unsigned long flags;

	spin_lock_irqsave(&card->lock, flags);
	if (!tgt->dont_block && !lu->blocked &&
	    lu->generation != card->generation) {
		lu->blocked = true;
		if (++tgt->blocked == 1)
			scsi_block_requests(shost);
	}
	spin_unlock_irqrestore(&card->lock, flags);
}

/*
 * Unblocks lu->tgt as soon as all its logical units can be unblocked.
 * Note, it is harmless to run scsi_unblock_requests() outside the
 * card->lock protected section.  On the other hand, running it inside
 * the section might clash with shost->host_lock.
 */
static void sbp2_conditionally_unblock(struct sbp2_logical_unit *lu)
{
	struct sbp2_target *tgt = lu->tgt;
	struct fw_card *card = target_device(tgt)->card;
	struct Scsi_Host *shost =
		container_of((void *)tgt, struct Scsi_Host, hostdata[0]);
	unsigned long flags;
	bool unblock = false;

	spin_lock_irqsave(&card->lock, flags);
	if (lu->blocked && lu->generation == card->generation) {
		lu->blocked = false;
		unblock = --tgt->blocked == 0;
	}
	spin_unlock_irqrestore(&card->lock, flags);

	if (unblock)
		scsi_unblock_requests(shost);
}

/*
 * Prevents future blocking of tgt and unblocks it.
 * Note, it is harmless to run scsi_unblock_requests() outside the
 * card->lock protected section.  On the other hand, running it inside
 * the section might clash with shost->host_lock.
 */
static void sbp2_unblock(struct sbp2_target *tgt)
{
	struct fw_card *card = target_device(tgt)->card;
	struct Scsi_Host *shost =
		container_of((void *)tgt, struct Scsi_Host, hostdata[0]);
	unsigned long flags;

	spin_lock_irqsave(&card->lock, flags);
	++tgt->dont_block;
	spin_unlock_irqrestore(&card->lock, flags);

	scsi_unblock_requests(shost);
}

static int sbp2_lun2int(u16 lun)
{
	struct scsi_lun eight_bytes_lun;

	memset(&eight_bytes_lun, 0, sizeof(eight_bytes_lun));
	eight_bytes_lun.scsi_lun[0] = (lun >> 8) & 0xff;
	eight_bytes_lun.scsi_lun[1] = lun & 0xff;

	return scsilun_to_int(&eight_bytes_lun);
}

static void sbp2_release_target(struct kref *kref)
{
	struct sbp2_target *tgt = container_of(kref, struct sbp2_target, kref);
	struct sbp2_logical_unit *lu, *next;
	struct Scsi_Host *shost =
		container_of((void *)tgt, struct Scsi_Host, hostdata[0]);
	struct scsi_device *sdev;
	struct fw_device *device = target_device(tgt);

	/* prevent deadlocks */
	sbp2_unblock(tgt);

	list_for_each_entry_safe(lu, next, &tgt->lu_list, link) {
		sdev = scsi_device_lookup(shost, 0, 0, sbp2_lun2int(lu->lun));
		if (sdev) {
			scsi_remove_device(sdev);
			scsi_device_put(sdev);
		}
		if (lu->login_id != INVALID_LOGIN_ID) {
			int generation, node_id;
			/*
			 * tgt->node_id may be obsolete here if we failed
			 * during initial login or after a bus reset where
			 * the topology changed.
			 */
			generation = device->generation;
			smp_rmb(); /* node_id vs. generation */
			node_id    = device->node_id;
			sbp2_send_management_orb(lu, node_id, generation,
						 SBP2_LOGOUT_REQUEST,
						 lu->login_id, NULL);
		}
		fw_core_remove_address_handler(&lu->address_handler);
		list_del(&lu->link);
		kfree(lu);
	}
	scsi_remove_host(shost);
	fw_notify("released %s, target %d:0:0\n", tgt->bus_id, shost->host_no);

	fw_unit_put(tgt->unit);
	scsi_host_put(shost);
	fw_device_put(device);
}

static void sbp2_target_get(struct sbp2_target *tgt)
{
	kref_get(&tgt->kref);
}

static void sbp2_target_put(struct sbp2_target *tgt)
{
	kref_put(&tgt->kref, sbp2_release_target);
}

/*
 * Always get the target's kref when scheduling work on one its units.
 * Each workqueue job is responsible to call sbp2_target_put() upon return.
 */
static void sbp2_queue_work(struct sbp2_logical_unit *lu, unsigned long delay)
{
	sbp2_target_get(lu->tgt);
	if (!queue_delayed_work(fw_workqueue, &lu->work, delay))
		sbp2_target_put(lu->tgt);
}

/*
 * Write retransmit retry values into the BUSY_TIMEOUT register.
 * - The single-phase retry protocol is supported by all SBP-2 devices, but the
 *   default retry_limit value is 0 (i.e. never retry transmission). We write a
 *   saner value after logging into the device.
 * - The dual-phase retry protocol is optional to implement, and if not
 *   supported, writes to the dual-phase portion of the register will be
 *   ignored. We try to write the original 1394-1995 default here.
 * - In the case of devices that are also SBP-3-compliant, all writes are
 *   ignored, as the register is read-only, but contains single-phase retry of
 *   15, which is what we're trying to set for all SBP-2 device anyway, so this
 *   write attempt is safe and yields more consistent behavior for all devices.
 *
 * See section 8.3.2.3.5 of the 1394-1995 spec, section 6.2 of the SBP-2 spec,
 * and section 6.4 of the SBP-3 spec for further details.
 */
static void sbp2_set_busy_timeout(struct sbp2_logical_unit *lu)
{
	struct fw_device *device = target_device(lu->tgt);
	__be32 d = cpu_to_be32(SBP2_CYCLE_LIMIT | SBP2_RETRY_LIMIT);

	fw_run_transaction(device->card, TCODE_WRITE_QUADLET_REQUEST,
			   lu->tgt->node_id, lu->generation, device->max_speed,
			   CSR_REGISTER_BASE + CSR_BUSY_TIMEOUT, &d, 4);
}

static void sbp2_reconnect(struct work_struct *work);

static void sbp2_login(struct work_struct *work)
{
	struct sbp2_logical_unit *lu =
		container_of(work, struct sbp2_logical_unit, work.work);
	struct sbp2_target *tgt = lu->tgt;
	struct fw_device *device = target_device(tgt);
	struct Scsi_Host *shost;
	struct scsi_device *sdev;
	struct sbp2_login_response response;
	int generation, node_id, local_node_id;

	if (fw_device_is_shutdown(device))
		goto out;

	generation    = device->generation;
	smp_rmb();    /* node IDs must not be older than generation */
	node_id       = device->node_id;
	local_node_id = device->card->node_id;

	/* If this is a re-login attempt, log out, or we might be rejected. */
	if (lu->has_sdev)
		sbp2_send_management_orb(lu, device->node_id, generation,
				SBP2_LOGOUT_REQUEST, lu->login_id, NULL);

	if (sbp2_send_management_orb(lu, node_id, generation,
				SBP2_LOGIN_REQUEST, lu->lun, &response) < 0) {
		if (lu->retries++ < 5) {
			sbp2_queue_work(lu, DIV_ROUND_UP(HZ, 5));
		} else {
			fw_error("%s: failed to login to LUN %04x\n",
				 tgt->bus_id, lu->lun);
			/* Let any waiting I/O fail from now on. */
			sbp2_unblock(lu->tgt);
		}
		goto out;
	}

	tgt->node_id	  = node_id;
	tgt->address_high = local_node_id << 16;
	smp_wmb();	  /* node IDs must not be older than generation */
	lu->generation	  = generation;

	lu->command_block_agent_address =
		((u64)(be32_to_cpu(response.command_block_agent.high) & 0xffff)
		      << 32) | be32_to_cpu(response.command_block_agent.low);
	lu->login_id = be32_to_cpu(response.misc) & 0xffff;

	fw_notify("%s: logged in to LUN %04x (%d retries)\n",
		  tgt->bus_id, lu->lun, lu->retries);

	/* set appropriate retry limit(s) in BUSY_TIMEOUT register */
	sbp2_set_busy_timeout(lu);

	PREPARE_DELAYED_WORK(&lu->work, sbp2_reconnect);
	sbp2_agent_reset(lu);

	/* This was a re-login. */
	if (lu->has_sdev) {
		sbp2_cancel_orbs(lu);
		sbp2_conditionally_unblock(lu);
		goto out;
	}

	if (lu->tgt->workarounds & SBP2_WORKAROUND_DELAY_INQUIRY)
		ssleep(SBP2_INQUIRY_DELAY);

	shost = container_of((void *)tgt, struct Scsi_Host, hostdata[0]);
	sdev = __scsi_add_device(shost, 0, 0, sbp2_lun2int(lu->lun), lu);
	/*
	 * FIXME:  We are unable to perform reconnects while in sbp2_login().
	 * Therefore __scsi_add_device() will get into trouble if a bus reset
	 * happens in parallel.  It will either fail or leave us with an
	 * unusable sdev.  As a workaround we check for this and retry the
	 * whole login and SCSI probing.
	 */

	/* Reported error during __scsi_add_device() */
	if (IS_ERR(sdev))
		goto out_logout_login;

	/* Unreported error during __scsi_add_device() */
	smp_rmb(); /* get current card generation */
	if (generation != device->card->generation) {
		scsi_remove_device(sdev);
		scsi_device_put(sdev);
		goto out_logout_login;
	}

	/* No error during __scsi_add_device() */
	lu->has_sdev = true;
	scsi_device_put(sdev);
	sbp2_allow_block(lu);
	goto out;

 out_logout_login:
	smp_rmb(); /* generation may have changed */
	generation = device->generation;
	smp_rmb(); /* node_id must not be older than generation */

	sbp2_send_management_orb(lu, device->node_id, generation,
				 SBP2_LOGOUT_REQUEST, lu->login_id, NULL);
	/*
	 * If a bus reset happened, sbp2_update will have requeued
	 * lu->work already.  Reset the work from reconnect to login.
	 */
	PREPARE_DELAYED_WORK(&lu->work, sbp2_login);
 out:
	sbp2_target_put(tgt);
}

static int sbp2_add_logical_unit(struct sbp2_target *tgt, int lun_entry)
{
	struct sbp2_logical_unit *lu;

	lu = kmalloc(sizeof(*lu), GFP_KERNEL);
	if (!lu)
		return -ENOMEM;

	lu->address_handler.length           = 0x100;
	lu->address_handler.address_callback = sbp2_status_write;
	lu->address_handler.callback_data    = lu;

	if (fw_core_add_address_handler(&lu->address_handler,
					&fw_high_memory_region) < 0) {
		kfree(lu);
		return -ENOMEM;
	}

	lu->tgt      = tgt;
	lu->lun      = lun_entry & 0xffff;
	lu->login_id = INVALID_LOGIN_ID;
	lu->retries  = 0;
	lu->has_sdev = false;
	lu->blocked  = false;
	++tgt->dont_block;
	INIT_LIST_HEAD(&lu->orb_list);
	INIT_DELAYED_WORK(&lu->work, sbp2_login);

	list_add_tail(&lu->link, &tgt->lu_list);
	return 0;
}

static int sbp2_scan_logical_unit_dir(struct sbp2_target *tgt,
				      const u32 *directory)
{
	struct fw_csr_iterator ci;
	int key, value;

	fw_csr_iterator_init(&ci, directory);
	while (fw_csr_iterator_next(&ci, &key, &value))
		if (key == SBP2_CSR_LOGICAL_UNIT_NUMBER &&
		    sbp2_add_logical_unit(tgt, value) < 0)
			return -ENOMEM;
	return 0;
}

static int sbp2_scan_unit_dir(struct sbp2_target *tgt, const u32 *directory,
			      u32 *model, u32 *firmware_revision)
{
	struct fw_csr_iterator ci;
	int key, value;

	fw_csr_iterator_init(&ci, directory);
	while (fw_csr_iterator_next(&ci, &key, &value)) {
		switch (key) {

		case CSR_DEPENDENT_INFO | CSR_OFFSET:
			tgt->management_agent_address =
					CSR_REGISTER_BASE + 4 * value;
			break;

		case CSR_DIRECTORY_ID:
			tgt->directory_id = value;
			break;

		case CSR_MODEL:
			*model = value;
			break;

		case SBP2_CSR_FIRMWARE_REVISION:
			*firmware_revision = value;
			break;

		case SBP2_CSR_UNIT_CHARACTERISTICS:
			/* the timeout value is stored in 500ms units */
			tgt->mgt_orb_timeout = (value >> 8 & 0xff) * 500;
			break;

		case SBP2_CSR_LOGICAL_UNIT_NUMBER:
			if (sbp2_add_logical_unit(tgt, value) < 0)
				return -ENOMEM;
			break;

		case SBP2_CSR_LOGICAL_UNIT_DIRECTORY:
			/* Adjust for the increment in the iterator */
			if (sbp2_scan_logical_unit_dir(tgt, ci.p - 1 + value) < 0)
				return -ENOMEM;
			break;
		}
	}
	return 0;
}

/*
 * Per section 7.4.8 of the SBP-2 spec, a mgt_ORB_timeout value can be
 * provided in the config rom. Most devices do provide a value, which
 * we'll use for login management orbs, but with some sane limits.
 */
static void sbp2_clamp_management_orb_timeout(struct sbp2_target *tgt)
{
	unsigned int timeout = tgt->mgt_orb_timeout;

	if (timeout > 40000)
		fw_notify("%s: %ds mgt_ORB_timeout limited to 40s\n",
			  tgt->bus_id, timeout / 1000);

	tgt->mgt_orb_timeout = clamp_val(timeout, 5000, 40000);
}

static void sbp2_init_workarounds(struct sbp2_target *tgt, u32 model,
				  u32 firmware_revision)
{
	int i;
	unsigned int w = sbp2_param_workarounds;

	if (w)
		fw_notify("Please notify linux1394-devel@lists.sourceforge.net "
			  "if you need the workarounds parameter for %s\n",
			  tgt->bus_id);

	if (w & SBP2_WORKAROUND_OVERRIDE)
		goto out;

	for (i = 0; i < ARRAY_SIZE(sbp2_workarounds_table); i++) {

		if (sbp2_workarounds_table[i].firmware_revision !=
		    (firmware_revision & 0xffffff00))
			continue;

		if (sbp2_workarounds_table[i].model != model &&
		    sbp2_workarounds_table[i].model != SBP2_ROM_VALUE_WILDCARD)
			continue;

		w |= sbp2_workarounds_table[i].workarounds;
		break;
	}
 out:
	if (w)
		fw_notify("Workarounds for %s: 0x%x "
			  "(firmware_revision 0x%06x, model_id 0x%06x)\n",
			  tgt->bus_id, w, firmware_revision, model);
	tgt->workarounds = w;
}

static struct scsi_host_template scsi_driver_template;

static int sbp2_probe(struct device *dev)
{
	struct fw_unit *unit = fw_unit(dev);
	struct fw_device *device = fw_parent_device(unit);
	struct sbp2_target *tgt;
	struct sbp2_logical_unit *lu;
	struct Scsi_Host *shost;
	u32 model, firmware_revision;

	if (dma_get_max_seg_size(device->card->device) > SBP2_MAX_SEG_SIZE)
		BUG_ON(dma_set_max_seg_size(device->card->device,
					    SBP2_MAX_SEG_SIZE));

	shost = scsi_host_alloc(&scsi_driver_template, sizeof(*tgt));
	if (shost == NULL)
		return -ENOMEM;

	tgt = (struct sbp2_target *)shost->hostdata;
	dev_set_drvdata(&unit->device, tgt);
	tgt->unit = unit;
	kref_init(&tgt->kref);
	INIT_LIST_HEAD(&tgt->lu_list);
	tgt->bus_id = dev_name(&unit->device);
	tgt->guid = (u64)device->config_rom[3] << 32 | device->config_rom[4];

	if (fw_device_enable_phys_dma(device) < 0)
		goto fail_shost_put;

	shost->max_cmd_len = SBP2_MAX_CDB_SIZE;

	if (scsi_add_host(shost, &unit->device) < 0)
		goto fail_shost_put;

	fw_device_get(device);
	fw_unit_get(unit);

	/* implicit directory ID */
	tgt->directory_id = ((unit->directory - device->config_rom) * 4
			     + CSR_CONFIG_ROM) & 0xffffff;

	firmware_revision = SBP2_ROM_VALUE_MISSING;
	model		  = SBP2_ROM_VALUE_MISSING;

	if (sbp2_scan_unit_dir(tgt, unit->directory, &model,
			       &firmware_revision) < 0)
		goto fail_tgt_put;

	sbp2_clamp_management_orb_timeout(tgt);
	sbp2_init_workarounds(tgt, model, firmware_revision);

	/*
	 * At S100 we can do 512 bytes per packet, at S200 1024 bytes,
	 * and so on up to 4096 bytes.  The SBP-2 max_payload field
	 * specifies the max payload size as 2 ^ (max_payload + 2), so
	 * if we set this to max_speed + 7, we get the right value.
	 */
	tgt->max_payload = min(device->max_speed + 7, 10U);
	tgt->max_payload = min(tgt->max_payload, device->card->max_receive - 1);

	/* Do the login in a workqueue so we can easily reschedule retries. */
	list_for_each_entry(lu, &tgt->lu_list, link)
		sbp2_queue_work(lu, DIV_ROUND_UP(HZ, 5));
	return 0;

 fail_tgt_put:
	sbp2_target_put(tgt);
	return -ENOMEM;

 fail_shost_put:
	scsi_host_put(shost);
	return -ENOMEM;
}

static int sbp2_remove(struct device *dev)
{
	struct fw_unit *unit = fw_unit(dev);
	struct sbp2_target *tgt = dev_get_drvdata(&unit->device);

	sbp2_target_put(tgt);
	return 0;
}

static void sbp2_reconnect(struct work_struct *work)
{
	struct sbp2_logical_unit *lu =
		container_of(work, struct sbp2_logical_unit, work.work);
	struct sbp2_target *tgt = lu->tgt;
	struct fw_device *device = target_device(tgt);
	int generation, node_id, local_node_id;

	if (fw_device_is_shutdown(device))
		goto out;

	generation    = device->generation;
	smp_rmb();    /* node IDs must not be older than generation */
	node_id       = device->node_id;
	local_node_id = device->card->node_id;

	if (sbp2_send_management_orb(lu, node_id, generation,
				     SBP2_RECONNECT_REQUEST,
				     lu->login_id, NULL) < 0) {
		/*
		 * If reconnect was impossible even though we are in the
		 * current generation, fall back and try to log in again.
		 *
		 * We could check for "Function rejected" status, but
		 * looking at the bus generation as simpler and more general.
		 */
		smp_rmb(); /* get current card generation */
		if (generation == device->card->generation ||
		    lu->retries++ >= 5) {
			fw_error("%s: failed to reconnect\n", tgt->bus_id);
			lu->retries = 0;
			PREPARE_DELAYED_WORK(&lu->work, sbp2_login);
		}
		sbp2_queue_work(lu, DIV_ROUND_UP(HZ, 5));
		goto out;
	}

	tgt->node_id      = node_id;
	tgt->address_high = local_node_id << 16;
	smp_wmb();	  /* node IDs must not be older than generation */
	lu->generation	  = generation;

	fw_notify("%s: reconnected to LUN %04x (%d retries)\n",
		  tgt->bus_id, lu->lun, lu->retries);

	sbp2_agent_reset(lu);
	sbp2_cancel_orbs(lu);
	sbp2_conditionally_unblock(lu);
 out:
	sbp2_target_put(tgt);
}

static void sbp2_update(struct fw_unit *unit)
{
	struct sbp2_target *tgt = dev_get_drvdata(&unit->device);
	struct sbp2_logical_unit *lu;

	fw_device_enable_phys_dma(fw_parent_device(unit));

	/*
	 * Fw-core serializes sbp2_update() against sbp2_remove().
	 * Iteration over tgt->lu_list is therefore safe here.
	 */
	list_for_each_entry(lu, &tgt->lu_list, link) {
		sbp2_conditionally_block(lu);
		lu->retries = 0;
		sbp2_queue_work(lu, 0);
	}
}

#define SBP2_UNIT_SPEC_ID_ENTRY	0x0000609e
#define SBP2_SW_VERSION_ENTRY	0x00010483

static const struct ieee1394_device_id sbp2_id_table[] = {
	{
		.match_flags  = IEEE1394_MATCH_SPECIFIER_ID |
				IEEE1394_MATCH_VERSION,
		.specifier_id = SBP2_UNIT_SPEC_ID_ENTRY,
		.version      = SBP2_SW_VERSION_ENTRY,
	},
	{ }
};

static struct fw_driver sbp2_driver = {
	.driver   = {
		.owner  = THIS_MODULE,
		.name   = sbp2_driver_name,
		.bus    = &fw_bus_type,
		.probe  = sbp2_probe,
		.remove = sbp2_remove,
	},
	.update   = sbp2_update,
	.id_table = sbp2_id_table,
};

static void sbp2_unmap_scatterlist(struct device *card_device,
				   struct sbp2_command_orb *orb)
{
	if (scsi_sg_count(orb->cmd))
		dma_unmap_sg(card_device, scsi_sglist(orb->cmd),
			     scsi_sg_count(orb->cmd),
			     orb->cmd->sc_data_direction);

	if (orb->request.misc & cpu_to_be32(COMMAND_ORB_PAGE_TABLE_PRESENT))
		dma_unmap_single(card_device, orb->page_table_bus,
				 sizeof(orb->page_table), DMA_TO_DEVICE);
}

static unsigned int sbp2_status_to_sense_data(u8 *sbp2_status, u8 *sense_data)
{
	int sam_status;

	sense_data[0] = 0x70;
	sense_data[1] = 0x0;
	sense_data[2] = sbp2_status[1];
	sense_data[3] = sbp2_status[4];
	sense_data[4] = sbp2_status[5];
	sense_data[5] = sbp2_status[6];
	sense_data[6] = sbp2_status[7];
	sense_data[7] = 10;
	sense_data[8] = sbp2_status[8];
	sense_data[9] = sbp2_status[9];
	sense_data[10] = sbp2_status[10];
	sense_data[11] = sbp2_status[11];
	sense_data[12] = sbp2_status[2];
	sense_data[13] = sbp2_status[3];
	sense_data[14] = sbp2_status[12];
	sense_data[15] = sbp2_status[13];

	sam_status = sbp2_status[0] & 0x3f;

	switch (sam_status) {
	case SAM_STAT_GOOD:
	case SAM_STAT_CHECK_CONDITION:
	case SAM_STAT_CONDITION_MET:
	case SAM_STAT_BUSY:
	case SAM_STAT_RESERVATION_CONFLICT:
	case SAM_STAT_COMMAND_TERMINATED:
		return DID_OK << 16 | sam_status;

	default:
		return DID_ERROR << 16;
	}
}

static void complete_command_orb(struct sbp2_orb *base_orb,
				 struct sbp2_status *status)
{
	struct sbp2_command_orb *orb =
		container_of(base_orb, struct sbp2_command_orb, base);
	struct fw_device *device = target_device(orb->lu->tgt);
	int result;

	if (status != NULL) {
		if (STATUS_GET_DEAD(*status))
			sbp2_agent_reset_no_wait(orb->lu);

		switch (STATUS_GET_RESPONSE(*status)) {
		case SBP2_STATUS_REQUEST_COMPLETE:
			result = DID_OK << 16;
			break;
		case SBP2_STATUS_TRANSPORT_FAILURE:
			result = DID_BUS_BUSY << 16;
			break;
		case SBP2_STATUS_ILLEGAL_REQUEST:
		case SBP2_STATUS_VENDOR_DEPENDENT:
		default:
			result = DID_ERROR << 16;
			break;
		}

		if (result == DID_OK << 16 && STATUS_GET_LEN(*status) > 1)
			result = sbp2_status_to_sense_data(STATUS_GET_DATA(*status),
							   orb->cmd->sense_buffer);
	} else {
		/*
		 * If the orb completes with status == NULL, something
		 * went wrong, typically a bus reset happened mid-orb
		 * or when sending the write (less likely).
		 */
		result = DID_BUS_BUSY << 16;
		sbp2_conditionally_block(orb->lu);
	}

	dma_unmap_single(device->card->device, orb->base.request_bus,
			 sizeof(orb->request), DMA_TO_DEVICE);
	sbp2_unmap_scatterlist(device->card->device, orb);

	orb->cmd->result = result;
	orb->cmd->scsi_done(orb->cmd);
}

static int sbp2_map_scatterlist(struct sbp2_command_orb *orb,
		struct fw_device *device, struct sbp2_logical_unit *lu)
{
	struct scatterlist *sg = scsi_sglist(orb->cmd);
	int i, n;

	n = dma_map_sg(device->card->device, sg, scsi_sg_count(orb->cmd),
		       orb->cmd->sc_data_direction);
	if (n == 0)
		goto fail;

	/*
	 * Handle the special case where there is only one element in
	 * the scatter list by converting it to an immediate block
	 * request. This is also a workaround for broken devices such
	 * as the second generation iPod which doesn't support page
	 * tables.
	 */
	if (n == 1) {
		orb->request.data_descriptor.high =
			cpu_to_be32(lu->tgt->address_high);
		orb->request.data_descriptor.low  =
			cpu_to_be32(sg_dma_address(sg));
		orb->request.misc |=
			cpu_to_be32(COMMAND_ORB_DATA_SIZE(sg_dma_len(sg)));
		return 0;
	}

	for_each_sg(sg, sg, n, i) {
		orb->page_table[i].high = cpu_to_be32(sg_dma_len(sg) << 16);
		orb->page_table[i].low = cpu_to_be32(sg_dma_address(sg));
	}

	orb->page_table_bus =
		dma_map_single(device->card->device, orb->page_table,
			       sizeof(orb->page_table), DMA_TO_DEVICE);
	if (dma_mapping_error(device->card->device, orb->page_table_bus))
		goto fail_page_table;

	/*
	 * The data_descriptor pointer is the one case where we need
	 * to fill in the node ID part of the address.  All other
	 * pointers assume that the data referenced reside on the
	 * initiator (i.e. us), but data_descriptor can refer to data
	 * on other nodes so we need to put our ID in descriptor.high.
	 */
	orb->request.data_descriptor.high = cpu_to_be32(lu->tgt->address_high);
	orb->request.data_descriptor.low  = cpu_to_be32(orb->page_table_bus);
	orb->request.misc |= cpu_to_be32(COMMAND_ORB_PAGE_TABLE_PRESENT |
					 COMMAND_ORB_DATA_SIZE(n));

	return 0;

 fail_page_table:
	dma_unmap_sg(device->card->device, scsi_sglist(orb->cmd),
		     scsi_sg_count(orb->cmd), orb->cmd->sc_data_direction);
 fail:
	return -ENOMEM;
}

/* SCSI stack integration */

<<<<<<< HEAD
static int sbp2_scsi_queuecommand_lck(struct scsi_cmnd *cmd, scsi_done_fn_t done)
=======
static int sbp2_scsi_queuecommand(struct Scsi_Host *shost,
				  struct scsi_cmnd *cmd)
>>>>>>> 02f8c6ae
{
	struct sbp2_logical_unit *lu = cmd->device->hostdata;
	struct fw_device *device = target_device(lu->tgt);
	struct sbp2_command_orb *orb;
	int generation, retval = SCSI_MLQUEUE_HOST_BUSY;

	/*
	 * Bidirectional commands are not yet implemented, and unknown
	 * transfer direction not handled.
	 */
	if (cmd->sc_data_direction == DMA_BIDIRECTIONAL) {
		fw_error("Can't handle DMA_BIDIRECTIONAL, rejecting command\n");
		cmd->result = DID_ERROR << 16;
		cmd->scsi_done(cmd);
		return 0;
	}

	orb = kzalloc(sizeof(*orb), GFP_ATOMIC);
	if (orb == NULL) {
		fw_notify("failed to alloc orb\n");
		return SCSI_MLQUEUE_HOST_BUSY;
	}

	/* Initialize rcode to something not RCODE_COMPLETE. */
	orb->base.rcode = -1;
	kref_init(&orb->base.kref);
	orb->lu = lu;
	orb->cmd = cmd;
	orb->request.next.high = cpu_to_be32(SBP2_ORB_NULL);
	orb->request.misc = cpu_to_be32(
		COMMAND_ORB_MAX_PAYLOAD(lu->tgt->max_payload) |
		COMMAND_ORB_SPEED(device->max_speed) |
		COMMAND_ORB_NOTIFY);

	if (cmd->sc_data_direction == DMA_FROM_DEVICE)
		orb->request.misc |= cpu_to_be32(COMMAND_ORB_DIRECTION);

	generation = device->generation;
	smp_rmb();    /* sbp2_map_scatterlist looks at tgt->address_high */

	if (scsi_sg_count(cmd) && sbp2_map_scatterlist(orb, device, lu) < 0)
		goto out;

	memcpy(orb->request.command_block, cmd->cmnd, cmd->cmd_len);

	orb->base.callback = complete_command_orb;
	orb->base.request_bus =
		dma_map_single(device->card->device, &orb->request,
			       sizeof(orb->request), DMA_TO_DEVICE);
	if (dma_mapping_error(device->card->device, orb->base.request_bus)) {
		sbp2_unmap_scatterlist(device->card->device, orb);
		goto out;
	}

	sbp2_send_orb(&orb->base, lu, lu->tgt->node_id, generation,
		      lu->command_block_agent_address + SBP2_ORB_POINTER);
	retval = 0;
 out:
	kref_put(&orb->base.kref, free_orb);
	return retval;
}

static DEF_SCSI_QCMD(sbp2_scsi_queuecommand)

static int sbp2_scsi_slave_alloc(struct scsi_device *sdev)
{
	struct sbp2_logical_unit *lu = sdev->hostdata;

	/* (Re-)Adding logical units via the SCSI stack is not supported. */
	if (!lu)
		return -ENOSYS;

	sdev->allow_restart = 1;

	/* SBP-2 requires quadlet alignment of the data buffers. */
	blk_queue_update_dma_alignment(sdev->request_queue, 4 - 1);

	if (lu->tgt->workarounds & SBP2_WORKAROUND_INQUIRY_36)
		sdev->inquiry_len = 36;

	return 0;
}

static int sbp2_scsi_slave_configure(struct scsi_device *sdev)
{
	struct sbp2_logical_unit *lu = sdev->hostdata;

	sdev->use_10_for_rw = 1;

	if (sbp2_param_exclusive_login)
		sdev->manage_start_stop = 1;

	if (sdev->type == TYPE_ROM)
		sdev->use_10_for_ms = 1;

	if (sdev->type == TYPE_DISK &&
	    lu->tgt->workarounds & SBP2_WORKAROUND_MODE_SENSE_8)
		sdev->skip_ms_page_8 = 1;

	if (lu->tgt->workarounds & SBP2_WORKAROUND_FIX_CAPACITY)
		sdev->fix_capacity = 1;

	if (lu->tgt->workarounds & SBP2_WORKAROUND_POWER_CONDITION)
		sdev->start_stop_pwr_cond = 1;

	if (lu->tgt->workarounds & SBP2_WORKAROUND_128K_MAX_TRANS)
		blk_queue_max_hw_sectors(sdev->request_queue, 128 * 1024 / 512);

	blk_queue_max_segment_size(sdev->request_queue, SBP2_MAX_SEG_SIZE);

	return 0;
}

/*
 * Called by scsi stack when something has really gone wrong.  Usually
 * called when a command has timed-out for some reason.
 */
static int sbp2_scsi_abort(struct scsi_cmnd *cmd)
{
	struct sbp2_logical_unit *lu = cmd->device->hostdata;

	fw_notify("%s: sbp2_scsi_abort\n", lu->tgt->bus_id);
	sbp2_agent_reset(lu);
	sbp2_cancel_orbs(lu);

	return SUCCESS;
}

/*
 * Format of /sys/bus/scsi/devices/.../ieee1394_id:
 * u64 EUI-64 : u24 directory_ID : u16 LUN  (all printed in hexadecimal)
 *
 * This is the concatenation of target port identifier and logical unit
 * identifier as per SAM-2...SAM-4 annex A.
 */
static ssize_t sbp2_sysfs_ieee1394_id_show(struct device *dev,
			struct device_attribute *attr, char *buf)
{
	struct scsi_device *sdev = to_scsi_device(dev);
	struct sbp2_logical_unit *lu;

	if (!sdev)
		return 0;

	lu = sdev->hostdata;

	return sprintf(buf, "%016llx:%06x:%04x\n",
			(unsigned long long)lu->tgt->guid,
			lu->tgt->directory_id, lu->lun);
}

static DEVICE_ATTR(ieee1394_id, S_IRUGO, sbp2_sysfs_ieee1394_id_show, NULL);

static struct device_attribute *sbp2_scsi_sysfs_attrs[] = {
	&dev_attr_ieee1394_id,
	NULL
};

static struct scsi_host_template scsi_driver_template = {
	.module			= THIS_MODULE,
	.name			= "SBP-2 IEEE-1394",
	.proc_name		= sbp2_driver_name,
	.queuecommand		= sbp2_scsi_queuecommand,
	.slave_alloc		= sbp2_scsi_slave_alloc,
	.slave_configure	= sbp2_scsi_slave_configure,
	.eh_abort_handler	= sbp2_scsi_abort,
	.this_id		= -1,
	.sg_tablesize		= SG_ALL,
	.use_clustering		= ENABLE_CLUSTERING,
	.cmd_per_lun		= 1,
	.can_queue		= 1,
	.sdev_attrs		= sbp2_scsi_sysfs_attrs,
};

MODULE_AUTHOR("Kristian Hoegsberg <krh@bitplanet.net>");
MODULE_DESCRIPTION("SCSI over IEEE1394");
MODULE_LICENSE("GPL");
MODULE_DEVICE_TABLE(ieee1394, sbp2_id_table);

/* Provide a module alias so root-on-sbp2 initrds don't break. */
#ifndef CONFIG_IEEE1394_SBP2_MODULE
MODULE_ALIAS("sbp2");
#endif

static int __init sbp2_init(void)
{
	return driver_register(&sbp2_driver.driver);
}

static void __exit sbp2_cleanup(void)
{
	driver_unregister(&sbp2_driver.driver);
}

module_init(sbp2_init);
module_exit(sbp2_cleanup);<|MERGE_RESOLUTION|>--- conflicted
+++ resolved
@@ -1457,12 +1457,8 @@
 
 /* SCSI stack integration */
 
-<<<<<<< HEAD
-static int sbp2_scsi_queuecommand_lck(struct scsi_cmnd *cmd, scsi_done_fn_t done)
-=======
 static int sbp2_scsi_queuecommand(struct Scsi_Host *shost,
 				  struct scsi_cmnd *cmd)
->>>>>>> 02f8c6ae
 {
 	struct sbp2_logical_unit *lu = cmd->device->hostdata;
 	struct fw_device *device = target_device(lu->tgt);
@@ -1524,8 +1520,6 @@
 	kref_put(&orb->base.kref, free_orb);
 	return retval;
 }
-
-static DEF_SCSI_QCMD(sbp2_scsi_queuecommand)
 
 static int sbp2_scsi_slave_alloc(struct scsi_device *sdev)
 {
