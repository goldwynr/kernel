--- conflicted
+++ resolved
@@ -55,10 +55,7 @@
 static LIST_HEAD(descriptor_list);
 static int descriptor_count;
 
-<<<<<<< HEAD
-=======
 static __be32 tmp_config_rom[256];
->>>>>>> 02f8c6ae
 /* ROM header, bus info block, root dir header, capabilities = 7 quadlets */
 static size_t config_rom_length = 1 + 4 + 1 + 1;
 
@@ -78,9 +75,6 @@
 #define BIB_IRMC		((1) << 31)
 #define NODE_CAPABILITIES	0x0c0083c0 /* per IEEE 1394 clause 8.3.2.6.5.2 */
 
-<<<<<<< HEAD
-static u32 *generate_config_rom(struct fw_card *card)
-=======
 /*
  * IEEE-1394 specifies a default SPLIT_TIMEOUT value of 800 cycles (100 ms),
  * but we have to make it longer because there are many devices whose firmware
@@ -91,7 +85,6 @@
 #define CANON_OUI		0x000085
 
 static void generate_config_rom(struct fw_card *card, __be32 *config_rom)
->>>>>>> 02f8c6ae
 {
 	struct fw_descriptor *desc;
 	int i, j, k, length;
@@ -149,28 +142,15 @@
 		length = fw_compute_block_crc(config_rom + i);
 
 	WARN_ON(j != config_rom_length);
-<<<<<<< HEAD
-
-	return config_rom;
-=======
->>>>>>> 02f8c6ae
 }
 
 static void update_config_roms(void)
 {
 	struct fw_card *card;
-<<<<<<< HEAD
-	u32 *config_rom;
-
-	list_for_each_entry (card, &card_list, link) {
-		config_rom = generate_config_rom(card);
-		card->driver->set_config_rom(card, config_rom,
-=======
 
 	list_for_each_entry (card, &card_list, link) {
 		generate_config_rom(card, tmp_config_rom);
 		card->driver->set_config_rom(card, tmp_config_rom,
->>>>>>> 02f8c6ae
 					     config_rom_length);
 	}
 }
@@ -303,11 +283,7 @@
 
 static void bm_work(struct work_struct *work)
 {
-<<<<<<< HEAD
-	struct fw_card *card = container_of(work, struct fw_card, work.work);
-=======
 	struct fw_card *card = container_of(work, struct fw_card, bm_work.work);
->>>>>>> 02f8c6ae
 	struct fw_device *root_device, *irm_device;
 	struct fw_node *root_node;
 	int root_id, new_root_id, irm_id, bm_id, local_id;
@@ -316,11 +292,8 @@
 	bool root_device_is_running;
 	bool root_device_is_cmc;
 	bool irm_is_1394_1995_only;
-<<<<<<< HEAD
-=======
 	bool keep_this_irm;
 	__be32 transaction_data[2];
->>>>>>> 02f8c6ae
 
 	spin_lock_irq(&card->lock);
 
@@ -342,13 +315,10 @@
 	irm_is_1394_1995_only = irm_device && irm_device->config_rom &&
 			(irm_device->config_rom[2] & 0x000000f0) == 0;
 
-<<<<<<< HEAD
-=======
 	/* Canon MV5i works unreliably if it is not root node. */
 	keep_this_irm = irm_device && irm_device->config_rom &&
 			irm_device->config_rom[3] >> 8 == CANON_OUI;
 
->>>>>>> 02f8c6ae
 	root_id  = root_node->node_id;
 	irm_id   = card->irm_node->node_id;
 	local_id = card->local_node->node_id;
@@ -375,16 +345,6 @@
 			new_root_id = local_id;
 			fw_notify("%s, making local node (%02x) root.\n",
 				  "IRM has link off", new_root_id);
-<<<<<<< HEAD
-			goto pick_me;
-		}
-
-		if (irm_is_1394_1995_only) {
-			new_root_id = local_id;
-			fw_notify("%s, making local node (%02x) root.\n",
-				  "IRM is not 1394a compliant", new_root_id);
-=======
->>>>>>> 02f8c6ae
 			goto pick_me;
 		}
 
@@ -583,10 +543,6 @@
 int fw_card_add(struct fw_card *card,
 		u32 max_receive, u32 link_speed, u64 guid)
 {
-<<<<<<< HEAD
-	u32 *config_rom;
-=======
->>>>>>> 02f8c6ae
 	int ret;
 
 	card->max_receive = max_receive;
@@ -595,13 +551,8 @@
 
 	mutex_lock(&card_mutex);
 
-<<<<<<< HEAD
-	config_rom = generate_config_rom(card);
-	ret = card->driver->enable(card, config_rom, config_rom_length);
-=======
 	generate_config_rom(card, tmp_config_rom);
 	ret = card->driver->enable(card, tmp_config_rom, config_rom_length);
->>>>>>> 02f8c6ae
 	if (ret == 0)
 		list_add_tail(&card->link, &card_list);
 
