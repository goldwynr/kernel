/*
 * drivers/uio/uio.c
 *
 * Copyright(C) 2005, Benedikt Spranger <b.spranger@linutronix.de>
 * Copyright(C) 2005, Thomas Gleixner <tglx@linutronix.de>
 * Copyright(C) 2006, Hans J. Koch <hjk@hansjkoch.de>
 * Copyright(C) 2006, Greg Kroah-Hartman <greg@kroah.com>
 *
 * Userspace IO
 *
 * Base Functions
 *
 * Licensed under the GPLv2 only.
 */

#include <linux/module.h>
#include <linux/init.h>
#include <linux/poll.h>
#include <linux/device.h>
#include <linux/slab.h>
#include <linux/mm.h>
#include <linux/idr.h>
#include <linux/sched.h>
#include <linux/string.h>
#include <linux/kobject.h>
#include <linux/cdev.h>
#include <linux/uio_driver.h>

#define UIO_MAX_DEVICES		(1U << MINORBITS)

struct uio_device {
	struct module		*owner;
	struct device		*dev;
	int			minor;
	atomic_t		event;
	struct fasync_struct	*async_queue;
	wait_queue_head_t	wait;
	int			vma_count;
	struct uio_info		*info;
	struct kobject		*map_dir;
	struct kobject		*portio_dir;
};

static int uio_major;
static struct cdev *uio_cdev;
static DEFINE_IDR(uio_idr);
static const struct file_operations uio_fops;

/* Protect idr accesses */
static DEFINE_MUTEX(minor_lock);

/*
 * attributes
 */

struct uio_map {
	struct kobject kobj;
	struct uio_mem *mem;
};
#define to_map(map) container_of(map, struct uio_map, kobj)

static ssize_t map_name_show(struct uio_mem *mem, char *buf)
{
	if (unlikely(!mem->name))
		mem->name = "";

	return sprintf(buf, "%s\n", mem->name);
}

static ssize_t map_addr_show(struct uio_mem *mem, char *buf)
{
	return sprintf(buf, "0x%llx\n", (unsigned long long)mem->addr);
}

static ssize_t map_size_show(struct uio_mem *mem, char *buf)
{
	return sprintf(buf, "0x%lx\n", mem->size);
}

static ssize_t map_offset_show(struct uio_mem *mem, char *buf)
{
	return sprintf(buf, "0x%llx\n", (unsigned long long)mem->addr & ~PAGE_MASK);
}

struct map_sysfs_entry {
	struct attribute attr;
	ssize_t (*show)(struct uio_mem *, char *);
	ssize_t (*store)(struct uio_mem *, const char *, size_t);
};

static struct map_sysfs_entry name_attribute =
	__ATTR(name, S_IRUGO, map_name_show, NULL);
static struct map_sysfs_entry addr_attribute =
	__ATTR(addr, S_IRUGO, map_addr_show, NULL);
static struct map_sysfs_entry size_attribute =
	__ATTR(size, S_IRUGO, map_size_show, NULL);
static struct map_sysfs_entry offset_attribute =
	__ATTR(offset, S_IRUGO, map_offset_show, NULL);

static struct attribute *attrs[] = {
	&name_attribute.attr,
	&addr_attribute.attr,
	&size_attribute.attr,
	&offset_attribute.attr,
	NULL,	/* need to NULL terminate the list of attributes */
};

static void map_release(struct kobject *kobj)
{
	struct uio_map *map = to_map(kobj);
	kfree(map);
}

static ssize_t map_type_show(struct kobject *kobj, struct attribute *attr,
			     char *buf)
{
	struct uio_map *map = to_map(kobj);
	struct uio_mem *mem = map->mem;
	struct map_sysfs_entry *entry;

	entry = container_of(attr, struct map_sysfs_entry, attr);

	if (!entry->show)
		return -EIO;

	return entry->show(mem, buf);
}

static const struct sysfs_ops map_sysfs_ops = {
	.show = map_type_show,
};

static struct kobj_type map_attr_type = {
	.release	= map_release,
	.sysfs_ops	= &map_sysfs_ops,
	.default_attrs	= attrs,
};

struct uio_portio {
	struct kobject kobj;
	struct uio_port *port;
};
#define to_portio(portio) container_of(portio, struct uio_portio, kobj)

static ssize_t portio_name_show(struct uio_port *port, char *buf)
{
	if (unlikely(!port->name))
		port->name = "";

	return sprintf(buf, "%s\n", port->name);
}

static ssize_t portio_start_show(struct uio_port *port, char *buf)
{
	return sprintf(buf, "0x%lx\n", port->start);
}

static ssize_t portio_size_show(struct uio_port *port, char *buf)
{
	return sprintf(buf, "0x%lx\n", port->size);
}

static ssize_t portio_porttype_show(struct uio_port *port, char *buf)
{
	const char *porttypes[] = {"none", "x86", "gpio", "other"};

	if ((port->porttype < 0) || (port->porttype > UIO_PORT_OTHER))
		return -EINVAL;

	return sprintf(buf, "port_%s\n", porttypes[port->porttype]);
}

struct portio_sysfs_entry {
	struct attribute attr;
	ssize_t (*show)(struct uio_port *, char *);
	ssize_t (*store)(struct uio_port *, const char *, size_t);
};

static struct portio_sysfs_entry portio_name_attribute =
	__ATTR(name, S_IRUGO, portio_name_show, NULL);
static struct portio_sysfs_entry portio_start_attribute =
	__ATTR(start, S_IRUGO, portio_start_show, NULL);
static struct portio_sysfs_entry portio_size_attribute =
	__ATTR(size, S_IRUGO, portio_size_show, NULL);
static struct portio_sysfs_entry portio_porttype_attribute =
	__ATTR(porttype, S_IRUGO, portio_porttype_show, NULL);

static struct attribute *portio_attrs[] = {
	&portio_name_attribute.attr,
	&portio_start_attribute.attr,
	&portio_size_attribute.attr,
	&portio_porttype_attribute.attr,
	NULL,
};

static void portio_release(struct kobject *kobj)
{
	struct uio_portio *portio = to_portio(kobj);
	kfree(portio);
}

static ssize_t portio_type_show(struct kobject *kobj, struct attribute *attr,
			     char *buf)
{
	struct uio_portio *portio = to_portio(kobj);
	struct uio_port *port = portio->port;
	struct portio_sysfs_entry *entry;

	entry = container_of(attr, struct portio_sysfs_entry, attr);

	if (!entry->show)
		return -EIO;

	return entry->show(port, buf);
}

static const struct sysfs_ops portio_sysfs_ops = {
	.show = portio_type_show,
};

static struct kobj_type portio_attr_type = {
	.release	= portio_release,
	.sysfs_ops	= &portio_sysfs_ops,
	.default_attrs	= portio_attrs,
};

static ssize_t show_name(struct device *dev,
			 struct device_attribute *attr, char *buf)
{
	struct uio_device *idev = dev_get_drvdata(dev);
	return sprintf(buf, "%s\n", idev->info->name);
}

static ssize_t show_version(struct device *dev,
			    struct device_attribute *attr, char *buf)
{
	struct uio_device *idev = dev_get_drvdata(dev);
	return sprintf(buf, "%s\n", idev->info->version);
}

static ssize_t show_event(struct device *dev,
			  struct device_attribute *attr, char *buf)
{
	struct uio_device *idev = dev_get_drvdata(dev);
	return sprintf(buf, "%u\n", (unsigned int)atomic_read(&idev->event));
}

static struct device_attribute uio_class_attributes[] = {
	__ATTR(name, S_IRUGO, show_name, NULL),
	__ATTR(version, S_IRUGO, show_version, NULL),
	__ATTR(event, S_IRUGO, show_event, NULL),
	{}
};

/* UIO class infrastructure */
static struct class uio_class = {
	.name = "uio",
	.dev_attrs = uio_class_attributes,
};

/*
 * device functions
 */
static int uio_dev_add_attributes(struct uio_device *idev)
{
	int ret;
	int mi, pi;
	int map_found = 0;
	int portio_found = 0;
	struct uio_mem *mem;
	struct uio_map *map;
	struct uio_port *port;
	struct uio_portio *portio;

	for (mi = 0; mi < MAX_UIO_MAPS; mi++) {
		mem = &idev->info->mem[mi];
		if (mem->size == 0)
			break;
		if (!map_found) {
			map_found = 1;
			idev->map_dir = kobject_create_and_add("maps",
							&idev->dev->kobj);
			if (!idev->map_dir)
				goto err_map;
		}
		map = kzalloc(sizeof(*map), GFP_KERNEL);
		if (!map)
			goto err_map;
		kobject_init(&map->kobj, &map_attr_type);
		map->mem = mem;
		mem->map = map;
		ret = kobject_add(&map->kobj, idev->map_dir, "map%d", mi);
		if (ret)
			goto err_map;
		ret = kobject_uevent(&map->kobj, KOBJ_ADD);
		if (ret)
			goto err_map;
	}

	for (pi = 0; pi < MAX_UIO_PORT_REGIONS; pi++) {
		port = &idev->info->port[pi];
		if (port->size == 0)
			break;
		if (!portio_found) {
			portio_found = 1;
			idev->portio_dir = kobject_create_and_add("portio",
							&idev->dev->kobj);
			if (!idev->portio_dir)
				goto err_portio;
		}
		portio = kzalloc(sizeof(*portio), GFP_KERNEL);
		if (!portio)
			goto err_portio;
		kobject_init(&portio->kobj, &portio_attr_type);
		portio->port = port;
		port->portio = portio;
		ret = kobject_add(&portio->kobj, idev->portio_dir,
							"port%d", pi);
		if (ret)
			goto err_portio;
		ret = kobject_uevent(&portio->kobj, KOBJ_ADD);
		if (ret)
			goto err_portio;
	}

	return 0;

err_portio:
	for (pi--; pi >= 0; pi--) {
		port = &idev->info->port[pi];
		portio = port->portio;
		kobject_put(&portio->kobj);
	}
	kobject_put(idev->portio_dir);
err_map:
	for (mi--; mi>=0; mi--) {
		mem = &idev->info->mem[mi];
		map = mem->map;
		kobject_put(&map->kobj);
	}
	kobject_put(idev->map_dir);
	dev_err(idev->dev, "error creating sysfs files (%d)\n", ret);
	return ret;
}

static void uio_dev_del_attributes(struct uio_device *idev)
{
	int i;
	struct uio_mem *mem;
	struct uio_port *port;

	for (i = 0; i < MAX_UIO_MAPS; i++) {
		mem = &idev->info->mem[i];
		if (mem->size == 0)
			break;
		kobject_put(&mem->map->kobj);
	}
	kobject_put(idev->map_dir);

	for (i = 0; i < MAX_UIO_PORT_REGIONS; i++) {
		port = &idev->info->port[i];
		if (port->size == 0)
			break;
		kobject_put(&port->portio->kobj);
	}
	kobject_put(idev->portio_dir);
}

static int uio_get_minor(struct uio_device *idev)
{
	int retval = -ENOMEM;

	mutex_lock(&minor_lock);
	retval = idr_alloc(&uio_idr, idev, 0, UIO_MAX_DEVICES, GFP_KERNEL);
	if (retval >= 0) {
		idev->minor = retval;
		retval = 0;
	} else if (retval == -ENOSPC) {
		dev_err(idev->dev, "too many uio devices\n");
		retval = -EINVAL;
	}
	mutex_unlock(&minor_lock);
	return retval;
}

static void uio_free_minor(struct uio_device *idev)
{
	mutex_lock(&minor_lock);
	idr_remove(&uio_idr, idev->minor);
	mutex_unlock(&minor_lock);
}

/**
 * uio_event_notify - trigger an interrupt event
 * @info: UIO device capabilities
 */
void uio_event_notify(struct uio_info *info)
{
	struct uio_device *idev = info->uio_dev;

	atomic_inc(&idev->event);
	wake_up_interruptible(&idev->wait);
	kill_fasync(&idev->async_queue, SIGIO, POLL_IN);
}
EXPORT_SYMBOL_GPL(uio_event_notify);

/**
 * uio_interrupt - hardware interrupt handler
 * @irq: IRQ number, can be UIO_IRQ_CYCLIC for cyclic timer
 * @dev_id: Pointer to the devices uio_device structure
 */
static irqreturn_t uio_interrupt(int irq, void *dev_id)
{
	struct uio_device *idev = (struct uio_device *)dev_id;
	irqreturn_t ret = idev->info->handler(irq, idev->info);

	if (ret == IRQ_HANDLED)
		uio_event_notify(idev->info);

	return ret;
}

struct uio_listener {
	struct uio_device *dev;
	s32 event_count;
};

static int uio_open(struct inode *inode, struct file *filep)
{
	struct uio_device *idev;
	struct uio_listener *listener;
	int ret = 0;

	mutex_lock(&minor_lock);
	idev = idr_find(&uio_idr, iminor(inode));
	mutex_unlock(&minor_lock);
	if (!idev) {
		ret = -ENODEV;
		goto out;
	}

	if (!try_module_get(idev->owner)) {
		ret = -ENODEV;
		goto out;
	}

	listener = kmalloc(sizeof(*listener), GFP_KERNEL);
	if (!listener) {
		ret = -ENOMEM;
		goto err_alloc_listener;
	}

	listener->dev = idev;
	listener->event_count = atomic_read(&idev->event);
	filep->private_data = listener;

	if (idev->info->open) {
		ret = idev->info->open(idev->info, inode);
		if (ret)
			goto err_infoopen;
	}
	return 0;

err_infoopen:
	kfree(listener);

err_alloc_listener:
	module_put(idev->owner);

out:
	return ret;
}

static int uio_fasync(int fd, struct file *filep, int on)
{
	struct uio_listener *listener = filep->private_data;
	struct uio_device *idev = listener->dev;

	return fasync_helper(fd, filep, on, &idev->async_queue);
}

static int uio_release(struct inode *inode, struct file *filep)
{
	int ret = 0;
	struct uio_listener *listener = filep->private_data;
	struct uio_device *idev = listener->dev;

	if (idev->info->release)
		ret = idev->info->release(idev->info, inode);

	module_put(idev->owner);
	kfree(listener);
	return ret;
}

static unsigned int uio_poll(struct file *filep, poll_table *wait)
{
	struct uio_listener *listener = filep->private_data;
	struct uio_device *idev = listener->dev;

	if (!idev->info->irq)
		return -EIO;

	poll_wait(filep, &idev->wait, wait);
	if (listener->event_count != atomic_read(&idev->event))
		return POLLIN | POLLRDNORM;
	return 0;
}

static ssize_t uio_read(struct file *filep, char __user *buf,
			size_t count, loff_t *ppos)
{
	struct uio_listener *listener = filep->private_data;
	struct uio_device *idev = listener->dev;
	DECLARE_WAITQUEUE(wait, current);
	ssize_t retval;
	s32 event_count;

	if (!idev->info->irq)
		return -EIO;

	if (count != sizeof(s32))
		return -EINVAL;

	add_wait_queue(&idev->wait, &wait);

	do {
		set_current_state(TASK_INTERRUPTIBLE);

		event_count = atomic_read(&idev->event);
		if (event_count != listener->event_count) {
			if (copy_to_user(buf, &event_count, count))
				retval = -EFAULT;
			else {
				listener->event_count = event_count;
				retval = count;
			}
			break;
		}

		if (filep->f_flags & O_NONBLOCK) {
			retval = -EAGAIN;
			break;
		}

		if (signal_pending(current)) {
			retval = -ERESTARTSYS;
			break;
		}
		schedule();
	} while (1);

	__set_current_state(TASK_RUNNING);
	remove_wait_queue(&idev->wait, &wait);

	return retval;
}

static ssize_t uio_write(struct file *filep, const char __user *buf,
			size_t count, loff_t *ppos)
{
	struct uio_listener *listener = filep->private_data;
	struct uio_device *idev = listener->dev;
	ssize_t retval;
	s32 irq_on;

	if (!idev->info->irq)
		return -EIO;

	if (count != sizeof(s32))
		return -EINVAL;

	if (!idev->info->irqcontrol)
		return -ENOSYS;

	if (copy_from_user(&irq_on, buf, count))
		return -EFAULT;

	retval = idev->info->irqcontrol(idev->info, irq_on);

	return retval ? retval : sizeof(s32);
}

static int uio_find_mem_index(struct vm_area_struct *vma)
{
	struct uio_device *idev = vma->vm_private_data;

	if (vma->vm_pgoff < MAX_UIO_MAPS) {
		if (idev->info->mem[vma->vm_pgoff].size == 0)
			return -1;
		return (int)vma->vm_pgoff;
	}
	return -1;
}

static void uio_vma_open(struct vm_area_struct *vma)
{
	struct uio_device *idev = vma->vm_private_data;
	idev->vma_count++;
}

static void uio_vma_close(struct vm_area_struct *vma)
{
	struct uio_device *idev = vma->vm_private_data;
	idev->vma_count--;
}

static int uio_vma_fault(struct vm_area_struct *vma, struct vm_fault *vmf)
{
	struct uio_device *idev = vma->vm_private_data;
	struct page *page;
	unsigned long offset;

	int mi = uio_find_mem_index(vma);
	if (mi < 0)
		return VM_FAULT_SIGBUS;

	/*
	 * We need to subtract mi because userspace uses offset = N*PAGE_SIZE
	 * to use mem[N].
	 */
	offset = (vmf->pgoff - mi) << PAGE_SHIFT;

	if (idev->info->mem[mi].memtype == UIO_MEM_LOGICAL)
		page = virt_to_page(idev->info->mem[mi].addr + offset);
	else
		page = vmalloc_to_page((void *)(unsigned long)idev->info->mem[mi].addr + offset);
	get_page(page);
	vmf->page = page;
	return 0;
}

static const struct vm_operations_struct uio_logical_vm_ops = {
	.open = uio_vma_open,
	.close = uio_vma_close,
	.fault = uio_vma_fault,
};

static int uio_mmap_logical(struct vm_area_struct *vma)
{
	vma->vm_flags |= VM_DONTEXPAND | VM_DONTDUMP;
	vma->vm_ops = &uio_logical_vm_ops;
	uio_vma_open(vma);
	return 0;
}

static const struct vm_operations_struct uio_physical_vm_ops = {
#ifdef CONFIG_HAVE_IOREMAP_PROT
	.access = generic_access_phys,
#endif
};

static int uio_mmap_physical(struct vm_area_struct *vma)
{
	struct uio_device *idev = vma->vm_private_data;
	int mi = uio_find_mem_index(vma);
	struct uio_mem *mem;
	if (mi < 0)
		return -EINVAL;
	mem = idev->info->mem + mi;

<<<<<<< HEAD
	mem = idev->info->mem + mi;

	if (vma->vm_end - vma->vm_start > mem->size)
		return -EINVAL;

=======
	if (vma->vm_end - vma->vm_start > mem->size)
		return -EINVAL;

	vma->vm_ops = &uio_physical_vm_ops;
>>>>>>> 02709ef6
	vma->vm_page_prot = pgprot_noncached(vma->vm_page_prot);

	/*
	 * We cannot use the vm_iomap_memory() helper here,
	 * because vma->vm_pgoff is the map index we looked
	 * up above in uio_find_mem_index(), rather than an
	 * actual page offset into the mmap.
	 *
	 * So we just do the physical mmap without a page
	 * offset.
	 */
	return remap_pfn_range(vma,
			       vma->vm_start,
			       mem->addr >> PAGE_SHIFT,
			       vma->vm_end - vma->vm_start,
			       vma->vm_page_prot);
}

static int uio_mmap(struct file *filep, struct vm_area_struct *vma)
{
	struct uio_listener *listener = filep->private_data;
	struct uio_device *idev = listener->dev;
	int mi;
	unsigned long requested_pages, actual_pages;
	int ret = 0;

	if (vma->vm_end < vma->vm_start)
		return -EINVAL;

	vma->vm_private_data = idev;

	mi = uio_find_mem_index(vma);
	if (mi < 0)
		return -EINVAL;

	requested_pages = vma_pages(vma);
	actual_pages = ((idev->info->mem[mi].addr & ~PAGE_MASK)
			+ idev->info->mem[mi].size + PAGE_SIZE -1) >> PAGE_SHIFT;
	if (requested_pages > actual_pages)
		return -EINVAL;

	if (idev->info->mmap) {
		ret = idev->info->mmap(idev->info, vma);
		return ret;
	}

	switch (idev->info->mem[mi].memtype) {
		case UIO_MEM_PHYS:
			return uio_mmap_physical(vma);
		case UIO_MEM_LOGICAL:
		case UIO_MEM_VIRTUAL:
			return uio_mmap_logical(vma);
		default:
			return -EINVAL;
	}
}

static const struct file_operations uio_fops = {
	.owner		= THIS_MODULE,
	.open		= uio_open,
	.release	= uio_release,
	.read		= uio_read,
	.write		= uio_write,
	.mmap		= uio_mmap,
	.poll		= uio_poll,
	.fasync		= uio_fasync,
	.llseek		= noop_llseek,
};

static int uio_major_init(void)
{
	static const char name[] = "uio";
	struct cdev *cdev = NULL;
	dev_t uio_dev = 0;
	int result;

	result = alloc_chrdev_region(&uio_dev, 0, UIO_MAX_DEVICES, name);
	if (result)
		goto out;

	result = -ENOMEM;
	cdev = cdev_alloc();
	if (!cdev)
		goto out_unregister;

	cdev->owner = THIS_MODULE;
	cdev->ops = &uio_fops;
	kobject_set_name(&cdev->kobj, "%s", name);

	result = cdev_add(cdev, uio_dev, UIO_MAX_DEVICES);
	if (result)
		goto out_put;

	uio_major = MAJOR(uio_dev);
	uio_cdev = cdev;
	return 0;
out_put:
	kobject_put(&cdev->kobj);
out_unregister:
	unregister_chrdev_region(uio_dev, UIO_MAX_DEVICES);
out:
	return result;
}

static void uio_major_cleanup(void)
{
	unregister_chrdev_region(MKDEV(uio_major, 0), UIO_MAX_DEVICES);
	cdev_del(uio_cdev);
}

static int init_uio_class(void)
{
	int ret;

	/* This is the first time in here, set everything up properly */
	ret = uio_major_init();
	if (ret)
		goto exit;

	ret = class_register(&uio_class);
	if (ret) {
		printk(KERN_ERR "class_register failed for uio\n");
		goto err_class_register;
	}
	return 0;

err_class_register:
	uio_major_cleanup();
exit:
	return ret;
}

static void release_uio_class(void)
{
	class_unregister(&uio_class);
	uio_major_cleanup();
}

/**
 * uio_register_device - register a new userspace IO device
 * @owner:	module that creates the new device
 * @parent:	parent device
 * @info:	UIO device capabilities
 *
 * returns zero on success or a negative error code.
 */
int __uio_register_device(struct module *owner,
			  struct device *parent,
			  struct uio_info *info)
{
	struct uio_device *idev;
	int ret = 0;

	if (!parent || !info || !info->name || !info->version)
		return -EINVAL;

	info->uio_dev = NULL;

	idev = kzalloc(sizeof(*idev), GFP_KERNEL);
	if (!idev) {
		ret = -ENOMEM;
		goto err_kzalloc;
	}

	idev->owner = owner;
	idev->info = info;
	init_waitqueue_head(&idev->wait);
	atomic_set(&idev->event, 0);

	ret = uio_get_minor(idev);
	if (ret)
		goto err_get_minor;

	idev->dev = device_create(&uio_class, parent,
				  MKDEV(uio_major, idev->minor), idev,
				  "uio%d", idev->minor);
	if (IS_ERR(idev->dev)) {
		printk(KERN_ERR "UIO: device register failed\n");
		ret = PTR_ERR(idev->dev);
		goto err_device_create;
	}

	ret = uio_dev_add_attributes(idev);
	if (ret)
		goto err_uio_dev_add_attributes;

	info->uio_dev = idev;

	if (info->irq && (info->irq != UIO_IRQ_CUSTOM)) {
		ret = request_irq(info->irq, uio_interrupt,
				  info->irq_flags, info->name, idev);
		if (ret)
			goto err_request_irq;
	}

	return 0;

err_request_irq:
	uio_dev_del_attributes(idev);
err_uio_dev_add_attributes:
	device_destroy(&uio_class, MKDEV(uio_major, idev->minor));
err_device_create:
	uio_free_minor(idev);
err_get_minor:
	kfree(idev);
err_kzalloc:
	return ret;
}
EXPORT_SYMBOL_GPL(__uio_register_device);

/**
 * uio_unregister_device - unregister a industrial IO device
 * @info:	UIO device capabilities
 *
 */
void uio_unregister_device(struct uio_info *info)
{
	struct uio_device *idev;

	if (!info || !info->uio_dev)
		return;

	idev = info->uio_dev;

	uio_free_minor(idev);

	if (info->irq && (info->irq != UIO_IRQ_CUSTOM))
		free_irq(info->irq, idev);

	uio_dev_del_attributes(idev);

	device_destroy(&uio_class, MKDEV(uio_major, idev->minor));
	kfree(idev);

	return;
}
EXPORT_SYMBOL_GPL(uio_unregister_device);

static int __init uio_init(void)
{
	return init_uio_class();
}

static void __exit uio_exit(void)
{
	release_uio_class();
}

module_init(uio_init)
module_exit(uio_exit)
MODULE_LICENSE("GPL v2");<|MERGE_RESOLUTION|>--- conflicted
+++ resolved
@@ -659,18 +659,10 @@
 		return -EINVAL;
 	mem = idev->info->mem + mi;
 
-<<<<<<< HEAD
-	mem = idev->info->mem + mi;
-
 	if (vma->vm_end - vma->vm_start > mem->size)
 		return -EINVAL;
 
-=======
-	if (vma->vm_end - vma->vm_start > mem->size)
-		return -EINVAL;
-
 	vma->vm_ops = &uio_physical_vm_ops;
->>>>>>> 02709ef6
 	vma->vm_page_prot = pgprot_noncached(vma->vm_page_prot);
 
 	/*
