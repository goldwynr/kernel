--- conflicted
+++ resolved
@@ -321,15 +321,9 @@
 	struct sk_buff_head sackq;       /* Data-Ack-Message queue           */
 	struct sk_buff_head statq;       /* Status-Message queue             */
 	int statq_entries;
-<<<<<<< HEAD
-	struct work_struct snd_tq;         /* Task struct for xmit bh          */
-	struct work_struct rcv_tq;         /* Task struct for rcv bh           */
-	struct work_struct ack_tq;         /* Task struct for ack bh           */
-=======
 	struct tasklet_struct snd_tq;    /* Task struct for xmit bh          */
 	struct tasklet_struct rcv_tq;    /* Task struct for rcv bh           */
 	struct tasklet_struct ack_tq;    /* Task struct for ack bh           */
->>>>>>> 04d72911
 	eicon_chan*	IdTable[256];	 /* Table to find entity   */
 	__u16  ref_in;
 	__u16  ref_out;
@@ -355,29 +349,17 @@
 
 extern __inline__ void eicon_schedule_tx(eicon_card *card)
 {
-<<<<<<< HEAD
-        schedule_work(&card->snd_tq);
-=======
 	tasklet_schedule(&card->snd_tq);
->>>>>>> 04d72911
 }
 
 extern __inline__ void eicon_schedule_rx(eicon_card *card)
 {
-<<<<<<< HEAD
-        schedule_work(&card->rcv_tq);
-=======
 	tasklet_schedule(&card->rcv_tq);
->>>>>>> 04d72911
 }
 
 extern __inline__ void eicon_schedule_ack(eicon_card *card)
 {
-<<<<<<< HEAD
-        schedule_work(&card->ack_tq);
-=======
 	tasklet_schedule(&card->ack_tq);
->>>>>>> 04d72911
 }
 
 extern int eicon_addcard(int, int, int, char *, int);
