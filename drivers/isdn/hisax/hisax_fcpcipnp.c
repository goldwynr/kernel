--- conflicted
+++ resolved
@@ -58,20 +58,12 @@
 };
 MODULE_DEVICE_TABLE(pci, fcpci_ids);
 
-<<<<<<< HEAD
 static struct pnp_card_id fcpnp_ids[] __devinitdata = {
 	{ .id = "AVM0900", 
 	  .driver_data = (unsigned long) "Fritz!Card PnP",
 	  .devs = { { "AVM0900" } } }
 };
-//MODULE_DEVICE_TABLE(pnpc, fcpnp_ids); FIXME
-=======
-static const struct pnp_card_device_id fcpnp_ids[] __devinitdata = {
-	{ .id = "AVM0900", .driver_data = (unsigned long) "Fritz!Card PnP",
-	  .devs = { { "AVM0900" } } }
-};
 MODULE_DEVICE_TABLE(pnp_card, fcpnp_ids);
->>>>>>> dd62ebc4
 
 static int protocol = 2;       /* EURO-ISDN Default */
 MODULE_PARM(protocol, "i");
