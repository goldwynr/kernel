--- conflicted
+++ resolved
@@ -41,8 +41,6 @@
 
 #define F_MN(f, s, _m, _n) { .freq = f, .src = s, .m = _m, .n = _n }
 
-#define F_MN(f, s, _m, _n) { .freq = f, .src = s, .m = _m, .n = _n }
-
 static u8 mmcc_pxo_pll8_pll2_map[] = {
 	[P_PXO]		= 0,
 	[P_PLL8]	= 2,
@@ -64,8 +62,6 @@
 
 static const char *mmcc_pxo_pll8_pll2_pll15[] = {
 	"pxo",
-<<<<<<< HEAD
-=======
 	"pll8_vote",
 	"pll2",
 	"pll15",
@@ -80,7 +76,6 @@
 
 static const char *mmcc_pxo_pll8_pll2_pll3[] = {
 	"pxo",
->>>>>>> 4a53ddf5
 	"pll8_vote",
 	"pll2",
 	"pll3",
@@ -910,8 +905,6 @@
 	F_MN(300000000, P_PLL3, 1,  4),
 	F_MN(320000000, P_PLL2, 2,  5),
 	F_MN(400000000, P_PLL2, 1,  2),
-<<<<<<< HEAD
-=======
 	{ }
 };
 
@@ -933,7 +926,6 @@
 	F_MN(320000000, P_PLL2,  2,  5),
 	F_MN(400000000, P_PLL2,  1,  2),
 	F_MN(450000000, P_PLL15, 1,  2),
->>>>>>> 4a53ddf5
 	{ }
 };
 
