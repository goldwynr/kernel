/*
 *  linux/drivers/message/fusion/mptlan.c
 *      IP Over Fibre Channel device driver.
 *      For use with LSI Fibre Channel PCI chip/adapters
 *      running LSI Fusion MPT (Message Passing Technology) firmware.
 *
 *  Copyright (c) 2000-2008 LSI Corporation
 *  (mailto:DL-MPTFusionLinux@lsi.com)
 */
/*=-=-=-=-=-=-=-=-=-=-=-=-=-=-=-=-=-=-=-=-=-=-=-=-=-=-=-=-=-=-=-=-=-=-=-=-=-=*/
/*
    This program is free software; you can redistribute it and/or modify
    it under the terms of the GNU General Public License as published by
    the Free Software Foundation; version 2 of the License.

    This program is distributed in the hope that it will be useful,
    but WITHOUT ANY WARRANTY; without even the implied warranty of
    MERCHANTABILITY or FITNESS FOR A PARTICULAR PURPOSE.  See the
    GNU General Public License for more details.

    NO WARRANTY
    THE PROGRAM IS PROVIDED ON AN "AS IS" BASIS, WITHOUT WARRANTIES OR
    CONDITIONS OF ANY KIND, EITHER EXPRESS OR IMPLIED INCLUDING, WITHOUT
    LIMITATION, ANY WARRANTIES OR CONDITIONS OF TITLE, NON-INFRINGEMENT,
    MERCHANTABILITY OR FITNESS FOR A PARTICULAR PURPOSE. Each Recipient is
    solely responsible for determining the appropriateness of using and
    distributing the Program and assumes all risks associated with its
    exercise of rights under this Agreement, including but not limited to
    the risks and costs of program errors, damage to or loss of data,
    programs or equipment, and unavailability or interruption of operations.

    DISCLAIMER OF LIABILITY
    NEITHER RECIPIENT NOR ANY CONTRIBUTORS SHALL HAVE ANY LIABILITY FOR ANY
    DIRECT, INDIRECT, INCIDENTAL, SPECIAL, EXEMPLARY, OR CONSEQUENTIAL
    DAMAGES (INCLUDING WITHOUT LIMITATION LOST PROFITS), HOWEVER CAUSED AND
    ON ANY THEORY OF LIABILITY, WHETHER IN CONTRACT, STRICT LIABILITY, OR
    TORT (INCLUDING NEGLIGENCE OR OTHERWISE) ARISING IN ANY WAY OUT OF THE
    USE OR DISTRIBUTION OF THE PROGRAM OR THE EXERCISE OF ANY RIGHTS GRANTED
    HEREUNDER, EVEN IF ADVISED OF THE POSSIBILITY OF SUCH DAMAGES

    You should have received a copy of the GNU General Public License
    along with this program; if not, write to the Free Software
    Foundation, Inc., 59 Temple Place, Suite 330, Boston, MA  02111-1307  USA
*/

/*=-=-=-=-=-=-=-=-=-=-=-=-=-=-=-=-=-=-=-=-=-=-=-=-=-=-=-=-=-=-=-=-=-=-=-=-=-=*/
/*
 * Define statements used for debugging
 */
//#define MPT_LAN_IO_DEBUG

/*=-=-=-=-=-=-=-=-=-=-=-=-=-=-=-=-=-=-=-=-=-=-=-=-=-=-=-=-=-=-=-=-=-=-=-=-=-=*/

#include "mptlan.h"
#include <linux/init.h>
#include <linux/module.h>
#include <linux/fs.h>

#define my_VERSION	MPT_LINUX_VERSION_COMMON
#define MYNAM		"mptlan"

MODULE_LICENSE("GPL");
MODULE_VERSION(my_VERSION);

/*=-=-=-=-=-=-=-=-=-=-=-=-=-=-=-=-=-=-=-=-=-=-=-=-=-=-=-=-=-=-=-=-=-=-=-=-=-=*/
/*
 * MPT LAN message sizes without variable part.
 */
#define MPT_LAN_RECEIVE_POST_REQUEST_SIZE \
	(sizeof(LANReceivePostRequest_t) - sizeof(SGE_MPI_UNION))

#define MPT_LAN_TRANSACTION32_SIZE \
	(sizeof(SGETransaction32_t) - sizeof(u32))

/*
 *  Fusion MPT LAN private structures
 */

struct BufferControl {
	struct sk_buff	*skb;
	dma_addr_t	dma;
	unsigned int	len;
};

struct mpt_lan_priv {
	MPT_ADAPTER *mpt_dev;
	u8 pnum; /* Port number in the IOC. This is not a Unix network port! */

	atomic_t buckets_out;		/* number of unused buckets on IOC */
	int bucketthresh;		/* Send more when this many left */

	int *mpt_txfidx; /* Free Tx Context list */
	int mpt_txfidx_tail;
	spinlock_t txfidx_lock;

	int *mpt_rxfidx; /* Free Rx Context list */
	int mpt_rxfidx_tail;
	spinlock_t rxfidx_lock;

	struct BufferControl *RcvCtl;	/* Receive BufferControl structs */
	struct BufferControl *SendCtl;	/* Send BufferControl structs */

	int max_buckets_out;		/* Max buckets to send to IOC */
	int tx_max_out;			/* IOC's Tx queue len */

	u32 total_posted;
	u32 total_received;

	struct delayed_work post_buckets_task;
	struct net_device *dev;
	unsigned long post_buckets_active;
};

struct mpt_lan_ohdr {
	u16	dtype;
	u8	daddr[FC_ALEN];
	u16	stype;
	u8	saddr[FC_ALEN];
};

/*=-=-=-=-=-=-=-=-=-=-=-=-=-=-=-=-=-=-=-=-=-=-=-=-=-=-=-=-=-=-=-=-=-=-=-=-=-=*/

/*
 *  Forward protos...
 */
static int  lan_reply (MPT_ADAPTER *ioc, MPT_FRAME_HDR *mf,
		       MPT_FRAME_HDR *reply);
static int  mpt_lan_open(struct net_device *dev);
static int  mpt_lan_reset(struct net_device *dev);
static int  mpt_lan_close(struct net_device *dev);
static void mpt_lan_post_receive_buckets(struct mpt_lan_priv *priv);
static void mpt_lan_wake_post_buckets_task(struct net_device *dev,
					   int priority);
static int  mpt_lan_receive_post_turbo(struct net_device *dev, u32 tmsg);
static int  mpt_lan_receive_post_reply(struct net_device *dev,
				       LANReceivePostReply_t *pRecvRep);
static int  mpt_lan_send_turbo(struct net_device *dev, u32 tmsg);
static int  mpt_lan_send_reply(struct net_device *dev,
			       LANSendReply_t *pSendRep);
static int  mpt_lan_ioc_reset(MPT_ADAPTER *ioc, int reset_phase);
static int  mpt_lan_event_process(MPT_ADAPTER *ioc, EventNotificationReply_t *pEvReply);
static unsigned short mpt_lan_type_trans(struct sk_buff *skb,
					 struct net_device *dev);

/*=-=-=-=-=-=-=-=-=-=-=-=-=-=-=-=-=-=-=-=-=-=-=-=-=-=-=-=-=-=-=-=-=-=-=-=-=-=*/
/*
 *  Fusion MPT LAN private data
 */
static u8 LanCtx = MPT_MAX_PROTOCOL_DRIVERS;

static u32 max_buckets_out = 127;
static u32 tx_max_out_p = 127 - 16;

/*=-=-=-=-=-=-=-=-=-=-=-=-=-=-=-=-=-=-=-=-=-=-=-=-=-=-=-=-=-=-=-=-=-=-=-=-=-=*/
/*
 * Fusion MPT LAN external data
 */

/*=-=-=-=-=-=-=-=-=-=-=-=-=-=-=-=-=-=-=-=-=-=-=-=-=-=-=-=-=-=-=-=-=-=-=-=-=-=*/
/**
 *	lan_reply - Handle all data sent from the hardware.
 *	@ioc: Pointer to MPT_ADAPTER structure
 *	@mf: Pointer to original MPT request frame (NULL if TurboReply)
 *	@reply: Pointer to MPT reply frame
 *
 *	Returns 1 indicating original alloc'd request frame ptr
 *	should be freed, or 0 if it shouldn't.
 */
static int
lan_reply (MPT_ADAPTER *ioc, MPT_FRAME_HDR *mf, MPT_FRAME_HDR *reply)
{
	struct net_device *dev = ioc->netdev;
	int FreeReqFrame = 0;

	dioprintk((KERN_INFO MYNAM ": %s/%s: Got reply.\n",
		  IOC_AND_NETDEV_NAMES_s_s(dev)));

//	dioprintk((KERN_INFO MYNAM "@lan_reply: mf = %p, reply = %p\n",
//			mf, reply));

	if (mf == NULL) {
		u32 tmsg = CAST_PTR_TO_U32(reply);

		dioprintk((KERN_INFO MYNAM ": %s/%s: @lan_reply, tmsg %08x\n",
		    IOC_AND_NETDEV_NAMES_s_s(dev), tmsg));

		switch (GET_LAN_FORM(tmsg)) {

		// NOTE!  (Optimization) First case here is now caught in
		//  mptbase.c::mpt_interrupt() routine and callcack here
		//  is now skipped for this case!
#if 0
		case LAN_REPLY_FORM_MESSAGE_CONTEXT:
//			dioprintk((KERN_INFO MYNAM "/lan_reply: "
//				  "MessageContext turbo reply received\n"));
			FreeReqFrame = 1;
			break;
#endif

		case LAN_REPLY_FORM_SEND_SINGLE:
//			dioprintk((MYNAM "/lan_reply: "
//				  "calling mpt_lan_send_reply (turbo)\n"));

			// Potential BUG here?
			//	FreeReqFrame = mpt_lan_send_turbo(dev, tmsg);
			//  If/when mpt_lan_send_turbo would return 1 here,
			//  calling routine (mptbase.c|mpt_interrupt)
			//  would Oops because mf has already been set
			//  to NULL.  So after return from this func,
			//  mpt_interrupt() will attempt to put (NULL) mf ptr
			//  item back onto its adapter FreeQ - Oops!:-(
			//  It's Ok, since mpt_lan_send_turbo() *currently*
			//  always returns 0, but..., just in case:

			(void) mpt_lan_send_turbo(dev, tmsg);
			FreeReqFrame = 0;

			break;

		case LAN_REPLY_FORM_RECEIVE_SINGLE:
//			dioprintk((KERN_INFO MYNAM "@lan_reply: "
//				  "rcv-Turbo = %08x\n", tmsg));
			mpt_lan_receive_post_turbo(dev, tmsg);
			break;

		default:
			printk (KERN_ERR MYNAM "/lan_reply: Got a turbo reply "
				"that I don't know what to do with\n");

			/* CHECKME!  Hmmm...  FreeReqFrame is 0 here; is that right? */

			break;
		}

		return FreeReqFrame;
	}

//	msg = (u32 *) reply;
//	dioprintk((KERN_INFO MYNAM "@lan_reply: msg = %08x %08x %08x %08x\n",
//		  le32_to_cpu(msg[0]), le32_to_cpu(msg[1]),
//		  le32_to_cpu(msg[2]), le32_to_cpu(msg[3])));
//	dioprintk((KERN_INFO MYNAM "@lan_reply: Function = %02xh\n",
//		  reply->u.hdr.Function));

	switch (reply->u.hdr.Function) {

	case MPI_FUNCTION_LAN_SEND:
	{
		LANSendReply_t *pSendRep;

		pSendRep = (LANSendReply_t *) reply;
		FreeReqFrame = mpt_lan_send_reply(dev, pSendRep);
		break;
	}

	case MPI_FUNCTION_LAN_RECEIVE:
	{
		LANReceivePostReply_t *pRecvRep;

		pRecvRep = (LANReceivePostReply_t *) reply;
		if (pRecvRep->NumberOfContexts) {
			mpt_lan_receive_post_reply(dev, pRecvRep);
			if (!(pRecvRep->MsgFlags & MPI_MSGFLAGS_CONTINUATION_REPLY))
				FreeReqFrame = 1;
		} else
			dioprintk((KERN_INFO MYNAM "@lan_reply: zero context "
				  "ReceivePostReply received.\n"));
		break;
	}

	case MPI_FUNCTION_LAN_RESET:
		/* Just a default reply. Might want to check it to
		 * make sure that everything went ok.
		 */
		FreeReqFrame = 1;
		break;

	case MPI_FUNCTION_EVENT_NOTIFICATION:
	case MPI_FUNCTION_EVENT_ACK:
		/*  _EVENT_NOTIFICATION should NOT come down this path any more.
		 *  Should be routed to mpt_lan_event_process(), but just in case...
		 */
		FreeReqFrame = 1;
		break;

	default:
		printk (KERN_ERR MYNAM "/lan_reply: Got a non-turbo "
			"reply that I don't know what to do with\n");

		/* CHECKME!  Hmmm...  FreeReqFrame is 0 here; is that right? */
		FreeReqFrame = 1;

		break;
	}

	return FreeReqFrame;
}

/*=-=-=-=-=-=-=-=-=-=-=-=-=-=-=-=-=-=-=-=-=-=-=-=-=-=-=-=-=-=-=-=-=-=-=-=-=-=*/
static int
mpt_lan_ioc_reset(MPT_ADAPTER *ioc, int reset_phase)
{
	struct net_device *dev = ioc->netdev;
	struct mpt_lan_priv *priv;

	if (dev == NULL)
		return(1);
	else
		priv = netdev_priv(dev);

	dlprintk((KERN_INFO MYNAM ": IOC %s_reset routed to LAN driver!\n",
			reset_phase==MPT_IOC_SETUP_RESET ? "setup" : (
			reset_phase==MPT_IOC_PRE_RESET ? "pre" : "post")));

	if (priv->mpt_rxfidx == NULL)
		return (1);

	if (reset_phase == MPT_IOC_SETUP_RESET) {
		;
	} else if (reset_phase == MPT_IOC_PRE_RESET) {
		int i;
		unsigned long flags;

		netif_stop_queue(dev);

		dlprintk ((KERN_INFO "mptlan/ioc_reset: called netif_stop_queue for %s.\n", dev->name));

		atomic_set(&priv->buckets_out, 0);

		/* Reset Rx Free Tail index and re-populate the queue. */
		spin_lock_irqsave(&priv->rxfidx_lock, flags);
		priv->mpt_rxfidx_tail = -1;
		for (i = 0; i < priv->max_buckets_out; i++)
			priv->mpt_rxfidx[++priv->mpt_rxfidx_tail] = i;
		spin_unlock_irqrestore(&priv->rxfidx_lock, flags);
	} else {
		mpt_lan_post_receive_buckets(priv);
		netif_wake_queue(dev);
	}

	return 1;
}

/*=-=-=-=-=-=-=-=-=-=-=-=-=-=-=-=-=-=-=-=-=-=-=-=-=-=-=-=-=-=-=-=-=-=-=-=-=-=*/
static int
mpt_lan_event_process(MPT_ADAPTER *ioc, EventNotificationReply_t *pEvReply)
{
	dlprintk((KERN_INFO MYNAM ": MPT event routed to LAN driver!\n"));

	switch (le32_to_cpu(pEvReply->Event)) {
	case MPI_EVENT_NONE:				/* 00 */
	case MPI_EVENT_LOG_DATA:			/* 01 */
	case MPI_EVENT_STATE_CHANGE:			/* 02 */
	case MPI_EVENT_UNIT_ATTENTION:			/* 03 */
	case MPI_EVENT_IOC_BUS_RESET:			/* 04 */
	case MPI_EVENT_EXT_BUS_RESET:			/* 05 */
	case MPI_EVENT_RESCAN:				/* 06 */
		/* Ok, do we need to do anything here? As far as
		   I can tell, this is when a new device gets added
		   to the loop. */
	case MPI_EVENT_LINK_STATUS_CHANGE:		/* 07 */
	case MPI_EVENT_LOOP_STATE_CHANGE:		/* 08 */
	case MPI_EVENT_LOGOUT:				/* 09 */
	case MPI_EVENT_EVENT_CHANGE:			/* 0A */
	default:
		break;
	}

	/*
	 *  NOTE: pEvent->AckRequired handling now done in mptbase.c;
	 *  Do NOT do it here now!
	 */

	return 1;
}

/*=-=-=-=-=-=-=-=-=-=-=-=-=-=-=-=-=-=-=-=-=-=-=-=-=-=-=-=-=-=-=-=-=-=-=-=-=-=*/
static int
mpt_lan_open(struct net_device *dev)
{
	struct mpt_lan_priv *priv = netdev_priv(dev);
	int i;

	if (mpt_lan_reset(dev) != 0) {
		MPT_ADAPTER *mpt_dev = priv->mpt_dev;

		printk (KERN_WARNING MYNAM "/lan_open: lan_reset failed.");

		if (mpt_dev->active)
			printk ("The ioc is active. Perhaps it needs to be"
				" reset?\n");
		else
			printk ("The ioc in inactive, most likely in the "
				"process of being reset. Please try again in "
				"a moment.\n");
	}

	priv->mpt_txfidx = kmalloc(priv->tx_max_out * sizeof(int), GFP_KERNEL);
	if (priv->mpt_txfidx == NULL)
		goto out;
	priv->mpt_txfidx_tail = -1;

	priv->SendCtl = kcalloc(priv->tx_max_out, sizeof(struct BufferControl),
				GFP_KERNEL);
	if (priv->SendCtl == NULL)
		goto out_mpt_txfidx;
	for (i = 0; i < priv->tx_max_out; i++)
		priv->mpt_txfidx[++priv->mpt_txfidx_tail] = i;

	dlprintk((KERN_INFO MYNAM "@lo: Finished initializing SendCtl\n"));

	priv->mpt_rxfidx = kmalloc(priv->max_buckets_out * sizeof(int),
				   GFP_KERNEL);
	if (priv->mpt_rxfidx == NULL)
		goto out_SendCtl;
	priv->mpt_rxfidx_tail = -1;

	priv->RcvCtl = kcalloc(priv->max_buckets_out,
			       sizeof(struct BufferControl),
			       GFP_KERNEL);
	if (priv->RcvCtl == NULL)
		goto out_mpt_rxfidx;
	for (i = 0; i < priv->max_buckets_out; i++)
		priv->mpt_rxfidx[++priv->mpt_rxfidx_tail] = i;

/**/	dlprintk((KERN_INFO MYNAM "/lo: txfidx contains - "));
/**/	for (i = 0; i < priv->tx_max_out; i++)
/**/		dlprintk((" %xh", priv->mpt_txfidx[i]));
/**/	dlprintk(("\n"));

	dlprintk((KERN_INFO MYNAM "/lo: Finished initializing RcvCtl\n"));

	mpt_lan_post_receive_buckets(priv);

	printk(KERN_INFO MYNAM ": %s/%s: interface up & active\n",
			IOC_AND_NETDEV_NAMES_s_s(dev));

	if (mpt_event_register(LanCtx, mpt_lan_event_process) != 0) {
		printk (KERN_WARNING MYNAM "/lo: Unable to register for Event"
			" Notifications. This is a bad thing! We're not going "
			"to go ahead, but I'd be leery of system stability at "
			"this point.\n");
	}

	netif_start_queue(dev);
	dlprintk((KERN_INFO MYNAM "/lo: Done.\n"));

	return 0;
out_mpt_rxfidx:
	kfree(priv->mpt_rxfidx);
	priv->mpt_rxfidx = NULL;
out_SendCtl:
	kfree(priv->SendCtl);
	priv->SendCtl = NULL;
out_mpt_txfidx:
	kfree(priv->mpt_txfidx);
	priv->mpt_txfidx = NULL;
out:	return -ENOMEM;
}

/*=-=-=-=-=-=-=-=-=-=-=-=-=-=-=-=-=-=-=-=-=-=-=-=-=-=-=-=-=-=-=-=-=-=-=-=-=-=*/
/* Send a LanReset message to the FW. This should result in the FW returning
   any buckets it still has. */
static int
mpt_lan_reset(struct net_device *dev)
{
	MPT_FRAME_HDR *mf;
	LANResetRequest_t *pResetReq;
	struct mpt_lan_priv *priv = netdev_priv(dev);

	mf = mpt_get_msg_frame(LanCtx, priv->mpt_dev);

	if (mf == NULL) {
/*		dlprintk((KERN_ERR MYNAM "/reset: Evil funkiness abounds! "
		"Unable to allocate a request frame.\n"));
*/
		return -1;
	}

	pResetReq = (LANResetRequest_t *) mf;

	pResetReq->Function	= MPI_FUNCTION_LAN_RESET;
	pResetReq->ChainOffset	= 0;
	pResetReq->Reserved	= 0;
	pResetReq->PortNumber	= priv->pnum;
	pResetReq->MsgFlags	= 0;
	pResetReq->Reserved2	= 0;

	mpt_put_msg_frame(LanCtx, priv->mpt_dev, mf);

	return 0;
}

/*=-=-=-=-=-=-=-=-=-=-=-=-=-=-=-=-=-=-=-=-=-=-=-=-=-=-=-=-=-=-=-=-=-=-=-=-=-=*/
static int
mpt_lan_close(struct net_device *dev)
{
	struct mpt_lan_priv *priv = netdev_priv(dev);
	MPT_ADAPTER *mpt_dev = priv->mpt_dev;
	unsigned long timeout;
	int i;

	dlprintk((KERN_INFO MYNAM ": mpt_lan_close called\n"));

	mpt_event_deregister(LanCtx);

	dlprintk((KERN_INFO MYNAM ":lan_close: Posted %d buckets "
		  "since driver was loaded, %d still out\n",
		  priv->total_posted,atomic_read(&priv->buckets_out)));

	netif_stop_queue(dev);

	mpt_lan_reset(dev);

	timeout = jiffies + 2 * HZ;
	while (atomic_read(&priv->buckets_out) && time_before(jiffies, timeout))
		schedule_timeout_interruptible(1);

	for (i = 0; i < priv->max_buckets_out; i++) {
		if (priv->RcvCtl[i].skb != NULL) {
/**/			dlprintk((KERN_INFO MYNAM "/lan_close: bucket %05x "
/**/				  "is still out\n", i));
			pci_unmap_single(mpt_dev->pcidev, priv->RcvCtl[i].dma,
					 priv->RcvCtl[i].len,
					 PCI_DMA_FROMDEVICE);
			dev_kfree_skb(priv->RcvCtl[i].skb);
		}
	}

	kfree(priv->RcvCtl);
	kfree(priv->mpt_rxfidx);

	for (i = 0; i < priv->tx_max_out; i++) {
		if (priv->SendCtl[i].skb != NULL) {
			pci_unmap_single(mpt_dev->pcidev, priv->SendCtl[i].dma,
					 priv->SendCtl[i].len,
					 PCI_DMA_TODEVICE);
			dev_kfree_skb(priv->SendCtl[i].skb);
		}
	}

	kfree(priv->SendCtl);
	kfree(priv->mpt_txfidx);

	atomic_set(&priv->buckets_out, 0);

	printk(KERN_INFO MYNAM ": %s/%s: interface down & inactive\n",
			IOC_AND_NETDEV_NAMES_s_s(dev));

	return 0;
}

/*=-=-=-=-=-=-=-=-=-=-=-=-=-=-=-=-=-=-=-=-=-=-=-=-=-=-=-=-=-=-=-=-=-=-=-=-=-=*/
static int
mpt_lan_change_mtu(struct net_device *dev, int new_mtu)
{
	if ((new_mtu < MPT_LAN_MIN_MTU) || (new_mtu > MPT_LAN_MAX_MTU))
		return -EINVAL;
	dev->mtu = new_mtu;
	return 0;
}

/*=-=-=-=-=-=-=-=-=-=-=-=-=-=-=-=-=-=-=-=-=-=-=-=-=-=-=-=-=-=-=-=-=-=-=-=-=-=*/
/* Tx timeout handler. */
static void
mpt_lan_tx_timeout(struct net_device *dev)
{
	struct mpt_lan_priv *priv = netdev_priv(dev);
	MPT_ADAPTER *mpt_dev = priv->mpt_dev;

	if (mpt_dev->active) {
		dlprintk (("mptlan/tx_timeout: calling netif_wake_queue for %s.\n", dev->name));
		netif_wake_queue(dev);
	}
}

/*=-=-=-=-=-=-=-=-=-=-=-=-=-=-=-=-=-=-=-=-=-=-=-=-=-=-=-=-=-=-=-=-=-=-=-=-=-=*/
//static inline int
static int
mpt_lan_send_turbo(struct net_device *dev, u32 tmsg)
{
	struct mpt_lan_priv *priv = netdev_priv(dev);
	MPT_ADAPTER *mpt_dev = priv->mpt_dev;
	struct sk_buff *sent;
	unsigned long flags;
	u32 ctx;

	ctx = GET_LAN_BUFFER_CONTEXT(tmsg);
	sent = priv->SendCtl[ctx].skb;

	dev->stats.tx_packets++;
	dev->stats.tx_bytes += sent->len;

	dioprintk((KERN_INFO MYNAM ": %s/%s: @%s, skb %p sent.\n",
			IOC_AND_NETDEV_NAMES_s_s(dev),
			__func__, sent));

	priv->SendCtl[ctx].skb = NULL;
	pci_unmap_single(mpt_dev->pcidev, priv->SendCtl[ctx].dma,
			 priv->SendCtl[ctx].len, PCI_DMA_TODEVICE);
	dev_kfree_skb_irq(sent);

	spin_lock_irqsave(&priv->txfidx_lock, flags);
	priv->mpt_txfidx[++priv->mpt_txfidx_tail] = ctx;
	spin_unlock_irqrestore(&priv->txfidx_lock, flags);

	netif_wake_queue(dev);
	return 0;
}

/*=-=-=-=-=-=-=-=-=-=-=-=-=-=-=-=-=-=-=-=-=-=-=-=-=-=-=-=-=-=-=-=-=-=-=-=-=-=*/
static int
mpt_lan_send_reply(struct net_device *dev, LANSendReply_t *pSendRep)
{
	struct mpt_lan_priv *priv = netdev_priv(dev);
	MPT_ADAPTER *mpt_dev = priv->mpt_dev;
	struct sk_buff *sent;
	unsigned long flags;
	int FreeReqFrame = 0;
	u32 *pContext;
	u32 ctx;
	u8 count;

	count = pSendRep->NumberOfContexts;

	dioprintk((KERN_INFO MYNAM ": send_reply: IOCStatus: %04x\n",
		 le16_to_cpu(pSendRep->IOCStatus)));

	/* Add check for Loginfo Flag in IOCStatus */

	switch (le16_to_cpu(pSendRep->IOCStatus) & MPI_IOCSTATUS_MASK) {
	case MPI_IOCSTATUS_SUCCESS:
		dev->stats.tx_packets += count;
		break;

	case MPI_IOCSTATUS_LAN_CANCELED:
	case MPI_IOCSTATUS_LAN_TRANSMIT_ABORTED:
		break;

	case MPI_IOCSTATUS_INVALID_SGL:
		dev->stats.tx_errors += count;
		printk (KERN_ERR MYNAM ": %s/%s: ERROR - Invalid SGL sent to IOC!\n",
				IOC_AND_NETDEV_NAMES_s_s(dev));
		goto out;

	default:
		dev->stats.tx_errors += count;
		break;
	}

	pContext = &pSendRep->BufferContext;

	spin_lock_irqsave(&priv->txfidx_lock, flags);
	while (count > 0) {
		ctx = GET_LAN_BUFFER_CONTEXT(le32_to_cpu(*pContext));

		sent = priv->SendCtl[ctx].skb;
		dev->stats.tx_bytes += sent->len;

		dioprintk((KERN_INFO MYNAM ": %s/%s: @%s, skb %p sent.\n",
				IOC_AND_NETDEV_NAMES_s_s(dev),
				__func__, sent));

		priv->SendCtl[ctx].skb = NULL;
		pci_unmap_single(mpt_dev->pcidev, priv->SendCtl[ctx].dma,
				 priv->SendCtl[ctx].len, PCI_DMA_TODEVICE);
		dev_kfree_skb_irq(sent);

		priv->mpt_txfidx[++priv->mpt_txfidx_tail] = ctx;

		pContext++;
		count--;
	}
	spin_unlock_irqrestore(&priv->txfidx_lock, flags);

out:
	if (!(pSendRep->MsgFlags & MPI_MSGFLAGS_CONTINUATION_REPLY))
		FreeReqFrame = 1;

	netif_wake_queue(dev);
	return FreeReqFrame;
}

/*=-=-=-=-=-=-=-=-=-=-=-=-=-=-=-=-=-=-=-=-=-=-=-=-=-=-=-=-=-=-=-=-=-=-=-=-=-=*/
static int
mpt_lan_sdu_send (struct sk_buff *skb, struct net_device *dev)
{
	struct mpt_lan_priv *priv = netdev_priv(dev);
	MPT_ADAPTER *mpt_dev = priv->mpt_dev;
	MPT_FRAME_HDR *mf;
	LANSendRequest_t *pSendReq;
	SGETransaction32_t *pTrans;
	SGESimple64_t *pSimple;
	const unsigned char *mac;
	dma_addr_t dma;
	unsigned long flags;
	int ctx;
	u16 cur_naa = 0x1000;

	dioprintk((KERN_INFO MYNAM ": %s called, skb_addr = %p\n",
			__func__, skb));

	spin_lock_irqsave(&priv->txfidx_lock, flags);
	if (priv->mpt_txfidx_tail < 0) {
		netif_stop_queue(dev);
		spin_unlock_irqrestore(&priv->txfidx_lock, flags);

		printk (KERN_ERR "%s: no tx context available: %u\n",
			__func__, priv->mpt_txfidx_tail);
		return 1;
	}

	mf = mpt_get_msg_frame(LanCtx, mpt_dev);
	if (mf == NULL) {
		netif_stop_queue(dev);
		spin_unlock_irqrestore(&priv->txfidx_lock, flags);

		printk (KERN_ERR "%s: Unable to alloc request frame\n",
			__func__);
		return 1;
	}

	ctx = priv->mpt_txfidx[priv->mpt_txfidx_tail--];
	spin_unlock_irqrestore(&priv->txfidx_lock, flags);

//	dioprintk((KERN_INFO MYNAM ": %s/%s: Creating new msg frame (send).\n",
//			IOC_AND_NETDEV_NAMES_s_s(dev)));

	pSendReq = (LANSendRequest_t *) mf;

	/* Set the mac.raw pointer, since this apparently isn't getting
	 * done before we get the skb. Pull the data pointer past the mac data.
	 */
	skb_reset_mac_header(skb);
	skb_pull(skb, 12);

        dma = pci_map_single(mpt_dev->pcidev, skb->data, skb->len,
			     PCI_DMA_TODEVICE);

	priv->SendCtl[ctx].skb = skb;
	priv->SendCtl[ctx].dma = dma;
	priv->SendCtl[ctx].len = skb->len;

	/* Message Header */
	pSendReq->Reserved    = 0;
	pSendReq->Function    = MPI_FUNCTION_LAN_SEND;
	pSendReq->ChainOffset = 0;
	pSendReq->Reserved2   = 0;
	pSendReq->MsgFlags    = 0;
	pSendReq->PortNumber  = priv->pnum;

	/* Transaction Context Element */
	pTrans = (SGETransaction32_t *) pSendReq->SG_List;

	/* No Flags, 8 bytes of Details, 32bit Context (bloody turbo replies) */
	pTrans->ContextSize   = sizeof(u32);
	pTrans->DetailsLength = 2 * sizeof(u32);
	pTrans->Flags         = 0;
	pTrans->TransactionContext[0] = cpu_to_le32(ctx);

//	dioprintk((KERN_INFO MYNAM ": %s/%s: BC = %08x, skb = %p, buff = %p\n",
//			IOC_AND_NETDEV_NAMES_s_s(dev),
//			ctx, skb, skb->data));

	mac = skb_mac_header(skb);
<<<<<<< HEAD

#ifdef QLOGIC_NAA_WORKAROUND
{
	struct NAA_Hosed *nh;

	/* Munge the NAA for Tx packets to QLogic boards, which don't follow
	   RFC 2625. The longer I look at this, the more my opinion of Qlogic
	   drops. */
	read_lock_irq(&bad_naa_lock);
	for (nh = mpt_bad_naa; nh != NULL; nh=nh->next) {
		if ((nh->ieee[0] == mac[0]) &&
		    (nh->ieee[1] == mac[1]) &&
		    (nh->ieee[2] == mac[2]) &&
		    (nh->ieee[3] == mac[3]) &&
		    (nh->ieee[4] == mac[4]) &&
		    (nh->ieee[5] == mac[5])) {
			cur_naa = nh->NAA;
			dlprintk ((KERN_INFO "mptlan/sdu_send: using NAA value "
				  "= %04x.\n", cur_naa));
			break;
		}
	}
	read_unlock_irq(&bad_naa_lock);
}
#endif
=======
>>>>>>> 18e352e4


	pTrans->TransactionDetails[0] = cpu_to_le32((cur_naa         << 16) |
						    (mac[0] <<  8) |
						    (mac[1] <<  0));
	pTrans->TransactionDetails[1] = cpu_to_le32((mac[2] << 24) |
						    (mac[3] << 16) |
						    (mac[4] <<  8) |
						    (mac[5] <<  0));

	pSimple = (SGESimple64_t *) &pTrans->TransactionDetails[2];

	/* If we ever decide to send more than one Simple SGE per LANSend, then
	   we will need to make sure that LAST_ELEMENT only gets set on the
	   last one. Otherwise, bad voodoo and evil funkiness will commence. */
	pSimple->FlagsLength = cpu_to_le32(
			((MPI_SGE_FLAGS_LAST_ELEMENT |
			  MPI_SGE_FLAGS_END_OF_BUFFER |
			  MPI_SGE_FLAGS_SIMPLE_ELEMENT |
			  MPI_SGE_FLAGS_SYSTEM_ADDRESS |
			  MPI_SGE_FLAGS_HOST_TO_IOC |
			  MPI_SGE_FLAGS_64_BIT_ADDRESSING |
			  MPI_SGE_FLAGS_END_OF_LIST) << MPI_SGE_FLAGS_SHIFT) |
			skb->len);
	pSimple->Address.Low = cpu_to_le32((u32) dma);
	if (mpt_dev->sg_addr_size > sizeof(u32))
		pSimple->Address.High = cpu_to_le32((u32) ((u64) dma >> 32));
	else
		pSimple->Address.High = 0;

	mpt_put_msg_frame (LanCtx, mpt_dev, mf);
	dev->trans_start = jiffies;

	dioprintk((KERN_INFO MYNAM ": %s/%s: Sending packet. FlagsLength = %08x.\n",
			IOC_AND_NETDEV_NAMES_s_s(dev),
			le32_to_cpu(pSimple->FlagsLength)));

	return 0;
}

/*=-=-=-=-=-=-=-=-=-=-=-=-=-=-=-=-=-=-=-=-=-=-=-=-=-=-=-=-=-=-=-=-=-=-=-=-=-=*/
static void
mpt_lan_wake_post_buckets_task(struct net_device *dev, int priority)
/*
 * @priority: 0 = put it on the timer queue, 1 = put it on the immediate queue
 */
{
	struct mpt_lan_priv *priv = netdev_priv(dev);
	
	if (test_and_set_bit(0, &priv->post_buckets_active) == 0) {
		if (priority) {
			schedule_delayed_work(&priv->post_buckets_task, 0);
		} else {
			schedule_delayed_work(&priv->post_buckets_task, 1);
			dioprintk((KERN_INFO MYNAM ": post_buckets queued on "
				   "timer.\n"));
		}
	        dioprintk((KERN_INFO MYNAM ": %s/%s: Queued post_buckets task.\n",
			   IOC_AND_NETDEV_NAMES_s_s(dev) ));
	}
}

/*=-=-=-=-=-=-=-=-=-=-=-=-=-=-=-=-=-=-=-=-=-=-=-=-=-=-=-=-=-=-=-=-=-=-=-=-=-=*/
static int
mpt_lan_receive_skb(struct net_device *dev, struct sk_buff *skb)
{
	struct mpt_lan_priv *priv = netdev_priv(dev);

	skb->protocol = mpt_lan_type_trans(skb, dev);

	dioprintk((KERN_INFO MYNAM ": %s/%s: Incoming packet (%d bytes) "
		 "delivered to upper level.\n",
			IOC_AND_NETDEV_NAMES_s_s(dev), skb->len));

	dev->stats.rx_bytes += skb->len;
	dev->stats.rx_packets++;

	skb->dev = dev;
	netif_rx(skb);

	dioprintk((MYNAM "/receive_skb: %d buckets remaining\n",
		 atomic_read(&priv->buckets_out)));

	if (atomic_read(&priv->buckets_out) < priv->bucketthresh)
		mpt_lan_wake_post_buckets_task(dev, 1);

	dioprintk((KERN_INFO MYNAM "/receive_post_reply: %d buckets "
		  "remaining, %d received back since sod\n",
		  atomic_read(&priv->buckets_out), priv->total_received));

	return 0;
}

/*=-=-=-=-=-=-=-=-=-=-=-=-=-=-=-=-=-=-=-=-=-=-=-=-=-=-=-=-=-=-=-=-=-=-=-=-=-=*/
//static inline int
static int
mpt_lan_receive_post_turbo(struct net_device *dev, u32 tmsg)
{
	struct mpt_lan_priv *priv = netdev_priv(dev);
	MPT_ADAPTER *mpt_dev = priv->mpt_dev;
	struct sk_buff *skb, *old_skb;
	unsigned long flags;
	u32 ctx, len;

	ctx = GET_LAN_BUCKET_CONTEXT(tmsg);
	skb = priv->RcvCtl[ctx].skb;

	len = GET_LAN_PACKET_LENGTH(tmsg);

	if (len < MPT_LAN_RX_COPYBREAK) {
		old_skb = skb;

		skb = (struct sk_buff *)dev_alloc_skb(len);
		if (!skb) {
			printk (KERN_ERR MYNAM ": %s/%s: ERROR - Can't allocate skb! (%s@%d)\n",
					IOC_AND_NETDEV_NAMES_s_s(dev),
					__FILE__, __LINE__);
			return -ENOMEM;
		}

		pci_dma_sync_single_for_cpu(mpt_dev->pcidev, priv->RcvCtl[ctx].dma,
					    priv->RcvCtl[ctx].len, PCI_DMA_FROMDEVICE);

		skb_copy_from_linear_data(old_skb, skb_put(skb, len), len);

		pci_dma_sync_single_for_device(mpt_dev->pcidev, priv->RcvCtl[ctx].dma,
					       priv->RcvCtl[ctx].len, PCI_DMA_FROMDEVICE);
		goto out;
	}

	skb_put(skb, len);

	priv->RcvCtl[ctx].skb = NULL;

	pci_unmap_single(mpt_dev->pcidev, priv->RcvCtl[ctx].dma,
			 priv->RcvCtl[ctx].len, PCI_DMA_FROMDEVICE);

out:
	spin_lock_irqsave(&priv->rxfidx_lock, flags);
	priv->mpt_rxfidx[++priv->mpt_rxfidx_tail] = ctx;
	spin_unlock_irqrestore(&priv->rxfidx_lock, flags);

	atomic_dec(&priv->buckets_out);
	priv->total_received++;

	return mpt_lan_receive_skb(dev, skb);
}

/*=-=-=-=-=-=-=-=-=-=-=-=-=-=-=-=-=-=-=-=-=-=-=-=-=-=-=-=-=-=-=-=-=-=-=-=-=-=*/
static int
mpt_lan_receive_post_free(struct net_device *dev,
			  LANReceivePostReply_t *pRecvRep)
{
	struct mpt_lan_priv *priv = netdev_priv(dev);
	MPT_ADAPTER *mpt_dev = priv->mpt_dev;
	unsigned long flags;
	struct sk_buff *skb;
	u32 ctx;
	int count;
	int i;

	count = pRecvRep->NumberOfContexts;

/**/	dlprintk((KERN_INFO MYNAM "/receive_post_reply: "
		  "IOC returned %d buckets, freeing them...\n", count));

	spin_lock_irqsave(&priv->rxfidx_lock, flags);
	for (i = 0; i < count; i++) {
		ctx = le32_to_cpu(pRecvRep->BucketContext[i]);

		skb = priv->RcvCtl[ctx].skb;

//		dlprintk((KERN_INFO MYNAM ": %s: dev_name = %s\n",
//				IOC_AND_NETDEV_NAMES_s_s(dev)));
//		dlprintk((KERN_INFO MYNAM "@rpr[2], priv = %p, buckets_out addr = %p",
//				priv, &(priv->buckets_out)));
//		dlprintk((KERN_INFO MYNAM "@rpr[2] TC + 3\n"));

		priv->RcvCtl[ctx].skb = NULL;
		pci_unmap_single(mpt_dev->pcidev, priv->RcvCtl[ctx].dma,
				 priv->RcvCtl[ctx].len, PCI_DMA_FROMDEVICE);
		dev_kfree_skb_any(skb);

		priv->mpt_rxfidx[++priv->mpt_rxfidx_tail] = ctx;
	}
	spin_unlock_irqrestore(&priv->rxfidx_lock, flags);

	atomic_sub(count, &priv->buckets_out);

//	for (i = 0; i < priv->max_buckets_out; i++)
//		if (priv->RcvCtl[i].skb != NULL)
//			dlprintk((KERN_INFO MYNAM "@rpr: bucket %03x "
//				  "is still out\n", i));

/*	dlprintk((KERN_INFO MYNAM "/receive_post_reply: freed %d buckets\n",
		  count));
*/
/**/	dlprintk((KERN_INFO MYNAM "@receive_post_reply: %d buckets "
/**/		  "remaining, %d received back since sod.\n",
/**/		  atomic_read(&priv->buckets_out), priv->total_received));
	return 0;
}

/*=-=-=-=-=-=-=-=-=-=-=-=-=-=-=-=-=-=-=-=-=-=-=-=-=-=-=-=-=-=-=-=-=-=-=-=-=-=*/
static int
mpt_lan_receive_post_reply(struct net_device *dev,
			   LANReceivePostReply_t *pRecvRep)
{
	struct mpt_lan_priv *priv = netdev_priv(dev);
	MPT_ADAPTER *mpt_dev = priv->mpt_dev;
	struct sk_buff *skb, *old_skb;
	unsigned long flags;
	u32 len, ctx, offset;
	u32 remaining = le32_to_cpu(pRecvRep->BucketsRemaining);
	int count;
	int i, l;

	dioprintk((KERN_INFO MYNAM ": mpt_lan_receive_post_reply called\n"));
	dioprintk((KERN_INFO MYNAM ": receive_post_reply: IOCStatus: %04x\n",
		 le16_to_cpu(pRecvRep->IOCStatus)));

	if ((le16_to_cpu(pRecvRep->IOCStatus) & MPI_IOCSTATUS_MASK) ==
						MPI_IOCSTATUS_LAN_CANCELED)
		return mpt_lan_receive_post_free(dev, pRecvRep);

	len = le32_to_cpu(pRecvRep->PacketLength);
	if (len == 0) {
		printk (KERN_ERR MYNAM ": %s/%s: ERROR - Got a non-TURBO "
			"ReceivePostReply w/ PacketLength zero!\n",
				IOC_AND_NETDEV_NAMES_s_s(dev));
		printk (KERN_ERR MYNAM ": MsgFlags = %02x, IOCStatus = %04x\n",
				pRecvRep->MsgFlags, le16_to_cpu(pRecvRep->IOCStatus));
		return -1;
	}

	ctx    = le32_to_cpu(pRecvRep->BucketContext[0]);
	count  = pRecvRep->NumberOfContexts;
	skb    = priv->RcvCtl[ctx].skb;

	offset = le32_to_cpu(pRecvRep->PacketOffset);
//	if (offset != 0) {
//		printk (KERN_INFO MYNAM ": %s/%s: Got a ReceivePostReply "
//			"w/ PacketOffset %u\n",
//				IOC_AND_NETDEV_NAMES_s_s(dev),
//				offset);
//	}

	dioprintk((KERN_INFO MYNAM ": %s/%s: @rpr, offset = %d, len = %d\n",
			IOC_AND_NETDEV_NAMES_s_s(dev),
			offset, len));

	if (count > 1) {
		int szrem = len;

//		dioprintk((KERN_INFO MYNAM ": %s/%s: Multiple buckets returned "
//			"for single packet, concatenating...\n",
//				IOC_AND_NETDEV_NAMES_s_s(dev)));

		skb = (struct sk_buff *)dev_alloc_skb(len);
		if (!skb) {
			printk (KERN_ERR MYNAM ": %s/%s: ERROR - Can't allocate skb! (%s@%d)\n",
					IOC_AND_NETDEV_NAMES_s_s(dev),
					__FILE__, __LINE__);
			return -ENOMEM;
		}

		spin_lock_irqsave(&priv->rxfidx_lock, flags);
		for (i = 0; i < count; i++) {

			ctx = le32_to_cpu(pRecvRep->BucketContext[i]);
			old_skb = priv->RcvCtl[ctx].skb;

			l = priv->RcvCtl[ctx].len;
			if (szrem < l)
				l = szrem;

//			dioprintk((KERN_INFO MYNAM ": %s/%s: Buckets = %d, len = %u\n",
//					IOC_AND_NETDEV_NAMES_s_s(dev),
//					i, l));

			pci_dma_sync_single_for_cpu(mpt_dev->pcidev,
						    priv->RcvCtl[ctx].dma,
						    priv->RcvCtl[ctx].len,
						    PCI_DMA_FROMDEVICE);
			skb_copy_from_linear_data(old_skb, skb_put(skb, l), l);

			pci_dma_sync_single_for_device(mpt_dev->pcidev,
						       priv->RcvCtl[ctx].dma,
						       priv->RcvCtl[ctx].len,
						       PCI_DMA_FROMDEVICE);

			priv->mpt_rxfidx[++priv->mpt_rxfidx_tail] = ctx;
			szrem -= l;
		}
		spin_unlock_irqrestore(&priv->rxfidx_lock, flags);

	} else if (len < MPT_LAN_RX_COPYBREAK) {

		old_skb = skb;

		skb = (struct sk_buff *)dev_alloc_skb(len);
		if (!skb) {
			printk (KERN_ERR MYNAM ": %s/%s: ERROR - Can't allocate skb! (%s@%d)\n",
					IOC_AND_NETDEV_NAMES_s_s(dev),
					__FILE__, __LINE__);
			return -ENOMEM;
		}

		pci_dma_sync_single_for_cpu(mpt_dev->pcidev,
					    priv->RcvCtl[ctx].dma,
					    priv->RcvCtl[ctx].len,
					    PCI_DMA_FROMDEVICE);

		skb_copy_from_linear_data(old_skb, skb_put(skb, len), len);
		pci_dma_sync_single_for_device(mpt_dev->pcidev,
					       priv->RcvCtl[ctx].dma,
					       priv->RcvCtl[ctx].len,
					       PCI_DMA_FROMDEVICE);

		spin_lock_irqsave(&priv->rxfidx_lock, flags);
		priv->mpt_rxfidx[++priv->mpt_rxfidx_tail] = ctx;
		spin_unlock_irqrestore(&priv->rxfidx_lock, flags);

	} else {
		spin_lock_irqsave(&priv->rxfidx_lock, flags);

		priv->RcvCtl[ctx].skb = NULL;

		pci_unmap_single(mpt_dev->pcidev, priv->RcvCtl[ctx].dma,
				 priv->RcvCtl[ctx].len, PCI_DMA_FROMDEVICE);
		priv->RcvCtl[ctx].dma = 0;

		priv->mpt_rxfidx[++priv->mpt_rxfidx_tail] = ctx;
		spin_unlock_irqrestore(&priv->rxfidx_lock, flags);

		skb_put(skb,len);
	}

	atomic_sub(count, &priv->buckets_out);
	priv->total_received += count;

	if (priv->mpt_rxfidx_tail >= MPT_LAN_MAX_BUCKETS_OUT) {
		printk (KERN_ERR MYNAM ": %s/%s: Yoohoo! mpt_rxfidx_tail = %d, "
			"MPT_LAN_MAX_BUCKETS_OUT = %d\n",
				IOC_AND_NETDEV_NAMES_s_s(dev),
				priv->mpt_rxfidx_tail,
				MPT_LAN_MAX_BUCKETS_OUT);

		return -1;
	}

	if (remaining == 0)
		printk (KERN_WARNING MYNAM ": %s/%s: WARNING - IOC out of buckets! "
			"(priv->buckets_out = %d)\n",
			IOC_AND_NETDEV_NAMES_s_s(dev),
			atomic_read(&priv->buckets_out));
	else if (remaining < 10)
		printk (KERN_INFO MYNAM ": %s/%s: IOC says %d buckets left. "
			"(priv->buckets_out = %d)\n",
			IOC_AND_NETDEV_NAMES_s_s(dev),
			remaining, atomic_read(&priv->buckets_out));
	
	if ((remaining < priv->bucketthresh) &&
	    ((atomic_read(&priv->buckets_out) - remaining) >
	     MPT_LAN_BUCKETS_REMAIN_MISMATCH_THRESH)) {
		
		printk (KERN_WARNING MYNAM " Mismatch between driver's "
			"buckets_out count and fw's BucketsRemaining "
			"count has crossed the threshold, issuing a "
			"LanReset to clear the fw's hashtable. You may "
			"want to check your /var/log/messages for \"CRC "
			"error\" event notifications.\n");
		
		mpt_lan_reset(dev);
		mpt_lan_wake_post_buckets_task(dev, 0);
	}
	
	return mpt_lan_receive_skb(dev, skb);
}

/*=-=-=-=-=-=-=-=-=-=-=-=-=-=-=-=-=-=-=-=-=-=-=-=-=-=-=-=-=-=-=-=-=-=-=-=-=-=*/
/* Simple SGE's only at the moment */

static void
mpt_lan_post_receive_buckets(struct mpt_lan_priv *priv)
{
	struct net_device *dev = priv->dev;
	MPT_ADAPTER *mpt_dev = priv->mpt_dev;
	MPT_FRAME_HDR *mf;
	LANReceivePostRequest_t *pRecvReq;
	SGETransaction32_t *pTrans;
	SGESimple64_t *pSimple;
	struct sk_buff *skb;
	dma_addr_t dma;
	u32 curr, buckets, count, max;
	u32 len = (dev->mtu + dev->hard_header_len + 4);
	unsigned long flags;
	int i;

	curr = atomic_read(&priv->buckets_out);
	buckets = (priv->max_buckets_out - curr);

	dioprintk((KERN_INFO MYNAM ": %s/%s: @%s, Start_buckets = %u, buckets_out = %u\n",
			IOC_AND_NETDEV_NAMES_s_s(dev),
			__func__, buckets, curr));

	max = (mpt_dev->req_sz - MPT_LAN_RECEIVE_POST_REQUEST_SIZE) /
			(MPT_LAN_TRANSACTION32_SIZE + sizeof(SGESimple64_t));

	while (buckets) {
		mf = mpt_get_msg_frame(LanCtx, mpt_dev);
		if (mf == NULL) {
			printk (KERN_ERR "%s: Unable to alloc request frame\n",
				__func__);
			dioprintk((KERN_ERR "%s: %u buckets remaining\n",
				 __func__, buckets));
			goto out;
		}
		pRecvReq = (LANReceivePostRequest_t *) mf;

		i = le16_to_cpu(mf->u.frame.hwhdr.msgctxu.fld.req_idx);
		mpt_dev->RequestNB[i] = 0;
		count = buckets;
		if (count > max)
			count = max;

		pRecvReq->Function    = MPI_FUNCTION_LAN_RECEIVE;
		pRecvReq->ChainOffset = 0;
		pRecvReq->MsgFlags    = 0;
		pRecvReq->PortNumber  = priv->pnum;

		pTrans = (SGETransaction32_t *) pRecvReq->SG_List;
		pSimple = NULL;

		for (i = 0; i < count; i++) {
			int ctx;

			spin_lock_irqsave(&priv->rxfidx_lock, flags);
			if (priv->mpt_rxfidx_tail < 0) {
				printk (KERN_ERR "%s: Can't alloc context\n",
					__func__);
				spin_unlock_irqrestore(&priv->rxfidx_lock,
						       flags);
				break;
			}

			ctx = priv->mpt_rxfidx[priv->mpt_rxfidx_tail--];

			skb = priv->RcvCtl[ctx].skb;
			if (skb && (priv->RcvCtl[ctx].len != len)) {
				pci_unmap_single(mpt_dev->pcidev,
						 priv->RcvCtl[ctx].dma,
						 priv->RcvCtl[ctx].len,
						 PCI_DMA_FROMDEVICE);
				dev_kfree_skb(priv->RcvCtl[ctx].skb);
				skb = priv->RcvCtl[ctx].skb = NULL;
			}

			if (skb == NULL) {
				skb = dev_alloc_skb(len);
				if (skb == NULL) {
					printk (KERN_WARNING
						MYNAM "/%s: Can't alloc skb\n",
						__func__);
					priv->mpt_rxfidx[++priv->mpt_rxfidx_tail] = ctx;
					spin_unlock_irqrestore(&priv->rxfidx_lock, flags);
					break;
				}

				dma = pci_map_single(mpt_dev->pcidev, skb->data,
						     len, PCI_DMA_FROMDEVICE);

				priv->RcvCtl[ctx].skb = skb;
				priv->RcvCtl[ctx].dma = dma;
				priv->RcvCtl[ctx].len = len;
			}

			spin_unlock_irqrestore(&priv->rxfidx_lock, flags);

			pTrans->ContextSize   = sizeof(u32);
			pTrans->DetailsLength = 0;
			pTrans->Flags         = 0;
			pTrans->TransactionContext[0] = cpu_to_le32(ctx);

			pSimple = (SGESimple64_t *) pTrans->TransactionDetails;

			pSimple->FlagsLength = cpu_to_le32(
				((MPI_SGE_FLAGS_END_OF_BUFFER |
				  MPI_SGE_FLAGS_SIMPLE_ELEMENT |
				  MPI_SGE_FLAGS_64_BIT_ADDRESSING) << MPI_SGE_FLAGS_SHIFT) | len);
			pSimple->Address.Low = cpu_to_le32((u32) priv->RcvCtl[ctx].dma);
			if (mpt_dev->sg_addr_size > sizeof(u32))
				pSimple->Address.High = cpu_to_le32((u32) ((u64) priv->RcvCtl[ctx].dma >> 32));
			else
				pSimple->Address.High = 0;

			pTrans = (SGETransaction32_t *) (pSimple + 1);
		}

		if (pSimple == NULL) {
/**/			printk (KERN_WARNING MYNAM "/%s: No buckets posted\n",
/**/				__func__);
			mpt_free_msg_frame(mpt_dev, mf);
			goto out;
		}

		pSimple->FlagsLength |= cpu_to_le32(MPI_SGE_FLAGS_END_OF_LIST << MPI_SGE_FLAGS_SHIFT);

		pRecvReq->BucketCount = cpu_to_le32(i);

/*	printk(KERN_INFO MYNAM ": posting buckets\n   ");
 *	for (i = 0; i < j + 2; i ++)
 *	    printk (" %08x", le32_to_cpu(msg[i]));
 *	printk ("\n");
 */

		mpt_put_msg_frame(LanCtx, mpt_dev, mf);

		priv->total_posted += i;
		buckets -= i;
		atomic_add(i, &priv->buckets_out);
	}

out:
	dioprintk((KERN_INFO MYNAM "/%s: End_buckets = %u, priv->buckets_out = %u\n",
		  __func__, buckets, atomic_read(&priv->buckets_out)));
	dioprintk((KERN_INFO MYNAM "/%s: Posted %u buckets and received %u back\n",
	__func__, priv->total_posted, priv->total_received));

	clear_bit(0, &priv->post_buckets_active);
}

static void
mpt_lan_post_receive_buckets_work(struct work_struct *work)
{
	mpt_lan_post_receive_buckets(container_of(work, struct mpt_lan_priv,
		post_buckets_task.work));
}

static const struct net_device_ops mpt_netdev_ops = {
	.ndo_open       = mpt_lan_open,
	.ndo_stop       = mpt_lan_close,
	.ndo_start_xmit = mpt_lan_sdu_send,
	.ndo_change_mtu = mpt_lan_change_mtu,
	.ndo_tx_timeout = mpt_lan_tx_timeout,
};

/*=-=-=-=-=-=-=-=-=-=-=-=-=-=-=-=-=-=-=-=-=-=-=-=-=-=-=-=-=-=-=-=-=-=-=-=-=-=*/
static struct net_device *
mpt_register_lan_device (MPT_ADAPTER *mpt_dev, int pnum)
{
	struct net_device *dev = alloc_fcdev(sizeof(struct mpt_lan_priv));
	struct mpt_lan_priv *priv = NULL;
	u8 HWaddr[FC_ALEN], *a;

	if (!dev)
		return NULL;

	dev->mtu = MPT_LAN_MTU;

	priv = netdev_priv(dev);

	priv->dev = dev;
	priv->mpt_dev = mpt_dev;
	priv->pnum = pnum;

	memset(&priv->post_buckets_task, 0, sizeof(priv->post_buckets_task));
	INIT_DELAYED_WORK(&priv->post_buckets_task,
		mpt_lan_post_receive_buckets_work);
	priv->post_buckets_active = 0;

	dlprintk((KERN_INFO MYNAM "@%d: bucketlen = %d\n",
			__LINE__, dev->mtu + dev->hard_header_len + 4));

	atomic_set(&priv->buckets_out, 0);
	priv->total_posted = 0;
	priv->total_received = 0;
	priv->max_buckets_out = max_buckets_out;
	if (mpt_dev->pfacts[0].MaxLanBuckets < max_buckets_out)
		priv->max_buckets_out = mpt_dev->pfacts[0].MaxLanBuckets;

	dlprintk((KERN_INFO MYNAM "@%d: MaxLanBuckets=%d, max_buckets_out/priv=%d/%d\n",
			__LINE__,
			mpt_dev->pfacts[0].MaxLanBuckets,
			max_buckets_out,
			priv->max_buckets_out));

	priv->bucketthresh = priv->max_buckets_out * 2 / 3;
	spin_lock_init(&priv->txfidx_lock);
	spin_lock_init(&priv->rxfidx_lock);

	memset(&priv->stats, 0, sizeof(priv->stats));

	/*  Grab pre-fetched LANPage1 stuff. :-) */
	a = (u8 *) &mpt_dev->lan_cnfg_page1.HardwareAddressLow;

	HWaddr[0] = a[5];
	HWaddr[1] = a[4];
	HWaddr[2] = a[3];
	HWaddr[3] = a[2];
	HWaddr[4] = a[1];
	HWaddr[5] = a[0];

	dev->addr_len = FC_ALEN;
	memcpy(dev->dev_addr, HWaddr, FC_ALEN);
	memset(dev->broadcast, 0xff, FC_ALEN);

	/* The Tx queue is 127 deep on the 909.
	 * Give ourselves some breathing room.
	 */
	priv->tx_max_out = (tx_max_out_p <= MPT_TX_MAX_OUT_LIM) ?
			    tx_max_out_p : MPT_TX_MAX_OUT_LIM;

	dev->netdev_ops = &mpt_netdev_ops;
	dev->watchdog_timeo = MPT_LAN_TX_TIMEOUT;

	dlprintk((KERN_INFO MYNAM ": Finished registering dev "
		"and setting initial values\n"));


	if (register_netdev(dev) != 0) {
		free_netdev(dev);
		dev = NULL;
	}
	return dev;
}

static int
mptlan_probe(struct pci_dev *pdev, const struct pci_device_id *id)
{
	MPT_ADAPTER 		*ioc = pci_get_drvdata(pdev);
	struct net_device	*dev;
	int			i;

	for (i = 0; i < ioc->facts.NumberOfPorts; i++) {
		printk(KERN_INFO MYNAM ": %s: PortNum=%x, "
		       "ProtocolFlags=%02Xh (%c%c%c%c)\n",
		       ioc->name, ioc->pfacts[i].PortNumber,
		       ioc->pfacts[i].ProtocolFlags,
		       MPT_PROTOCOL_FLAGS_c_c_c_c(
			       ioc->pfacts[i].ProtocolFlags));

		if (!(ioc->pfacts[i].ProtocolFlags &
					MPI_PORTFACTS_PROTOCOL_LAN)) {
			printk(KERN_INFO MYNAM ": %s: Hmmm... LAN protocol "
			       "seems to be disabled on this adapter port!\n",
			       ioc->name);
			continue;
		}

		dev = mpt_register_lan_device(ioc, i);
		if (!dev) {
			printk(KERN_ERR MYNAM ": %s: Unable to register "
			       "port%d as a LAN device\n", ioc->name,
			       ioc->pfacts[i].PortNumber);
			continue;
		}
		
		printk(KERN_INFO MYNAM ": %s: Fusion MPT LAN device "
		       "registered as '%s'\n", ioc->name, dev->name);
		printk(KERN_INFO MYNAM ": %s/%s: "
		       "LanAddr = %pM\n",
		       IOC_AND_NETDEV_NAMES_s_s(dev),
		       dev->dev_addr);
	
		ioc->netdev = dev;

		return 0;
	}

	return -ENODEV;
}

static void
mptlan_remove(struct pci_dev *pdev)
{
	MPT_ADAPTER 		*ioc = pci_get_drvdata(pdev);
	struct net_device	*dev = ioc->netdev;

	if(dev != NULL) {
		unregister_netdev(dev);
		free_netdev(dev);
	}
}

static struct mpt_pci_driver mptlan_driver = {
	.probe		= mptlan_probe,
	.remove		= mptlan_remove,
};

static int __init mpt_lan_init (void)
{
	show_mptmod_ver(LANAME, LANVER);

	if ((LanCtx = mpt_register(lan_reply, MPTLAN_DRIVER)) <= 0) {
		printk (KERN_ERR MYNAM ": Failed to register with MPT base driver\n");
		return -EBUSY;
	}

	dlprintk((KERN_INFO MYNAM ": assigned context of %d\n", LanCtx));

	if (mpt_reset_register(LanCtx, mpt_lan_ioc_reset)) {
		printk(KERN_ERR MYNAM ": Eieee! unable to register a reset "
		       "handler with mptbase! The world is at an end! "
		       "Everything is fading to black! Goodbye.\n");
		return -EBUSY;
	}

	dlprintk((KERN_INFO MYNAM ": Registered for IOC reset notifications\n"));
	
	mpt_device_driver_register(&mptlan_driver, MPTLAN_DRIVER);
	return 0;
}

static void __exit mpt_lan_exit(void)
{
	mpt_device_driver_deregister(MPTLAN_DRIVER);
	mpt_reset_deregister(LanCtx);

	if (LanCtx) {
		mpt_deregister(LanCtx);
		LanCtx = MPT_MAX_PROTOCOL_DRIVERS;
	}
}

module_init(mpt_lan_init);
module_exit(mpt_lan_exit);

/*=-=-=-=-=-=-=-=-=-=-=-=-=-=-=-=-=-=-=-=-=-=-=-=-=-=-=-=-=-=-=-=-=-=-=-=-=-=*/
static unsigned short
mpt_lan_type_trans(struct sk_buff *skb, struct net_device *dev)
{
	struct mpt_lan_ohdr *fch = (struct mpt_lan_ohdr *)skb->data;
	struct fcllc *fcllc;

	skb_reset_mac_header(skb);
	skb_pull(skb, sizeof(struct mpt_lan_ohdr));

	if (fch->dtype == htons(0xffff)) {
		u32 *p = (u32 *) fch;

		swab32s(p + 0);
		swab32s(p + 1);
		swab32s(p + 2);
		swab32s(p + 3);

		printk (KERN_WARNING MYNAM ": %s: WARNING - Broadcast swap F/W bug detected!\n",
				NETDEV_PTR_TO_IOC_NAME_s(dev));
		printk (KERN_WARNING MYNAM ": Please update sender @ MAC_addr = %pM\n",
				fch->saddr);
	}

	if (*fch->daddr & 1) {
		if (!memcmp(fch->daddr, dev->broadcast, FC_ALEN)) {
			skb->pkt_type = PACKET_BROADCAST;
		} else {
			skb->pkt_type = PACKET_MULTICAST;
		}
	} else {
		if (memcmp(fch->daddr, dev->dev_addr, FC_ALEN)) {
			skb->pkt_type = PACKET_OTHERHOST;
		} else {
			skb->pkt_type = PACKET_HOST;
		}
	}

	fcllc = (struct fcllc *)skb->data;

	/* Strip the SNAP header from ARP packets since we don't
	 * pass them through to the 802.2/SNAP layers.
	 */
	if (fcllc->dsap == EXTENDED_SAP &&
		(fcllc->ethertype == htons(ETH_P_IP) ||
		 fcllc->ethertype == htons(ETH_P_ARP))) {
		skb_pull(skb, sizeof(struct fcllc));
		return fcllc->ethertype;
	}

	return htons(ETH_P_802_2);
}

/*=-=-=-=-=-=-=-=-=-=-=-=-=-=-=-=-=-=-=-=-=-=-=-=-=-=-=-=-=-=-=-=-=-=-=-=-=-=*/<|MERGE_RESOLUTION|>--- conflicted
+++ resolved
@@ -6,6 +6,7 @@
  *
  *  Copyright (c) 2000-2008 LSI Corporation
  *  (mailto:DL-MPTFusionLinux@lsi.com)
+ *
  */
 /*=-=-=-=-=-=-=-=-=-=-=-=-=-=-=-=-=-=-=-=-=-=-=-=-=-=-=-=-=-=-=-=-=-=-=-=-=-=*/
 /*
@@ -152,11 +153,6 @@
 static u32 tx_max_out_p = 127 - 16;
 
 /*=-=-=-=-=-=-=-=-=-=-=-=-=-=-=-=-=-=-=-=-=-=-=-=-=-=-=-=-=-=-=-=-=-=-=-=-=-=*/
-/*
- * Fusion MPT LAN external data
- */
-
-/*=-=-=-=-=-=-=-=-=-=-=-=-=-=-=-=-=-=-=-=-=-=-=-=-=-=-=-=-=-=-=-=-=-=-=-=-=-=*/
 /**
  *	lan_reply - Handle all data sent from the hardware.
  *	@ioc: Pointer to MPT_ADAPTER structure
@@ -182,7 +178,8 @@
 		u32 tmsg = CAST_PTR_TO_U32(reply);
 
 		dioprintk((KERN_INFO MYNAM ": %s/%s: @lan_reply, tmsg %08x\n",
-		    IOC_AND_NETDEV_NAMES_s_s(dev), tmsg));
+				IOC_AND_NETDEV_NAMES_s_s(dev),
+				tmsg));
 
 		switch (GET_LAN_FORM(tmsg)) {
 
@@ -431,7 +428,6 @@
 	dlprintk((KERN_INFO MYNAM "/lo: Finished initializing RcvCtl\n"));
 
 	mpt_lan_post_receive_buckets(priv);
-
 	printk(KERN_INFO MYNAM ": %s/%s: interface up & active\n",
 			IOC_AND_NETDEV_NAMES_s_s(dev));
 
@@ -763,35 +759,6 @@
 //			ctx, skb, skb->data));
 
 	mac = skb_mac_header(skb);
-<<<<<<< HEAD
-
-#ifdef QLOGIC_NAA_WORKAROUND
-{
-	struct NAA_Hosed *nh;
-
-	/* Munge the NAA for Tx packets to QLogic boards, which don't follow
-	   RFC 2625. The longer I look at this, the more my opinion of Qlogic
-	   drops. */
-	read_lock_irq(&bad_naa_lock);
-	for (nh = mpt_bad_naa; nh != NULL; nh=nh->next) {
-		if ((nh->ieee[0] == mac[0]) &&
-		    (nh->ieee[1] == mac[1]) &&
-		    (nh->ieee[2] == mac[2]) &&
-		    (nh->ieee[3] == mac[3]) &&
-		    (nh->ieee[4] == mac[4]) &&
-		    (nh->ieee[5] == mac[5])) {
-			cur_naa = nh->NAA;
-			dlprintk ((KERN_INFO "mptlan/sdu_send: using NAA value "
-				  "= %04x.\n", cur_naa));
-			break;
-		}
-	}
-	read_unlock_irq(&bad_naa_lock);
-}
-#endif
-=======
->>>>>>> 18e352e4
-
 
 	pTrans->TransactionDetails[0] = cpu_to_le32((cur_naa         << 16) |
 						    (mac[0] <<  8) |
@@ -816,7 +783,7 @@
 			  MPI_SGE_FLAGS_END_OF_LIST) << MPI_SGE_FLAGS_SHIFT) |
 			skb->len);
 	pSimple->Address.Low = cpu_to_le32((u32) dma);
-	if (mpt_dev->sg_addr_size > sizeof(u32))
+	if (sizeof(dma_addr_t) > sizeof(u32))
 		pSimple->Address.High = cpu_to_le32((u32) ((u64) dma >> 32));
 	else
 		pSimple->Address.High = 0;
@@ -1105,6 +1072,7 @@
 					    PCI_DMA_FROMDEVICE);
 
 		skb_copy_from_linear_data(old_skb, skb_put(skb, len), len);
+
 		pci_dma_sync_single_for_device(mpt_dev->pcidev,
 					       priv->RcvCtl[ctx].dma,
 					       priv->RcvCtl[ctx].len,
@@ -1282,7 +1250,7 @@
 				  MPI_SGE_FLAGS_SIMPLE_ELEMENT |
 				  MPI_SGE_FLAGS_64_BIT_ADDRESSING) << MPI_SGE_FLAGS_SHIFT) | len);
 			pSimple->Address.Low = cpu_to_le32((u32) priv->RcvCtl[ctx].dma);
-			if (mpt_dev->sg_addr_size > sizeof(u32))
+			if (sizeof(dma_addr_t) > sizeof(u32))
 				pSimple->Address.High = cpu_to_le32((u32) ((u64) priv->RcvCtl[ctx].dma >> 32));
 			else
 				pSimple->Address.High = 0;
@@ -1327,7 +1295,7 @@
 mpt_lan_post_receive_buckets_work(struct work_struct *work)
 {
 	mpt_lan_post_receive_buckets(container_of(work, struct mpt_lan_priv,
-		post_buckets_task.work));
+						  post_buckets_task.work));
 }
 
 static const struct net_device_ops mpt_netdev_ops = {
@@ -1342,10 +1310,11 @@
 static struct net_device *
 mpt_register_lan_device (MPT_ADAPTER *mpt_dev, int pnum)
 {
-	struct net_device *dev = alloc_fcdev(sizeof(struct mpt_lan_priv));
-	struct mpt_lan_priv *priv = NULL;
+	struct net_device *dev;
+	struct mpt_lan_priv *priv;
 	u8 HWaddr[FC_ALEN], *a;
 
+	dev = alloc_fcdev(sizeof(struct mpt_lan_priv));
 	if (!dev)
 		return NULL;
 
@@ -1357,9 +1326,8 @@
 	priv->mpt_dev = mpt_dev;
 	priv->pnum = pnum;
 
-	memset(&priv->post_buckets_task, 0, sizeof(priv->post_buckets_task));
 	INIT_DELAYED_WORK(&priv->post_buckets_task,
-		mpt_lan_post_receive_buckets_work);
+			  mpt_lan_post_receive_buckets_work);
 	priv->post_buckets_active = 0;
 
 	dlprintk((KERN_INFO MYNAM "@%d: bucketlen = %d\n",
@@ -1382,8 +1350,6 @@
 	spin_lock_init(&priv->txfidx_lock);
 	spin_lock_init(&priv->rxfidx_lock);
 
-	memset(&priv->stats, 0, sizeof(priv->stats));
-
 	/*  Grab pre-fetched LANPage1 stuff. :-) */
 	a = (u8 *) &mpt_dev->lan_cnfg_page1.HardwareAddressLow;
 
@@ -1409,7 +1375,6 @@
 
 	dlprintk((KERN_INFO MYNAM ": Finished registering dev "
 		"and setting initial values\n"));
-
 
 	if (register_netdev(dev) != 0) {
 		free_netdev(dev);
