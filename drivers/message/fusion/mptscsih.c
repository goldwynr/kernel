/*
 *  linux/drivers/message/fusion/mptscsih.c
 *      For use with LSI PCI chip/adapter(s)
 *      running LSI Fusion MPT (Message Passing Technology) firmware.
 *
 *  Copyright (c) 1999-2008 LSI Corporation
 *  (mailto:DL-MPTFusionLinux@lsi.com)
 *
 */
/*=-=-=-=-=-=-=-=-=-=-=-=-=-=-=-=-=-=-=-=-=-=-=-=-=-=-=-=-=-=-=-=-=-=-=-=-=-=*/
/*
    This program is free software; you can redistribute it and/or modify
    it under the terms of the GNU General Public License as published by
    the Free Software Foundation; version 2 of the License.

    This program is distributed in the hope that it will be useful,
    but WITHOUT ANY WARRANTY; without even the implied warranty of
    MERCHANTABILITY or FITNESS FOR A PARTICULAR PURPOSE.  See the
    GNU General Public License for more details.

    NO WARRANTY
    THE PROGRAM IS PROVIDED ON AN "AS IS" BASIS, WITHOUT WARRANTIES OR
    CONDITIONS OF ANY KIND, EITHER EXPRESS OR IMPLIED INCLUDING, WITHOUT
    LIMITATION, ANY WARRANTIES OR CONDITIONS OF TITLE, NON-INFRINGEMENT,
    MERCHANTABILITY OR FITNESS FOR A PARTICULAR PURPOSE. Each Recipient is
    solely responsible for determining the appropriateness of using and
    distributing the Program and assumes all risks associated with its
    exercise of rights under this Agreement, including but not limited to
    the risks and costs of program errors, damage to or loss of data,
    programs or equipment, and unavailability or interruption of operations.

    DISCLAIMER OF LIABILITY
    NEITHER RECIPIENT NOR ANY CONTRIBUTORS SHALL HAVE ANY LIABILITY FOR ANY
    DIRECT, INDIRECT, INCIDENTAL, SPECIAL, EXEMPLARY, OR CONSEQUENTIAL
    DAMAGES (INCLUDING WITHOUT LIMITATION LOST PROFITS), HOWEVER CAUSED AND
    ON ANY THEORY OF LIABILITY, WHETHER IN CONTRACT, STRICT LIABILITY, OR
    TORT (INCLUDING NEGLIGENCE OR OTHERWISE) ARISING IN ANY WAY OUT OF THE
    USE OR DISTRIBUTION OF THE PROGRAM OR THE EXERCISE OF ANY RIGHTS GRANTED
    HEREUNDER, EVEN IF ADVISED OF THE POSSIBILITY OF SUCH DAMAGES

    You should have received a copy of the GNU General Public License
    along with this program; if not, write to the Free Software
    Foundation, Inc., 59 Temple Place, Suite 330, Boston, MA  02111-1307  USA
*/
/*=-=-=-=-=-=-=-=-=-=-=-=-=-=-=-=-=-=-=-=-=-=-=-=-=-=-=-=-=-=-=-=-=-=-=-=-=-=*/

#include <linux/module.h>
#include <linux/kernel.h>
#include <linux/init.h>
#include <linux/errno.h>
#include <linux/kdev_t.h>
#include <linux/blkdev.h>
#include <linux/delay.h>	/* for mdelay */
#include <linux/interrupt.h>	/* needed for in_interrupt() proto */
#include <linux/reboot.h>	/* notifier code */
#include <linux/sched.h>
#include <linux/workqueue.h>
#include <linux/pci.h>

#include <scsi/scsi.h>
#include <scsi/scsi_cmnd.h>
#include <scsi/scsi_device.h>
#include <scsi/scsi_host.h>
#include <scsi/scsi_tcq.h>
#include <scsi/scsi_dbg.h>

#include "mptbase.h"
#include "mptscsih.h"
#include "lsi/mpi_log_sas.h"

/*=-=-=-=-=-=-=-=-=-=-=-=-=-=-=-=-=-=-=-=-=-=-=-=-=-=-=-=-=-=-=-=-=-=-=-=-=-=*/
#define my_NAME		"Fusion MPT SCSI Host driver"
#define my_VERSION	MPT_LINUX_VERSION_COMMON
#define MYNAM		"mptscsih"

MODULE_AUTHOR(MODULEAUTHOR);
MODULE_DESCRIPTION(my_NAME);
MODULE_LICENSE("GPL");
MODULE_VERSION(my_VERSION);

/*=-=-=-=-=-=-=-=-=-=-=-=-=-=-=-=-=-=-=-=-=-=-=-=-=-=-=-=-=-=-=-=-=-=-=-=-=-=*/
typedef struct _BIG_SENSE_BUF {
	u8		data[MPT_SENSE_BUFFER_ALLOC];
} BIG_SENSE_BUF;


/*
 *  Other private/forward protos...
 */
struct scsi_cmnd * mptscsih_get_scsi_lookup(MPT_ADAPTER *ioc, int i);
static struct scsi_cmnd * mptscsih_getclear_scsi_lookup(MPT_ADAPTER *ioc, int i);
static void	mptscsih_set_scsi_lookup(MPT_ADAPTER *ioc, int i, struct scsi_cmnd *scmd);
static int	SCPNT_TO_LOOKUP_IDX(MPT_ADAPTER *ioc, struct scsi_cmnd *scmd);
int		mptscsih_io_done(MPT_ADAPTER *ioc, MPT_FRAME_HDR *mf, MPT_FRAME_HDR *r);
static void	mptscsih_report_queue_full(struct scsi_cmnd *sc, SCSIIOReply_t *pScsiReply, SCSIIORequest_t *pScsiReq);
int		mptscsih_taskmgmt_complete(MPT_ADAPTER *ioc, MPT_FRAME_HDR *mf, MPT_FRAME_HDR *r);

static int	mptscsih_AddSGE(MPT_ADAPTER *ioc, struct scsi_cmnd *SCpnt,
				 SCSIIORequest_t *pReq, int req_idx);
static void	mptscsih_freeChainBuffers(MPT_ADAPTER *ioc, int req_idx);
static void	mptscsih_copy_sense_data(struct scsi_cmnd *sc, MPT_SCSI_HOST *hd, MPT_FRAME_HDR *mf, SCSIIOReply_t *pScsiReply);

int		mptscsih_ioc_reset(MPT_ADAPTER *ioc, int post_reset);
int		mptscsih_event_process(MPT_ADAPTER *ioc, EventNotificationReply_t *pEvReply);
static void	mptscsih_synchronize_cache(struct scsi_device *sdev, MPT_SCSI_HOST *hd, VirtDevice *vdevice);

void		mptscsih_remove(struct pci_dev *);
void		mptscsih_shutdown(struct pci_dev *);
#ifdef CONFIG_PM
int		mptscsih_suspend(struct pci_dev *pdev, pm_message_t state);
int		mptscsih_resume(struct pci_dev *pdev);
#endif
static int mptscsih_taskmgmt_reply(MPT_ADAPTER *ioc, u8 type,
		SCSITaskMgmtReply_t *pScsiTmReply);
static int mptscsih_get_completion_code(MPT_ADAPTER *ioc, MPT_FRAME_HDR *req,
		MPT_FRAME_HDR *reply);

/*=-=-=-=-=-=-=-=-=-=-=-=-=-=-=-=-=-=-=-=-=-=-=-=-=-=-=-=-=-=-=-=-=-=-=-=-=-=*/
/*
 *	mptscsih_getFreeChainBuffer - Function to get a free chain
 *	from the MPT_SCSI_HOST FreeChainQ.
 *	@ioc: Pointer to MPT_ADAPTER structure
 *	@req_idx: Index of the SCSI IO request frame. (output)
 *
 *	return SUCCESS or FAILED
 */
static inline int
mptscsih_getFreeChainBuffer(MPT_ADAPTER *ioc, int *retIndex)
{
	MPT_FRAME_HDR *chainBuf;
	unsigned long flags;
	int rc;
	int chain_idx;

	dsgprintk(ioc, printk(MYIOC_s_DEBUG_FMT "getFreeChainBuffer called\n",
	    ioc->name));
	spin_lock_irqsave(&ioc->FreeQlock, flags);
	if (!list_empty(&ioc->FreeChainQ)) {
		int offset;

		chainBuf = list_entry(ioc->FreeChainQ.next, MPT_FRAME_HDR,
				u.frame.linkage.list);
		list_del(&chainBuf->u.frame.linkage.list);
		offset = (u8 *)chainBuf - (u8 *)ioc->ChainBuffer;
		chain_idx = offset / ioc->req_sz;
		rc = SUCCESS;
		dsgprintk(ioc, printk(MYIOC_s_DEBUG_FMT
		    "getFreeChainBuffer chainBuf=%p ChainBuffer=%p offset=%d chain_idx=%d\n",
		    ioc->name, chainBuf, ioc->ChainBuffer, offset, chain_idx));
	} else {
		rc = FAILED;
		chain_idx = MPT_HOST_NO_CHAIN;
		dfailprintk(ioc, printk(MYIOC_s_ERR_FMT "getFreeChainBuffer failed\n",
		    ioc->name));
	}
	spin_unlock_irqrestore(&ioc->FreeQlock, flags);

	*retIndex = chain_idx;
	return rc;
} /* mptscsih_getFreeChainBuffer() */

/*=-=-=-=-=-=-=-=-=-=-=-=-=-=-=-=-=-=-=-=-=-=-=-=-=-=-=-=-=-=-=-=-=-=-=-=-=-=*/
/*
 *	mptscsih_AddSGE - Add a SGE (plus chain buffers) to the
 *	SCSIIORequest_t Message Frame.
 *	@ioc: Pointer to MPT_ADAPTER structure
 *	@SCpnt: Pointer to scsi_cmnd structure
 *	@pReq: Pointer to SCSIIORequest_t structure
 *
 *	Returns ...
 */
static int
mptscsih_AddSGE(MPT_ADAPTER *ioc, struct scsi_cmnd *SCpnt,
		SCSIIORequest_t *pReq, int req_idx)
{
	char	*psge;
	char	*chainSge;
	struct scatterlist *sg;
	int	 frm_sz;
	int	 sges_left, sg_done;
	int	 chain_idx = MPT_HOST_NO_CHAIN;
	int	 sgeOffset;
	int	 numSgeSlots, numSgeThisFrame;
	u32	 sgflags, sgdir, thisxfer = 0;
	int	 chain_dma_off = 0;
	int	 newIndex;
	int	 ii;
	dma_addr_t v2;
	u32	RequestNB;

#ifdef EEDP_SUPPORT
	if (pReq->Function == MPI_FUNCTION_SCSI_IO_32) {
		SCSIIO32Request_t *mpi_request = (SCSIIO32Request_t *)pReq;

		sgdir = le32_to_cpu(mpi_request->Control)
		    & MPI_SCSIIO_CONTROL_DATADIRECTION_MASK;
		psge = (char *) &mpi_request->SGL;
	} else {
#endif
		sgdir = le32_to_cpu(pReq->Control) & MPI_SCSIIO_CONTROL_DATADIRECTION_MASK;
		psge = (char *) &pReq->SGL;
#ifdef EEDP_SUPPORT
	}
#endif
	if (sgdir == MPI_SCSIIO_CONTROL_WRITE)  {
		sgdir = MPT_TRANSFER_HOST_TO_IOC;
	} else {
		sgdir = MPT_TRANSFER_IOC_TO_HOST;
	}

	frm_sz = ioc->req_sz;


	/* Map the data portion, if any.
	 * sges_left  = 0 if no data transfer.
	 */
	sges_left = scsi_dma_map(SCpnt);
	if (sges_left < 0)
		return FAILED;

	/* Handle the SG case.
	 */
	sg = scsi_sglist(SCpnt);
	sg_done  = 0;
	sgeOffset = psge - (char *) pReq;
	chainSge = NULL;

	/* Prior to entering this loop - the following must be set
	 * current MF:  sgeOffset (bytes)
	 *              chainSge (Null if original MF is not a chain buffer)
	 *              sg_done (num SGE done for this MF)
	 */

nextSGEset:
	numSgeSlots = ((frm_sz - sgeOffset) / ioc->SGE_size);
	numSgeThisFrame = (sges_left < numSgeSlots) ? sges_left : numSgeSlots;

	sgflags = MPT_SGE_FLAGS_SIMPLE_ELEMENT | sgdir;

	/* Get first (num - 1) SG elements
	 * Skip any SG entries with a length of 0
	 * NOTE: at finish, sg and psge pointed to NEXT data/location positions
	 */
	for (ii=0; ii < (numSgeThisFrame-1); ii++) {
		thisxfer = sg_dma_len(sg);
		if (thisxfer == 0) {
			/* Get next SG element from the OS */
			sg = mpt_sg_next(sg);
			sg_done++;
			continue;
		}

		v2 = sg_dma_address(sg);
		ioc->add_sge(psge, sgflags | thisxfer, v2);

		/* Get next SG element from the OS */
		sg = mpt_sg_next(sg);
		psge += ioc->SGE_size;
		sgeOffset += ioc->SGE_size;
		sg_done++;
	}

	if (numSgeThisFrame == sges_left) {
		/* Add last element, end of buffer and end of list flags.
		 */
		sgflags |= MPT_SGE_FLAGS_LAST_ELEMENT |
				MPT_SGE_FLAGS_END_OF_BUFFER |
				MPT_SGE_FLAGS_END_OF_LIST;

		/* Add last SGE and set termination flags.
		 * Note: Last SGE may have a length of 0 - which should be ok.
		 */
		thisxfer = sg_dma_len(sg);

		v2 = sg_dma_address(sg);
		ioc->add_sge(psge, sgflags | thisxfer, v2);
		sgeOffset += ioc->SGE_size;
		sg_done++;

		if (chainSge) {
			/* The current buffer is a chain buffer,
			 * but there is not another one.
			 * Update the chain element
			 * Offset and Length fields.
			 */
			ioc->add_chain((char *)chainSge, 0, sgeOffset,
				ioc->ChainBufferDMA + chain_dma_off);
		} else {
			/* The current buffer is the original MF
			 * and there is no Chain buffer.
			 */
			pReq->ChainOffset = 0;
			RequestNB = (((sgeOffset - 1) >> ioc->NBShiftFactor)  + 1) & 0x03;
			dsgprintk(ioc, printk(MYIOC_s_DEBUG_FMT
			    "Single Buffer RequestNB=%x, sgeOffset=%d\n", ioc->name, RequestNB, sgeOffset));
			ioc->RequestNB[req_idx] = RequestNB;
		}
	} else {
		/* At least one chain buffer is needed.
		 * Complete the first MF
		 *  - last SGE element, set the LastElement bit
		 *  - set ChainOffset (words) for orig MF
		 *             (OR finish previous MF chain buffer)
		 *  - update MFStructPtr ChainIndex
		 *  - Populate chain element
		 * Also
		 * Loop until done.
		 */

		dsgprintk(ioc, printk(MYIOC_s_DEBUG_FMT "SG: Chain Required! sg done %d\n",
				ioc->name, sg_done));

		/* Set LAST_ELEMENT flag for last non-chain element
		 * in the buffer. Since psge points at the NEXT
		 * SGE element, go back one SGE element, update the flags
		 * and reset the pointer. (Note: sgflags & thisxfer are already
		 * set properly).
		 */
		if (sg_done) {
			u32 *ptmp = (u32 *) (psge - ioc->SGE_size);
			sgflags = le32_to_cpu(*ptmp);
			sgflags |= MPT_SGE_FLAGS_LAST_ELEMENT;
			*ptmp = cpu_to_le32(sgflags);
		}

		if (chainSge) {
			/* The current buffer is a chain buffer.
			 * chainSge points to the previous Chain Element.
			 * Update its chain element Offset and Length (must
			 * include chain element size) fields.
			 * Old chain element is now complete.
			 */
			u8 nextChain = (u8) (sgeOffset >> 2);
			sgeOffset += ioc->SGE_size;
			ioc->add_chain((char *)chainSge, nextChain, sgeOffset,
					 ioc->ChainBufferDMA + chain_dma_off);
		} else {
			/* The original MF buffer requires a chain buffer -
			 * set the offset.
			 * Last element in this MF is a chain element.
			 */
			pReq->ChainOffset = (u8) (sgeOffset >> 2);
			RequestNB = (((sgeOffset - 1) >> ioc->NBShiftFactor)  + 1) & 0x03;
			dsgprintk(ioc, printk(MYIOC_s_DEBUG_FMT "Chain Buffer Needed, RequestNB=%x sgeOffset=%d\n", ioc->name, RequestNB, sgeOffset));
			ioc->RequestNB[req_idx] = RequestNB;
		}

		sges_left -= sg_done;


		/* NOTE: psge points to the beginning of the chain element
		 * in current buffer. Get a chain buffer.
		 */
		if ((mptscsih_getFreeChainBuffer(ioc, &newIndex)) == FAILED) {
			dfailprintk(ioc, printk(MYIOC_s_DEBUG_FMT
			    "getFreeChainBuffer FAILED SCSI cmd=%02x (%p)\n",
			    ioc->name, pReq->CDB[0], SCpnt));
			return FAILED;
		}

		/* Update the tracking arrays.
		 * If chainSge == NULL, update ReqToChain, else ChainToChain
		 */
		if (chainSge) {
			ioc->ChainToChain[chain_idx] = newIndex;
		} else {
			ioc->ReqToChain[req_idx] = newIndex;
		}
		chain_idx = newIndex;
		chain_dma_off = ioc->req_sz * chain_idx;

		/* Populate the chainSGE for the current buffer.
		 * - Set chain buffer pointer to psge and fill
		 *   out the Address and Flags fields.
		 */
		chainSge = (char *) psge;
		dsgprintk(ioc, printk(MYIOC_s_DEBUG_FMT "  Current buff @ %p (index 0x%x)",
		    ioc->name, psge, req_idx));

		/* Start the SGE for the next buffer
		 */
		psge = (char *) (ioc->ChainBuffer + chain_dma_off);
		sgeOffset = 0;
		sg_done = 0;

		dsgprintk(ioc, printk(MYIOC_s_DEBUG_FMT "  Chain buff @ %p (index 0x%x)\n",
		    ioc->name, psge, chain_idx));

		/* Start the SGE for the next buffer
		 */

		goto nextSGEset;
	}

	return SUCCESS;
} /* mptscsih_AddSGE() */

static void
mptscsih_issue_sep_command(MPT_ADAPTER *ioc, VirtTarget *vtarget,
    U32 SlotStatus)
{
	MPT_FRAME_HDR *mf;
	SEPRequest_t	 *SEPMsg;

	if (ioc->bus_type != SAS)
		return;

	/* Not supported for hidden raid components
	 */
	if (vtarget->tflags & MPT_TARGET_FLAGS_RAID_COMPONENT)
		return;

	if ((mf = mpt_get_msg_frame(ioc->InternalCtx, ioc)) == NULL) {
		dfailprintk(ioc, printk(MYIOC_s_WARN_FMT "%s: no msg frames!!\n",
		    ioc->name,__func__));
		return;
	}

	SEPMsg = (SEPRequest_t *)mf;
	SEPMsg->Function = MPI_FUNCTION_SCSI_ENCLOSURE_PROCESSOR;
	SEPMsg->Bus = vtarget->channel;
	SEPMsg->TargetID = vtarget->id;
	SEPMsg->Action = MPI_SEP_REQ_ACTION_WRITE_STATUS;
	SEPMsg->SlotStatus = SlotStatus;
	devtverboseprintk(ioc, printk(MYIOC_s_DEBUG_FMT
	    "Sending SEP cmd=%x channel=%d id=%d\n",
	    ioc->name, SlotStatus, SEPMsg->Bus, SEPMsg->TargetID));
	mpt_put_msg_frame(ioc->DoneCtx, ioc, mf);
}

#ifdef CONFIG_FUSION_LOGGING
/**
 *	mptscsih_info_scsiio - debug print info on reply frame
 *	@ioc: Pointer to MPT_ADAPTER structure
 *	@sc: original scsi cmnd pointer
 *	@pScsiReply: Pointer to MPT reply frame
 *
 *	MPT_DEBUG_REPLY needs to be enabled to obtain this info
 *
 *	Refer to lsi/mpi.h.
 **/
static void
mptscsih_info_scsiio(MPT_ADAPTER *ioc, struct scsi_cmnd *sc, SCSIIOReply_t * pScsiReply)
{
	char	*desc = NULL;
	char	*desc1 = NULL;
	u16	ioc_status;
	u8	skey, asc, ascq;

	ioc_status = le16_to_cpu(pScsiReply->IOCStatus) & MPI_IOCSTATUS_MASK;

	switch (ioc_status) {

	case MPI_IOCSTATUS_SUCCESS:
		desc = "success";
		break;
	case MPI_IOCSTATUS_SCSI_INVALID_BUS:
		desc = "invalid bus";
		break;
	case MPI_IOCSTATUS_SCSI_INVALID_TARGETID:
		desc = "invalid target_id";
		break;
	case MPI_IOCSTATUS_SCSI_DEVICE_NOT_THERE:
		desc = "device not there";
		break;
	case MPI_IOCSTATUS_SCSI_DATA_OVERRUN:
		desc = "data overrun";
		break;
	case MPI_IOCSTATUS_SCSI_DATA_UNDERRUN:
		desc = "data underrun";
		break;
	case MPI_IOCSTATUS_SCSI_IO_DATA_ERROR:
		desc = "I/O data error";
		break;
	case MPI_IOCSTATUS_SCSI_PROTOCOL_ERROR:
		desc = "protocol error";
		break;
	case MPI_IOCSTATUS_SCSI_TASK_TERMINATED:
		desc = "task terminated";
		break;
	case MPI_IOCSTATUS_SCSI_RESIDUAL_MISMATCH:
		desc = "residual mismatch";
		break;
	case MPI_IOCSTATUS_SCSI_TASK_MGMT_FAILED:
		desc = "task management failed";
		break;
	case MPI_IOCSTATUS_SCSI_IOC_TERMINATED:
		desc = "IOC terminated";
		break;
	case MPI_IOCSTATUS_SCSI_EXT_TERMINATED:
		desc = "ext terminated";
		break;
	default:
		desc = "";
		break;
	}

	switch (pScsiReply->SCSIStatus)
	{

	case MPI_SCSI_STATUS_SUCCESS:
		desc1 = "success";
		break;
	case MPI_SCSI_STATUS_CHECK_CONDITION:
		desc1 = "check condition";
		break;
	case MPI_SCSI_STATUS_CONDITION_MET:
		desc1 = "condition met";
		break;
	case MPI_SCSI_STATUS_BUSY:
		desc1 = "busy";
		break;
	case MPI_SCSI_STATUS_INTERMEDIATE:
		desc1 = "intermediate";
		break;
	case MPI_SCSI_STATUS_INTERMEDIATE_CONDMET:
		desc1 = "intermediate condmet";
		break;
	case MPI_SCSI_STATUS_RESERVATION_CONFLICT:
		desc1 = "reservation conflict";
		break;
	case MPI_SCSI_STATUS_COMMAND_TERMINATED:
		desc1 = "command terminated";
		break;
	case MPI_SCSI_STATUS_TASK_SET_FULL:
		desc1 = "task set full";
		break;
	case MPI_SCSI_STATUS_ACA_ACTIVE:
		desc1 = "aca active";
		break;
	case MPI_SCSI_STATUS_FCPEXT_DEVICE_LOGGED_OUT:
		desc1 = "fcpext device logged out";
		break;
	case MPI_SCSI_STATUS_FCPEXT_NO_LINK:
		desc1 = "fcpext no link";
		break;
	case MPI_SCSI_STATUS_FCPEXT_UNASSIGNED:
		desc1 = "fcpext unassigned";
		break;
	default:
		desc1 = "";
		break;
	}

	scsi_print_command(sc);
	printk(MYIOC_s_DEBUG_FMT "\tfw_channel = %d, fw_id = %d, lun = %d\n",
	    ioc->name, pScsiReply->Bus, pScsiReply->TargetID, sc->device->lun);
	printk(MYIOC_s_DEBUG_FMT "\trequest_len = %d, underflow = %d, "
	    "resid = %d\n", ioc->name, scsi_bufflen(sc), sc->underflow,
	    scsi_get_resid(sc));
	printk(MYIOC_s_DEBUG_FMT "\ttag = %d, transfer_count = %d, "
	    "sc->result = %08X\n", ioc->name, le16_to_cpu(pScsiReply->TaskTag),
	    le32_to_cpu(pScsiReply->TransferCount), sc->result);

	printk(MYIOC_s_DEBUG_FMT "\tiocstatus = %s (0x%04x), "
	    "scsi_status = %s (0x%02x), scsi_state = (0x%02x)\n",
	    ioc->name, desc, ioc_status, desc1, pScsiReply->SCSIStatus,
	    pScsiReply->SCSIState);

	if (pScsiReply->SCSIState & MPI_SCSI_STATE_AUTOSENSE_VALID) {
		skey = sc->sense_buffer[2] & 0x0F;
		asc = sc->sense_buffer[12];
		ascq = sc->sense_buffer[13];

		printk(MYIOC_s_DEBUG_FMT "\t[sense_key,asc,ascq]: "
		    "[0x%02x,0x%02x,0x%02x]\n", ioc->name, skey, asc, ascq);
	}

	/*
	 *  Look for + dump FCP ResponseInfo[]!
	 */
	if (pScsiReply->SCSIState & MPI_SCSI_STATE_RESPONSE_INFO_VALID &&
	    pScsiReply->ResponseInfo)
		printk(MYIOC_s_DEBUG_FMT "response_info = %08xh\n",
		    ioc->name, le32_to_cpu(pScsiReply->ResponseInfo));
}
#endif

/*=-=-=-=-=-=-=-=-=-=-=-=-=-=-=-=-=-=-=-=-=-=-=-=-=-=-=-=-=-=-=-=-=-=-=-=-=-=*/
/*
 *	mptscsih_io_done - Main SCSI IO callback routine registered to
 *	Fusion MPT (base) driver
 *	@ioc: Pointer to MPT_ADAPTER structure
 *	@mf: Pointer to original MPT request frame
 *	@r: Pointer to MPT reply frame (NULL if TurboReply)
 *
 *	This routine is called from mpt.c::mpt_interrupt() at the completion
 *	of any SCSI IO request.
 *	This routine is registered with the Fusion MPT (base) driver at driver
 *	load/init time via the mpt_register() API call.
 *
 *	Returns 1 indicating alloc'd request frame ptr should be freed.
 */
int
mptscsih_io_done(MPT_ADAPTER *ioc, MPT_FRAME_HDR *mf, MPT_FRAME_HDR *mr)
{
	struct scsi_cmnd	*sc;
	MPT_SCSI_HOST	*hd;
	SCSIIORequest_t	*pScsiReq;
	SCSIIOReply_t	*pScsiReply;
	u16		 req_idx, req_idx_MR;
	VirtDevice	 *vdevice;
	VirtTarget	 *vtarget;

	hd = shost_priv(ioc->sh);
	req_idx = le16_to_cpu(mf->u.frame.hwhdr.msgctxu.fld.req_idx);
	req_idx_MR = (mr != NULL) ?
	    le16_to_cpu(mr->u.frame.hwhdr.msgctxu.fld.req_idx) : req_idx;
	if ((req_idx != req_idx_MR) ||
	    (le32_to_cpu(mf->u.frame.linkage.arg1) == 0xdeadbeaf)) {
		printk(MYIOC_s_ERR_FMT "Received a mf that was already freed\n",
		    ioc->name);
		printk (MYIOC_s_ERR_FMT
		    "req_idx=%x req_idx_MR=%x mf=%p mr=%p sc=%p\n",
		    ioc->name, req_idx, req_idx_MR, mf, mr,
		    mptscsih_get_scsi_lookup(ioc, req_idx_MR));
		return 0;
	}

	sc = mptscsih_getclear_scsi_lookup(ioc, req_idx);
	if (sc == NULL) {
		MPIHeader_t *hdr = (MPIHeader_t *)mf;

		/* Remark: writeSDP1 will use the ScsiDoneCtx
		 * If a SCSI I/O cmd, device disabled by OS and
		 * completion done. Cannot touch sc struct. Just free mem.
		 */
		if (hdr->Function == MPI_FUNCTION_SCSI_IO_REQUEST)
			printk(MYIOC_s_ERR_FMT "NULL ScsiCmd ptr!\n",
			ioc->name);

		mptscsih_freeChainBuffers(ioc, req_idx);
		return 1;
	}

	if ((unsigned char *)mf != sc->host_scribble) {
		mptscsih_freeChainBuffers(ioc, req_idx);
		return 1;
	}

	if (ioc->bus_type == SAS) {
		VirtDevice *vdevice = sc->device->hostdata;

		if (!vdevice || !vdevice->vtarget ||
		    vdevice->vtarget->deleted) {
			sc->result = DID_NO_CONNECT << 16;
			goto out;
		}
	}

	sc->host_scribble = NULL;
	sc->result = DID_OK << 16;		/* Set default reply as OK */
	pScsiReq = (SCSIIORequest_t *) mf;
	pScsiReply = (SCSIIOReply_t *) mr;

	if((ioc->facts.MsgVersion >= MPI_VERSION_01_05) && pScsiReply){
		dmfprintk(ioc, printk(MYIOC_s_DEBUG_FMT
			"ScsiDone (mf=%p,mr=%p,sc=%p,idx=%d,task-tag=%d)\n",
			ioc->name, mf, mr, sc, req_idx, pScsiReply->TaskTag));
	}else{
		dmfprintk(ioc, printk(MYIOC_s_DEBUG_FMT
			"ScsiDone (mf=%p,mr=%p,sc=%p,idx=%d)\n",
			ioc->name, mf, mr, sc, req_idx));
	}

	if (pScsiReply == NULL) {
		/* special context reply handling */
		;
	} else {
		u32	 xfer_cnt;
		u32	 difftransfer;
		u16	 status;
		u8	 scsi_state, scsi_status;
		u32	 log_info;

		status = le16_to_cpu(pScsiReply->IOCStatus) & MPI_IOCSTATUS_MASK;
		scsi_state = pScsiReply->SCSIState;
		scsi_status = pScsiReply->SCSIStatus;
		xfer_cnt = le32_to_cpu(pScsiReply->TransferCount);
		scsi_set_resid(sc, scsi_bufflen(sc) - xfer_cnt);
		log_info = le32_to_cpu(pScsiReply->IOCLogInfo);
		vdevice = sc->device->hostdata;

		/*
		 *  if we get a data underrun indication, yet no data was
		 *  transferred and the SCSI status indicates that the
		 *  command was never started, change the data underrun
		 *  to success
		 */
		if (status == MPI_IOCSTATUS_SCSI_DATA_UNDERRUN && xfer_cnt == 0 &&
		    (scsi_status == MPI_SCSI_STATUS_BUSY ||
		     scsi_status == MPI_SCSI_STATUS_RESERVATION_CONFLICT ||
		     scsi_status == MPI_SCSI_STATUS_TASK_SET_FULL)) {
			status = MPI_IOCSTATUS_SUCCESS;
		}

		if (scsi_state & MPI_SCSI_STATE_AUTOSENSE_VALID)
			mptscsih_copy_sense_data(sc, hd, mf, pScsiReply);

		switch(status) {
		case MPI_IOCSTATUS_BUSY:			/* 0x0002 */
		case MPI_IOCSTATUS_INSUFFICIENT_RESOURCES:	/* 0x0006 */
			/* CHECKME!
			 * Maybe: DRIVER_BUSY | SUGGEST_RETRY | DID_SOFT_ERROR (retry)
			 * But not: DID_BUS_BUSY lest one risk
			 * killing interrupt handler:-(
			 */
			sc->result = SAM_STAT_BUSY;
			break;

		case MPI_IOCSTATUS_SCSI_INVALID_BUS:		/* 0x0041 */
		case MPI_IOCSTATUS_SCSI_INVALID_TARGETID:	/* 0x0042 */
			sc->result = DID_BAD_TARGET << 16;
			break;

		case MPI_IOCSTATUS_SCSI_DEVICE_NOT_THERE:	/* 0x0043 */
			/* Spoof to SCSI Selection Timeout! */
			if (ioc->bus_type != FC)
				sc->result = DID_NO_CONNECT << 16;
			/* else fibre, just stall until rescan event */
			else
				sc->result = DID_REQUEUE << 16;

			if (hd->sel_timeout[pScsiReq->TargetID] < 0xFFFF)
				hd->sel_timeout[pScsiReq->TargetID]++;

			if (!vdevice)
				break;
			vtarget = vdevice->vtarget;
			if (vtarget->tflags & MPT_TARGET_FLAGS_LED_ON) {
				mptscsih_issue_sep_command(ioc, vtarget,
				    MPI_SEP_REQ_SLOTSTATUS_UNCONFIGURED);
				vtarget->tflags &= ~MPT_TARGET_FLAGS_LED_ON;
			}
			break;

		case MPI_IOCSTATUS_SCSI_IOC_TERMINATED:		/* 0x004B */
			if ( ioc->bus_type == SAS ) {
				u16 ioc_status = le16_to_cpu(pScsiReply->IOCStatus);
				if (ioc_status & MPI_IOCSTATUS_FLAG_LOG_INFO_AVAILABLE) {
					if ((log_info & SAS_LOGINFO_MASK)
					    == SAS_LOGINFO_NEXUS_LOSS) {
						VirtDevice *vdevice = sc->device->hostdata;

						/* flag the device as being in device
						removal delay so we can notify the midlayer
						to hold off on timeout eh */
						if (vdevice && vdevice->vtarget && 
						    vdevice->vtarget->raidVolume)
							printk(KERN_INFO "Skipping Raid Volume for inDMD\n" );
						else if (vdevice && vdevice->vtarget)
							vdevice->vtarget->inDMD = 1;

						sc->result = (DID_TRANSPORT_DISRUPTED << 16);
						break;
					}
				}
			} else if (ioc->bus_type == FC) {
				/*
				 * The FC IOC may kill a request for variety of
				 * reasons, some of which may be recovered by a
				 * retry, some which are unlikely to be
				 * recovered. Return DID_ERROR instead of
				 * DID_RESET to permit retry of the command,
				 * just not an infinite number of them
				 */
				sc->result = DID_ERROR << 16;
				break;
			}

			/*
			 * Allow non-SAS & non-NEXUS_LOSS to drop into below code
			 */

		case MPI_IOCSTATUS_SCSI_TASK_TERMINATED:	/* 0x0048 */
			/* Linux handles an unsolicited DID_RESET better
			 * than an unsolicited DID_ABORT.
			 */
			sc->result = DID_RESET << 16;

		case MPI_IOCSTATUS_SCSI_EXT_TERMINATED:		/* 0x004C */
			if ( ioc->bus_type == FC )
				sc->result = DID_ERROR << 16;
			else
				sc->result = DID_RESET << 16;
			break;

		case MPI_IOCSTATUS_SCSI_RESIDUAL_MISMATCH:	/* 0x0049 */
			scsi_set_resid(sc, scsi_bufflen(sc) - xfer_cnt);
			if((xfer_cnt==0)||(sc->underflow > xfer_cnt))
				sc->result=DID_SOFT_ERROR << 16;
			else /* Sufficient data transfer occurred */
				sc->result = (DID_OK << 16) | scsi_status;
			dreplyprintk(ioc, printk(MYIOC_s_DEBUG_FMT
			    "RESIDUAL_MISMATCH: result=%x on channel=%d id=%d\n",
			    ioc->name, sc->result, sc->device->channel, sc->device->id));
			break;

		case MPI_IOCSTATUS_SCSI_DATA_UNDERRUN:		/* 0x0045 */
			/*
			 *  Do upfront check for valid SenseData and give it
			 *  precedence!
			 */
			sc->result = (DID_OK << 16) | scsi_status;
			if (!(scsi_state & MPI_SCSI_STATE_AUTOSENSE_VALID)) {

				/*
				 * For an Errata on LSI53C1030
				 * When the length of request data
				 * and transfer data are different
				 * with result of command (READ or VERIFY),
				 * DID_SOFT_ERROR is set.
				 */
				if (ioc->bus_type == SPI) {
					if (pScsiReq->CDB[0] == READ_6  ||
					    pScsiReq->CDB[0] == READ_10 ||
					    pScsiReq->CDB[0] == READ_12 ||
					    pScsiReq->CDB[0] == READ_16 ||
					    pScsiReq->CDB[0] == VERIFY  ||
					    pScsiReq->CDB[0] == VERIFY_16) {
						if (scsi_bufflen(sc) !=
							xfer_cnt) {
							sc->result =
							DID_SOFT_ERROR << 16;
						    printk(KERN_WARNING "Errata"
						    "on LSI53C1030 occurred."
						    "sc->req_bufflen=0x%02x,"
						    "xfer_cnt=0x%02x\n",
						    scsi_bufflen(sc),
						    xfer_cnt);
						}
					}
				}

				if (xfer_cnt < sc->underflow) {
					if (scsi_status == SAM_STAT_BUSY)
						sc->result = SAM_STAT_BUSY;
					else
						sc->result = DID_SOFT_ERROR << 16;
				}
				if (scsi_state & (MPI_SCSI_STATE_AUTOSENSE_FAILED | MPI_SCSI_STATE_NO_SCSI_STATUS)) {
					/* What to do?
					*/
					sc->result = DID_SOFT_ERROR << 16;
				}
				else if (scsi_state & MPI_SCSI_STATE_TERMINATED) {
					/*  Not real sure here either...  */
					sc->result = DID_RESET << 16;
				}
			}


			dreplyprintk(ioc, printk(MYIOC_s_DEBUG_FMT
			    "  sc->underflow={report ERR if < %02xh bytes xfer'd}\n",
			    ioc->name, sc->underflow));
			dreplyprintk(ioc, printk(MYIOC_s_DEBUG_FMT
			    "  ActBytesXferd=%02xh\n", ioc->name, xfer_cnt));

			/* Report Queue Full
			 */
			if (scsi_status == MPI_SCSI_STATUS_TASK_SET_FULL)
				mptscsih_report_queue_full(sc, pScsiReply, pScsiReq);

			break;

		case MPI_IOCSTATUS_SCSI_DATA_OVERRUN:		/* 0x0044 */
			scsi_set_resid(sc, 0);
		case MPI_IOCSTATUS_SCSI_RECOVERED_ERROR:	/* 0x0040 */
		case MPI_IOCSTATUS_SUCCESS:			/* 0x0000 */
			sc->result = (DID_OK << 16) | scsi_status;
			if (scsi_state == 0) {
				;
			} else if (scsi_state &
			    MPI_SCSI_STATE_AUTOSENSE_VALID) {

				/*
				 * For potential trouble on LSI53C1030.
				 * (date:2007.xx.)
				 * It is checked whether the length of
				 * request data is equal to
				 * the length of transfer and residual.
				 * MEDIUM_ERROR is set by incorrect data.
				 */
				if ((ioc->bus_type == SPI) &&
					(sc->sense_buffer[2] & 0x20)) {
					u32	 difftransfer;
					difftransfer =
					sc->sense_buffer[3] << 24 |
					sc->sense_buffer[4] << 16 |
					sc->sense_buffer[5] << 8 |
					sc->sense_buffer[6];
					if (((sc->sense_buffer[3] & 0x80) ==
						0x80) && (scsi_bufflen(sc)
						!= xfer_cnt)) {
						sc->sense_buffer[2] =
						    MEDIUM_ERROR;
						sc->sense_buffer[12] = 0xff;
						sc->sense_buffer[13] = 0xff;
						printk(KERN_WARNING"Errata"
						"on LSI53C1030 occurred."
						"sc->req_bufflen=0x%02x,"
						"xfer_cnt=0x%02x\n" ,
						scsi_bufflen(sc),
						xfer_cnt);
					}
					if (((sc->sense_buffer[3] & 0x80)
						!= 0x80) &&
						(scsi_bufflen(sc) !=
						xfer_cnt + difftransfer)) {
						sc->sense_buffer[2] =
							MEDIUM_ERROR;
						sc->sense_buffer[12] = 0xff;
						sc->sense_buffer[13] = 0xff;
						printk(KERN_WARNING
						"Errata on LSI53C1030 occurred"
						"sc->req_bufflen=0x%02x,"
						" xfer_cnt=0x%02x,"
						"difftransfer=0x%02x\n",
						scsi_bufflen(sc),
						xfer_cnt,
						difftransfer);
					}
				}

				/*
				 * If running against circa 200003dd 909 MPT f/w,
				 * may get this (AUTOSENSE_VALID) for actual TASK_SET_FULL
				 * (QUEUE_FULL) returned from device! --> get 0x0000?128
				 * and with SenseBytes set to 0.
				 */
				if (pScsiReply->SCSIStatus == MPI_SCSI_STATUS_TASK_SET_FULL)
					mptscsih_report_queue_full(sc, pScsiReply, pScsiReq);

			}
			else if (scsi_state &
				 (MPI_SCSI_STATE_AUTOSENSE_FAILED | MPI_SCSI_STATE_NO_SCSI_STATUS)
			   ) {
				/*
				 * What to do?
				 */
				sc->result = DID_SOFT_ERROR << 16;
			}
			else if (scsi_state & MPI_SCSI_STATE_TERMINATED) {
				/*  Not real sure here either...  */
				sc->result = DID_RESET << 16;
			}
			else if (scsi_state & MPI_SCSI_STATE_QUEUE_TAG_REJECTED) {
				/* Device Inq. data indicates that it supports
				 * QTags, but rejects QTag messages.
				 * This command completed OK.
				 *
				 * Not real sure here either so do nothing...  */
			}

			if (sc->result == MPI_SCSI_STATUS_TASK_SET_FULL)
				mptscsih_report_queue_full(sc, pScsiReply, pScsiReq);

			/* Add handling of:
			 * Reservation Conflict, Busy,
			 * Command Terminated, CHECK
			 */
			break;

		case MPI_IOCSTATUS_SCSI_PROTOCOL_ERROR:		/* 0x0047 */
			sc->result = DID_SOFT_ERROR << 16;
			break;
#ifdef EEDP_SUPPORT
		case MPI_IOCSTATUS_EEDP_GUARD_ERROR:
		case MPI_IOCSTATUS_EEDP_REF_TAG_ERROR:
		case MPI_IOCSTATUS_EEDP_APP_TAG_ERROR:
			sc->result = DID_PARITY << 16;
		break;
#endif /* EEDP Support */

		case MPI_IOCSTATUS_INVALID_FUNCTION:		/* 0x0001 */
		case MPI_IOCSTATUS_INVALID_SGL:			/* 0x0003 */
		case MPI_IOCSTATUS_INTERNAL_ERROR:		/* 0x0004 */
		case MPI_IOCSTATUS_RESERVED:			/* 0x0005 */
		case MPI_IOCSTATUS_INVALID_FIELD:		/* 0x0007 */
		case MPI_IOCSTATUS_INVALID_STATE:		/* 0x0008 */
		case MPI_IOCSTATUS_SCSI_IO_DATA_ERROR:		/* 0x0046 */
		case MPI_IOCSTATUS_SCSI_TASK_MGMT_FAILED:	/* 0x004A */
		default:
			/*
			 * What to do?
			 */
			sc->result = DID_SOFT_ERROR << 16;
			break;

		}	/* switch(status) */

#ifdef CONFIG_FUSION_LOGGING
		if (sc->result && (ioc->debug_level & MPT_DEBUG_REPLY))
			mptscsih_info_scsiio(ioc, sc, pScsiReply);
#endif

	} /* end of address reply case */
out:
	/* Unmap the DMA buffers, if any. */
	scsi_dma_unmap(sc);

	sc->scsi_done(sc);		/* Issue the command callback */

	/* Free Chain buffers */
	mptscsih_freeChainBuffers(ioc, req_idx);
	return 1;
}

/*
 *	mptscsih_flush_running_cmds - For each command found, search
 *		Scsi_Host instance taskQ and reply to OS.
 *		Called only if recovering from a FW reload.
 *	@hd: Pointer to a SCSI HOST structure
 *
 *	Returns: None.
 *
 *	Must be called while new I/Os are being queued.
 */
static void
mptscsih_flush_running_cmds(MPT_SCSI_HOST *hd)
{
	MPT_ADAPTER *ioc = hd->ioc;
	struct scsi_cmnd *sc;
	SCSIIORequest_t	*mf = NULL;
	int		 ii;
	int		 channel, id;

	for (ii= 0; ii < ioc->req_depth; ii++) {
		sc = mptscsih_getclear_scsi_lookup(ioc, ii);
		if (!sc)
			continue;
		mf = (SCSIIORequest_t *)MPT_INDEX_2_MFPTR(ioc, ii);
		if (!mf)
			continue;
		channel = mf->Bus;
		id = mf->TargetID;
		mptscsih_freeChainBuffers(ioc, ii);
		mpt_free_msg_frame(ioc, (MPT_FRAME_HDR *)mf);
		if ((unsigned char *)mf != sc->host_scribble)
			continue;
		scsi_dma_unmap(sc);
		sc->result = DID_RESET << 16;
		sc->host_scribble = NULL;
		dtmprintk(ioc, sdev_printk(KERN_INFO, sc->device, MYIOC_s_FMT
		    "completing cmds: fw_channel %d, fw_id %d, sc=%p, mf = %p, "
		    "idx=%x\n", ioc->name, channel, id, sc, mf, ii));
		sc->scsi_done(sc);
	}
}

/*
 *	mptscsih_search_running_cmds - Delete any commands associated
 *		with the specified target and lun. Function called only
 *		when a lun is disable by mid-layer.
 *		Do NOT access the referenced scsi_cmnd structure or
 *		members. Will cause either a paging or NULL ptr error.
 *		(BUT, BUT, BUT, the code does reference it! - mdr)
 *      @hd: Pointer to a SCSI HOST structure
 *	@vdevice: per device private data
 *
 *	Returns: None.
 *
 *	Called from slave_destroy.
 */
static void
mptscsih_search_running_cmds(MPT_SCSI_HOST *hd, VirtDevice *vdevice)
{
	SCSIIORequest_t	*mf = NULL;
	int		 ii;
	struct scsi_cmnd *sc;
	struct scsi_lun  lun;
	MPT_ADAPTER *ioc = hd->ioc;
	unsigned long	flags;

	spin_lock_irqsave(&ioc->scsi_lookup_lock, flags);
	for (ii = 0; ii < ioc->req_depth; ii++) {
		if ((sc = ioc->ScsiLookup[ii]) != NULL) {

			mf = (SCSIIORequest_t *)MPT_INDEX_2_MFPTR(ioc, ii);
			if (mf == NULL)
				continue;
			/* If the device is a hidden raid component, then its
			 * expected that the mf->function will be RAID_SCSI_IO
			 */
			if (vdevice->vtarget->tflags &
			    MPT_TARGET_FLAGS_RAID_COMPONENT && mf->Function !=
			    MPI_FUNCTION_RAID_SCSI_IO_PASSTHROUGH)
				continue;

			int_to_scsilun(vdevice->lun, &lun);
			if ((mf->Bus != vdevice->vtarget->channel) ||
			    (mf->TargetID != vdevice->vtarget->id) ||
			    memcmp(lun.scsi_lun, mf->LUN, 8))
				continue;

			if ((unsigned char *)mf != sc->host_scribble)
				continue;
			ioc->ScsiLookup[ii] = NULL;
			spin_unlock_irqrestore(&ioc->scsi_lookup_lock, flags);
			mptscsih_freeChainBuffers(ioc, ii);
			mpt_free_msg_frame(ioc, (MPT_FRAME_HDR *)mf);
			scsi_dma_unmap(sc);
			sc->host_scribble = NULL;
			sc->result = DID_NO_CONNECT << 16;
			dtmprintk(ioc, sdev_printk(KERN_INFO, sc->device,
			   MYIOC_s_FMT "completing cmds: fw_channel %d, "
			   "fw_id %d, sc=%p, mf = %p, idx=%x\n", ioc->name,
			   vdevice->vtarget->channel, vdevice->vtarget->id,
			   sc, mf, ii));
			sc->scsi_done(sc);
			spin_lock_irqsave(&ioc->scsi_lookup_lock, flags);
		}
	}
	spin_unlock_irqrestore(&ioc->scsi_lookup_lock, flags);
	return;
}

/*=-=-=-=-=-=-=-=-=-=-=-=-=-=-=-=-=-=-=-=-=-=-=-=-=-=-=-=-=-=-=-=-=-=-=-=-=-=*/

/*=-=-=-=-=-=-=-=-=-=-=-=-=-=-=-=-=-=-=-=-=-=-=-=-=-=-=-=-=-=-=-=-=-=-=-=-=-=*/
/*
 *	mptscsih_report_queue_full - Report QUEUE_FULL status returned
 *	from a SCSI target device.
 *	@sc: Pointer to scsi_cmnd structure
 *	@pScsiReply: Pointer to SCSIIOReply_t
 *	@pScsiReq: Pointer to original SCSI request
 *
 *	This routine periodically reports QUEUE_FULL status returned from a
 *	SCSI target device.  It reports this to the console via kernel
 *	printk() API call, not more than once every 10 seconds.
 */
static void
mptscsih_report_queue_full(struct scsi_cmnd *sc, SCSIIOReply_t *pScsiReply, SCSIIORequest_t *pScsiReq)
{
	long time = jiffies;
	MPT_SCSI_HOST		*hd;
	MPT_ADAPTER	*ioc;

	if (sc->device == NULL)
		return;
	if (sc->device->host == NULL)
		return;
	if ((hd = shost_priv(sc->device->host)) == NULL)
		return;
	ioc = hd->ioc;
	if (time - hd->last_queue_full > 10 * HZ) {
		dprintk(ioc, printk(MYIOC_s_WARN_FMT "Device (%d:%d:%d) reported QUEUE_FULL!\n",
				ioc->name, 0, sc->device->id, sc->device->lun));
		hd->last_queue_full = time;
	}
}

/*=-=-=-=-=-=-=-=-=-=-=-=-=-=-=-=-=-=-=-=-=-=-=-=-=-=-=-=-=-=-=-=-=-=-=-=-=-=*/
/*
 *	mptscsih_remove - Removed scsi devices
 *	@pdev: Pointer to pci_dev structure
 *
 *
 */
void
mptscsih_remove(struct pci_dev *pdev)
{
	MPT_ADAPTER		*ioc = pci_get_drvdata(pdev);
	struct Scsi_Host	*host = ioc->sh;
	MPT_SCSI_HOST		*hd;
	int sz1;

	if(!host) {
		mpt_detach(pdev);
		return;
	}

	scsi_remove_host(host);

	if((hd = shost_priv(host)) == NULL)
		return;

	mptscsih_shutdown(pdev);

	sz1=0;

	if (ioc->ScsiLookup != NULL) {
		sz1 = ioc->req_depth * sizeof(void *);
		kfree(ioc->ScsiLookup);
		ioc->ScsiLookup = NULL;
	}

	dprintk(ioc, printk(MYIOC_s_DEBUG_FMT
	    "Free'd ScsiLookup (%d) memory\n",
	    ioc->name, sz1));

	kfree(hd->info_kbuf);

	/* NULL the Scsi_Host pointer
	 */
	ioc->sh = NULL;

	scsi_host_put(host);

	mpt_detach(pdev);

}

/*=-=-=-=-=-=-=-=-=-=-=-=-=-=-=-=-=-=-=-=-=-=-=-=-=-=-=-=-=-=-=-=-=-=-=-=-=-=*/
/*
 *	mptscsih_shutdown - reboot notifier
 *
 */
void
mptscsih_shutdown(struct pci_dev *pdev)
{
}

#ifdef CONFIG_PM
/*=-=-=-=-=-=-=-=-=-=-=-=-=-=-=-=-=-=-=-=-=-=-=-=-=-=-=-=-=-=-=-=-=-=-=-=-=-=*/
/*
 *	mptscsih_suspend - Fusion MPT scsi driver suspend routine.
 *
 *
 */
int
mptscsih_suspend(struct pci_dev *pdev, pm_message_t state)
{
	MPT_ADAPTER		*ioc = pci_get_drvdata(pdev);

	scsi_block_requests(ioc->sh);
	flush_scheduled_work();
	mptscsih_shutdown(pdev);
	return mpt_suspend(pdev,state);
}

/*=-=-=-=-=-=-=-=-=-=-=-=-=-=-=-=-=-=-=-=-=-=-=-=-=-=-=-=-=-=-=-=-=-=-=-=-=-=*/
/*
 *	mptscsih_resume - Fusion MPT scsi driver resume routine.
 *
 *
 */
int
mptscsih_resume(struct pci_dev *pdev)
{
	MPT_ADAPTER		*ioc = pci_get_drvdata(pdev);
	int rc;

	rc = mpt_resume(pdev);
	scsi_unblock_requests(ioc->sh);
	return rc;
}

#endif

/*=-=-=-=-=-=-=-=-=-=-=-=-=-=-=-=-=-=-=-=-=-=-=-=-=-=-=-=-=-=-=-=-=-=-=-=-=-=*/
/**
 *	mptscsih_info - Return information about MPT adapter
 *	@SChost: Pointer to Scsi_Host structure
 *
 *	(linux scsi_host_template.info routine)
 *
 *	Returns pointer to buffer where information was written.
 */
const char *
mptscsih_info(struct Scsi_Host *SChost)
{
	MPT_SCSI_HOST *h;
	int size = 0;

	h = shost_priv(SChost);

	if (h) {
		if (h->info_kbuf == NULL)
			if ((h->info_kbuf = kmalloc(0x1000 /* 4Kb */, GFP_KERNEL)) == NULL)
				return h->info_kbuf;
		h->info_kbuf[0] = '\0';

		mpt_print_ioc_summary(h->ioc, h->info_kbuf, &size, 0, 0);
		h->info_kbuf[size-1] = '\0';
	}

	return h->info_kbuf;
}

struct info_str {
	char *buffer;
	int   length;
	int   offset;
	int   pos;
};

static void
mptscsih_copy_mem_info(struct info_str *info, char *data, int len)
{
	if (info->pos + len > info->length)
		len = info->length - info->pos;

	if (info->pos + len < info->offset) {
		info->pos += len;
		return;
	}

	if (info->pos < info->offset) {
		data += (info->offset - info->pos);
		len  -= (info->offset - info->pos);
	}

	if (len > 0) {
		memcpy(info->buffer + info->pos, data, len);
		info->pos += len;
	}
}

static int
mptscsih_copy_info(struct info_str *info, char *fmt, ...)
{
	va_list args;
	char buf[81];
	int len;

	va_start(args, fmt);
	len = vsprintf(buf, fmt, args);
	va_end(args);

	mptscsih_copy_mem_info(info, buf, len);
	return len;
}

static int
mptscsih_host_info(MPT_ADAPTER *ioc, char *pbuf, off_t offset, int len)
{
	struct info_str info;

	info.buffer	= pbuf;
	info.length	= len;
	info.offset	= offset;
	info.pos	= 0;

	mptscsih_copy_info(&info, "%s: %s, ", ioc->name, ioc->prod_name);
	mptscsih_copy_info(&info, "%s%08xh, ", MPT_FW_REV_MAGIC_ID_STRING, ioc->facts.FWVersion.Word);
	mptscsih_copy_info(&info, "Ports=%d, ", ioc->facts.NumberOfPorts);
	mptscsih_copy_info(&info, "MaxQ=%d\n", ioc->req_depth);

	return ((info.pos > info.offset) ? info.pos - info.offset : 0);
}

/*=-=-=-=-=-=-=-=-=-=-=-=-=-=-=-=-=-=-=-=-=-=-=-=-=-=-=-=-=-=-=-=-=-=-=-=-=-=*/
/**
 *	mptscsih_proc_info - Return information about MPT adapter
 *	@host:   scsi host struct
 *	@buffer: if write, user data; if read, buffer for user
 *	@start: returns the buffer address
 *	@offset: if write, 0; if read, the current offset into the buffer from
 *		 the previous read.
 *	@length: if write, return length;
 *	@func:   write = 1; read = 0
 *
 *	(linux scsi_host_template.info routine)
 */
int
mptscsih_proc_info(struct Scsi_Host *host, char *buffer, char **start, off_t offset,
			int length, int func)
{
	MPT_SCSI_HOST	*hd = shost_priv(host);
	MPT_ADAPTER	*ioc = hd->ioc;
	int size = 0;

	if (func) {
		/*
		 * write is not supported
		 */
	} else {
		if (start)
			*start = buffer;

		size = mptscsih_host_info(ioc, buffer, offset, length);
	}

	return size;
}

#ifdef EEDP_SUPPORT
u8 opcode_protection[256] = {
	0, 0, 0, 0, 0, 0, 0, 0, 0, 0, 0, 0, 0, 0, 0, 0,
	0, 0, 0, 0, 0, 0, 0, 0, 0, 0, 0, 0, 0, 0, 0, 0,
	0, 0, 0, 0, 0, 0, 0, 0, PRO_R, 0, PRO_W, 0, 0, 0, PRO_W, PRO_V,
	0, 0, 0, 0, 0, 0, 0, 0, 0, 0, 0, 0, 0, 0, 0, 0,
	0, PRO_W, 0, 0, 0, 0, 0, 0, 0, 0, 0, 0, 0, 0, 0, 0,
	0, 0, 0, 0, 0, 0, 0, 0, 0, 0, 0, 0, 0, 0, 0, 0,
	0, 0, 0, 0, 0, 0, 0, 0, 0, 0, 0, 0, 0, 0, 0, 0,
	0, 0, 0, 0, 0, 0, 0, 0, 0, 0, 0, 0, 0, 0, 0, 0,
	0, 0, 0, 0, 0, 0, 0, 0, PRO_R, 0, PRO_W, 0, 0, 0, PRO_W, PRO_V,
	0, 0, 0, PRO_W, 0, 0, 0, 0, 0, 0, 0, 0, 0, 0, 0, 0,
	0, 0, 0, 0, 0, 0, 0, 0, PRO_R, 0, PRO_W, 0, 0, 0, PRO_W, PRO_V,
	0, 0, 0, 0, 0, 0, 0, 0, 0, 0, 0, 0, 0, 0, 0, 0,
	0, 0, 0, 0, 0, 0, 0, 0, 0, 0, 0, 0, 0, 0, 0, 0,
	0, 0, 0, 0, 0, 0, 0, 0, 0, 0, 0, 0, 0, 0, 0, 0,
	0, 0, 0, 0, 0, 0, 0, 0, 0, 0, 0, 0, 0, 0, 0, 0,
	0, 0, 0, 0, 0, 0, 0, 0, 0, 0, 0, 0, 0, 0, 0, 0 };

/**
 * _scsih_setup_eedp - setup MPI request for EEDP transfer
 * @ioc:
 * @scmd: pointer to scsi command object
 * @mpi_request: pointer to the SCSI_IO reqest message frame
 *
 * Supporting protection 1 only.
 *
 * Returns nothing
 */
static int
_scsih_setup_eedp(MPT_ADAPTER *ioc, struct scsi_cmnd *scmd, SCSIIO32Request_t *mpi_request)
{
	VirtDevice *vdevice = scmd->device->hostdata;
	u16 eedp_flags;
	u8 scsi_opcode;
	int lba_byte;
	u32 *lba32;

	vdevice = scmd->device->hostdata;
	if (!vdevice->eedp_enable)
		return -1;

	/* protection type 1 support only */
	if (vdevice->eedp_type != 0)
		return -1;

	/* check whether scsi opcode supports eedp transfer */
	scsi_opcode = scmd->cmnd[0];
	eedp_flags = opcode_protection[scsi_opcode];
	if (!eedp_flags)
		return -1;

	/*
	 * enable ref/app/guard checking
	 * auto increment ref and app tag
	 */
	mpi_request->EEDPFlags = eedp_flags |
	    MPI_SCSIIO32_EEDPFLAGS_INC_PRI_REFTAG |
	    MPI_SCSIIO32_EEDPFLAGS_T10_CHK_REFTAG |
	    MPI_SCSIIO32_EEDPFLAGS_T10_CHK_LBATAG |
	    MPI_SCSIIO32_EEDPFLAGS_T10_CHK_GUARD;

	/* set block size */
	mpi_request->EEDPBlockSize = vdevice->eedp_block_length;
	mpi_request->EEDPBlockSize += 8;
	memset(mpi_request->CDB.CDB32, 0, 32);

	mpi_request->CDB.EEDP32.PrimaryApplicationTagMask = 0xFFFF;

	/* set reference tag to low 32bit lba */
	lba_byte = (scmd->cmd_len == 16) ? 6 : 2;
	lba32 = (u32 *)&scmd->cmnd[lba_byte];
	mpi_request->CDB.EEDP32.PrimaryReferenceTag = *lba32;

	/* set RDPROTECT, WRPROTECT, VRPROTECT bits to (001b) */
	scmd->cmnd[1] = (scmd->cmnd[1] & 0x1F) | 0x20;

	/* add the rest of the bits */
	mpi_request->Port = 0;
	mpi_request->Flags = MPI_SCSIIO32_FLAGS_FORM_SCSIID;
	mpi_request->DeviceAddress.SCSIID.TargetID = vdevice->vtarget->id;
	mpi_request->DeviceAddress.SCSIID.Bus = vdevice->vtarget->channel;
	mpi_request->ChainOffset = 0;
	mpi_request->Function = MPI_FUNCTION_SCSI_IO_32;
	mpi_request->CDBLength = scmd->cmd_len;
	mpi_request->SenseBufferLength = MPT_SENSE_BUFFER_SIZE;
	mpi_request->MsgFlags = mpt_msg_flags(ioc);
	int_to_scsilun(scmd->device->lun, (struct scsi_lun *)mpi_request->LUN);
	memcpy(mpi_request->CDB.CDB32, scmd->cmnd, scmd->cmd_len);
	mpi_request->SGLOffset0 = offsetof(SCSIIO32Request_t, SGL) / 4;
	mpi_request->SGLOffset1 = 0;
	mpi_request->SGLOffset2 = 0;
	mpi_request->SGLOffset3 = 0;
	return 0;
}
#endif /* EEDP Support */

/*=-=-=-=-=-=-=-=-=-=-=-=-=-=-=-=-=-=-=-=-=-=-=-=-=-=-=-=-=-=-=-=-=-=-=-=-=-=*/
#define ADD_INDEX_LOG(req_ent)	do { } while(0)

/*=-=-=-=-=-=-=-=-=-=-=-=-=-=-=-=-=-=-=-=-=-=-=-=-=-=-=-=-=-=-=-=-=-=-=-=-=-=*/
/**
 *	mptscsih_qcmd - Primary Fusion MPT SCSI initiator IO start routine.
 *	@SCpnt: Pointer to scsi_cmnd structure
 *	@done: Pointer SCSI mid-layer IO completion function
 *
 *	(linux scsi_host_template.queuecommand routine)
 *	This is the primary SCSI IO start routine.  Create a MPI SCSIIORequest
 *	from a linux scsi_cmnd request and send it to the IOC.
 *
 *	Returns 0. (rtn value discarded by linux scsi mid-layer)
 */
int
mptscsih_qcmd(struct scsi_cmnd *SCpnt, void (*done)(struct scsi_cmnd *))
{
	MPT_SCSI_HOST		*hd;
	MPT_FRAME_HDR		*mf;
	SCSIIORequest_t		*pScsiReq;
	VirtDevice		*vdevice = SCpnt->device->hostdata;
	u32	 datalen;
	u32	 scsictl;
	u32	 scsidir;
	u32	 cmd_len;
	int	 my_idx;
	int	 ii;
	MPT_ADAPTER *ioc;

	hd = shost_priv(SCpnt->device->host);
	ioc = hd->ioc;
	SCpnt->scsi_done = done;

	dmfprintk(ioc, printk(MYIOC_s_DEBUG_FMT "qcmd: SCpnt=%p, done()=%p\n",
		ioc->name, SCpnt, done));

	if (ioc->taskmgmt_quiesce_io) {
		dtmprintk(ioc, printk(MYIOC_s_WARN_FMT "qcmd: SCpnt=%p timeout + 60HZ\n",
			ioc->name, SCpnt));
		return SCSI_MLQUEUE_HOST_BUSY;
	}

	/*
	 *  Put together a MPT SCSI request...
	 */
	if ((mf = mpt_get_msg_frame(ioc->DoneCtx, ioc)) == NULL) {
		dprintk(ioc, printk(MYIOC_s_WARN_FMT "QueueCmd, no msg frames!!\n",
				ioc->name));
		return SCSI_MLQUEUE_HOST_BUSY;
	}

	pScsiReq = (SCSIIORequest_t *) mf;

	my_idx = le16_to_cpu(mf->u.frame.hwhdr.msgctxu.fld.req_idx);

	ADD_INDEX_LOG(my_idx);

	/*    TUR's being issued with scsictl=0x02000000 (DATA_IN)!
	 *    Seems we may receive a buffer (datalen>0) even when there
	 *    will be no data transfer!  GRRRRR...
	 */
	if (SCpnt->sc_data_direction == DMA_FROM_DEVICE) {
		datalen = scsi_bufflen(SCpnt);
		scsidir = MPI_SCSIIO_CONTROL_READ;	/* DATA IN  (host<--ioc<--dev) */
	} else if (SCpnt->sc_data_direction == DMA_TO_DEVICE) {
		datalen = scsi_bufflen(SCpnt);
		scsidir = MPI_SCSIIO_CONTROL_WRITE;	/* DATA OUT (host-->ioc-->dev) */
	} else {
		datalen = 0;
		scsidir = MPI_SCSIIO_CONTROL_NODATATRANSFER;
	}

	/* Default to untagged. Once a target structure has been allocated,
	 * use the Inquiry data to determine if device supports tagged.
	 */
	if (vdevice
	    && (vdevice->vtarget->tflags & MPT_TARGET_FLAGS_Q_YES)
	    && (SCpnt->device->tagged_supported)) {
		scsictl = scsidir | MPI_SCSIIO_CONTROL_SIMPLEQ;
	} else {
		scsictl = scsidir | MPI_SCSIIO_CONTROL_UNTAGGED;
	}

	/* Use the above information to set up the message frame
	 */
#ifdef EEDP_SUPPORT
	if (_scsih_setup_eedp(ioc, SCpnt, (SCSIIO32Request_t *)mf) == 0) {
		SCSIIO32Request_t *mpi_request = (SCSIIO32Request_t *)mf;

		/* finish off setting the rest of the SCSIIO32 */
		mpi_request->Control = cpu_to_le32(scsictl);
		mpi_request->DataLength = cpu_to_le32(datalen);

		/* SenseBuffer low address */
		mpi_request->SenseBufferLowAddr =
		    cpu_to_le32(ioc->sense_buf_low_dma
		   + (my_idx * MPT_SENSE_BUFFER_ALLOC));

		/* Now add the SG list
		 * Always have a SGE even if null length.
		 */
		if (datalen == 0) {
			/* Add a NULL SGE */
			ioc->add_sge((char *)&mpi_request->SGL,
			     MPT_SGE_FLAGS_SSIMPLE_READ | 0,
			    (dma_addr_t) -1);
		} else {
			/* Add a 32 or 64 bit SGE */
			if (mptscsih_AddSGE(ioc, SCpnt,
			    pScsiReq, my_idx) != SUCCESS)
				goto fail;
		}
		goto send_mf;
	}
#endif
	pScsiReq->TargetID = (u8) vdevice->vtarget->id;
	pScsiReq->Bus = vdevice->vtarget->channel;
	pScsiReq->ChainOffset = 0;
	if (vdevice->vtarget->tflags &  MPT_TARGET_FLAGS_RAID_COMPONENT)
		pScsiReq->Function = MPI_FUNCTION_RAID_SCSI_IO_PASSTHROUGH;
	else
		pScsiReq->Function = MPI_FUNCTION_SCSI_IO_REQUEST;
	pScsiReq->CDBLength = SCpnt->cmd_len;
	pScsiReq->SenseBufferLength = MPT_SENSE_BUFFER_SIZE;
	pScsiReq->Reserved = 0;
	pScsiReq->MsgFlags = mpt_msg_flags(ioc);
	int_to_scsilun(SCpnt->device->lun, (struct scsi_lun *)pScsiReq->LUN);
	pScsiReq->Control = cpu_to_le32(scsictl);

	/*
	 *  Write SCSI CDB into the message
	 */
	cmd_len = SCpnt->cmd_len;
	for (ii=0; ii < cmd_len; ii++)
		pScsiReq->CDB[ii] = SCpnt->cmnd[ii];

	for (ii=cmd_len; ii < 16; ii++)
		pScsiReq->CDB[ii] = 0;

	/* DataLength */
	pScsiReq->DataLength = cpu_to_le32(datalen);

	/* SenseBuffer low address */
	pScsiReq->SenseBufferLowAddr = cpu_to_le32(ioc->sense_buf_low_dma
					   + (my_idx * MPT_SENSE_BUFFER_ALLOC));

	/* Now add the SG list
	 * Always have a SGE even if null length.
	 */
	if (datalen == 0) {
		/* Add a NULL SGE */
		ioc->add_sge((char *)&pScsiReq->SGL,
			MPT_SGE_FLAGS_SSIMPLE_READ | 0,
			(dma_addr_t) -1);
	} else {
		/* Add a 32 or 64 bit SGE */
		if (mptscsih_AddSGE(ioc, SCpnt, pScsiReq, my_idx) != SUCCESS)
			goto fail;
	}

#ifdef EEDP_SUPPORT
 send_mf:
#endif
	SCpnt->host_scribble = (unsigned char *)mf;
	mptscsih_set_scsi_lookup(ioc, my_idx, SCpnt);

	mpt_put_msg_frame(ioc->DoneCtx, ioc, mf);
	dmfprintk(ioc, printk(MYIOC_s_DEBUG_FMT "Issued SCSI cmd (%p) mf=%p idx=%d\n",
			ioc->name, SCpnt, mf, my_idx));
	DBG_DUMP_REQUEST_FRAME(ioc, (u32 *)mf);
	return 0;

 fail:
	mptscsih_freeChainBuffers(ioc, my_idx);
	mpt_free_msg_frame(ioc, mf);
	return SCSI_MLQUEUE_HOST_BUSY;
}

/*=-=-=-=-=-=-=-=-=-=-=-=-=-=-=-=-=-=-=-=-=-=-=-=-=-=-=-=-=-=-=-=-=-=-=-=-=-=*/
/*
 *	mptscsih_freeChainBuffers - Function to free chain buffers associated
 *	with a SCSI IO request
 *	@hd: Pointer to the MPT_SCSI_HOST instance
 *	@req_idx: Index of the SCSI IO request frame.
 *
 *	Called if SG chain buffer allocation fails and mptscsih callbacks.
 *	No return.
 */
static void
mptscsih_freeChainBuffers(MPT_ADAPTER *ioc, int req_idx)
{
	MPT_FRAME_HDR *chain;
	unsigned long flags;
	int chain_idx;
	int next;

	/* Get the first chain index and reset
	 * tracker state.
	 */
	chain_idx = ioc->ReqToChain[req_idx];
	ioc->ReqToChain[req_idx] = MPT_HOST_NO_CHAIN;

	while (chain_idx != MPT_HOST_NO_CHAIN) {

		/* Save the next chain buffer index */
		next = ioc->ChainToChain[chain_idx];

		/* Free this chain buffer and reset
		 * tracker
		 */
		ioc->ChainToChain[chain_idx] = MPT_HOST_NO_CHAIN;

		chain = (MPT_FRAME_HDR *) (ioc->ChainBuffer
					+ (chain_idx * ioc->req_sz));

		spin_lock_irqsave(&ioc->FreeQlock, flags);
		list_add_tail(&chain->u.frame.linkage.list, &ioc->FreeChainQ);
		spin_unlock_irqrestore(&ioc->FreeQlock, flags);

		dmfprintk(ioc, printk(MYIOC_s_DEBUG_FMT "FreeChainBuffers (index %d)\n",
				ioc->name, chain_idx));

		/* handle next */
		chain_idx = next;
	}
	return;
}

/*=-=-=-=-=-=-=-=-=-=-=-=-=-=-=-=-=-=-=-=-=-=-=-=-=-=-=-=-=-=-=-=-=-=-=-=-=-=*/
/*
 *	Reset Handling
 */

/*=-=-=-=-=-=-=-=-=-=-=-=-=-=-=-=-=-=-=-=-=-=-=-=-=-=-=-=-=-=-=-=-=-=-=-=-=-=*/

static int
mptscsih_scandv_bus_reset(MPT_ADAPTER *ioc)
{
	MPT_FRAME_HDR	*mf;
	SCSITaskMgmt_t	*pScsiTm;
	SCSITaskMgmtReply_t *pScsiTmReply;
	int		 ii;
	int		 retval;
	unsigned long	 timeout;
	unsigned long	 time_count;
	u16		 iocstatus;

	mutex_lock(&ioc->taskmgmt_cmds.mutex);
	if (mpt_set_taskmgmt_in_progress_flag(ioc) != 0) {
		mutex_unlock(&ioc->taskmgmt_cmds.mutex);
		return -EPERM;
	}

	/* Send request
	 */
	if ((mf = mpt_get_msg_frame(ioc->TaskCtx, ioc)) == NULL) {
		dtmprintk(ioc, printk(MYIOC_s_WARN_FMT "TaskMgmt, no msg frames!!\n",
				ioc->name));
		mpt_clear_taskmgmt_in_progress_flag(ioc);
		retval = -ENOMEM;
		goto out;
	}

	dtmprintk(ioc, printk(MYIOC_s_DEBUG_FMT "TaskMgmt request (mf=%p)\n",
		ioc->name, mf));

	pScsiTm = (SCSITaskMgmt_t *) mf;
	memset(pScsiTm, 0, sizeof(SCSITaskMgmt_t));
	pScsiTm->Function = MPI_FUNCTION_SCSI_TASK_MGMT;
	pScsiTm->TaskType = MPI_SCSITASKMGMT_TASKTYPE_RESET_BUS;
	pScsiTm->MsgFlags = MPI_SCSITASKMGMT_MSGFLAGS_LIPRESET_RESET_OPTION;
	pScsiTm->TargetID = 0;
	pScsiTm->Bus = 0;
	pScsiTm->ChainOffset = 0;
	pScsiTm->Reserved = 0;
	pScsiTm->Reserved1 = 0;
	pScsiTm->TaskMsgContext = 0;
	for (ii= 0; ii < 8; ii++)
		pScsiTm->LUN[ii] = 0;
	for (ii=0; ii < 7; ii++)
		pScsiTm->Reserved2[ii] = 0;

	switch (ioc->bus_type) {
		case FC:
			timeout = 40;
			break;
		case SAS:
			timeout = 30;
			break;
		case SPI:
		default:
			timeout = 2;
			break;
	}

	dtmprintk(ioc, printk(MYIOC_s_DEBUG_FMT "TaskMgmt type=%d timeout=%ld\n",
	    ioc->name, MPI_SCSITASKMGMT_TASKTYPE_RESET_BUS, timeout));

	INITIALIZE_MGMT_STATUS(ioc->taskmgmt_cmds.status)
	CLEAR_MGMT_STATUS(ioc->internal_cmds.status)
	retval = 0;
	time_count = jiffies;
	if ((ioc->facts.IOCCapabilities & MPI_IOCFACTS_CAPABILITY_HIGH_PRI_Q) &&
	    (ioc->facts.MsgVersion >= MPI_VERSION_01_05))
		mpt_put_msg_frame_hi_pri(ioc->TaskCtx, ioc, mf);
	else {
		retval = mpt_send_handshake_request(ioc->TaskCtx, ioc,
		    sizeof(SCSITaskMgmt_t), (u32*)pScsiTm, CAN_SLEEP);
		if (retval != 0) {
			dfailprintk(ioc, printk(MYIOC_s_ERR_FMT "TaskMgmt send_handshake FAILED!"
				" (ioc %p, mf %p, rc=%d) \n", ioc->name,
				ioc, mf, retval));
			mpt_clear_taskmgmt_in_progress_flag(ioc);
			goto out;
		}
	}

	/* Now wait for the command to complete */
	ii = wait_for_completion_timeout(&ioc->taskmgmt_cmds.done, timeout*HZ);
	if (!(ioc->taskmgmt_cmds.status & MPT_MGMT_STATUS_COMMAND_GOOD)) {
		dtmprintk(ioc, printk(MYIOC_s_DEBUG_FMT
		    "TaskMgmt failed\n", ioc->name));
		mpt_free_msg_frame(ioc, mf);
		mpt_clear_taskmgmt_in_progress_flag(ioc);
		retval = -1; /* return failure */
		goto out;
	}

	if (!(ioc->taskmgmt_cmds.status & MPT_MGMT_STATUS_RF_VALID)) {
		dtmprintk(ioc, printk(MYIOC_s_DEBUG_FMT
		    "TaskMgmt failed\n", ioc->name));
		retval = -1; /* return failure */
		goto out;
	}

	pScsiTmReply = (SCSITaskMgmtReply_t *) ioc->taskmgmt_cmds.reply;
	dtmprintk(ioc, printk(MYIOC_s_DEBUG_FMT
	    "TaskMgmt fw_channel = %d, fw_id = %d, task_type = 0x%02X,\n"
	    "\tiocstatus = 0x%04X, loginfo = 0x%08X, response_code = 0x%02X,\n"
	    "\tterm_cmnds = %d\n", ioc->name, pScsiTmReply->Bus,
	    pScsiTmReply->TargetID, MPI_SCSITASKMGMT_TASKTYPE_RESET_BUS,
	    le16_to_cpu(pScsiTmReply->IOCStatus),
	    le32_to_cpu(pScsiTmReply->IOCLogInfo),
	    pScsiTmReply->ResponseCode,
	    le32_to_cpu(pScsiTmReply->TerminationCount)));

	iocstatus = le16_to_cpu(pScsiTmReply->IOCStatus) & MPI_IOCSTATUS_MASK;

	if (iocstatus == MPI_IOCSTATUS_SCSI_TASK_TERMINATED ||
	   iocstatus == MPI_IOCSTATUS_SCSI_IOC_TERMINATED ||
	   iocstatus == MPI_IOCSTATUS_SUCCESS)
		retval = 0;
	else {
		dtmprintk(ioc, printk(MYIOC_s_DEBUG_FMT
		    "TaskMgmt failed\n", ioc->name));
		retval = -1; /* return failure */
	}

 out:
	mutex_unlock(&ioc->taskmgmt_cmds.mutex);
	CLEAR_MGMT_STATUS(ioc->taskmgmt_cmds.status)
	return retval;
}

/*=-=-=-=-=-=-=-=-=-=-=-=-=-=-=-=-=-=-=-=-=-=-=-=-=-=-=-=-=-=-=-=-=-=-=-=-=-=*/
/**
 *	mptscsih_IssueTaskMgmt - Generic send Task Management function.
 *	@hd: Pointer to MPT_SCSI_HOST structure
 *	@type: Task Management type
 *	@channel: channel number for task management
 *	@id: Logical Target ID for reset (if appropriate)
 *	@lun: Logical Unit for reset (if appropriate)
 *	@ctx2abort: Context for the task to be aborted (if appropriate)
 *	@timeout: timeout for task management control
 *
 *	Remark: _HardResetHandler can be invoked from an interrupt thread (timer)
 *	or a non-interrupt thread.  In the former, must not call schedule().
 *
 *	Not all fields are meaningfull for all task types.
 *
 *	Returns 0 for SUCCESS, or FAILED.
 *
 **/
int
mptscsih_IssueTaskMgmt(MPT_SCSI_HOST *hd, u8 type, u8 channel, u8 id, int lun, int ctx2abort, ulong timeout)
{
	MPT_FRAME_HDR	*mf;
	SCSITaskMgmt_t	*pScsiTm;
	int		 ii;
	int		 retval;
	MPT_ADAPTER	*ioc = hd->ioc;
	unsigned long	 timeleft;
	u8		 issue_hard_reset;
	u32		 ioc_raw_state;
	unsigned long	 time_count;

	issue_hard_reset = 0;
	ioc_raw_state = mpt_GetIocState(ioc, 0);

	if ((ioc_raw_state & MPI_IOC_STATE_MASK) != MPI_IOC_STATE_OPERATIONAL) {
		printk(MYIOC_s_WARN_FMT
			"TaskMgmt type=%x: IOC Not operational (0x%x)!\n",
			ioc->name, type, ioc_raw_state);
		printk(MYIOC_s_WARN_FMT "Issuing HardReset from %s!!\n",
		    ioc->name, __func__);
		if (mpt_HardResetHandler(ioc, CAN_SLEEP) < 0)
			printk(MYIOC_s_WARN_FMT "TaskMgmt HardReset "
			    "FAILED!!\n", ioc->name);
		return 0;
	}

	if (ioc_raw_state & MPI_DOORBELL_ACTIVE) {
		printk(MYIOC_s_WARN_FMT
			"TaskMgmt type=%x: ioc_state: "
			"DOORBELL_ACTIVE (0x%x)!\n",
			ioc->name, type, ioc_raw_state);
		return FAILED;
	}

	mutex_lock(&ioc->taskmgmt_cmds.mutex);
	if (mpt_set_taskmgmt_in_progress_flag(ioc) != 0) {
		mf = NULL;
		retval = FAILED;
		goto out;
	}

	/* Return Fail to calling function if no message frames available.
	 */
	if ((mf = mpt_get_msg_frame(ioc->TaskCtx, ioc)) == NULL) {
		dfailprintk(ioc, printk(MYIOC_s_ERR_FMT
			"TaskMgmt no msg frames!!\n", ioc->name));
		retval = FAILED;
		mpt_clear_taskmgmt_in_progress_flag(ioc);
		goto out;
	}
	dtmprintk(ioc, printk(MYIOC_s_DEBUG_FMT "TaskMgmt request (mf=%p)\n",
			ioc->name, mf));

	/* Format the Request
	 */
	pScsiTm = (SCSITaskMgmt_t *) mf;
	pScsiTm->TargetID = id;
	pScsiTm->Bus = channel;
	pScsiTm->ChainOffset = 0;
	pScsiTm->Function = MPI_FUNCTION_SCSI_TASK_MGMT;

	pScsiTm->Reserved = 0;
	pScsiTm->TaskType = type;
	pScsiTm->Reserved1 = 0;
	pScsiTm->MsgFlags = (type == MPI_SCSITASKMGMT_TASKTYPE_RESET_BUS)
		? MPI_SCSITASKMGMT_MSGFLAGS_LIPRESET_RESET_OPTION : 0;

	int_to_scsilun(lun, (struct scsi_lun *)pScsiTm->LUN);

	for (ii=0; ii < 7; ii++)
		pScsiTm->Reserved2[ii] = 0;

	pScsiTm->TaskMsgContext = ctx2abort;

	dtmprintk(ioc, printk(MYIOC_s_DEBUG_FMT "TaskMgmt: ctx2abort (0x%08x) "
		"task_type = 0x%02X, timeout = %ld\n", ioc->name, ctx2abort,
		type, timeout));

	DBG_DUMP_TM_REQUEST_FRAME(ioc, (u32 *)pScsiTm);

	INITIALIZE_MGMT_STATUS(ioc->taskmgmt_cmds.status)
	time_count = jiffies;
	if ((ioc->facts.IOCCapabilities & MPI_IOCFACTS_CAPABILITY_HIGH_PRI_Q) &&
	    (ioc->facts.MsgVersion >= MPI_VERSION_01_05))
		mpt_put_msg_frame_hi_pri(ioc->TaskCtx, ioc, mf);
	else {
		retval = mpt_send_handshake_request(ioc->TaskCtx, ioc,
			sizeof(SCSITaskMgmt_t), (u32*)pScsiTm, CAN_SLEEP);
		if (retval) {
			dfailprintk(ioc, printk(MYIOC_s_ERR_FMT
				"TaskMgmt handshake FAILED!(mf=%p, rc=%d) \n",
				ioc->name, mf, retval));
			mpt_free_msg_frame(ioc, mf);
			mpt_clear_taskmgmt_in_progress_flag(ioc);
			goto out;
		}
	}

	timeleft = wait_for_completion_timeout(&ioc->taskmgmt_cmds.done,
		timeout*HZ);
	if (!(ioc->taskmgmt_cmds.status & MPT_MGMT_STATUS_COMMAND_GOOD)) {
		retval = FAILED;
		dtmprintk(ioc, printk(MYIOC_s_ERR_FMT
		    "TaskMgmt TIMED OUT!(mf=%p)\n", ioc->name, mf));
		mpt_clear_taskmgmt_in_progress_flag(ioc);
		if (ioc->taskmgmt_cmds.status & MPT_MGMT_STATUS_DID_IOCRESET)
			goto out;
		issue_hard_reset = 1;
		goto out;
	}

	retval = mptscsih_taskmgmt_reply(ioc, type,
	    (SCSITaskMgmtReply_t *) ioc->taskmgmt_cmds.reply);

	dtmprintk(ioc, printk(MYIOC_s_DEBUG_FMT
	    "TaskMgmt completed (%d seconds)\n",
	    ioc->name, jiffies_to_msecs(jiffies - time_count)/1000));

 out:

	CLEAR_MGMT_STATUS(ioc->taskmgmt_cmds.status)
	if (issue_hard_reset) {
		printk(MYIOC_s_WARN_FMT "Issuing Reset from %s!!\n",
			ioc->name, __func__);
		if ((retval = mpt_SoftResetHandler(ioc, CAN_SLEEP)) != 0)
			retval = mpt_HardResetHandler(ioc, CAN_SLEEP);
		mpt_free_msg_frame(ioc, mf);
	}

	retval = (retval == 0) ? 0 : FAILED;
	mutex_unlock(&ioc->taskmgmt_cmds.mutex);
	return retval;
}

static int
mptscsih_get_tm_timeout(MPT_ADAPTER *ioc)
{
	switch (ioc->bus_type) {
	case FC:
		return 40;
	case SAS:
		return 30;
	case SPI:
	default:
		return 10;
	}
}

/*=-=-=-=-=-=-=-=-=-=-=-=-=-=-=-=-=-=-=-=-=-=-=-=-=-=-=-=-=-=-=-=-=-=-=-=-=-=*/
/**
 *	mptscsih_abort - Abort linux scsi_cmnd routine, new_eh variant
 *	@SCpnt: Pointer to scsi_cmnd structure, IO to be aborted
 *
 *	(linux scsi_host_template.eh_abort_handler routine)
 *
 *	Returns SUCCESS or FAILED.
 **/
int
mptscsih_abort(struct scsi_cmnd * SCpnt)
{
	MPT_SCSI_HOST	*hd;
	MPT_FRAME_HDR	*mf;
	u32		 ctx2abort;
	int		 scpnt_idx;
	int		 retval;
	VirtDevice	 *vdevice;
	ulong		 sn = SCpnt->serial_number;
	MPT_ADAPTER	*ioc;

	/* If we can't locate our host adapter structure, return FAILED status.
	 */
	if ((hd = shost_priv(SCpnt->device->host)) == NULL) {
		SCpnt->result = DID_RESET << 16;
		SCpnt->scsi_done(SCpnt);
		printk(KERN_ERR MYNAM ": task abort: "
		    "can't locate host! (sc=%p)\n", SCpnt);
		return FAILED;
	}

	ioc = hd->ioc;
	printk(MYIOC_s_INFO_FMT "attempting task abort! (sc=%p)\n",
	       ioc->name, SCpnt);
	scsi_print_command(SCpnt);

	vdevice = SCpnt->device->hostdata;
	if (!vdevice || !vdevice->vtarget || vdevice->vtarget->deleted) {
		dtmprintk(ioc, printk(MYIOC_s_DEBUG_FMT
		    "task abort: device has been deleted (sc=%p)\n",
		    ioc->name, SCpnt));
		SCpnt->result = DID_NO_CONNECT << 16;
		SCpnt->scsi_done(SCpnt);
		retval = SUCCESS;
		goto out;
	}

	/* Find this command
	 */
	if ((scpnt_idx = SCPNT_TO_LOOKUP_IDX(ioc, SCpnt)) < 0) {
		/* Cmd not found in ScsiLookup.
		 * Do OS callback.
		 */
		SCpnt->result = DID_RESET << 16;
		dtmprintk(ioc, printk(MYIOC_s_DEBUG_FMT
		    "task abort: command not in the active list! (sc=%p)\n",
		    ioc->name, SCpnt));
		retval = SUCCESS;
		goto out;
	}

	/* Task aborts are not supported for hidden raid components.
	 */
	if (vdevice->vtarget->tflags & MPT_TARGET_FLAGS_RAID_COMPONENT) {
		dtmprintk(ioc, printk(MYIOC_s_DEBUG_FMT
		    "task abort: hidden raid component (sc=%p)\n",
		    ioc->name, SCpnt));
		SCpnt->result = DID_RESET << 16;
		retval = FAILED;
		goto out;
	}

	/* Task aborts are not supported for volumes.
	 */
	if (vdevice->vtarget->raidVolume) {
		dtmprintk(ioc, printk(MYIOC_s_DEBUG_FMT
		    "task abort: raid volume (sc=%p)\n",
		    ioc->name, SCpnt));
		SCpnt->result = DID_RESET << 16;
		retval = FAILED;
		goto out;
	}

	if (mpt_fwfault_debug)
		mpt_halt_firmware(ioc);

	if (ioc->timeouts < -1)
		ioc->timeouts++;


	/* Most important!  Set TaskMsgContext to SCpnt's MsgContext!
	 * (the IO to be ABORT'd)
	 *
	 * NOTE: Since we do not byteswap MsgContext, we do not
	 *	 swap it here either.  It is an opaque cookie to
	 *	 the controller, so it does not matter. -DaveM
	 */
	mf = MPT_INDEX_2_MFPTR(ioc, scpnt_idx);
	ctx2abort = mf->u.frame.hwhdr.msgctxu.MsgContext;
	retval = mptscsih_IssueTaskMgmt(hd,
			 MPI_SCSITASKMGMT_TASKTYPE_ABORT_TASK,
			 vdevice->vtarget->channel,
			 vdevice->vtarget->id, vdevice->lun,
			 ctx2abort, mptscsih_get_tm_timeout(ioc));


	/* check to see whether command actually completed and/or
	 * terminated
	 */
	if (SCPNT_TO_LOOKUP_IDX(ioc, SCpnt) == scpnt_idx &&
	    SCpnt->serial_number == sn) {
		dtmprintk(ioc, printk(MYIOC_s_DEBUG_FMT
		    "task abort: command still in active list! (sc=%p)\n",
		    ioc->name, SCpnt));
		retval = FAILED;
	} else {
		dtmprintk(ioc, printk(MYIOC_s_DEBUG_FMT
		    "task abort: command cleared from active list! (sc=%p)\n",
		    ioc->name, SCpnt));
		retval = SUCCESS;
	}

 out:
<<<<<<< HEAD
	printk(MYIOC_s_INFO_FMT "task abort: %s (sc=%p)\n",
	    ioc->name, ((retval == SUCCESS) ? "SUCCESS" : "FAILED" ), SCpnt);
=======
	printk(MYIOC_s_INFO_FMT "task abort: %s (rv=%04x) (sc=%p) (sn=%ld)\n",
	    ioc->name, ((retval == SUCCESS) ? "SUCCESS" : "FAILED"), retval,
	    SCpnt, SCpnt->serial_number);
>>>>>>> 96b03981

	return retval;
}

/*=-=-=-=-=-=-=-=-=-=-=-=-=-=-=-=-=-=-=-=-=-=-=-=-=-=-=-=-=-=-=-=-=-=-=-=-=-=*/
/**
 *	mptscsih_dev_reset - Perform a SCSI TARGET_RESET!  new_eh variant
 *	@SCpnt: Pointer to scsi_cmnd structure, IO which reset is due to
 *
 *	(linux scsi_host_template.eh_dev_reset_handler routine)
 *
 *	Returns SUCCESS or FAILED.
 **/
int
mptscsih_dev_reset(struct scsi_cmnd * SCpnt)
{
	MPT_SCSI_HOST	*hd;
	int		 retval;
	VirtDevice	 *vdevice;
	MPT_ADAPTER	*ioc;

	/* If we can't locate our host adapter structure, return FAILED status.
	 */
	if ((hd = shost_priv(SCpnt->device->host)) == NULL){
		printk(KERN_ERR MYNAM ": target reset: "
		   "Can't locate host! (sc=%p)\n", SCpnt);
		return FAILED;
	}

	ioc = hd->ioc;
	printk(MYIOC_s_INFO_FMT "attempting target reset! (sc=%p)\n",
	       ioc->name, SCpnt);
	scsi_print_command(SCpnt);

	vdevice = SCpnt->device->hostdata;
	if (!vdevice || !vdevice->vtarget) {
		retval = 0;
		goto out;
	}

	/* Target reset to hidden raid component is not supported
	 */
	if (vdevice->vtarget->tflags & MPT_TARGET_FLAGS_RAID_COMPONENT) {
		retval = FAILED;
		goto out;
	}

	retval = mptscsih_IssueTaskMgmt(hd,
				MPI_SCSITASKMGMT_TASKTYPE_TARGET_RESET,
				vdevice->vtarget->channel,
				vdevice->vtarget->id, 0, 0,
				mptscsih_get_tm_timeout(ioc));

 out:
	printk (MYIOC_s_INFO_FMT "target reset: %s (sc=%p)\n",
	    ioc->name, ((retval == 0) ? "SUCCESS" : "FAILED" ), SCpnt);

	if (retval == 0)
		return SUCCESS;
	else
		return FAILED;
}


/*=-=-=-=-=-=-=-=-=-=-=-=-=-=-=-=-=-=-=-=-=-=-=-=-=-=-=-=-=-=-=-=-=-=-=-=-=-=*/
/**
 *	mptscsih_bus_reset - Perform a SCSI BUS_RESET!	new_eh variant
 *	@SCpnt: Pointer to scsi_cmnd structure, IO which reset is due to
 *
 *	(linux scsi_host_template.eh_bus_reset_handler routine)
 *
 *	Returns SUCCESS or FAILED.
 **/
int
mptscsih_bus_reset(struct scsi_cmnd * SCpnt)
{
	MPT_SCSI_HOST	*hd;
	int		 retval;
	VirtDevice	 *vdevice;
	MPT_ADAPTER	*ioc;

	/* If we can't locate our host adapter structure, return FAILED status.
	 */
	if ((hd = shost_priv(SCpnt->device->host)) == NULL){
		printk(KERN_ERR MYNAM ": bus reset: "
		   "Can't locate host! (sc=%p)\n", SCpnt);
		return FAILED;
	}

	ioc = hd->ioc;
	printk(MYIOC_s_INFO_FMT "attempting bus reset! (sc=%p)\n",
	       ioc->name, SCpnt);
	scsi_print_command(SCpnt);

	if (ioc->timeouts < -1)
		ioc->timeouts++;

	vdevice = SCpnt->device->hostdata;
	if (!vdevice || !vdevice->vtarget)
		return SUCCESS;
	retval = mptscsih_IssueTaskMgmt(hd,
					MPI_SCSITASKMGMT_TASKTYPE_RESET_BUS,
					vdevice->vtarget->channel, 0, 0, 0,
					mptscsih_get_tm_timeout(ioc));

	printk(MYIOC_s_INFO_FMT "bus reset: %s (sc=%p)\n",
	    ioc->name, ((retval == 0) ? "SUCCESS" : "FAILED" ), SCpnt);

	if (retval == 0)
		return SUCCESS;
	else
		return FAILED;
}

/*=-=-=-=-=-=-=-=-=-=-=-=-=-=-=-=-=-=-=-=-=-=-=-=-=-=-=-=-=-=-=-=-=-=-=-=-=-=*/
/**
 *	mptscsih_host_reset - Perform a SCSI host adapter RESET (new_eh variant)
 *	@SCpnt: Pointer to scsi_cmnd structure, IO which reset is due to
 *
 *	(linux scsi_host_template.eh_host_reset_handler routine)
 *
 *	Returns SUCCESS or FAILED.
 */
int
mptscsih_host_reset(struct scsi_cmnd *SCpnt)
{
	MPT_SCSI_HOST *  hd;
	int		status = SUCCESS;
	MPT_ADAPTER	*ioc;
	int		retval;

	/*  If we can't locate the host to reset, then we failed. */
	if ((hd = shost_priv(SCpnt->device->host)) == NULL){
		printk(KERN_ERR MYNAM ": host reset: "
		    "Can't locate host! (sc=%p)\n", SCpnt);
		return FAILED;
	}

	ioc = hd->ioc;
	printk(MYIOC_s_INFO_FMT "attempting host reset! (sc=%p)\n",
	    ioc->name, SCpnt);

	/*  If our attempts to reset the host failed, then return a failed
	 *  status.  The host will be taken off line by the SCSI mid-layer.
	 */
	if ((retval = mpt_SoftResetHandler(ioc, CAN_SLEEP)) != 0)
		retval = mpt_HardResetHandler(ioc, CAN_SLEEP);

	if (retval < 0)
		status = FAILED;
	else
		status = SUCCESS;

	printk(MYIOC_s_INFO_FMT "host reset: %s (sc=%p)\n",
	    ioc->name, ((retval == 0) ? "SUCCESS" : "FAILED" ), SCpnt);

	return status;
}


static int
mptscsih_taskmgmt_reply(MPT_ADAPTER *ioc, u8 type,
	SCSITaskMgmtReply_t *pScsiTmReply)
{
	u16			 iocstatus;
	u32			 termination_count;
	int			 retval;

	if (!(ioc->taskmgmt_cmds.status & MPT_MGMT_STATUS_RF_VALID)) {
		retval = FAILED;
		goto out;
	}

	DBG_DUMP_TM_REPLY_FRAME(ioc, (u32 *)pScsiTmReply);

	iocstatus = le16_to_cpu(pScsiTmReply->IOCStatus) & MPI_IOCSTATUS_MASK;
	termination_count = le32_to_cpu(pScsiTmReply->TerminationCount);

	dtmprintk(ioc, printk(MYIOC_s_DEBUG_FMT
	    "TaskMgmt fw_channel = %d, fw_id = %d, task_type = 0x%02X,\n"
	    "\tiocstatus = 0x%04X, loginfo = 0x%08X, response_code = 0x%02X,\n"
	    "\tterm_cmnds = %d\n", ioc->name, pScsiTmReply->Bus,
	    pScsiTmReply->TargetID, type, le16_to_cpu(pScsiTmReply->IOCStatus),
	    le32_to_cpu(pScsiTmReply->IOCLogInfo), pScsiTmReply->ResponseCode,
	    termination_count));

	if (ioc->facts.MsgVersion >= MPI_VERSION_01_05 &&
	    pScsiTmReply->ResponseCode)
		mptscsih_taskmgmt_response_code(ioc,
		    pScsiTmReply->ResponseCode);

	if (iocstatus == MPI_IOCSTATUS_SUCCESS) {
		retval = 0;
		goto out;
	}

	retval = FAILED;
	if (type == MPI_SCSITASKMGMT_TASKTYPE_ABORT_TASK) {
		if (termination_count == 1)
			retval = 0;
		goto out;
	}

	if (iocstatus == MPI_IOCSTATUS_SCSI_TASK_TERMINATED ||
	   iocstatus == MPI_IOCSTATUS_SCSI_IOC_TERMINATED)
		retval = 0;

 out:
	return retval;
}

/*=-=-=-=-=-=-=-=-=-=-=-=-=-=-=-=-=-=-=-=-=-=-=-=-=-=-=-=-=-=-=-=-=-=-=-=-=-=*/
void
mptscsih_taskmgmt_response_code(MPT_ADAPTER *ioc, u8 response_code)
{
	char *desc;

	switch (response_code) {
	case MPI_SCSITASKMGMT_RSP_TM_COMPLETE:
		desc = "The task completed.";
		break;
	case MPI_SCSITASKMGMT_RSP_INVALID_FRAME:
		desc = "The IOC received an invalid frame status.";
		break;
	case MPI_SCSITASKMGMT_RSP_TM_NOT_SUPPORTED:
		desc = "The task type is not supported.";
		break;
	case MPI_SCSITASKMGMT_RSP_TM_FAILED:
		desc = "The requested task failed.";
		break;
	case MPI_SCSITASKMGMT_RSP_TM_SUCCEEDED:
		desc = "The task completed successfully.";
		break;
	case MPI_SCSITASKMGMT_RSP_TM_INVALID_LUN:
		desc = "The LUN request is invalid.";
		break;
	case MPI_SCSITASKMGMT_RSP_IO_QUEUED_ON_IOC:
		desc = "The task is in the IOC queue and has not been sent to target.";
		break;
	default:
		desc = "unknown";
		break;
	}
	printk(MYIOC_s_INFO_FMT "Response Code(0x%08x): F/W: %s\n",
		ioc->name, response_code, desc);
}

/*=-=-=-=-=-=-=-=-=-=-=-=-=-=-=-=-=-=-=-=-=-=-=-=-=-=-=-=-=-=-=-=-=-=-=-=-=-=*/
/**
 *	mptscsih_taskmgmt_complete - Registered with Fusion MPT base driver
 *	@ioc: Pointer to MPT_ADAPTER structure
 *	@mf: Pointer to SCSI task mgmt request frame
 *	@mr: Pointer to SCSI task mgmt reply frame
 *
 *	This routine is called from mptbase.c::mpt_interrupt() at the completion
 *	of any SCSI task management request.
 *	This routine is registered with the MPT (base) driver at driver
 *	load/init time via the mpt_register() API call.
 *
 *	Returns 1 indicating alloc'd request frame ptr should be freed.
 **/
int
mptscsih_taskmgmt_complete(MPT_ADAPTER *ioc, MPT_FRAME_HDR *mf,
	MPT_FRAME_HDR *mr)
{
	dtmprintk(ioc, printk(MYIOC_s_DEBUG_FMT
		"TaskMgmt completed (mf=%p, mr=%p)\n", ioc->name, mf, mr));

	ioc->taskmgmt_cmds.status |= MPT_MGMT_STATUS_COMMAND_GOOD;

	if (!mr)
		goto out;

	ioc->taskmgmt_cmds.status |= MPT_MGMT_STATUS_RF_VALID;
	memcpy(ioc->taskmgmt_cmds.reply, mr,
	    min(MPT_DEFAULT_FRAME_SIZE, 4 * mr->u.reply.MsgLength));
 out:
	if (ioc->taskmgmt_cmds.status & MPT_MGMT_STATUS_PENDING) {
		mpt_clear_taskmgmt_in_progress_flag(ioc);
		ioc->taskmgmt_cmds.status &= ~MPT_MGMT_STATUS_PENDING;
		complete(&ioc->taskmgmt_cmds.done);
		if (ioc->bus_type == SAS)
			ioc->schedule_target_reset(ioc);
		return 1;
	}
	return 0;
}

/*=-=-=-=-=-=-=-=-=-=-=-=-=-=-=-=-=-=-=-=-=-=-=-=-=-=-=-=-=-=-=-=-=-=-=-=-=-=*/
/*
 *	This is anyones guess quite frankly.
 */
int
mptscsih_bios_param(struct scsi_device * sdev, struct block_device *bdev,
		sector_t capacity, int geom[])
{
	int		heads;
	int		sectors;
	sector_t	cylinders;
	ulong		dummy;

	heads = 64;
	sectors = 32;

	dummy = heads * sectors;
	cylinders = capacity;
	sector_div(cylinders,dummy);

	/*
	 * Handle extended translation size for logical drives
	 * > 1Gb
	 */
	if ((ulong)capacity >= 0x200000) {
		heads = 255;
		sectors = 63;
		dummy = heads * sectors;
		cylinders = capacity;
		sector_div(cylinders,dummy);
	}

	/* return result */
	geom[0] = heads;
	geom[1] = sectors;
	geom[2] = cylinders;

	return 0;
}

/**
 * Search IOC page 3 to determine if this is hidden physical disk
 *
 */
int
mptscsih_is_phys_disk(MPT_ADAPTER *ioc, u8 channel, u8 id)
{
	struct inactive_raid_component_info *component_info;
	u8 i, j;
	RaidPhysDiskPage1_t *phys_disk;
	int rc = 0;
	int num_paths;

	if (!ioc->raid_data.pIocPg3)
		goto out;
	for (i = 0; i < ioc->raid_data.pIocPg3->NumPhysDisks; i++) {
		if ((id == ioc->raid_data.pIocPg3->PhysDisk[i].PhysDiskID) &&
		    (channel == ioc->raid_data.pIocPg3->PhysDisk[i].PhysDiskBus)) {
			rc = 1;
			goto out;
		}
	}

	if (ioc->bus_type != SAS)
		goto out;

	/*
	 * Check if dual path
	 */
	for (i = 0; i < ioc->raid_data.pIocPg3->NumPhysDisks; i++) {
		num_paths = mpt_raid_phys_disk_get_num_paths(ioc,
		    ioc->raid_data.pIocPg3->PhysDisk[i].PhysDiskNum);
		if (num_paths < 2)
			continue;
		phys_disk = kzalloc(offsetof(RaidPhysDiskPage1_t,Path) +
		   (num_paths * sizeof(RAID_PHYS_DISK1_PATH)), GFP_KERNEL);
		if (!phys_disk)
			continue;
		if ((mpt_raid_phys_disk_pg1(ioc,
		    ioc->raid_data.pIocPg3->PhysDisk[i].PhysDiskNum,
		    phys_disk))) {
			kfree(phys_disk);
			continue;
		}
		for (j = 0; j < num_paths; j++) {
			if ((phys_disk->Path[j].Flags &
			    MPI_RAID_PHYSDISK1_FLAG_INVALID))
				continue;
			if ((phys_disk->Path[j].Flags &
			    MPI_RAID_PHYSDISK1_FLAG_BROKEN))
				continue;
			if ((id == phys_disk->Path[j].PhysDiskID) &&
			    (channel == phys_disk->Path[j].PhysDiskBus)) {
				rc = 1;
				kfree(phys_disk);
				goto out;
			}
		}
		kfree(phys_disk);
	}

	/*
	 * Check inactive list for matching phys disks
	 */
	if (list_empty(&ioc->raid_data.inactive_list))
		goto out;

	down(&ioc->raid_data.inactive_list_mutex);
	list_for_each_entry(component_info, &ioc->raid_data.inactive_list,
	    list) {
		if ((component_info->d.PhysDiskID == id) &&
		    (component_info->d.PhysDiskBus == channel))
			rc = 1;
	}
	up(&ioc->raid_data.inactive_list_mutex);

 out:
	return rc;
}
EXPORT_SYMBOL(mptscsih_is_phys_disk);

u8
mptscsih_raid_id_to_num(MPT_ADAPTER *ioc, u8 channel, u8 id)
{
	struct inactive_raid_component_info *component_info;
	int i,j;
	RaidPhysDiskPage1_t *phys_disk;
	int rc = -ENXIO;
	u8 num_paths;

	if (!ioc->raid_data.pIocPg3)
		goto out;
	for (i = 0; i < ioc->raid_data.pIocPg3->NumPhysDisks; i++) {
		if ((id == ioc->raid_data.pIocPg3->PhysDisk[i].PhysDiskID) &&
		    (channel == ioc->raid_data.pIocPg3->PhysDisk[i].PhysDiskBus)) {
			rc = ioc->raid_data.pIocPg3->PhysDisk[i].PhysDiskNum;
			goto out;
		}
	}

	if (ioc->bus_type != SAS)
		goto out;

	/*
	 * Check if dual path
	 */
	for (i = 0; i < ioc->raid_data.pIocPg3->NumPhysDisks; i++) {
		num_paths = mpt_raid_phys_disk_get_num_paths(ioc,
		    ioc->raid_data.pIocPg3->PhysDisk[i].PhysDiskNum);
		if (num_paths < 2)
			continue;
		phys_disk = kzalloc(offsetof(RaidPhysDiskPage1_t,Path) +
		   (num_paths * sizeof(RAID_PHYS_DISK1_PATH)), GFP_KERNEL);
		if (!phys_disk)
			continue;
		if ((mpt_raid_phys_disk_pg1(ioc,
		    ioc->raid_data.pIocPg3->PhysDisk[i].PhysDiskNum,
		    phys_disk))) {
			kfree(phys_disk);
			continue;
		}
		for (j = 0; j < num_paths; j++) {
			if ((phys_disk->Path[j].Flags &
			    MPI_RAID_PHYSDISK1_FLAG_INVALID))
				continue;
			if ((phys_disk->Path[j].Flags &
			    MPI_RAID_PHYSDISK1_FLAG_BROKEN))
				continue;
			if ((id == phys_disk->Path[j].PhysDiskID) &&
			    (channel == phys_disk->Path[j].PhysDiskBus)) {
				rc = phys_disk->PhysDiskNum;
				kfree(phys_disk);
				goto out;
			}
		}
		kfree(phys_disk);
	}

	/*
	 * Check inactive list for matching phys disks
	 */
	if (list_empty(&ioc->raid_data.inactive_list))
		goto out;

	down(&ioc->raid_data.inactive_list_mutex);
	list_for_each_entry(component_info, &ioc->raid_data.inactive_list,
	    list) {
		if ((component_info->d.PhysDiskID == id) &&
		    (component_info->d.PhysDiskBus == channel))
			rc = component_info->d.PhysDiskNum;
	}
	up(&ioc->raid_data.inactive_list_mutex);

 out:
	return rc;
}
EXPORT_SYMBOL(mptscsih_raid_id_to_num);

/*
 *	OS entry point to allow for host driver to free allocated memory
 *	Called if no device present or device being unloaded
 */
void
mptscsih_slave_destroy(struct scsi_device *sdev)
{
	struct Scsi_Host	*host = sdev->host;
	MPT_SCSI_HOST		*hd = shost_priv(host);
	VirtTarget		*vtarget;
	VirtDevice		*vdevice;
	struct scsi_target	*starget;

	starget = scsi_target(sdev);
	vtarget = starget->hostdata;
	vtarget->num_luns--;
	vdevice = sdev->hostdata;
	if (!vdevice)
		return;

	mptscsih_search_running_cmds(hd, vdevice);
	mptscsih_synchronize_cache(sdev, hd, vdevice);
	kfree(vdevice);
	sdev->hostdata = NULL;
}

/*=-=-=-=-=-=-=-=-=-=-=-=-=-=-=-=-=-=-=-=-=-=-=-=-=-=-=-=-=-=-=-=-=-=-=-=-=-=*/
/*
 *	mptscsih_change_queue_depth - This function will set a devices queue depth
 *	@sdev: per scsi_device pointer
 *	@qdepth: requested queue depth
 *	@reason: calling context
 *
 *	Adding support for new 'change_queue_depth' api.
*/
int
mptscsih_change_queue_depth(struct scsi_device *sdev, int qdepth, int reason)
{
	MPT_SCSI_HOST		*hd = shost_priv(sdev->host);
	VirtTarget		*vtarget;
	struct scsi_target	*starget;
	int			max_depth;
	int			tagged;
	MPT_ADAPTER		*ioc = hd->ioc;

	starget = scsi_target(sdev);
	vtarget = starget->hostdata;

	if (reason != SCSI_QDEPTH_DEFAULT)
		return -EOPNOTSUPP;

	if (ioc->bus_type == SPI) {
		if (sdev->type == TYPE_DISK &&
		    vtarget->minSyncFactor <= MPT_ULTRA160)
			max_depth = MPT_SCSI_CMD_PER_DEV_HIGH;
		else
			max_depth = MPT_SCSI_CMD_PER_DEV_LOW;
	} else
		max_depth = ioc->sh->can_queue;

	if (!sdev->tagged_supported)
		max_depth = 1;

	if (qdepth > max_depth)
		qdepth = max_depth;
	if (qdepth == 1)
		tagged = 0;
	else
		tagged = MSG_SIMPLE_TAG;

	scsi_adjust_queue_depth(sdev, tagged, qdepth);

	if (sdev->inquiry_len > 7)
		sdev_printk(KERN_INFO, sdev, MYIOC_s_FMT "qdepth=%d, "
		    "tagged=%d, simple=%d, ordered=%d, scsi_level=%d, "
		    "cmd_que=%d\n", ioc->name, sdev->queue_depth,
		    sdev->tagged_supported, sdev->simple_tags,
		    sdev->ordered_tags, sdev->scsi_level,
		    (sdev->inquiry[7] & 2) >> 1);

	return sdev->queue_depth;
}

#ifdef EEDP_SUPPORT
/**
 * _scsih_read_capacity_16 - send READ_CAPACITY_16 to target
 *
 */
static int
_scsih_read_capacity_16(MPT_SCSI_HOST *hd, int id, int channel, u32 lun,
    void *data, u32 length)
{
	INTERNAL_CMD				 iocmd;
	dma_addr_t					 data_dma;
	struct read_cap_parameter	*parameter_data;
	u32							 data_length;
	MPT_ADAPTER					*ioc = hd->ioc;
	int							 rc;
	int							 count;
	u8							 skey;
	u8							 asc;
	u8							 ascq;

	data_length = sizeof(struct read_cap_parameter);
	parameter_data = pci_alloc_consistent(ioc->pcidev,
	   data_length, &data_dma);
	if (!parameter_data) {
		printk(MYIOC_s_ERR_FMT "failure at %s:%d/%s()!\n",
		    ioc->name, __FILE__, __LINE__, __func__);
		return -1;
	}

	iocmd.cmd = SERVICE_ACTION_IN;
	iocmd.data_dma = data_dma;
	iocmd.data = (u8 *)parameter_data;
	iocmd.size = data_length;
	iocmd.channel = channel;
	iocmd.id = id;
	iocmd.lun = lun;

	for (count=0; count < 4; count++) {
		rc = mptscsih_do_cmd(hd, &iocmd);

		if(rc == MPT_SCANDV_GOOD) {
			memcpy(data, parameter_data,
			    min_t(u32, data_length, length));
			break;
		} else if(rc == MPT_SCANDV_BUSY) {
			devtprintk(ioc, printk(MYIOC_s_DEBUG_FMT "%s: "
			    "fw_channel=%d fw_id=%d : device busy\n",
			    ioc->name, __FUNCTION__, channel, id));
			continue;
		} else if(rc == MPT_SCANDV_DID_RESET) {
			devtprintk(ioc, printk(MYIOC_s_DEBUG_FMT "%s: "
			    "fw_channel=%d fw_id=%d : did reset\n",
			    ioc->name, __FUNCTION__, channel, id));
			continue;
		} else if(rc == MPT_SCANDV_SENSE) {
			skey = ioc->internal_cmds.sense[2] & 0x0F;
			asc  = ioc->internal_cmds.sense[12];
			ascq = ioc->internal_cmds.sense[13];
			devtprintk(ioc, printk(MYIOC_s_DEBUG_FMT "%s: "
			    "fw_channel=%d fw_id=%d : [sense_key,arc,ascq]: "
			    "[0x%02x,0x%02x,0x%02x]\n", ioc->name,
			    __FUNCTION__, channel, id, skey, asc, ascq));
			if( skey == UNIT_ATTENTION ||
			    skey == NOT_READY ||
			    skey == ILLEGAL_REQUEST ) {
				continue;
			} else {
				printk(MYIOC_s_ERR_FMT "%s: fw_channel=%d fw_id=%d : "
				    "tur failed due to [sense_key,asc,ascq]: "
				    "[0x%02x,0x%02x,0x%02x]\n", ioc->name,
				    __FUNCTION__, channel, id, skey, asc, ascq);
				break;
			}
		} else if(rc == MPT_SCANDV_SELECTION_TIMEOUT) {
			printk(MYIOC_s_ERR_FMT "%s: fw_channel=%d fw_id=%d: "
			    "read capacity failed due to no device\n", ioc->name,
			    __FUNCTION__, channel, id);
			break;
		} else if(rc == MPT_SCANDV_SOME_ERROR) {
			printk(MYIOC_s_ERR_FMT "%s: fw_channel=%d fw_id=%d: "
			    "read capacity failed due to some error\n", ioc->name,
			    __FUNCTION__, channel, id);
			break;
		} else {
			printk(MYIOC_s_ERR_FMT "%s: fw_channel=%d fw_id=%d: "
			    "read capacity failed due to some error\n", ioc->name,
			    __FUNCTION__, channel, id);
			break;
		}
	}

	if(count > 4 && rc != 0) {
		printk(MYIOC_s_ERR_FMT "%s: fw_channel=%d fw_id=%d: "
		    "read capacity failed to many times\n", ioc->name,
		    __FUNCTION__, channel, id);
	}

	pci_free_consistent(ioc->pcidev, data_length, parameter_data, data_dma);
	return rc;
}
#endif

/*
 *	OS entry point to adjust the queue_depths on a per-device basis.
 *	Called once per device the bus scan. Use it to force the queue_depth
 *	member to 1 if a device does not support Q tags.
 *	Return non-zero if fails.
 */
int
mptscsih_slave_configure(struct scsi_device *sdev)
{
	struct Scsi_Host	*sh = sdev->host;
	VirtTarget		*vtarget;
	VirtDevice		*vdevice;
	struct scsi_target	*starget;
	MPT_SCSI_HOST		*hd = shost_priv(sh);
	MPT_ADAPTER		*ioc = hd->ioc;

	starget = scsi_target(sdev);
	vtarget = starget->hostdata;
	vdevice = sdev->hostdata;

#ifdef EEDP_SUPPORT
	if ((!(vdevice->vtarget->tflags & MPT_TARGET_FLAGS_RAID_COMPONENT)) &&
	    (!(vdevice->vtarget->raidVolume))) {

		struct read_cap_parameter data;
		memset(&data, 0, sizeof(struct read_cap_parameter));

		/*
		 * check PROTECT bit
		 *
		 * NOTE: The crack monkey target mode driver doesn't
		 * set this bit(bug has been reported).
		 * The cm_target command line option is a work around.
		 */
		if (!(sdev->inquiry[5] & 1))
			goto out;

		if ((ioc->bus_type == FC) &&
		    (_scsih_read_capacity_16(hd, vtarget->id,
				vtarget->channel, sdev->lun, &data,
				sizeof(struct read_cap_parameter)) == 0)) {
			vdevice->eedp_enable = data.prot_en;
			vdevice->eedp_type = data.p_type;
			vdevice->eedp_block_length =
			    be32_to_cpu(data.logical_block_length);

			if (!vdevice->eedp_enable)
				goto out;

			sdev_printk(KERN_INFO, sdev, "EEDP enabled: "
			    "protection_type(%d), block_length(%d)\n",
			    vdevice->eedp_type+1,
			    vdevice->eedp_block_length);
		}
	}
 out:
#endif /* EEDP Support */


	dsprintk(ioc, printk(MYIOC_s_DEBUG_FMT
		"device @ %p, channel=%d, id=%d, lun=%d\n",
		ioc->name, sdev, sdev->channel, sdev->id, sdev->lun));
	if (ioc->bus_type == SPI)
		dsprintk(ioc, printk(MYIOC_s_DEBUG_FMT
		    "sdtr %d wdtr %d ppr %d inq length=%d\n",
		    ioc->name, sdev->sdtr, sdev->wdtr,
		    sdev->ppr, sdev->inquiry_len));

	vdevice->configured_lun = 1;

	if ((ioc->bus_type != SAS) && (sdev->id > sh->max_id)) {
		/* error case, should never happen */
		scsi_adjust_queue_depth(sdev, 0, 1);
		goto slave_configure_exit;
	}
	dsprintk(ioc, printk(MYIOC_s_DEBUG_FMT
		"Queue depth=%d, tflags=%x\n",
		ioc->name, sdev->queue_depth, vtarget->tflags));

	if (ioc->bus_type == SPI)
		dsprintk(ioc, printk(MYIOC_s_DEBUG_FMT
		    "negoFlags=%x, maxOffset=%x, SyncFactor=%x\n",
		    ioc->name, vtarget->negoFlags, vtarget->maxOffset,
		    vtarget->minSyncFactor));

	mptscsih_change_queue_depth(sdev, ioc->sdev_queue_depth,
				    SCSI_QDEPTH_DEFAULT);

slave_configure_exit:
	dsprintk(ioc, printk(MYIOC_s_DEBUG_FMT
		"tagged %d, simple %d, ordered %d\n",
		ioc->name,sdev->tagged_supported, sdev->simple_tags,
		sdev->ordered_tags));

	blk_queue_dma_alignment (sdev->request_queue, 512 - 1);

	return 0;
}

/*=-=-=-=-=-=-=-=-=-=-=-=-=-=-=-=-=-=-=-=-=-=-=-=-=-=-=-=-=-=-=-=-=-=-=-=-=-=*/
/*
 *  Private routines...
 */

/*=-=-=-=-=-=-=-=-=-=-=-=-=-=-=-=-=-=-=-=-=-=-=-=-=-=-=-=-=-=-=-=-=-=-=-=-=-=*/
/* Utility function to copy sense data from the scsi_cmnd buffer
 * to the FC and SCSI target structures.
 *
 */
static void
mptscsih_copy_sense_data(struct scsi_cmnd *sc, MPT_SCSI_HOST *hd, MPT_FRAME_HDR *mf, SCSIIOReply_t *pScsiReply)
{
	VirtDevice	*vdevice;
	SCSIIORequest_t	*pReq;
	u32		 sense_count = le32_to_cpu(pScsiReply->SenseCount);
	MPT_ADAPTER	*ioc = hd->ioc;

	/* Get target structure
	 */
	pReq = (SCSIIORequest_t *) mf;
	vdevice = sc->device->hostdata;

	if (sense_count) {
		u8 *sense_data;
		int req_index;

		/* Copy the sense received into the scsi command block. */
		req_index = le16_to_cpu(mf->u.frame.hwhdr.msgctxu.fld.req_idx);
		sense_data = ((u8 *)ioc->sense_buf_pool + (req_index * MPT_SENSE_BUFFER_ALLOC));

		if (sense_count > SCSI_SENSE_BUFFERSIZE)
				sense_count = SCSI_SENSE_BUFFERSIZE;

		memcpy(sc->sense_buffer, sense_data, sense_count);
		/* Log SMART data (asc = 0x5D, non-IM case only) if required.
		 */
		if ((ioc->events) && (ioc->eventTypes & (1 << MPI_EVENT_SCSI_DEVICE_STATUS_CHANGE))) {
			if ((sense_data[12] == 0x5D) && (vdevice->vtarget->raidVolume == 0)) {
				int idx;

				idx = ioc->eventContext % MPTCTL_EVENT_LOG_SIZE;
				ioc->events[idx].event = MPI_EVENT_SCSI_DEVICE_STATUS_CHANGE;
				ioc->events[idx].eventContext = ioc->eventContext;

				ioc->events[idx].data[0] = (pReq->LUN[1] << 24) |
					(MPI_EVENT_SCSI_DEV_STAT_RC_SMART_DATA << 16) |
					(sc->device->channel << 8) | sc->device->id;

				ioc->events[idx].data[1] = (sense_data[13] << 8) | sense_data[12];

				ioc->eventContext++;
				if (ioc->pcidev->vendor == PCI_VENDOR_ID_IBM) {
					mptscsih_issue_sep_command(ioc, vdevice->vtarget,
					    MPI_SEP_REQ_SLOTSTATUS_PREDICTED_FAULT);
					vdevice->vtarget->tflags |= MPT_TARGET_FLAGS_LED_ON;
				}
			}
		}
	} else {
		dprintk(ioc, printk(MYIOC_s_DEBUG_FMT "Hmmm... SenseData len=0! (?)\n",
				ioc->name));
	}
}

/**
 * mptscsih_get_scsi_lookup
 *
 * retrieves scmd entry from ScsiLookup[] array list
 *
 * @ioc: Pointer to MPT_ADAPTER structure
 * @i: index into the array
 *
 * Returns the scsi_cmd pointer
 *
 **/
struct scsi_cmnd *
mptscsih_get_scsi_lookup(MPT_ADAPTER *ioc, int i)
{
	unsigned long	flags;
	struct scsi_cmnd *scmd;

	spin_lock_irqsave(&ioc->scsi_lookup_lock, flags);
	scmd = ioc->ScsiLookup[i];
	spin_unlock_irqrestore(&ioc->scsi_lookup_lock, flags);

	return scmd;
}

/**
 * mptscsih_getclear_scsi_lookup
 *
 * retrieves and clears scmd entry from ScsiLookup[] array list
 *
 * @ioc: Pointer to MPT_ADAPTER structure
 * @i: index into the array
 *
 * Returns the scsi_cmd pointer
 *
 **/
static struct scsi_cmnd *
mptscsih_getclear_scsi_lookup(MPT_ADAPTER *ioc, int i)
{
	unsigned long	flags;
	struct scsi_cmnd *scmd;

	spin_lock_irqsave(&ioc->scsi_lookup_lock, flags);
	scmd = ioc->ScsiLookup[i];
	ioc->ScsiLookup[i] = NULL;
	spin_unlock_irqrestore(&ioc->scsi_lookup_lock, flags);

	return scmd;
}

/**
 * mptscsih_set_scsi_lookup
 *
 * writes a scmd entry into the ScsiLookup[] array list
 *
 * @ioc: Pointer to MPT_ADAPTER structure
 * @i: index into the array
 * @scmd: scsi_cmnd pointer
 *
 **/
static void
mptscsih_set_scsi_lookup(MPT_ADAPTER *ioc, int i, struct scsi_cmnd *scmd)
{
	unsigned long	flags;

	spin_lock_irqsave(&ioc->scsi_lookup_lock, flags);
	ioc->ScsiLookup[i] = scmd;
	spin_unlock_irqrestore(&ioc->scsi_lookup_lock, flags);
}

/**
 * SCPNT_TO_LOOKUP_IDX - searches for a given scmd in the ScsiLookup[] array list
 * @ioc: Pointer to MPT_ADAPTER structure
 * @sc: scsi_cmnd pointer
 */
static int
SCPNT_TO_LOOKUP_IDX(MPT_ADAPTER *ioc, struct scsi_cmnd *sc)
{
	unsigned long	flags;
	int i, index=-1;

	spin_lock_irqsave(&ioc->scsi_lookup_lock, flags);
	for (i = 0; i < ioc->req_depth; i++) {
		if (ioc->ScsiLookup[i] == sc) {
			index = i;
			goto out;
		}
	}

 out:
	spin_unlock_irqrestore(&ioc->scsi_lookup_lock, flags);
	return index;
}

/*=-=-=-=-=-=-=-=-=-=-=-=-=-=-=-=-=-=-=-=-=-=-=-=-=-=-=-=-=-=-=-=-=-=-=-=-=-=*/
int
mptscsih_ioc_reset(MPT_ADAPTER *ioc, int reset_phase)
{
	MPT_SCSI_HOST	*hd;

	if ((ioc->sh == NULL) || (ioc->sh->hostdata == NULL))
		return 0;

	hd = shost_priv(ioc->sh);
	switch (reset_phase) {
	case MPT_IOC_SETUP_RESET:
		dtmprintk(ioc, printk(MYIOC_s_DEBUG_FMT
		    "%s: MPT_IOC_SETUP_RESET\n", ioc->name, __func__));
		break;
	case MPT_IOC_PRE_RESET:
		dtmprintk(ioc, printk(MYIOC_s_DEBUG_FMT
		    "%s: MPT_IOC_PRE_RESET\n", ioc->name, __func__));
		mptscsih_flush_running_cmds(hd);
		break;
	case MPT_IOC_POST_RESET:
		dtmprintk(ioc, printk(MYIOC_s_DEBUG_FMT
		    "%s: MPT_IOC_POST_RESET\n", ioc->name, __func__));
		if (ioc->internal_cmds.status & MPT_MGMT_STATUS_PENDING) {
			ioc->internal_cmds.status |=
				MPT_MGMT_STATUS_DID_IOCRESET;
			complete(&ioc->internal_cmds.done);
		}
		break;
	default:
		break;
	}
	return 1;		/* currently means nothing really */
}

/*=-=-=-=-=-=-=-=-=-=-=-=-=-=-=-=-=-=-=-=-=-=-=-=-=-=-=-=-=-=-=-=-=-=-=-=-=-=*/
int
mptscsih_event_process(MPT_ADAPTER *ioc, EventNotificationReply_t *pEvReply)
{
	u8 event = le32_to_cpu(pEvReply->Event) & 0xFF;

	devtverboseprintk(ioc, printk(MYIOC_s_DEBUG_FMT
		"MPT event (=%02Xh) routed to SCSI host driver!\n",
		ioc->name, event));

	if ((event == MPI_EVENT_IOC_BUS_RESET ||
	    event == MPI_EVENT_EXT_BUS_RESET) &&
	    (ioc->bus_type == SPI) && (ioc->soft_resets < -1))
			ioc->soft_resets++;

	return 1;		/* currently means nothing really */
}

/*=-=-=-=-=-=-=-=-=-=-=-=-=-=-=-=-=-=-=-=-=-=-=-=-=-=-=-=-=-=-=-=-=-=-=-=-=-=*/
/*
 *  Bus Scan and Domain Validation functionality ...
 */

/*=-=-=-=-=-=-=-=-=-=-=-=-=-=-=-=-=-=-=-=-=-=-=-=-=-=-=-=-=-=-=-=-=-=-=-=-=-=*/
/*
 *	mptscsih_scandv_complete - Scan and DV callback routine registered
 *	to Fustion MPT (base) driver.
 *
 *	@ioc: Pointer to MPT_ADAPTER structure
 *	@mf: Pointer to original MPT request frame
 *	@mr: Pointer to MPT reply frame (NULL if TurboReply)
 *
 *	This routine is called from mpt.c::mpt_interrupt() at the completion
 *	of any SCSI IO request.
 *	This routine is registered with the Fusion MPT (base) driver at driver
 *	load/init time via the mpt_register() API call.
 *
 *	Returns 1 indicating alloc'd request frame ptr should be freed.
 *
 *	Remark: Sets a completion code and (possibly) saves sense data
 *	in the IOC member localReply structure.
 *	Used ONLY for DV and other internal commands.
 */
int
mptscsih_scandv_complete(MPT_ADAPTER *ioc, MPT_FRAME_HDR *req,
				MPT_FRAME_HDR *reply)
{
	SCSIIORequest_t *pReq;
	SCSIIOReply_t	*pReply;
	u8		 cmd;
	u16		 req_idx;
	u8		*sense_data;
	int		 sz;

	ioc->internal_cmds.status |= MPT_MGMT_STATUS_COMMAND_GOOD;
	ioc->internal_cmds.completion_code = MPT_SCANDV_GOOD;
	if (!reply)
		goto out;

	pReply = (SCSIIOReply_t *) reply;
	pReq = (SCSIIORequest_t *) req;
	ioc->internal_cmds.completion_code =
	    mptscsih_get_completion_code(ioc, req, reply);
	ioc->internal_cmds.status |= MPT_MGMT_STATUS_RF_VALID;
	memcpy(ioc->internal_cmds.reply, reply,
	    min(MPT_DEFAULT_FRAME_SIZE, 4 * reply->u.reply.MsgLength));
	cmd = reply->u.hdr.Function;
	if (((cmd == MPI_FUNCTION_SCSI_IO_REQUEST) ||
	    (cmd == MPI_FUNCTION_RAID_SCSI_IO_PASSTHROUGH)) &&
	    (pReply->SCSIState & MPI_SCSI_STATE_AUTOSENSE_VALID)) {
		req_idx = le16_to_cpu(req->u.frame.hwhdr.msgctxu.fld.req_idx);
		sense_data = ((u8 *)ioc->sense_buf_pool +
		    (req_idx * MPT_SENSE_BUFFER_ALLOC));
		sz = min_t(int, pReq->SenseBufferLength,
		    MPT_SENSE_BUFFER_ALLOC);
		memcpy(ioc->internal_cmds.sense, sense_data, sz);
	}
 out:
	if (!(ioc->internal_cmds.status & MPT_MGMT_STATUS_PENDING))
		return 0;
	ioc->internal_cmds.status &= ~MPT_MGMT_STATUS_PENDING;
	complete(&ioc->internal_cmds.done);
	return 1;
}


/**
 *	mptscsih_get_completion_code -
 *	@ioc: Pointer to MPT_ADAPTER structure
 *	@reply:
 *	@cmd:
 *
 **/
static int
mptscsih_get_completion_code(MPT_ADAPTER *ioc, MPT_FRAME_HDR *req,
				MPT_FRAME_HDR *reply)
{
	SCSIIOReply_t	*pReply;
	MpiRaidActionReply_t *pr;
	u8		 scsi_status;
	u16		 status;
	int		 completion_code;

	pReply = (SCSIIOReply_t *)reply;
	status = le16_to_cpu(pReply->IOCStatus) & MPI_IOCSTATUS_MASK;
	scsi_status = pReply->SCSIStatus;

	devtprintk(ioc, printk(MYIOC_s_DEBUG_FMT
	    "IOCStatus=%04xh, SCSIState=%02xh, SCSIStatus=%02xh,"
	    "IOCLogInfo=%08xh\n", ioc->name, status, pReply->SCSIState,
	    scsi_status, le32_to_cpu(pReply->IOCLogInfo)));

	switch (status) {

	case MPI_IOCSTATUS_SCSI_DEVICE_NOT_THERE:	/* 0x0043 */
		completion_code = MPT_SCANDV_SELECTION_TIMEOUT;
		break;

	case MPI_IOCSTATUS_SCSI_IO_DATA_ERROR:		/* 0x0046 */
	case MPI_IOCSTATUS_SCSI_TASK_TERMINATED:	/* 0x0048 */
	case MPI_IOCSTATUS_SCSI_IOC_TERMINATED:		/* 0x004B */
	case MPI_IOCSTATUS_SCSI_EXT_TERMINATED:		/* 0x004C */
		completion_code = MPT_SCANDV_DID_RESET;
		break;

	case MPI_IOCSTATUS_BUSY:
	case MPI_IOCSTATUS_INSUFFICIENT_RESOURCES:
		completion_code = MPT_SCANDV_BUSY;
		break;

	case MPI_IOCSTATUS_SCSI_DATA_UNDERRUN:		/* 0x0045 */
	case MPI_IOCSTATUS_SCSI_RECOVERED_ERROR:	/* 0x0040 */
	case MPI_IOCSTATUS_SUCCESS:			/* 0x0000 */
		if (pReply->Function == MPI_FUNCTION_CONFIG) {
			completion_code = MPT_SCANDV_GOOD;
		} else if (pReply->Function == MPI_FUNCTION_RAID_ACTION) {
			pr = (MpiRaidActionReply_t *)reply;
			if (le16_to_cpu(pr->ActionStatus) ==
				MPI_RAID_ACTION_ASTATUS_SUCCESS)
				completion_code = MPT_SCANDV_GOOD;
			else
				completion_code = MPT_SCANDV_SOME_ERROR;
		} else if (pReply->SCSIState & MPI_SCSI_STATE_AUTOSENSE_VALID)
			completion_code = MPT_SCANDV_SENSE;
		else if (pReply->SCSIState & MPI_SCSI_STATE_AUTOSENSE_FAILED) {
			if (req->u.scsireq.CDB[0] == INQUIRY)
				completion_code = MPT_SCANDV_ISSUE_SENSE;
			else
				completion_code = MPT_SCANDV_DID_RESET;
		} else if (pReply->SCSIState & MPI_SCSI_STATE_NO_SCSI_STATUS)
			completion_code = MPT_SCANDV_DID_RESET;
		else if (pReply->SCSIState & MPI_SCSI_STATE_TERMINATED)
			completion_code = MPT_SCANDV_DID_RESET;
		else if (scsi_status == MPI_SCSI_STATUS_BUSY)
			completion_code = MPT_SCANDV_BUSY;
		else
			completion_code = MPT_SCANDV_GOOD;
		break;

	case MPI_IOCSTATUS_SCSI_PROTOCOL_ERROR:		/* 0x0047 */
		if (pReply->SCSIState & MPI_SCSI_STATE_TERMINATED)
			completion_code = MPT_SCANDV_DID_RESET;
		else
			completion_code = MPT_SCANDV_SOME_ERROR;
		break;
	default:
		completion_code = MPT_SCANDV_SOME_ERROR;
		break;

	}	/* switch(status) */

	devtprintk(ioc, printk(MYIOC_s_DEBUG_FMT
	    "  completionCode set to %08xh\n", ioc->name, completion_code));
	return completion_code;
}

/*=-=-=-=-=-=-=-=-=-=-=-=-=-=-=-=-=-=-=-=-=-=-=-=-=-=-=-=-=-=-=-=-=-=-=-=-=-=*/
/**
 *	mptscsih_do_cmd - Do internal command.
 *	@hd: MPT_SCSI_HOST pointer
 *	@io: INTERNAL_CMD pointer.
 *
 *	Issue the specified internally generated command and do command
 *	specific cleanup. For bus scan / DV only.
 *	NOTES: If command is Inquiry and status is good,
 *	initialize a target structure, save the data
 *
 *	Remark: Single threaded access only.
 *
 *	Return:
 *		< 0 if an illegal command or no resources
 *
 *		   0 if good
 *
 *		 > 0 if command complete but some type of completion error.
 */
int
mptscsih_do_cmd(MPT_SCSI_HOST *hd, INTERNAL_CMD *io)
{
	MPT_FRAME_HDR	*mf;
	SCSIIORequest_t	*pScsiReq;
	int		 my_idx, ii, dir;
	int		 timeout;
	char		 cmdLen;
	char		 CDB[]={0,0,0,0,0,0,0,0,0,0,0,0,0,0,0,0};
	u8		 cmd = io->cmd;
	MPT_ADAPTER *ioc = hd->ioc;
	int		 ret = 0;
	unsigned long	 timeleft;
	unsigned long	 flags;

	/* don't send internal command during diag reset */
	spin_lock_irqsave(&ioc->taskmgmt_lock, flags);
	if (ioc->ioc_reset_in_progress) {
		spin_unlock_irqrestore(&ioc->taskmgmt_lock, flags);
		dfailprintk(ioc, printk(MYIOC_s_DEBUG_FMT
		    "%s: busy with host reset\n", ioc->name, __FUNCTION__));
		return MPT_SCANDV_BUSY;
	}
	spin_unlock_irqrestore(&ioc->taskmgmt_lock, flags);

	mutex_lock(&ioc->internal_cmds.mutex);

	/* Set command specific information
	 */
	switch (cmd) {
	case INQUIRY:
		cmdLen = 6;
		dir = MPI_SCSIIO_CONTROL_READ;
		CDB[0] = cmd;
		CDB[4] = io->size;
		timeout = 10;
		break;

	case TEST_UNIT_READY:
		cmdLen = 6;
		dir = MPI_SCSIIO_CONTROL_READ;
		timeout = 10;
		break;

	case START_STOP:
		cmdLen = 6;
		dir = MPI_SCSIIO_CONTROL_READ;
		CDB[0] = cmd;
		CDB[4] = 1;	/*Spin up the disk */
		timeout = 15;
		break;

	case REQUEST_SENSE:
		cmdLen = 6;
		CDB[0] = cmd;
		CDB[4] = io->size;
		dir = MPI_SCSIIO_CONTROL_READ;
		timeout = 10;
		break;

	case READ_BUFFER:
		cmdLen = 10;
		dir = MPI_SCSIIO_CONTROL_READ;
		CDB[0] = cmd;
		if (io->flags & MPT_ICFLAG_ECHO) {
			CDB[1] = 0x0A;
		} else {
			CDB[1] = 0x02;
		}

		if (io->flags & MPT_ICFLAG_BUF_CAP) {
			CDB[1] |= 0x01;
		}
		CDB[6] = (io->size >> 16) & 0xFF;
		CDB[7] = (io->size >>  8) & 0xFF;
		CDB[8] = io->size & 0xFF;
		timeout = 10;
		break;

	case WRITE_BUFFER:
		cmdLen = 10;
		dir = MPI_SCSIIO_CONTROL_WRITE;
		CDB[0] = cmd;
		if (io->flags & MPT_ICFLAG_ECHO) {
			CDB[1] = 0x0A;
		} else {
			CDB[1] = 0x02;
		}
		CDB[6] = (io->size >> 16) & 0xFF;
		CDB[7] = (io->size >>  8) & 0xFF;
		CDB[8] = io->size & 0xFF;
		timeout = 10;
		break;

	case RESERVE:
		cmdLen = 6;
		dir = MPI_SCSIIO_CONTROL_READ;
		CDB[0] = cmd;
		timeout = 10;
		break;

	case RELEASE:
		cmdLen = 6;
		dir = MPI_SCSIIO_CONTROL_READ;
		CDB[0] = cmd;
		timeout = 10;
		break;

	case SYNCHRONIZE_CACHE:
		cmdLen = 10;
		dir = MPI_SCSIIO_CONTROL_READ;
		CDB[0] = cmd;
//		CDB[1] = 0x02;	/* set immediate bit */
		timeout = 10;
		break;

	case REPORT_LUNS:
		cmdLen = 12;
		dir = MPI_SCSIIO_CONTROL_READ;
		CDB[0] = cmd;
		CDB[6] = (io->size >> 24) & 0xFF;
		CDB[7] = (io->size >> 16) & 0xFF;
		CDB[8] = (io->size >>  8) & 0xFF;
		CDB[9] = io->size & 0xFF;
		timeout = 10;
		break;

	case TRANSPORT_LAYER_RETRIES:
		CDB[0] = cmd;
		CDB[1] = 0x01;
		cmdLen = 6;
		dir = MPI_SCSIIO_CONTROL_READ;
		timeout = 10;
		break;
#ifdef EEDP_SUPPORT
	case SERVICE_ACTION_IN:
		CDB[0] = cmd;
		CDB[1] = 0x10;
		CDB[13] = io->size & 0xFF;
		dir = MPI_SCSIIO_CONTROL_READ;
		timeout = 10;
		cmdLen = 16;
		break;
#endif

	default:
		/* Error Case */
		ret = -EFAULT;
		goto out;
	}

	/* Get and Populate a free Frame
	 * MsgContext set in mpt_get_msg_frame call
	 */
	if ((mf = mpt_get_msg_frame(ioc->InternalCtx, ioc)) == NULL) {
		dfailprintk(ioc, printk(MYIOC_s_WARN_FMT "%s: No msg frames!\n",
		    ioc->name, __func__));
		ret = MPT_SCANDV_BUSY;
		goto out;
	}

	pScsiReq = (SCSIIORequest_t *) mf;

	/* Get the request index */
	my_idx = le16_to_cpu(mf->u.frame.hwhdr.msgctxu.fld.req_idx);
	ADD_INDEX_LOG(my_idx); /* for debug */

	if (io->flags & MPT_ICFLAG_PHYS_DISK) {
		pScsiReq->TargetID = io->physDiskNum;
		pScsiReq->Bus = 0;
		pScsiReq->ChainOffset = 0;
		pScsiReq->Function = MPI_FUNCTION_RAID_SCSI_IO_PASSTHROUGH;
	} else {
		pScsiReq->TargetID = io->id;
		pScsiReq->Bus = io->channel;
		pScsiReq->ChainOffset = 0;
		pScsiReq->Function = MPI_FUNCTION_SCSI_IO_REQUEST;
	}

	pScsiReq->CDBLength = cmdLen;
	pScsiReq->SenseBufferLength = MPT_SENSE_BUFFER_SIZE;

	pScsiReq->Reserved = 0;

	pScsiReq->MsgFlags = mpt_msg_flags(ioc);
	/* MsgContext set in mpt_get_msg_fram call  */

	int_to_scsilun(io->lun, (struct scsi_lun *)pScsiReq->LUN);

	if (io->flags & MPT_ICFLAG_TAGGED_CMD)
		pScsiReq->Control = cpu_to_le32(dir | MPI_SCSIIO_CONTROL_SIMPLEQ);
	else
		pScsiReq->Control = cpu_to_le32(dir | MPI_SCSIIO_CONTROL_UNTAGGED);

	if (cmd == REQUEST_SENSE) {
		pScsiReq->Control = cpu_to_le32(dir | MPI_SCSIIO_CONTROL_UNTAGGED);
		devtprintk(ioc, printk(MYIOC_s_DEBUG_FMT
		    "%s: Untagged! 0x%02x\n", ioc->name, __func__, cmd));
	}

	for (ii = 0; ii < 16; ii++)
		pScsiReq->CDB[ii] = CDB[ii];

	pScsiReq->DataLength = cpu_to_le32(io->size);
	pScsiReq->SenseBufferLowAddr = cpu_to_le32(ioc->sense_buf_low_dma
					   + (my_idx * MPT_SENSE_BUFFER_ALLOC));

	devtprintk(ioc, printk(MYIOC_s_DEBUG_FMT
	    "%s: Sending Command 0x%02x for fw_channel=%d fw_id=%d lun=%d\n",
	    ioc->name, __func__, cmd, io->channel, io->id, io->lun));

	if (dir == MPI_SCSIIO_CONTROL_READ)
		ioc->add_sge((char *) &pScsiReq->SGL,
		    MPT_SGE_FLAGS_SSIMPLE_READ | io->size, io->data_dma);
	else
		ioc->add_sge((char *) &pScsiReq->SGL,
		    MPT_SGE_FLAGS_SSIMPLE_WRITE | io->size, io->data_dma);

	INITIALIZE_MGMT_STATUS(ioc->internal_cmds.status)
	mpt_put_msg_frame(ioc->InternalCtx, ioc, mf);
	timeleft = wait_for_completion_timeout(&ioc->internal_cmds.done,
	    timeout*HZ);
	if (!(ioc->internal_cmds.status & MPT_MGMT_STATUS_COMMAND_GOOD)) {
		ret = MPT_SCANDV_DID_RESET;
		dfailprintk(ioc, printk(MYIOC_s_DEBUG_FMT
		    "%s: TIMED OUT for cmd=0x%02x\n", ioc->name, __func__,
		    cmd));
		if (ioc->internal_cmds.status & MPT_MGMT_STATUS_DID_IOCRESET) {
			mpt_free_msg_frame(ioc, mf);
			goto out;
		}
		if (!timeleft) {
			if (!mptscsih_scandv_bus_reset(ioc))
				goto out;
			printk(MYIOC_s_WARN_FMT "Issuing Reset from %s!!\n",
			    ioc->name, __func__);
			if (mpt_SoftResetHandler(ioc, CAN_SLEEP) != 0)
				mpt_HardResetHandler(ioc, CAN_SLEEP);
			mpt_free_msg_frame(ioc, mf);
		}
		goto out;
	}

	ret = ioc->internal_cmds.completion_code;
	devtprintk(ioc, printk(MYIOC_s_DEBUG_FMT "%s: success, rc=0x%02x\n",
			ioc->name, __func__, ret));

 out:
	CLEAR_MGMT_STATUS(ioc->internal_cmds.status)
	mutex_unlock(&ioc->internal_cmds.mutex);
	return ret;
}

int
mptscsih_quiesce_raid(MPT_SCSI_HOST *hd, int quiesce, u8 channel, u8 id)
{
	MPT_ADAPTER		*ioc = hd->ioc;
	MpiRaidActionRequest_t	*pReq;
	MPT_FRAME_HDR		*mf;
	int			ret;
	unsigned long		timeleft;

	mutex_lock(&ioc->internal_cmds.mutex);

	/* Get and Populate a free Frame
	 */
	if ((mf = mpt_get_msg_frame(ioc->InternalCtx, ioc)) == NULL) {
		dfailprintk(hd->ioc, printk(MYIOC_s_WARN_FMT "%s: no msg frames!\n",
			ioc->name, __FUNCTION__));
		ret = -EAGAIN;
		goto out;
	}
	pReq = (MpiRaidActionRequest_t *)mf;
	if (quiesce)
		pReq->Action = MPI_RAID_ACTION_QUIESCE_PHYS_IO;
	else
		pReq->Action = MPI_RAID_ACTION_ENABLE_PHYS_IO;
	pReq->Reserved1 = 0;
	pReq->ChainOffset = 0;
	pReq->Function = MPI_FUNCTION_RAID_ACTION;
	pReq->VolumeID = id;
	pReq->VolumeBus = channel;
	pReq->PhysDiskNum = 0;
	pReq->MsgFlags = 0;
	pReq->Reserved2 = 0;
	pReq->ActionDataWord = 0; /* Reserved for this action */

	ioc->add_sge((char *)&pReq->ActionDataSGE,
		MPT_SGE_FLAGS_SSIMPLE_READ | 0, (dma_addr_t) -1);

	ddvprintk(ioc, printk(MYIOC_s_DEBUG_FMT "RAID Volume action=%x channel=%d id=%d\n",
			ioc->name, pReq->Action, channel, id));

	INITIALIZE_MGMT_STATUS(ioc->internal_cmds.status)
	mpt_put_msg_frame(ioc->InternalCtx, ioc, mf);
	timeleft = wait_for_completion_timeout(&ioc->internal_cmds.done, 10*HZ);
	if (!(ioc->internal_cmds.status & MPT_MGMT_STATUS_COMMAND_GOOD)) {
		ret = -ETIME;
		dfailprintk(ioc, printk(MYIOC_s_DEBUG_FMT "%s: TIMED OUT!\n",
		    ioc->name, __FUNCTION__));
		if (ioc->internal_cmds.status & MPT_MGMT_STATUS_DID_IOCRESET)
			goto out;
		if (!timeleft) {
			printk(MYIOC_s_WARN_FMT "Issuing Reset from %s!!\n",
			    ioc->name, __FUNCTION__);
			if (mpt_SoftResetHandler(ioc, CAN_SLEEP) != 0)
				mpt_HardResetHandler(ioc, CAN_SLEEP);
			mpt_free_msg_frame(ioc, mf);
		}
		goto out;
	}

	ret = ioc->internal_cmds.completion_code;

 out:
	CLEAR_MGMT_STATUS(ioc->internal_cmds.status)
	mutex_unlock(&ioc->internal_cmds.mutex);
	return ret;
}

/*=-=-=-=-=-=-=-=-=-=-=-=-=-=-=-=-=-=-=-=-=-=-=-=-=-=-=-=-=-=-=-=-=-=-=-=-=-=*/
/**
 *	mptscsih_synchronize_cache - Send SYNCHRONIZE_CACHE to all disks.
 *	@hd: Pointer to a SCSI HOST structure
 *	@vdevice: virtual target device
 *
 *	Uses the ISR, but with special processing.
 *	MUST be single-threaded.
 *
 */
static void
mptscsih_synchronize_cache(struct scsi_device *sdev, MPT_SCSI_HOST *hd, VirtDevice *vdevice)
{
	INTERNAL_CMD		 iocmd;
	MPT_ADAPTER *ioc = hd->ioc;

	/* Ignore hidden raid components, this is handled when the command
	 * is sent to the volume
	 */
	if (vdevice->vtarget->tflags & MPT_TARGET_FLAGS_RAID_COMPONENT)
		return;

	if (vdevice->vtarget->type != TYPE_DISK || vdevice->vtarget->deleted ||
	    !vdevice->configured_lun)
		return;

	memset(&iocmd, 0, sizeof(INTERNAL_CMD));
	iocmd.cmd = SYNCHRONIZE_CACHE;
	iocmd.physDiskNum = -1;
	iocmd.data = NULL;
	iocmd.data_dma = -1;
	iocmd.channel = vdevice->vtarget->channel;
	iocmd.id = vdevice->vtarget->id;
	iocmd.lun = vdevice->lun;

	sdev_printk(KERN_INFO, sdev, MYIOC_s_FMT "SYNCHRONIZE_CACHE: fw_channel %d,"
	    " fw_id %d\n", ioc->name, vdevice->vtarget->channel, vdevice->vtarget->id);
	mptscsih_do_cmd(hd, &iocmd);
}

/*
 * shost attributes
 */
static ssize_t
mptscsih_fault_show(struct device *dev, struct device_attribute *attr,
   char *buf)
{
	struct Scsi_Host *host = class_to_shost(dev);
	MPT_SCSI_HOST	*hd = shost_priv(host);
	MPT_ADAPTER *ioc = hd->ioc;

	return snprintf(buf, PAGE_SIZE, "%d\n", ioc->is_fault);
}
static ssize_t
mptscsih_fault_store(struct device *dev, struct device_attribute *attr,
    const char *buf, size_t count)
{
	struct Scsi_Host *host = class_to_shost(dev);
	MPT_SCSI_HOST	*hd = shost_priv(host);
	MPT_ADAPTER *ioc = hd->ioc;
	int val = 0;

	if (sscanf(buf, "%d", &val) != 1)
		return -EINVAL;

	ioc->is_fault = val;
	return strlen(buf);

}

struct DIAG_BUFFER_START {
	u32 Size;
	u32 DiagVersion;
	u8 BufferType;
	u8 Reserved[3];
	u32 Reserved1;
	u32 Reserved2;
	u32 Reserved3;
};

static ssize_t
mptscsih_ring_buffer_size_show(struct device *dev,
    struct device_attribute *attr, char *buf)
{
	struct Scsi_Host *host = class_to_shost(dev);
	MPT_SCSI_HOST	*hd = shost_priv(host);
	MPT_ADAPTER *ioc = hd->ioc;
	u32 size = 0;
	struct DIAG_BUFFER_START *request_data;

	ioc->ring_buffer_sz = 0;
	if (!ioc->DiagBuffer[0])
		return 0;

	request_data = (struct DIAG_BUFFER_START *)ioc->DiagBuffer[0];
	if ((le32_to_cpu(request_data->DiagVersion) == 0x00000000 ||
	    le32_to_cpu(request_data->DiagVersion) == 0x01000000) &&
	    le32_to_cpu(request_data->Reserved3) == 0x4742444c) {
		size = le32_to_cpu(request_data->Size);
		ioc->ring_buffer_sz = size;
	}

	return snprintf(buf, PAGE_SIZE, "%d\n", size);
}

static ssize_t
mptscsih_ring_buffer_show(struct device *dev,
    struct device_attribute *attr, char *buf)
{
	struct Scsi_Host *host = class_to_shost(dev);
	MPT_SCSI_HOST	*hd = shost_priv(host);
	MPT_ADAPTER *ioc = hd->ioc;
	void *request_data;
	u32 size;

	if (!ioc->DiagBuffer[0])
		return 0;

	if (ioc->ring_buffer_offset > ioc->ring_buffer_sz)
		return 0;

	size = ioc->ring_buffer_sz - ioc->ring_buffer_offset;
	size = (size > PAGE_SIZE) ? PAGE_SIZE : size;
	request_data = ioc->DiagBuffer[0] + ioc->ring_buffer_offset;
	memcpy(buf, request_data, size);
	return size;
}

static ssize_t
mptscsih_ring_buffer_store(struct device *dev, struct device_attribute *attr,
    const char *buf, size_t count)
{
	struct Scsi_Host *host = class_to_shost(dev);
	MPT_SCSI_HOST	*hd = shost_priv(host);
	MPT_ADAPTER *ioc = hd->ioc;
	int val = 0;

	if (sscanf(buf, "%d", &val) != 1)
		return -EINVAL;

	ioc->ring_buffer_offset = val;
	return strlen(buf);
}

static ssize_t
mptscsih_version_fw_show(struct device *dev, struct device_attribute *attr,
			 char *buf)
{
	struct Scsi_Host *host = class_to_shost(dev);
	MPT_SCSI_HOST	*hd = shost_priv(host);
	MPT_ADAPTER *ioc = hd->ioc;

	return snprintf(buf, PAGE_SIZE, "%02d.%02d.%02d.%02d\n",
	    (ioc->facts.FWVersion.Word & 0xFF000000) >> 24,
	    (ioc->facts.FWVersion.Word & 0x00FF0000) >> 16,
	    (ioc->facts.FWVersion.Word & 0x0000FF00) >> 8,
	    ioc->facts.FWVersion.Word & 0x000000FF);
}

static ssize_t
mptscsih_version_bios_show(struct device *dev, struct device_attribute *attr,
			   char *buf)
{
	struct Scsi_Host *host = class_to_shost(dev);
	MPT_SCSI_HOST	*hd = shost_priv(host);
	MPT_ADAPTER *ioc = hd->ioc;

	return snprintf(buf, PAGE_SIZE, "%02d.%02d.%02d.%02d\n",
	    (ioc->biosVersion & 0xFF000000) >> 24,
	    (ioc->biosVersion & 0x00FF0000) >> 16,
	    (ioc->biosVersion & 0x0000FF00) >> 8,
	    ioc->biosVersion & 0x000000FF);
}

static ssize_t
mptscsih_version_mpi_show(struct device *dev, struct device_attribute *attr,
			  char *buf)
{
	struct Scsi_Host *host = class_to_shost(dev);
	MPT_SCSI_HOST	*hd = shost_priv(host);
	MPT_ADAPTER *ioc = hd->ioc;

	if (ioc->facts.MsgVersion >= MPI_VERSION_01_05)
		return snprintf(buf, PAGE_SIZE, "%03x.%02x\n",
		    ioc->facts.MsgVersion, ioc->facts.HeaderVersion >> 8);
	else
		return snprintf(buf, PAGE_SIZE, "%03x\n",
		    ioc->facts.MsgVersion);
}

static ssize_t
mptscsih_version_product_show(struct device *dev,
			      struct device_attribute *attr, char *buf)
{
	struct Scsi_Host *host = class_to_shost(dev);
	MPT_SCSI_HOST	*hd = shost_priv(host);
	MPT_ADAPTER *ioc = hd->ioc;

	return snprintf(buf, PAGE_SIZE, "%s\n", ioc->prod_name);
}

static ssize_t
mptscsih_version_nvdata_persistent_show(struct device *dev,
					struct device_attribute *attr,
					char *buf)
{
	struct Scsi_Host *host = class_to_shost(dev);
	MPT_SCSI_HOST	*hd = shost_priv(host);
	MPT_ADAPTER *ioc = hd->ioc;

	return snprintf(buf, PAGE_SIZE, "%02xh\n",
	    ioc->nvdata_version_persistent);
}

static ssize_t
mptscsih_version_nvdata_default_show(struct device *dev,
				     struct device_attribute *attr, char *buf)
{
	struct Scsi_Host *host = class_to_shost(dev);
	MPT_SCSI_HOST	*hd = shost_priv(host);
	MPT_ADAPTER *ioc = hd->ioc;

	return snprintf(buf, PAGE_SIZE, "%02xh\n",ioc->nvdata_version_default);
}

static ssize_t
mptscsih_board_name_show(struct device *dev, struct device_attribute *attr,
			 char *buf)
{
	struct Scsi_Host *host = class_to_shost(dev);
	MPT_SCSI_HOST	*hd = shost_priv(host);
	MPT_ADAPTER *ioc = hd->ioc;

	return snprintf(buf, PAGE_SIZE, "%s\n", ioc->board_name);
}

static ssize_t
mptscsih_board_assembly_show(struct device *dev, struct device_attribute *attr,
			 char *buf)
{
	struct Scsi_Host *host = class_to_shost(dev);
	MPT_SCSI_HOST	*hd = shost_priv(host);
	MPT_ADAPTER *ioc = hd->ioc;

	return snprintf(buf, PAGE_SIZE, "%s\n", ioc->board_assembly);
}

static ssize_t
mptscsih_board_tracer_show(struct device *dev, struct device_attribute *attr,
			   char *buf)
{
	struct Scsi_Host *host = class_to_shost(dev);
	MPT_SCSI_HOST	*hd = shost_priv(host);
	MPT_ADAPTER *ioc = hd->ioc;

	return snprintf(buf, PAGE_SIZE, "%s\n", ioc->board_tracer);
}

static ssize_t
mptscsih_io_delay_show(struct device *dev, struct device_attribute *attr,
		       char *buf)
{
	struct Scsi_Host *host = class_to_shost(dev);
	MPT_SCSI_HOST	*hd = shost_priv(host);
	MPT_ADAPTER *ioc = hd->ioc;

	return snprintf(buf, PAGE_SIZE, "%02d\n", ioc->io_missing_delay);
}

static ssize_t
mptscsih_device_delay_show(struct device *dev, struct device_attribute *attr,
			   char *buf)
{
	struct Scsi_Host *host = class_to_shost(dev);
	MPT_SCSI_HOST	*hd = shost_priv(host);
	MPT_ADAPTER *ioc = hd->ioc;

	return snprintf(buf, PAGE_SIZE, "%02d\n", ioc->device_missing_delay);
}

static ssize_t
mptscsih_debug_level_show(struct device *dev, struct device_attribute *attr,
			  char *buf)
{
	struct Scsi_Host *host = class_to_shost(dev);
	MPT_SCSI_HOST	*hd = shost_priv(host);
	MPT_ADAPTER *ioc = hd->ioc;

	return snprintf(buf, PAGE_SIZE, "%08xh\n", ioc->debug_level);
}

static ssize_t
mptscsih_debug_level_store(struct device *dev, struct device_attribute *attr,
			   const char *buf, size_t count)
{
	struct Scsi_Host *host = class_to_shost(dev);
	MPT_SCSI_HOST	*hd = shost_priv(host);
	MPT_ADAPTER *ioc = hd->ioc;
	int val = 0;

	if (sscanf(buf, "%x", &val) != 1)
		return -EINVAL;

	ioc->debug_level = val;
	printk(MYIOC_s_INFO_FMT "debug_level=%08xh\n", ioc->name,
	    ioc->debug_level);
	return strlen(buf);
}

static ssize_t
mptscsih_disable_hotplug_remove_show(struct device *dev,
				     struct device_attribute *attr,
				     char *buf)
{
	struct Scsi_Host *host = class_to_shost(dev);
	MPT_SCSI_HOST	*hd = shost_priv(host);
	MPT_ADAPTER *ioc = hd->ioc;

	return snprintf(buf, PAGE_SIZE, "%02xh\n", ioc->disable_hotplug_remove);
}
static ssize_t
mptscsih_disable_hotplug_remove_store(struct device *dev,
				      struct device_attribute *attr,
				      const char *buf, size_t count)
{
	struct Scsi_Host *host = class_to_shost(dev);
	MPT_SCSI_HOST	*hd = shost_priv(host);
	MPT_ADAPTER *ioc = hd->ioc;
	int val = 0;

	if (sscanf(buf, "%x", &val) != 1)
		return -EINVAL;

	ioc->disable_hotplug_remove = val;
	if (ioc->disable_hotplug_remove)
		printk(MYIOC_s_INFO_FMT "disabling hotplug remove\n",
		    ioc->name);
	else
		printk(MYIOC_s_INFO_FMT "eanbling hotplug remove\n", ioc->name);
	return strlen(buf);
}

static DEVICE_ATTR(fault, S_IRUGO | S_IWUSR,
    mptscsih_fault_show, mptscsih_fault_store);
static DEVICE_ATTR(ring_buffer_size, S_IRUGO,
    mptscsih_ring_buffer_size_show, NULL);
static DEVICE_ATTR(ring_buffer, S_IRUGO | S_IWUSR,
    mptscsih_ring_buffer_show, mptscsih_ring_buffer_store);
static DEVICE_ATTR(version_fw, S_IRUGO, mptscsih_version_fw_show, NULL);
static DEVICE_ATTR(version_bios, S_IRUGO,
    mptscsih_version_bios_show, NULL);
static DEVICE_ATTR(version_mpi, S_IRUGO, mptscsih_version_mpi_show, NULL);
static DEVICE_ATTR(version_product, S_IRUGO,
    mptscsih_version_product_show, NULL);
static DEVICE_ATTR(version_nvdata_persistent, S_IRUGO,
    mptscsih_version_nvdata_persistent_show, NULL);
static DEVICE_ATTR(version_nvdata_default, S_IRUGO,
    mptscsih_version_nvdata_default_show, NULL);
static DEVICE_ATTR(board_name, S_IRUGO, mptscsih_board_name_show, NULL);
static DEVICE_ATTR(board_assembly, S_IRUGO,
    mptscsih_board_assembly_show, NULL);
static DEVICE_ATTR(board_tracer, S_IRUGO,
    mptscsih_board_tracer_show, NULL);
static DEVICE_ATTR(io_delay, S_IRUGO,
    mptscsih_io_delay_show, NULL);
static DEVICE_ATTR(device_delay, S_IRUGO,
    mptscsih_device_delay_show, NULL);
static DEVICE_ATTR(debug_level, S_IRUGO | S_IWUSR,
    mptscsih_debug_level_show, mptscsih_debug_level_store);
static DEVICE_ATTR(disable_hotplug_remove, S_IRUGO | S_IWUSR,
    mptscsih_disable_hotplug_remove_show, mptscsih_disable_hotplug_remove_store);

struct device_attribute *mptscsih_host_attrs[] = {
	&dev_attr_fault,
	&dev_attr_ring_buffer_size,
	&dev_attr_ring_buffer,
	&dev_attr_version_fw,
	&dev_attr_version_bios,
	&dev_attr_version_mpi,
	&dev_attr_version_product,
	&dev_attr_version_nvdata_persistent,
	&dev_attr_version_nvdata_default,
	&dev_attr_board_name,
	&dev_attr_board_assembly,
	&dev_attr_board_tracer,
	&dev_attr_io_delay,
	&dev_attr_device_delay,
	&dev_attr_debug_level,
	&dev_attr_disable_hotplug_remove,
	NULL,
};

EXPORT_SYMBOL(mptscsih_host_attrs);

EXPORT_SYMBOL(mptscsih_remove);
EXPORT_SYMBOL(mptscsih_shutdown);
#ifdef CONFIG_PM
EXPORT_SYMBOL(mptscsih_suspend);
EXPORT_SYMBOL(mptscsih_resume);
#endif
EXPORT_SYMBOL(mptscsih_proc_info);
EXPORT_SYMBOL(mptscsih_info);
EXPORT_SYMBOL(mptscsih_qcmd);
EXPORT_SYMBOL(mptscsih_slave_destroy);
EXPORT_SYMBOL(mptscsih_slave_configure);
EXPORT_SYMBOL(mptscsih_abort);
EXPORT_SYMBOL(mptscsih_dev_reset);
EXPORT_SYMBOL(mptscsih_bus_reset);
EXPORT_SYMBOL(mptscsih_host_reset);
EXPORT_SYMBOL(mptscsih_bios_param);
EXPORT_SYMBOL(mptscsih_io_done);
EXPORT_SYMBOL(mptscsih_taskmgmt_complete);
EXPORT_SYMBOL(mptscsih_scandv_complete);
EXPORT_SYMBOL(mptscsih_event_process);
EXPORT_SYMBOL(mptscsih_ioc_reset);
EXPORT_SYMBOL(mptscsih_change_queue_depth);
EXPORT_SYMBOL(mptscsih_IssueTaskMgmt);
EXPORT_SYMBOL(mptscsih_do_cmd);
EXPORT_SYMBOL(mptscsih_quiesce_raid);
EXPORT_SYMBOL(mptscsih_get_scsi_lookup);
EXPORT_SYMBOL(mptscsih_taskmgmt_response_code);
/*=-=-=-=-=-=-=-=-=-=-=-=-=-=-=-=-=-=-=-=-=-=-=-=-=-=-=-=-=-=-=-=-=-=-=-=-=-=*/<|MERGE_RESOLUTION|>--- conflicted
+++ resolved
@@ -668,7 +668,6 @@
 		;
 	} else {
 		u32	 xfer_cnt;
-		u32	 difftransfer;
 		u16	 status;
 		u8	 scsi_state, scsi_status;
 		u32	 log_info;
@@ -2129,14 +2128,9 @@
 	}
 
  out:
-<<<<<<< HEAD
-	printk(MYIOC_s_INFO_FMT "task abort: %s (sc=%p)\n",
-	    ioc->name, ((retval == SUCCESS) ? "SUCCESS" : "FAILED" ), SCpnt);
-=======
 	printk(MYIOC_s_INFO_FMT "task abort: %s (rv=%04x) (sc=%p) (sn=%ld)\n",
 	    ioc->name, ((retval == SUCCESS) ? "SUCCESS" : "FAILED"), retval,
 	    SCpnt, SCpnt->serial_number);
->>>>>>> 96b03981
 
 	return retval;
 }
