/*
 * Device driver for the i2c thermostat found on the iBook G4, Albook G4
 *
 * Copyright (C) 2003, 2004 Colin Leroy, Rasmus Rohde, Benjamin Herrenschmidt
 *
 * Documentation from 115254175ADT7467_pra.pdf and 3686221171167ADT7460_b.pdf
 * http://www.onsemi.com/PowerSolutions/product.do?id=ADT7467
 * http://www.onsemi.com/PowerSolutions/product.do?id=ADT7460
 *
 */

#include <linux/types.h>
#include <linux/module.h>
#include <linux/errno.h>
#include <linux/kernel.h>
#include <linux/delay.h>
#include <linux/sched.h>
#include <linux/i2c.h>
#include <linux/slab.h>
#include <linux/init.h>
#include <linux/spinlock.h>
#include <linux/wait.h>
#include <linux/suspend.h>
#include <linux/kthread.h>
#include <linux/moduleparam.h>
#include <linux/freezer.h>
#include <linux/of_platform.h>

#include <asm/prom.h>
#include <asm/machdep.h>
#include <asm/io.h>
#include <asm/system.h>
#include <asm/sections.h>

#undef DEBUG

#define CONFIG_REG   0x40
#define MANUAL_MASK  0xe0
#define AUTO_MASK    0x20
#define INVERT_MASK  0x10

static u8 TEMP_REG[3]    = {0x26, 0x25, 0x27}; /* local, sensor1, sensor2 */
static u8 LIMIT_REG[3]   = {0x6b, 0x6a, 0x6c}; /* local, sensor1, sensor2 */
static u8 MANUAL_MODE[2] = {0x5c, 0x5d};       
static u8 REM_CONTROL[2] = {0x00, 0x40};
static u8 FAN_SPEED[2]   = {0x28, 0x2a};
static u8 FAN_SPD_SET[2] = {0x30, 0x31};

static u8 default_limits_local[3] = {70, 50, 70};    /* local, sensor1, sensor2 */
static u8 default_limits_chip[3] = {80, 65, 80};    /* local, sensor1, sensor2 */
static const char *sensor_location[3];

static int limit_adjust;
static int fan_speed = -1;
static int verbose;

MODULE_AUTHOR("Colin Leroy <colin@colino.net>");
MODULE_DESCRIPTION("Driver for ADT746x thermostat in iBook G4 and "
		   "Powerbook G4 Alu");
MODULE_LICENSE("GPL");

module_param(limit_adjust, int, 0644);
MODULE_PARM_DESC(limit_adjust,"Adjust maximum temperatures (50 sensor1, 70 sensor2) "
		 "by N degrees.");

module_param(fan_speed, int, 0644);
MODULE_PARM_DESC(fan_speed,"Specify starting fan speed (0-255) "
		 "(default 64)");

module_param(verbose, bool, 0);
MODULE_PARM_DESC(verbose,"Verbose log operations "
		 "(default 0)");

struct thermostat {
	struct i2c_client	*clt;
	u8			temps[3];
	u8			cached_temp[3];
	u8			initial_limits[3];
	u8			limits[3];
	int			last_speed[2];
	int			last_var[2];
	int			pwm_inv[2];
};

static enum {ADT7460, ADT7467} therm_type;
static int therm_bus, therm_address;
static struct platform_device * of_dev;
static struct thermostat* thermostat;
static struct task_struct *thread_therm = NULL;

static void write_both_fan_speed(struct thermostat *th, int speed);
static void write_fan_speed(struct thermostat *th, int speed, int fan);
static void thermostat_create_files(void);
static void thermostat_remove_files(void);

static int
write_reg(struct thermostat* th, int reg, u8 data)
{
	u8 tmp[2];
	int rc;
	
	tmp[0] = reg;
	tmp[1] = data;
	rc = i2c_master_send(th->clt, (const char *)tmp, 2);
	if (rc < 0)
		return rc;
	if (rc != 2)
		return -ENODEV;
	return 0;
}

static int
read_reg(struct thermostat* th, int reg)
{
	u8 reg_addr, data;
	int rc;

	reg_addr = (u8)reg;
	rc = i2c_master_send(th->clt, &reg_addr, 1);
	if (rc < 0)
		return rc;
	if (rc != 1)
		return -ENODEV;
	rc = i2c_master_recv(th->clt, (char *)&data, 1);
	if (rc < 0)
		return rc;
	return data;
}

static struct i2c_driver thermostat_driver;

static int
attach_thermostat(struct i2c_adapter *adapter)
{
	unsigned long bus_no;
	struct i2c_board_info info;
	struct i2c_client *client;

	if (strncmp(adapter->name, "uni-n", 5))
		return -ENODEV;
	bus_no = simple_strtoul(adapter->name + 6, NULL, 10);
	if (bus_no != therm_bus)
		return -ENODEV;

	memset(&info, 0, sizeof(struct i2c_board_info));
	strlcpy(info.type, "therm_adt746x", I2C_NAME_SIZE);
	info.addr = therm_address;
	client = i2c_new_device(adapter, &info);
	if (!client)
		return -ENODEV;

	/*
	 * Let i2c-core delete that device on driver removal.
	 * This is safe because i2c-core holds the core_lock mutex for us.
	 */
	list_add_tail(&client->detected, &thermostat_driver.clients);
	return 0;
}

static int
remove_thermostat(struct i2c_client *client)
{
	struct thermostat *th = i2c_get_clientdata(client);
	int i;
	
	thermostat_remove_files();

	if (thread_therm != NULL) {
		kthread_stop(thread_therm);
	}

	printk(KERN_INFO "adt746x: Putting max temperatures back from "
			 "%d, %d, %d to %d, %d, %d\n",
		th->limits[0], th->limits[1], th->limits[2],
		th->initial_limits[0], th->initial_limits[1],
		th->initial_limits[2]);

	for (i = 0; i < 3; i++)
		write_reg(th, LIMIT_REG[i], th->initial_limits[i]);

	write_both_fan_speed(th, -1);

	thermostat = NULL;

	kfree(th);

	return 0;
}

static int read_fan_speed(struct thermostat *th, u8 addr)
{
	u8 tmp[2];
	u16 res;
	
	/* should start with low byte */
	tmp[1] = read_reg(th, addr);
	tmp[0] = read_reg(th, addr + 1);
	
	res = tmp[1] + (tmp[0] << 8);
	/* "a value of 0xffff means that the fan has stopped" */
	return (res == 0xffff ? 0 : (90000*60)/res);
}

static void write_both_fan_speed(struct thermostat *th, int speed)
{
	write_fan_speed(th, speed, 0);
	if (therm_type == ADT7460)
		write_fan_speed(th, speed, 1);
}

static void write_fan_speed(struct thermostat *th, int speed, int fan)
{
	u8 manual;
	
	if (speed > 0xff) 
		speed = 0xff;
	else if (speed < -1) 
		speed = 0;
	
	if (therm_type == ADT7467 && fan == 1)
		return;
	
	if (th->last_speed[fan] != speed) {
		if (verbose) {
			if (speed == -1)
				printk(KERN_DEBUG "adt746x: Setting speed to automatic "
					"for %s fan.\n", sensor_location[fan+1]);
			else
				printk(KERN_DEBUG "adt746x: Setting speed to %d "
					"for %s fan.\n", speed, sensor_location[fan+1]);
		}
	} else
		return;
	
	if (speed >= 0) {
		manual = read_reg(th, MANUAL_MODE[fan]);
		manual &= ~INVERT_MASK;
		write_reg(th, MANUAL_MODE[fan],
			manual | MANUAL_MASK | th->pwm_inv[fan]);
		write_reg(th, FAN_SPD_SET[fan], speed);
	} else {
		/* back to automatic */
		if(therm_type == ADT7460) {
			manual = read_reg(th,
				MANUAL_MODE[fan]) & (~MANUAL_MASK);
			manual &= ~INVERT_MASK;
			manual |= th->pwm_inv[fan];
			write_reg(th,
				MANUAL_MODE[fan], manual|REM_CONTROL[fan]);
		} else {
			manual = read_reg(th, MANUAL_MODE[fan]);
			manual &= ~INVERT_MASK;
			manual |= th->pwm_inv[fan];
			write_reg(th, MANUAL_MODE[fan], manual&(~AUTO_MASK));
		}
	}
	
	th->last_speed[fan] = speed;			
}

static void read_sensors(struct thermostat *th)
{
	int i = 0;

	for (i = 0; i < 3; i++)
		th->temps[i]  = read_reg(th, TEMP_REG[i]);
}

#ifdef DEBUG
static void display_stats(struct thermostat *th)
{
	if (th->temps[0] != th->cached_temp[0]
	||  th->temps[1] != th->cached_temp[1]
	||  th->temps[2] != th->cached_temp[2]) {
		printk(KERN_INFO "adt746x: Temperature infos:"
				 " thermostats: %d,%d,%d;"
				 " limits: %d,%d,%d;"
				 " fan speed: %d RPM\n",
				 th->temps[0], th->temps[1], th->temps[2],
				 th->limits[0],  th->limits[1],  th->limits[2],
				 read_fan_speed(th, FAN_SPEED[0]));
	}
	th->cached_temp[0] = th->temps[0];
	th->cached_temp[1] = th->temps[1];
	th->cached_temp[2] = th->temps[2];
}
#endif

static void update_fans_speed (struct thermostat *th)
{
	int lastvar = 0; /* last variation, for iBook */
	int i = 0;

	/* we don't care about local sensor, so we start at sensor 1 */
	for (i = 1; i < 3; i++) {
		int started = 0;
		int fan_number = (therm_type == ADT7460 && i == 2);
		int var = th->temps[i] - th->limits[i];

		if (var > -1) {
			int step = (255 - fan_speed) / 7;
			int new_speed = 0;

			/* hysteresis : change fan speed only if variation is
			 * more than two degrees */
			if (abs(var - th->last_var[fan_number]) < 2)
				continue;

			started = 1;
			new_speed = fan_speed + ((var-1)*step);

			if (new_speed < fan_speed)
				new_speed = fan_speed;
			if (new_speed > 255)
				new_speed = 255;

			if (verbose)
				printk(KERN_DEBUG "adt746x: Setting fans speed to %d "
						 "(limit exceeded by %d on %s)\n",
						new_speed, var,
						sensor_location[fan_number+1]);
			write_both_fan_speed(th, new_speed);
			th->last_var[fan_number] = var;
		} else if (var < -2) {
			/* don't stop fan if sensor2 is cold and sensor1 is not
			 * so cold (lastvar >= -1) */
			if (i == 2 && lastvar < -1) {
				if (th->last_speed[fan_number] != 0)
					if (verbose)
						printk(KERN_DEBUG "adt746x: Stopping "
							"fans.\n");
				write_both_fan_speed(th, 0);
			}
		}

		lastvar = var;

		if (started)
			return; /* we don't want to re-stop the fan
				* if sensor1 is heating and sensor2 is not */
	}
}

static int monitor_task(void *arg)
{
	struct thermostat* th = arg;

	set_freezable();
	while(!kthread_should_stop()) {
		try_to_freeze();
		msleep_interruptible(2000);

#ifndef DEBUG
		if (fan_speed != -1)
			read_sensors(th);
#else
		read_sensors(th);
#endif		

		if (fan_speed != -1)
			update_fans_speed(th);

#ifdef DEBUG
		display_stats(th);
#endif

	}

	return 0;
}

static void set_limit(struct thermostat *th, int i)
{
		/* Set sensor1 limit higher to avoid powerdowns */
		th->limits[i] = default_limits_chip[i] + limit_adjust;
		write_reg(th, LIMIT_REG[i], th->limits[i]);
		
		/* set our limits to normal */
		th->limits[i] = default_limits_local[i] + limit_adjust;
}

static int probe_thermostat(struct i2c_client *client,
			    const struct i2c_device_id *id)
{
	struct thermostat* th;
	int rc;
	int i;

	if (thermostat)
		return 0;

	th = kzalloc(sizeof(struct thermostat), GFP_KERNEL);
	if (!th)
		return -ENOMEM;

	i2c_set_clientdata(client, th);
	th->clt = client;

	rc = read_reg(th, CONFIG_REG);
	if (rc < 0) {
		dev_err(&client->dev, "Thermostat failed to read config!\n");
		kfree(th);
		return -ENODEV;
	}

	/* force manual control to start the fan quieter */
	if (fan_speed == -1)
		fan_speed = 64;
	
	if(therm_type == ADT7460) {
		printk(KERN_INFO "adt746x: ADT7460 initializing\n");
		/* The 7460 needs to be started explicitly */
		write_reg(th, CONFIG_REG, 1);
	} else
		printk(KERN_INFO "adt746x: ADT7467 initializing\n");

	for (i = 0; i < 3; i++) {
		th->initial_limits[i] = read_reg(th, LIMIT_REG[i]);
		set_limit(th, i);
	}

	printk(KERN_INFO "adt746x: Lowering max temperatures from %d, %d, %d"
			 " to %d, %d, %d\n",
			 th->initial_limits[0], th->initial_limits[1],
			 th->initial_limits[2], th->limits[0], th->limits[1],
			 th->limits[2]);

	thermostat = th;

	/* record invert bit status because fw can corrupt it after suspend */
	th->pwm_inv[0] = read_reg(th, MANUAL_MODE[0]) & INVERT_MASK;
	th->pwm_inv[1] = read_reg(th, MANUAL_MODE[1]) & INVERT_MASK;

	/* be sure to really write fan speed the first time */
	th->last_speed[0] = -2;
	th->last_speed[1] = -2;
	th->last_var[0] = -80;
	th->last_var[1] = -80;

	if (fan_speed != -1) {
		/* manual mode, stop fans */
		write_both_fan_speed(th, 0);
	} else {
		/* automatic mode */
		write_both_fan_speed(th, -1);
	}
	
	thread_therm = kthread_run(monitor_task, th, "kfand");

	if (thread_therm == ERR_PTR(-ENOMEM)) {
		printk(KERN_INFO "adt746x: Kthread creation failed\n");
		thread_therm = NULL;
		return -ENOMEM;
	}

	thermostat_create_files();

	return 0;
}

static const struct i2c_device_id therm_adt746x_id[] = {
	{ "therm_adt746x", 0 },
	{ }
};

static struct i2c_driver thermostat_driver = {
	.driver = {
		.name	= "therm_adt746x",
	},
	.attach_adapter	= attach_thermostat,
	.probe = probe_thermostat,
	.remove = remove_thermostat,
	.id_table = therm_adt746x_id,
};

/* 
 * Now, unfortunately, sysfs doesn't give us a nice void * we could
 * pass around to the attribute functions, so we don't really have
 * choice but implement a bunch of them...
 *
 * FIXME, it does now...
 */
#define BUILD_SHOW_FUNC_INT(name, data)				\
static ssize_t show_##name(struct device *dev, struct device_attribute *attr, char *buf)	\
{								\
	return sprintf(buf, "%d\n", data);			\
}

#define BUILD_SHOW_FUNC_STR(name, data)				\
static ssize_t show_##name(struct device *dev, struct device_attribute *attr, char *buf)       \
{								\
	return sprintf(buf, "%s\n", data);			\
}

#define BUILD_SHOW_FUNC_FAN(name, data)				\
static ssize_t show_##name(struct device *dev, struct device_attribute *attr, char *buf)       \
{								\
	return sprintf(buf, "%d (%d rpm)\n", 			\
		thermostat->last_speed[data],			\
		read_fan_speed(thermostat, FAN_SPEED[data])	\
		);						\
}

#define BUILD_STORE_FUNC_DEG(name, data)			\
static ssize_t store_##name(struct device *dev, struct device_attribute *attr, const char *buf, size_t n) \
{								\
	int val;						\
	int i;							\
	val = simple_strtol(buf, NULL, 10);			\
	printk(KERN_INFO "Adjusting limits by %d degrees\n", val);	\
	limit_adjust = val;					\
	for (i=0; i < 3; i++)					\
		set_limit(thermostat, i);			\
	return n;						\
}

#define BUILD_STORE_FUNC_INT(name, data)			\
static ssize_t store_##name(struct device *dev, struct device_attribute *attr, const char *buf, size_t n) \
{								\
	int val;						\
	val = simple_strtol(buf, NULL, 10);			\
	if (val < 0 || val > 255)				\
		return -EINVAL;					\
	printk(KERN_INFO "Setting specified fan speed to %d\n", val);	\
	data = val;						\
	return n;						\
}

BUILD_SHOW_FUNC_INT(sensor1_temperature,	 (read_reg(thermostat, TEMP_REG[1])))
BUILD_SHOW_FUNC_INT(sensor2_temperature,	 (read_reg(thermostat, TEMP_REG[2])))
BUILD_SHOW_FUNC_INT(sensor1_limit,		 thermostat->limits[1])
BUILD_SHOW_FUNC_INT(sensor2_limit,		 thermostat->limits[2])
BUILD_SHOW_FUNC_STR(sensor1_location,		 sensor_location[1])
BUILD_SHOW_FUNC_STR(sensor2_location,		 sensor_location[2])

BUILD_SHOW_FUNC_INT(specified_fan_speed, fan_speed)
BUILD_SHOW_FUNC_FAN(sensor1_fan_speed,	 0)
BUILD_SHOW_FUNC_FAN(sensor2_fan_speed,	 1)

BUILD_STORE_FUNC_INT(specified_fan_speed,fan_speed)
BUILD_SHOW_FUNC_INT(limit_adjust,	 limit_adjust)
BUILD_STORE_FUNC_DEG(limit_adjust,	 thermostat)
		
static DEVICE_ATTR(sensor1_temperature,	S_IRUGO,
		   show_sensor1_temperature,NULL);
static DEVICE_ATTR(sensor2_temperature,	S_IRUGO,
		   show_sensor2_temperature,NULL);
static DEVICE_ATTR(sensor1_limit, S_IRUGO,
		   show_sensor1_limit,	NULL);
static DEVICE_ATTR(sensor2_limit, S_IRUGO,
		   show_sensor2_limit,	NULL);
static DEVICE_ATTR(sensor1_location, S_IRUGO,
		   show_sensor1_location, NULL);
static DEVICE_ATTR(sensor2_location, S_IRUGO,
		   show_sensor2_location, NULL);

static DEVICE_ATTR(specified_fan_speed,	S_IRUSR|S_IWUSR|S_IRGRP|S_IROTH,
		   show_specified_fan_speed,store_specified_fan_speed);

static DEVICE_ATTR(sensor1_fan_speed,	S_IRUGO,
		   show_sensor1_fan_speed,	NULL);
static DEVICE_ATTR(sensor2_fan_speed,	S_IRUGO,
		   show_sensor2_fan_speed,	NULL);

static DEVICE_ATTR(limit_adjust,	S_IRUSR|S_IWUSR|S_IRGRP|S_IROTH,
		   show_limit_adjust,	store_limit_adjust);


static int __init
thermostat_init(void)
{
	struct device_node* np;
	const u32 *prop;
	int i = 0, offset = 0;

	np = of_find_node_by_name(NULL, "fan");
	if (!np)
		return -ENODEV;
	if (of_device_is_compatible(np, "adt7460"))
		therm_type = ADT7460;
	else if (of_device_is_compatible(np, "adt7467"))
		therm_type = ADT7467;
	else {
		of_node_put(np);
		return -ENODEV;
	}

	prop = of_get_property(np, "hwsensor-params-version", NULL);
	printk(KERN_INFO "adt746x: version %d (%ssupported)\n", *prop,
			 (*prop == 1)?"":"un");
	if (*prop != 1) {
		of_node_put(np);
		return -ENODEV;
	}

	prop = of_get_property(np, "reg", NULL);
	if (!prop) {
		of_node_put(np);
		return -ENODEV;
	}

	/* look for bus either by path or using "reg" */
	if (strstr(np->full_name, "/i2c-bus@") != NULL) {
		const char *tmp_bus = (strstr(np->full_name, "/i2c-bus@") + 9);
		therm_bus = tmp_bus[0]-'0';
	} else {
		therm_bus = ((*prop) >> 8) & 0x0f;
	}

	therm_address = ((*prop) & 0xff) >> 1;

	printk(KERN_INFO "adt746x: Thermostat bus: %d, address: 0x%02x, "
			 "limit_adjust: %d, fan_speed: %d\n",
			 therm_bus, therm_address, limit_adjust, fan_speed);

	if (of_get_property(np, "hwsensor-location", NULL)) {
		for (i = 0; i < 3; i++) {
			sensor_location[i] = of_get_property(np,
					"hwsensor-location", NULL) + offset;

			if (sensor_location[i] == NULL)
				sensor_location[i] = "";

			printk(KERN_INFO "sensor %d: %s\n", i, sensor_location[i]);
			offset += strlen(sensor_location[i]) + 1;
		}
	} else {
		sensor_location[0] = "?";
		sensor_location[1] = "?";
		sensor_location[2] = "?";
	}

	of_dev = of_platform_device_create(np, "temperatures", NULL);
	of_node_put(np);

	if (of_dev == NULL) {
		printk(KERN_ERR "Can't register temperatures device !\n");
		return -ENODEV;
	}

#ifndef CONFIG_I2C_POWERMAC
	request_module("i2c-powermac");
#endif

	return i2c_add_driver(&thermostat_driver);
}

static void thermostat_create_files(void)
{
	int err;

	err = device_create_file(&of_dev->dev, &dev_attr_sensor1_temperature);
	err |= device_create_file(&of_dev->dev, &dev_attr_sensor2_temperature);
	err |= device_create_file(&of_dev->dev, &dev_attr_sensor1_limit);
	err |= device_create_file(&of_dev->dev, &dev_attr_sensor2_limit);
	err |= device_create_file(&of_dev->dev, &dev_attr_sensor1_location);
	err |= device_create_file(&of_dev->dev, &dev_attr_sensor2_location);
	err |= device_create_file(&of_dev->dev, &dev_attr_limit_adjust);
	err |= device_create_file(&of_dev->dev, &dev_attr_specified_fan_speed);
	err |= device_create_file(&of_dev->dev, &dev_attr_sensor1_fan_speed);
	if(therm_type == ADT7460)
		err |= device_create_file(&of_dev->dev, &dev_attr_sensor2_fan_speed);
	if (err)
		printk(KERN_WARNING
<<<<<<< HEAD
			"Failed to create tempertaure attribute file(s).\n");
=======
			"Failed to create temperature attribute file(s).\n");
>>>>>>> 02f8c6ae
}

static void thermostat_remove_files(void)
{
	if (of_dev) {
		device_remove_file(&of_dev->dev, &dev_attr_sensor1_temperature);
		device_remove_file(&of_dev->dev, &dev_attr_sensor2_temperature);
		device_remove_file(&of_dev->dev, &dev_attr_sensor1_limit);
		device_remove_file(&of_dev->dev, &dev_attr_sensor2_limit);
		device_remove_file(&of_dev->dev, &dev_attr_sensor1_location);
		device_remove_file(&of_dev->dev, &dev_attr_sensor2_location);
		device_remove_file(&of_dev->dev, &dev_attr_limit_adjust);
		device_remove_file(&of_dev->dev, &dev_attr_specified_fan_speed);
		device_remove_file(&of_dev->dev, &dev_attr_sensor1_fan_speed);

		if(therm_type == ADT7460)
			device_remove_file(&of_dev->dev,
					   &dev_attr_sensor2_fan_speed);

	}
}

static void __exit
thermostat_exit(void)
{
	i2c_del_driver(&thermostat_driver);
	of_device_unregister(of_dev);
}

module_init(thermostat_init);
module_exit(thermostat_exit);<|MERGE_RESOLUTION|>--- conflicted
+++ resolved
@@ -662,11 +662,7 @@
 		err |= device_create_file(&of_dev->dev, &dev_attr_sensor2_fan_speed);
 	if (err)
 		printk(KERN_WARNING
-<<<<<<< HEAD
-			"Failed to create tempertaure attribute file(s).\n");
-=======
 			"Failed to create temperature attribute file(s).\n");
->>>>>>> 02f8c6ae
 }
 
 static void thermostat_remove_files(void)
