--- conflicted
+++ resolved
@@ -670,17 +670,11 @@
 
 static struct platform_driver smu_of_platform_driver =
 {
-<<<<<<< HEAD
-	.owner		= THIS_MODULE,
-	.name 		= "smu",
-	.match_table	= smu_platform_match,
-=======
 	.driver = {
 		.name = "smu",
 		.owner = THIS_MODULE,
 		.of_match_table = smu_platform_match,
 	},
->>>>>>> 02f8c6ae
 	.probe		= smu_platform_probe,
 };
 
