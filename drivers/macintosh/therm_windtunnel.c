--- conflicted
+++ resolved
@@ -461,19 +461,12 @@
     }, {}
 };
 
-<<<<<<< HEAD
-static struct of_platform_driver therm_of_driver = {
-	.owner		= THIS_MODULE,
-	.name		= "temperature",
-	.match_table	= therm_of_match,
-=======
 static struct platform_driver therm_of_driver = {
 	.driver = {
 		.name = "temperature",
 		.owner = THIS_MODULE,
 		.of_match_table = therm_of_match,
 	},
->>>>>>> 02f8c6ae
 	.probe		= therm_of_probe,
 	.remove		= therm_of_remove,
 };
