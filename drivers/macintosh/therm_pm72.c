/*
 * Device driver for the thermostats & fan controller of  the
 * Apple G5 "PowerMac7,2" desktop machines.
 *
 * (c) Copyright IBM Corp. 2003-2004
 *
 * Maintained by: Benjamin Herrenschmidt
 *                <benh@kernel.crashing.org>
 * 
 *
 * The algorithm used is the PID control algorithm, used the same
 * way the published Darwin code does, using the same values that
 * are present in the Darwin 7.0 snapshot property lists.
 *
 * As far as the CPUs control loops are concerned, I use the
 * calibration & PID constants provided by the EEPROM,
 * I do _not_ embed any value from the property lists, as the ones
 * provided by Darwin 7.0 seem to always have an older version that
 * what I've seen on the actual computers.
 * It would be interesting to verify that though. Darwin has a
 * version code of 1.0.0d11 for all control loops it seems, while
 * so far, the machines EEPROMs contain a dataset versioned 1.0.0f
 *
 * Darwin doesn't provide source to all parts, some missing
 * bits like the AppleFCU driver or the actual scale of some
 * of the values returned by sensors had to be "guessed" some
 * way... or based on what Open Firmware does.
 *
 * I didn't yet figure out how to get the slots power consumption
 * out of the FCU, so that part has not been implemented yet and
 * the slots fan is set to a fixed 50% PWM, hoping this value is
 * safe enough ...
 *
 * Note: I have observed strange oscillations of the CPU control
 * loop on a dual G5 here. When idle, the CPU exhaust fan tend to
 * oscillates slowly (over several minutes) between the minimum
 * of 300RPMs and approx. 1000 RPMs. I don't know what is causing
 * this, it could be some incorrect constant or an error in the
 * way I ported the algorithm, or it could be just normal. I
 * don't have full understanding on the way Apple tweaked the PID
 * algorithm for the CPU control, it is definitely not a standard
 * implementation...
 *
 * TODO:  - Check MPU structure version/signature
 *        - Add things like /sbin/overtemp for non-critical
 *          overtemp conditions so userland can take some policy
 *          decisions, like slowing down CPUs
 *	  - Deal with fan and i2c failures in a better way
 *	  - Maybe do a generic PID based on params used for
 *	    U3 and Drives ? Definitely need to factor code a bit
 *          better... also make sensor detection more robust using
 *          the device-tree to probe for them
 *        - Figure out how to get the slots consumption and set the
 *          slots fan accordingly
 *
 * History:
 *
 *  Nov. 13, 2003 : 0.5
 *	- First release
 *
 *  Nov. 14, 2003 : 0.6
 *	- Read fan speed from FCU, low level fan routines now deal
 *	  with errors & check fan status, though higher level don't
 *	  do much.
 *	- Move a bunch of definitions to .h file
 *
 *  Nov. 18, 2003 : 0.7
 *	- Fix build on ppc64 kernel
 *	- Move back statics definitions to .c file
 *	- Avoid calling schedule_timeout with a negative number
 *
 *  Dec. 18, 2003 : 0.8
 *	- Fix typo when reading back fan speed on 2 CPU machines
 *
 *  Mar. 11, 2004 : 0.9
 *	- Rework code accessing the ADC chips, make it more robust and
 *	  closer to the chip spec. Also make sure it is configured properly,
 *        I've seen yet unexplained cases where on startup, I would have stale
 *        values in the configuration register
 *	- Switch back to use of target fan speed for PID, thus lowering
 *        pressure on i2c
 *
 *  Oct. 20, 2004 : 1.1
 *	- Add device-tree lookup for fan IDs, should detect liquid cooling
 *        pumps when present
 *	- Enable driver for PowerMac7,3 machines
 *	- Split the U3/Backside cooling on U3 & U3H versions as Darwin does
 *	- Add new CPU cooling algorithm for machines with liquid cooling
 *	- Workaround for some PowerMac7,3 with empty "fan" node in the devtree
 *	- Fix a signed/unsigned compare issue in some PID loops
 *
 *  Mar. 10, 2005 : 1.2
 *	- Add basic support for Xserve G5
 *	- Retrieve pumps min/max from EEPROM image in device-tree (broken)
 *	- Use min/max macros here or there
 *	- Latest darwin updated U3H min fan speed to 20% PWM
 *
 *  July. 06, 2006 : 1.3
 *	- Fix setting of RPM fans on Xserve G5 (they were going too fast)
 *      - Add missing slots fan control loop for Xserve G5
 *	- Lower fixed slots fan speed from 50% to 40% on desktop G5s. We
 *        still can't properly implement the control loop for these, so let's
 *        reduce the noise a little bit, it appears that 40% still gives us
 *        a pretty good air flow
 *	- Add code to "tickle" the FCU regulary so it doesn't think that
 *        we are gone while in fact, the machine just didn't need any fan
 *        speed change lately
 *
 */

#include <linux/types.h>
#include <linux/module.h>
#include <linux/errno.h>
#include <linux/kernel.h>
#include <linux/delay.h>
#include <linux/sched.h>
#include <linux/init.h>
#include <linux/spinlock.h>
#include <linux/wait.h>
#include <linux/reboot.h>
#include <linux/kmod.h>
#include <linux/i2c.h>
#include <linux/kthread.h>
#include <linux/mutex.h>
#include <linux/of_device.h>
#include <linux/of_platform.h>
#include <asm/prom.h>
#include <asm/machdep.h>
#include <asm/io.h>
#include <asm/system.h>
#include <asm/sections.h>
#include <asm/macio.h>

#include "therm_pm72.h"

#define VERSION "1.3"

#undef DEBUG

#ifdef DEBUG
#define DBG(args...)	printk(args)
#else
#define DBG(args...)	do { } while(0)
#endif


/*
 * Driver statics
 */

static struct platform_device *		of_dev;
static struct i2c_adapter *		u3_0;
static struct i2c_adapter *		u3_1;
static struct i2c_adapter *		k2;
static struct i2c_client *		fcu;
static struct cpu_pid_state		processor_state[2];
static struct basckside_pid_params	backside_params;
static struct backside_pid_state	backside_state;
static struct drives_pid_state		drives_state;
static struct dimm_pid_state		dimms_state;
static struct slots_pid_state		slots_state;
static int				state;
static int				cpu_count;
static int				cpu_pid_type;
static struct task_struct		*ctrl_task;
static struct completion		ctrl_complete;
static int				critical_state;
static int				rackmac;
static s32				dimm_output_clamp;
static int 				fcu_rpm_shift;
static int				fcu_tickle_ticks;
static DEFINE_MUTEX(driver_lock);

/*
 * We have 3 types of CPU PID control. One is "split" old style control
 * for intake & exhaust fans, the other is "combined" control for both
 * CPUs that also deals with the pumps when present. To be "compatible"
 * with OS X at this point, we only use "COMBINED" on the machines that
 * are identified as having the pumps (though that identification is at
 * least dodgy). Ultimately, we could probably switch completely to this
 * algorithm provided we hack it to deal with the UP case
 */
#define CPU_PID_TYPE_SPLIT	0
#define CPU_PID_TYPE_COMBINED	1
#define CPU_PID_TYPE_RACKMAC	2

/*
 * This table describes all fans in the FCU. The "id" and "type" values
 * are defaults valid for all earlier machines. Newer machines will
 * eventually override the table content based on the device-tree
 */
struct fcu_fan_table
{
	char*	loc;	/* location code */
	int	type;	/* 0 = rpm, 1 = pwm, 2 = pump */
	int	id;	/* id or -1 */
};

#define FCU_FAN_RPM		0
#define FCU_FAN_PWM		1

#define FCU_FAN_ABSENT_ID	-1

#define FCU_FAN_COUNT		ARRAY_SIZE(fcu_fans)

struct fcu_fan_table	fcu_fans[] = {
	[BACKSIDE_FAN_PWM_INDEX] = {
		.loc	= "BACKSIDE,SYS CTRLR FAN",
		.type	= FCU_FAN_PWM,
		.id	= BACKSIDE_FAN_PWM_DEFAULT_ID,
	},
	[DRIVES_FAN_RPM_INDEX] = {
		.loc	= "DRIVE BAY",
		.type	= FCU_FAN_RPM,
		.id	= DRIVES_FAN_RPM_DEFAULT_ID,
	},
	[SLOTS_FAN_PWM_INDEX] = {
		.loc	= "SLOT,PCI FAN",
		.type	= FCU_FAN_PWM,
		.id	= SLOTS_FAN_PWM_DEFAULT_ID,
	},
	[CPUA_INTAKE_FAN_RPM_INDEX] = {
		.loc	= "CPU A INTAKE",
		.type	= FCU_FAN_RPM,
		.id	= CPUA_INTAKE_FAN_RPM_DEFAULT_ID,
	},
	[CPUA_EXHAUST_FAN_RPM_INDEX] = {
		.loc	= "CPU A EXHAUST",
		.type	= FCU_FAN_RPM,
		.id	= CPUA_EXHAUST_FAN_RPM_DEFAULT_ID,
	},
	[CPUB_INTAKE_FAN_RPM_INDEX] = {
		.loc	= "CPU B INTAKE",
		.type	= FCU_FAN_RPM,
		.id	= CPUB_INTAKE_FAN_RPM_DEFAULT_ID,
	},
	[CPUB_EXHAUST_FAN_RPM_INDEX] = {
		.loc	= "CPU B EXHAUST",
		.type	= FCU_FAN_RPM,
		.id	= CPUB_EXHAUST_FAN_RPM_DEFAULT_ID,
	},
	/* pumps aren't present by default, have to be looked up in the
	 * device-tree
	 */
	[CPUA_PUMP_RPM_INDEX] = {
		.loc	= "CPU A PUMP",
		.type	= FCU_FAN_RPM,		
		.id	= FCU_FAN_ABSENT_ID,
	},
	[CPUB_PUMP_RPM_INDEX] = {
		.loc	= "CPU B PUMP",
		.type	= FCU_FAN_RPM,
		.id	= FCU_FAN_ABSENT_ID,
	},
	/* Xserve fans */
	[CPU_A1_FAN_RPM_INDEX] = {
		.loc	= "CPU A 1",
		.type	= FCU_FAN_RPM,
		.id	= FCU_FAN_ABSENT_ID,
	},
	[CPU_A2_FAN_RPM_INDEX] = {
		.loc	= "CPU A 2",
		.type	= FCU_FAN_RPM,
		.id	= FCU_FAN_ABSENT_ID,
	},
	[CPU_A3_FAN_RPM_INDEX] = {
		.loc	= "CPU A 3",
		.type	= FCU_FAN_RPM,
		.id	= FCU_FAN_ABSENT_ID,
	},
	[CPU_B1_FAN_RPM_INDEX] = {
		.loc	= "CPU B 1",
		.type	= FCU_FAN_RPM,
		.id	= FCU_FAN_ABSENT_ID,
	},
	[CPU_B2_FAN_RPM_INDEX] = {
		.loc	= "CPU B 2",
		.type	= FCU_FAN_RPM,
		.id	= FCU_FAN_ABSENT_ID,
	},
	[CPU_B3_FAN_RPM_INDEX] = {
		.loc	= "CPU B 3",
		.type	= FCU_FAN_RPM,
		.id	= FCU_FAN_ABSENT_ID,
	},
};

static struct i2c_driver therm_pm72_driver;

/*
 * Utility function to create an i2c_client structure and
 * attach it to one of u3 adapters
 */
static struct i2c_client *attach_i2c_chip(int id, const char *name)
{
	struct i2c_client *clt;
	struct i2c_adapter *adap;
	struct i2c_board_info info;

	if (id & 0x200)
		adap = k2;
	else if (id & 0x100)
		adap = u3_1;
	else
		adap = u3_0;
	if (adap == NULL)
		return NULL;

	memset(&info, 0, sizeof(struct i2c_board_info));
	info.addr = (id >> 1) & 0x7f;
	strlcpy(info.type, "therm_pm72", I2C_NAME_SIZE);
	clt = i2c_new_device(adap, &info);
	if (!clt) {
		printk(KERN_ERR "therm_pm72: Failed to attach to i2c ID 0x%x\n", id);
		return NULL;
	}

	/*
	 * Let i2c-core delete that device on driver removal.
	 * This is safe because i2c-core holds the core_lock mutex for us.
	 */
	list_add_tail(&clt->detected, &therm_pm72_driver.clients);
	return clt;
}

/*
 * Here are the i2c chip access wrappers
 */

static void initialize_adc(struct cpu_pid_state *state)
{
	int rc;
	u8 buf[2];

	/* Read ADC the configuration register and cache it. We
	 * also make sure Config2 contains proper values, I've seen
	 * cases where we got stale grabage in there, thus preventing
	 * proper reading of conv. values
	 */

	/* Clear Config2 */
	buf[0] = 5;
	buf[1] = 0;
	i2c_master_send(state->monitor, buf, 2);

	/* Read & cache Config1 */
	buf[0] = 1;
	rc = i2c_master_send(state->monitor, buf, 1);
	if (rc > 0) {
		rc = i2c_master_recv(state->monitor, buf, 1);
		if (rc > 0) {
			state->adc_config = buf[0];
			DBG("ADC config reg: %02x\n", state->adc_config);
			/* Disable shutdown mode */
		       	state->adc_config &= 0xfe;
			buf[0] = 1;
			buf[1] = state->adc_config;
			rc = i2c_master_send(state->monitor, buf, 2);
		}
	}
	if (rc <= 0)
		printk(KERN_ERR "therm_pm72: Error reading ADC config"
		       " register !\n");
}

static int read_smon_adc(struct cpu_pid_state *state, int chan)
{
	int rc, data, tries = 0;
	u8 buf[2];

	for (;;) {
		/* Set channel */
		buf[0] = 1;
		buf[1] = (state->adc_config & 0x1f) | (chan << 5);
		rc = i2c_master_send(state->monitor, buf, 2);
		if (rc <= 0)
			goto error;
		/* Wait for conversion */
		msleep(1);
		/* Switch to data register */
		buf[0] = 4;
		rc = i2c_master_send(state->monitor, buf, 1);
		if (rc <= 0)
			goto error;
		/* Read result */
		rc = i2c_master_recv(state->monitor, buf, 2);
		if (rc < 0)
			goto error;
		data = ((u16)buf[0]) << 8 | (u16)buf[1];
		return data >> 6;
	error:
		DBG("Error reading ADC, retrying...\n");
		if (++tries > 10) {
			printk(KERN_ERR "therm_pm72: Error reading ADC !\n");
			return -1;
		}
		msleep(10);
	}
}

static int read_lm87_reg(struct i2c_client * chip, int reg)
{
	int rc, tries = 0;
	u8 buf;

	for (;;) {
		/* Set address */
		buf = (u8)reg;
		rc = i2c_master_send(chip, &buf, 1);
		if (rc <= 0)
			goto error;
		rc = i2c_master_recv(chip, &buf, 1);
		if (rc <= 0)
			goto error;
		return (int)buf;
	error:
		DBG("Error reading LM87, retrying...\n");
		if (++tries > 10) {
			printk(KERN_ERR "therm_pm72: Error reading LM87 !\n");
			return -1;
		}
		msleep(10);
	}
}

static int fan_read_reg(int reg, unsigned char *buf, int nb)
{
	int tries, nr, nw;

	buf[0] = reg;
	tries = 0;
	for (;;) {
		nw = i2c_master_send(fcu, buf, 1);
		if (nw > 0 || (nw < 0 && nw != -EIO) || tries >= 100)
			break;
		msleep(10);
		++tries;
	}
	if (nw <= 0) {
		printk(KERN_ERR "Failure writing address to FCU: %d", nw);
		return -EIO;
	}
	tries = 0;
	for (;;) {
		nr = i2c_master_recv(fcu, buf, nb);
		if (nr > 0 || (nr < 0 && nr != -ENODEV) || tries >= 100)
			break;
		msleep(10);
		++tries;
	}
	if (nr <= 0)
		printk(KERN_ERR "Failure reading data from FCU: %d", nw);
	return nr;
}

static int fan_write_reg(int reg, const unsigned char *ptr, int nb)
{
	int tries, nw;
	unsigned char buf[16];

	buf[0] = reg;
	memcpy(buf+1, ptr, nb);
	++nb;
	tries = 0;
	for (;;) {
		nw = i2c_master_send(fcu, buf, nb);
		if (nw > 0 || (nw < 0 && nw != -EIO) || tries >= 100)
			break;
		msleep(10);
		++tries;
	}
	if (nw < 0)
		printk(KERN_ERR "Failure writing to FCU: %d", nw);
	return nw;
}

static int start_fcu(void)
{
	unsigned char buf = 0xff;
	int rc;

	rc = fan_write_reg(0xe, &buf, 1);
	if (rc < 0)
		return -EIO;
	rc = fan_write_reg(0x2e, &buf, 1);
	if (rc < 0)
		return -EIO;
	rc = fan_read_reg(0, &buf, 1);
	if (rc < 0)
		return -EIO;
	fcu_rpm_shift = (buf == 1) ? 2 : 3;
	printk(KERN_DEBUG "FCU Initialized, RPM fan shift is %d\n",
	       fcu_rpm_shift);

	return 0;
}

static int set_rpm_fan(int fan_index, int rpm)
{
	unsigned char buf[2];
	int rc, id, min, max;

	if (fcu_fans[fan_index].type != FCU_FAN_RPM)
		return -EINVAL;
	id = fcu_fans[fan_index].id; 
	if (id == FCU_FAN_ABSENT_ID)
		return -EINVAL;

	min = 2400 >> fcu_rpm_shift;
	max = 56000 >> fcu_rpm_shift;

	if (rpm < min)
		rpm = min;
	else if (rpm > max)
		rpm = max;
	buf[0] = rpm >> (8 - fcu_rpm_shift);
	buf[1] = rpm << fcu_rpm_shift;
	rc = fan_write_reg(0x10 + (id * 2), buf, 2);
	if (rc < 0)
		return -EIO;
	return 0;
}

static int get_rpm_fan(int fan_index, int programmed)
{
	unsigned char failure;
	unsigned char active;
	unsigned char buf[2];
	int rc, id, reg_base;

	if (fcu_fans[fan_index].type != FCU_FAN_RPM)
		return -EINVAL;
	id = fcu_fans[fan_index].id; 
	if (id == FCU_FAN_ABSENT_ID)
		return -EINVAL;

	rc = fan_read_reg(0xb, &failure, 1);
	if (rc != 1)
		return -EIO;
	if ((failure & (1 << id)) != 0)
		return -EFAULT;
	rc = fan_read_reg(0xd, &active, 1);
	if (rc != 1)
		return -EIO;
	if ((active & (1 << id)) == 0)
		return -ENXIO;

	/* Programmed value or real current speed */
	reg_base = programmed ? 0x10 : 0x11;
	rc = fan_read_reg(reg_base + (id * 2), buf, 2);
	if (rc != 2)
		return -EIO;

	return (buf[0] << (8 - fcu_rpm_shift)) | buf[1] >> fcu_rpm_shift;
}

static int set_pwm_fan(int fan_index, int pwm)
{
	unsigned char buf[2];
	int rc, id;

	if (fcu_fans[fan_index].type != FCU_FAN_PWM)
		return -EINVAL;
	id = fcu_fans[fan_index].id; 
	if (id == FCU_FAN_ABSENT_ID)
		return -EINVAL;

	if (pwm < 10)
		pwm = 10;
	else if (pwm > 100)
		pwm = 100;
	pwm = (pwm * 2559) / 1000;
	buf[0] = pwm;
	rc = fan_write_reg(0x30 + (id * 2), buf, 1);
	if (rc < 0)
		return rc;
	return 0;
}

static int get_pwm_fan(int fan_index)
{
	unsigned char failure;
	unsigned char active;
	unsigned char buf[2];
	int rc, id;

	if (fcu_fans[fan_index].type != FCU_FAN_PWM)
		return -EINVAL;
	id = fcu_fans[fan_index].id; 
	if (id == FCU_FAN_ABSENT_ID)
		return -EINVAL;

	rc = fan_read_reg(0x2b, &failure, 1);
	if (rc != 1)
		return -EIO;
	if ((failure & (1 << id)) != 0)
		return -EFAULT;
	rc = fan_read_reg(0x2d, &active, 1);
	if (rc != 1)
		return -EIO;
	if ((active & (1 << id)) == 0)
		return -ENXIO;

	/* Programmed value or real current speed */
	rc = fan_read_reg(0x30 + (id * 2), buf, 1);
	if (rc != 1)
		return -EIO;

	return (buf[0] * 1000) / 2559;
}

static void tickle_fcu(void)
{
	int pwm;

	pwm = get_pwm_fan(SLOTS_FAN_PWM_INDEX);

	DBG("FCU Tickle, slots fan is: %d\n", pwm);
	if (pwm < 0)
		pwm = 100;

	if (!rackmac) {
		pwm = SLOTS_FAN_DEFAULT_PWM;
	} else if (pwm < SLOTS_PID_OUTPUT_MIN)
		pwm = SLOTS_PID_OUTPUT_MIN;

	/* That is hopefully enough to make the FCU happy */
	set_pwm_fan(SLOTS_FAN_PWM_INDEX, pwm);
}


/*
 * Utility routine to read the CPU calibration EEPROM data
 * from the device-tree
 */
static int read_eeprom(int cpu, struct mpu_data *out)
{
	struct device_node *np;
	char nodename[64];
	const u8 *data;
	int len;

	/* prom.c routine for finding a node by path is a bit brain dead
	 * and requires exact @xxx unit numbers. This is a bit ugly but
	 * will work for these machines
	 */
	sprintf(nodename, "/u3@0,f8000000/i2c@f8001000/cpuid@a%d", cpu ? 2 : 0);
	np = of_find_node_by_path(nodename);
	if (np == NULL) {
		printk(KERN_ERR "therm_pm72: Failed to retrieve cpuid node from device-tree\n");
		return -ENODEV;
	}
	data = of_get_property(np, "cpuid", &len);
	if (data == NULL) {
		printk(KERN_ERR "therm_pm72: Failed to retrieve cpuid property from device-tree\n");
		of_node_put(np);
		return -ENODEV;
	}
	memcpy(out, data, sizeof(struct mpu_data));
	of_node_put(np);
	
	return 0;
}

static void fetch_cpu_pumps_minmax(void)
{
	struct cpu_pid_state *state0 = &processor_state[0];
	struct cpu_pid_state *state1 = &processor_state[1];
	u16 pump_min = 0, pump_max = 0xffff;
	u16 tmp[4];

	/* Try to fetch pumps min/max infos from eeprom */

	memcpy(&tmp, &state0->mpu.processor_part_num, 8);
	if (tmp[0] != 0xffff && tmp[1] != 0xffff) {
		pump_min = max(pump_min, tmp[0]);
		pump_max = min(pump_max, tmp[1]);
	}
	if (tmp[2] != 0xffff && tmp[3] != 0xffff) {
		pump_min = max(pump_min, tmp[2]);
		pump_max = min(pump_max, tmp[3]);
	}

	/* Double check the values, this _IS_ needed as the EEPROM on
	 * some dual 2.5Ghz G5s seem, at least, to have both min & max
	 * same to the same value ... (grrrr)
	 */
	if (pump_min == pump_max || pump_min == 0 || pump_max == 0xffff) {
		pump_min = CPU_PUMP_OUTPUT_MIN;
		pump_max = CPU_PUMP_OUTPUT_MAX;
	}

	state0->pump_min = state1->pump_min = pump_min;
	state0->pump_max = state1->pump_max = pump_max;
}

/* 
 * Now, unfortunately, sysfs doesn't give us a nice void * we could
 * pass around to the attribute functions, so we don't really have
 * choice but implement a bunch of them...
 *
 * That sucks a bit, we take the lock because FIX32TOPRINT evaluates
 * the input twice... I accept patches :)
 */
#define BUILD_SHOW_FUNC_FIX(name, data)				\
static ssize_t show_##name(struct device *dev, struct device_attribute *attr, char *buf)	\
{								\
	ssize_t r;						\
	mutex_lock(&driver_lock);					\
	r = sprintf(buf, "%d.%03d", FIX32TOPRINT(data));	\
	mutex_unlock(&driver_lock);					\
	return r;						\
}
#define BUILD_SHOW_FUNC_INT(name, data)				\
static ssize_t show_##name(struct device *dev, struct device_attribute *attr, char *buf)	\
{								\
	return sprintf(buf, "%d", data);			\
}

BUILD_SHOW_FUNC_FIX(cpu0_temperature, processor_state[0].last_temp)
BUILD_SHOW_FUNC_FIX(cpu0_voltage, processor_state[0].voltage)
BUILD_SHOW_FUNC_FIX(cpu0_current, processor_state[0].current_a)
BUILD_SHOW_FUNC_INT(cpu0_exhaust_fan_rpm, processor_state[0].rpm)
BUILD_SHOW_FUNC_INT(cpu0_intake_fan_rpm, processor_state[0].intake_rpm)

BUILD_SHOW_FUNC_FIX(cpu1_temperature, processor_state[1].last_temp)
BUILD_SHOW_FUNC_FIX(cpu1_voltage, processor_state[1].voltage)
BUILD_SHOW_FUNC_FIX(cpu1_current, processor_state[1].current_a)
BUILD_SHOW_FUNC_INT(cpu1_exhaust_fan_rpm, processor_state[1].rpm)
BUILD_SHOW_FUNC_INT(cpu1_intake_fan_rpm, processor_state[1].intake_rpm)

BUILD_SHOW_FUNC_FIX(backside_temperature, backside_state.last_temp)
BUILD_SHOW_FUNC_INT(backside_fan_pwm, backside_state.pwm)

BUILD_SHOW_FUNC_FIX(drives_temperature, drives_state.last_temp)
BUILD_SHOW_FUNC_INT(drives_fan_rpm, drives_state.rpm)

BUILD_SHOW_FUNC_FIX(slots_temperature, slots_state.last_temp)
BUILD_SHOW_FUNC_INT(slots_fan_pwm, slots_state.pwm)

BUILD_SHOW_FUNC_FIX(dimms_temperature, dimms_state.last_temp)

static DEVICE_ATTR(cpu0_temperature,S_IRUGO,show_cpu0_temperature,NULL);
static DEVICE_ATTR(cpu0_voltage,S_IRUGO,show_cpu0_voltage,NULL);
static DEVICE_ATTR(cpu0_current,S_IRUGO,show_cpu0_current,NULL);
static DEVICE_ATTR(cpu0_exhaust_fan_rpm,S_IRUGO,show_cpu0_exhaust_fan_rpm,NULL);
static DEVICE_ATTR(cpu0_intake_fan_rpm,S_IRUGO,show_cpu0_intake_fan_rpm,NULL);

static DEVICE_ATTR(cpu1_temperature,S_IRUGO,show_cpu1_temperature,NULL);
static DEVICE_ATTR(cpu1_voltage,S_IRUGO,show_cpu1_voltage,NULL);
static DEVICE_ATTR(cpu1_current,S_IRUGO,show_cpu1_current,NULL);
static DEVICE_ATTR(cpu1_exhaust_fan_rpm,S_IRUGO,show_cpu1_exhaust_fan_rpm,NULL);
static DEVICE_ATTR(cpu1_intake_fan_rpm,S_IRUGO,show_cpu1_intake_fan_rpm,NULL);

static DEVICE_ATTR(backside_temperature,S_IRUGO,show_backside_temperature,NULL);
static DEVICE_ATTR(backside_fan_pwm,S_IRUGO,show_backside_fan_pwm,NULL);

static DEVICE_ATTR(drives_temperature,S_IRUGO,show_drives_temperature,NULL);
static DEVICE_ATTR(drives_fan_rpm,S_IRUGO,show_drives_fan_rpm,NULL);

static DEVICE_ATTR(slots_temperature,S_IRUGO,show_slots_temperature,NULL);
static DEVICE_ATTR(slots_fan_pwm,S_IRUGO,show_slots_fan_pwm,NULL);

static DEVICE_ATTR(dimms_temperature,S_IRUGO,show_dimms_temperature,NULL);

/*
 * CPUs fans control loop
 */

static int do_read_one_cpu_values(struct cpu_pid_state *state, s32 *temp, s32 *power)
{
	s32 ltemp, volts, amps;
	int index, rc = 0;

	/* Default (in case of error) */
	*temp = state->cur_temp;
	*power = state->cur_power;

	if (cpu_pid_type == CPU_PID_TYPE_RACKMAC)
		index = (state->index == 0) ?
			CPU_A1_FAN_RPM_INDEX : CPU_B1_FAN_RPM_INDEX;
	else
		index = (state->index == 0) ?
			CPUA_EXHAUST_FAN_RPM_INDEX : CPUB_EXHAUST_FAN_RPM_INDEX;

	/* Read current fan status */
	rc = get_rpm_fan(index, !RPM_PID_USE_ACTUAL_SPEED);
	if (rc < 0) {
		/* XXX What do we do now ? Nothing for now, keep old value, but
		 * return error upstream
		 */
		DBG("  cpu %d, fan reading error !\n", state->index);
	} else {
		state->rpm = rc;
		DBG("  cpu %d, exhaust RPM: %d\n", state->index, state->rpm);
	}

	/* Get some sensor readings and scale it */
	ltemp = read_smon_adc(state, 1);
	if (ltemp == -1) {
		/* XXX What do we do now ? */
		state->overtemp++;
		if (rc == 0)
			rc = -EIO;
		DBG("  cpu %d, temp reading error !\n", state->index);
	} else {
		/* Fixup temperature according to diode calibration
		 */
		DBG("  cpu %d, temp raw: %04x, m_diode: %04x, b_diode: %04x\n",
		    state->index,
		    ltemp, state->mpu.mdiode, state->mpu.bdiode);
		*temp = ((s32)ltemp * (s32)state->mpu.mdiode + ((s32)state->mpu.bdiode << 12)) >> 2;
		state->last_temp = *temp;
		DBG("  temp: %d.%03d\n", FIX32TOPRINT((*temp)));
	}

	/*
	 * Read voltage & current and calculate power
	 */
	volts = read_smon_adc(state, 3);
	amps = read_smon_adc(state, 4);

	/* Scale voltage and current raw sensor values according to fixed scales
	 * obtained in Darwin and calculate power from I and V
	 */
	volts *= ADC_CPU_VOLTAGE_SCALE;
	amps *= ADC_CPU_CURRENT_SCALE;
	*power = (((u64)volts) * ((u64)amps)) >> 16;
	state->voltage = volts;
	state->current_a = amps;
	state->last_power = *power;

	DBG("  cpu %d, current: %d.%03d, voltage: %d.%03d, power: %d.%03d W\n",
	    state->index, FIX32TOPRINT(state->current_a),
	    FIX32TOPRINT(state->voltage), FIX32TOPRINT(*power));

	return 0;
}

static void do_cpu_pid(struct cpu_pid_state *state, s32 temp, s32 power)
{
	s32 power_target, integral, derivative, proportional, adj_in_target, sval;
	s64 integ_p, deriv_p, prop_p, sum; 
	int i;

	/* Calculate power target value (could be done once for all)
	 * and convert to a 16.16 fp number
	 */
	power_target = ((u32)(state->mpu.pmaxh - state->mpu.padjmax)) << 16;
	DBG("  power target: %d.%03d, error: %d.%03d\n",
	    FIX32TOPRINT(power_target), FIX32TOPRINT(power_target - power));

	/* Store temperature and power in history array */
	state->cur_temp = (state->cur_temp + 1) % CPU_TEMP_HISTORY_SIZE;
	state->temp_history[state->cur_temp] = temp;
	state->cur_power = (state->cur_power + 1) % state->count_power;
	state->power_history[state->cur_power] = power;
	state->error_history[state->cur_power] = power_target - power;
	
	/* If first loop, fill the history table */
	if (state->first) {
		for (i = 0; i < (state->count_power - 1); i++) {
			state->cur_power = (state->cur_power + 1) % state->count_power;
			state->power_history[state->cur_power] = power;
			state->error_history[state->cur_power] = power_target - power;
		}
		for (i = 0; i < (CPU_TEMP_HISTORY_SIZE - 1); i++) {
			state->cur_temp = (state->cur_temp + 1) % CPU_TEMP_HISTORY_SIZE;
			state->temp_history[state->cur_temp] = temp;			
		}
		state->first = 0;
	}

	/* Calculate the integral term normally based on the "power" values */
	sum = 0;
	integral = 0;
	for (i = 0; i < state->count_power; i++)
		integral += state->error_history[i];
	integral *= CPU_PID_INTERVAL;
	DBG("  integral: %08x\n", integral);

	/* Calculate the adjusted input (sense value).
	 *   G_r is 12.20
	 *   integ is 16.16
	 *   so the result is 28.36
	 *
	 * input target is mpu.ttarget, input max is mpu.tmax
	 */
	integ_p = ((s64)state->mpu.pid_gr) * (s64)integral;
	DBG("   integ_p: %d\n", (int)(integ_p >> 36));
	sval = (state->mpu.tmax << 16) - ((integ_p >> 20) & 0xffffffff);
	adj_in_target = (state->mpu.ttarget << 16);
	if (adj_in_target > sval)
		adj_in_target = sval;
	DBG("   adj_in_target: %d.%03d, ttarget: %d\n", FIX32TOPRINT(adj_in_target),
	    state->mpu.ttarget);

	/* Calculate the derivative term */
	derivative = state->temp_history[state->cur_temp] -
		state->temp_history[(state->cur_temp + CPU_TEMP_HISTORY_SIZE - 1)
				    % CPU_TEMP_HISTORY_SIZE];
	derivative /= CPU_PID_INTERVAL;
	deriv_p = ((s64)state->mpu.pid_gd) * (s64)derivative;
	DBG("   deriv_p: %d\n", (int)(deriv_p >> 36));
	sum += deriv_p;

	/* Calculate the proportional term */
	proportional = temp - adj_in_target;
	prop_p = ((s64)state->mpu.pid_gp) * (s64)proportional;
	DBG("   prop_p: %d\n", (int)(prop_p >> 36));
	sum += prop_p;

	/* Scale sum */
	sum >>= 36;

	DBG("   sum: %d\n", (int)sum);
	state->rpm += (s32)sum;
}

static void do_monitor_cpu_combined(void)
{
	struct cpu_pid_state *state0 = &processor_state[0];
	struct cpu_pid_state *state1 = &processor_state[1];
	s32 temp0, power0, temp1, power1;
	s32 temp_combi, power_combi;
	int rc, intake, pump;

	rc = do_read_one_cpu_values(state0, &temp0, &power0);
	if (rc < 0) {
		/* XXX What do we do now ? */
	}
	state1->overtemp = 0;
	rc = do_read_one_cpu_values(state1, &temp1, &power1);
	if (rc < 0) {
		/* XXX What do we do now ? */
	}
	if (state1->overtemp)
		state0->overtemp++;

	temp_combi = max(temp0, temp1);
	power_combi = max(power0, power1);

	/* Check tmax, increment overtemp if we are there. At tmax+8, we go
	 * full blown immediately and try to trigger a shutdown
	 */
	if (temp_combi >= ((state0->mpu.tmax + 8) << 16)) {
		printk(KERN_WARNING "Warning ! Temperature way above maximum (%d) !\n",
		       temp_combi >> 16);
		state0->overtemp += CPU_MAX_OVERTEMP / 4;
	} else if (temp_combi > (state0->mpu.tmax << 16)) {
		state0->overtemp++;
		printk(KERN_WARNING "Temperature %d above max %d. overtemp %d\n",
		       temp_combi >> 16, state0->mpu.tmax, state0->overtemp);
	} else {
		if (state0->overtemp)
			printk(KERN_WARNING "Temperature back down to %d\n",
			       temp_combi >> 16);
		state0->overtemp = 0;
	}
	if (state0->overtemp >= CPU_MAX_OVERTEMP)
		critical_state = 1;
	if (state0->overtemp > 0) {
		state0->rpm = state0->mpu.rmaxn_exhaust_fan;
		state0->intake_rpm = intake = state0->mpu.rmaxn_intake_fan;
		pump = state0->pump_max;
		goto do_set_fans;
	}

	/* Do the PID */
	do_cpu_pid(state0, temp_combi, power_combi);

	/* Range check */
	state0->rpm = max(state0->rpm, (int)state0->mpu.rminn_exhaust_fan);
	state0->rpm = min(state0->rpm, (int)state0->mpu.rmaxn_exhaust_fan);

	/* Calculate intake fan speed */
	intake = (state0->rpm * CPU_INTAKE_SCALE) >> 16;
	intake = max(intake, (int)state0->mpu.rminn_intake_fan);
	intake = min(intake, (int)state0->mpu.rmaxn_intake_fan);
	state0->intake_rpm = intake;

	/* Calculate pump speed */
	pump = (state0->rpm * state0->pump_max) /
		state0->mpu.rmaxn_exhaust_fan;
	pump = min(pump, state0->pump_max);
	pump = max(pump, state0->pump_min);
	
 do_set_fans:
	/* We copy values from state 0 to state 1 for /sysfs */
	state1->rpm = state0->rpm;
	state1->intake_rpm = state0->intake_rpm;

	DBG("** CPU %d RPM: %d Ex, %d, Pump: %d, In, overtemp: %d\n",
	    state1->index, (int)state1->rpm, intake, pump, state1->overtemp);

	/* We should check for errors, shouldn't we ? But then, what
	 * do we do once the error occurs ? For FCU notified fan
	 * failures (-EFAULT) we probably want to notify userland
	 * some way...
	 */
	set_rpm_fan(CPUA_INTAKE_FAN_RPM_INDEX, intake);
	set_rpm_fan(CPUA_EXHAUST_FAN_RPM_INDEX, state0->rpm);
	set_rpm_fan(CPUB_INTAKE_FAN_RPM_INDEX, intake);
	set_rpm_fan(CPUB_EXHAUST_FAN_RPM_INDEX, state0->rpm);

	if (fcu_fans[CPUA_PUMP_RPM_INDEX].id != FCU_FAN_ABSENT_ID)
		set_rpm_fan(CPUA_PUMP_RPM_INDEX, pump);
	if (fcu_fans[CPUB_PUMP_RPM_INDEX].id != FCU_FAN_ABSENT_ID)
		set_rpm_fan(CPUB_PUMP_RPM_INDEX, pump);
}

static void do_monitor_cpu_split(struct cpu_pid_state *state)
{
	s32 temp, power;
	int rc, intake;

	/* Read current fan status */
	rc = do_read_one_cpu_values(state, &temp, &power);
	if (rc < 0) {
		/* XXX What do we do now ? */
	}

	/* Check tmax, increment overtemp if we are there. At tmax+8, we go
	 * full blown immediately and try to trigger a shutdown
	 */
	if (temp >= ((state->mpu.tmax + 8) << 16)) {
		printk(KERN_WARNING "Warning ! CPU %d temperature way above maximum"
		       " (%d) !\n",
		       state->index, temp >> 16);
		state->overtemp += CPU_MAX_OVERTEMP / 4;
	} else if (temp > (state->mpu.tmax << 16)) {
		state->overtemp++;
		printk(KERN_WARNING "CPU %d temperature %d above max %d. overtemp %d\n",
		       state->index, temp >> 16, state->mpu.tmax, state->overtemp);
	} else {
		if (state->overtemp)
			printk(KERN_WARNING "CPU %d temperature back down to %d\n",
			       state->index, temp >> 16);
		state->overtemp = 0;
	}
	if (state->overtemp >= CPU_MAX_OVERTEMP)
		critical_state = 1;
	if (state->overtemp > 0) {
		state->rpm = state->mpu.rmaxn_exhaust_fan;
		state->intake_rpm = intake = state->mpu.rmaxn_intake_fan;
		goto do_set_fans;
	}

	/* Do the PID */
	do_cpu_pid(state, temp, power);

	/* Range check */
	state->rpm = max(state->rpm, (int)state->mpu.rminn_exhaust_fan);
	state->rpm = min(state->rpm, (int)state->mpu.rmaxn_exhaust_fan);

	/* Calculate intake fan */
	intake = (state->rpm * CPU_INTAKE_SCALE) >> 16;
	intake = max(intake, (int)state->mpu.rminn_intake_fan);
	intake = min(intake, (int)state->mpu.rmaxn_intake_fan);
	state->intake_rpm = intake;

 do_set_fans:
	DBG("** CPU %d RPM: %d Ex, %d In, overtemp: %d\n",
	    state->index, (int)state->rpm, intake, state->overtemp);

	/* We should check for errors, shouldn't we ? But then, what
	 * do we do once the error occurs ? For FCU notified fan
	 * failures (-EFAULT) we probably want to notify userland
	 * some way...
	 */
	if (state->index == 0) {
		set_rpm_fan(CPUA_INTAKE_FAN_RPM_INDEX, intake);
		set_rpm_fan(CPUA_EXHAUST_FAN_RPM_INDEX, state->rpm);
	} else {
		set_rpm_fan(CPUB_INTAKE_FAN_RPM_INDEX, intake);
		set_rpm_fan(CPUB_EXHAUST_FAN_RPM_INDEX, state->rpm);
	}
}

static void do_monitor_cpu_rack(struct cpu_pid_state *state)
{
	s32 temp, power, fan_min;
	int rc;

	/* Read current fan status */
	rc = do_read_one_cpu_values(state, &temp, &power);
	if (rc < 0) {
		/* XXX What do we do now ? */
	}

	/* Check tmax, increment overtemp if we are there. At tmax+8, we go
	 * full blown immediately and try to trigger a shutdown
	 */
	if (temp >= ((state->mpu.tmax + 8) << 16)) {
		printk(KERN_WARNING "Warning ! CPU %d temperature way above maximum"
		       " (%d) !\n",
		       state->index, temp >> 16);
		state->overtemp = CPU_MAX_OVERTEMP / 4;
	} else if (temp > (state->mpu.tmax << 16)) {
		state->overtemp++;
		printk(KERN_WARNING "CPU %d temperature %d above max %d. overtemp %d\n",
		       state->index, temp >> 16, state->mpu.tmax, state->overtemp);
	} else {
		if (state->overtemp)
			printk(KERN_WARNING "CPU %d temperature back down to %d\n",
			       state->index, temp >> 16);
		state->overtemp = 0;
	}
	if (state->overtemp >= CPU_MAX_OVERTEMP)
		critical_state = 1;
	if (state->overtemp > 0) {
		state->rpm = state->intake_rpm = state->mpu.rmaxn_intake_fan;
		goto do_set_fans;
	}

	/* Do the PID */
	do_cpu_pid(state, temp, power);

	/* Check clamp from dimms */
	fan_min = dimm_output_clamp;
	fan_min = max(fan_min, (int)state->mpu.rminn_intake_fan);

	DBG(" CPU min mpu = %d, min dimm = %d\n",
	    state->mpu.rminn_intake_fan, dimm_output_clamp);

	state->rpm = max(state->rpm, (int)fan_min);
	state->rpm = min(state->rpm, (int)state->mpu.rmaxn_intake_fan);
	state->intake_rpm = state->rpm;

 do_set_fans:
	DBG("** CPU %d RPM: %d overtemp: %d\n",
	    state->index, (int)state->rpm, state->overtemp);

	/* We should check for errors, shouldn't we ? But then, what
	 * do we do once the error occurs ? For FCU notified fan
	 * failures (-EFAULT) we probably want to notify userland
	 * some way...
	 */
	if (state->index == 0) {
		set_rpm_fan(CPU_A1_FAN_RPM_INDEX, state->rpm);
		set_rpm_fan(CPU_A2_FAN_RPM_INDEX, state->rpm);
		set_rpm_fan(CPU_A3_FAN_RPM_INDEX, state->rpm);
	} else {
		set_rpm_fan(CPU_B1_FAN_RPM_INDEX, state->rpm);
		set_rpm_fan(CPU_B2_FAN_RPM_INDEX, state->rpm);
		set_rpm_fan(CPU_B3_FAN_RPM_INDEX, state->rpm);
	}
}

/*
 * Initialize the state structure for one CPU control loop
 */
static int init_processor_state(struct cpu_pid_state *state, int index)
{
	int err;

	state->index = index;
	state->first = 1;
	state->rpm = (cpu_pid_type == CPU_PID_TYPE_RACKMAC) ? 4000 : 1000;
	state->overtemp = 0;
	state->adc_config = 0x00;


	if (index == 0)
		state->monitor = attach_i2c_chip(SUPPLY_MONITOR_ID, "CPU0_monitor");
	else if (index == 1)
		state->monitor = attach_i2c_chip(SUPPLY_MONITORB_ID, "CPU1_monitor");
	if (state->monitor == NULL)
		goto fail;

	if (read_eeprom(index, &state->mpu))
		goto fail;

	state->count_power = state->mpu.tguardband;
	if (state->count_power > CPU_POWER_HISTORY_SIZE) {
		printk(KERN_WARNING "Warning ! too many power history slots\n");
		state->count_power = CPU_POWER_HISTORY_SIZE;
	}
	DBG("CPU %d Using %d power history entries\n", index, state->count_power);

	if (index == 0) {
		err = device_create_file(&of_dev->dev, &dev_attr_cpu0_temperature);
		err |= device_create_file(&of_dev->dev, &dev_attr_cpu0_voltage);
		err |= device_create_file(&of_dev->dev, &dev_attr_cpu0_current);
		err |= device_create_file(&of_dev->dev, &dev_attr_cpu0_exhaust_fan_rpm);
		err |= device_create_file(&of_dev->dev, &dev_attr_cpu0_intake_fan_rpm);
	} else {
		err = device_create_file(&of_dev->dev, &dev_attr_cpu1_temperature);
		err |= device_create_file(&of_dev->dev, &dev_attr_cpu1_voltage);
		err |= device_create_file(&of_dev->dev, &dev_attr_cpu1_current);
		err |= device_create_file(&of_dev->dev, &dev_attr_cpu1_exhaust_fan_rpm);
		err |= device_create_file(&of_dev->dev, &dev_attr_cpu1_intake_fan_rpm);
	}
	if (err)
		printk(KERN_WARNING "Failed to create some of the attribute"
			"files for CPU %d\n", index);

	return 0;
 fail:
	state->monitor = NULL;
	
	return -ENODEV;
}

/*
 * Dispose of the state data for one CPU control loop
 */
static void dispose_processor_state(struct cpu_pid_state *state)
{
	if (state->monitor == NULL)
		return;

	if (state->index == 0) {
		device_remove_file(&of_dev->dev, &dev_attr_cpu0_temperature);
		device_remove_file(&of_dev->dev, &dev_attr_cpu0_voltage);
		device_remove_file(&of_dev->dev, &dev_attr_cpu0_current);
		device_remove_file(&of_dev->dev, &dev_attr_cpu0_exhaust_fan_rpm);
		device_remove_file(&of_dev->dev, &dev_attr_cpu0_intake_fan_rpm);
	} else {
		device_remove_file(&of_dev->dev, &dev_attr_cpu1_temperature);
		device_remove_file(&of_dev->dev, &dev_attr_cpu1_voltage);
		device_remove_file(&of_dev->dev, &dev_attr_cpu1_current);
		device_remove_file(&of_dev->dev, &dev_attr_cpu1_exhaust_fan_rpm);
		device_remove_file(&of_dev->dev, &dev_attr_cpu1_intake_fan_rpm);
	}

	state->monitor = NULL;
}

/*
 * Motherboard backside & U3 heatsink fan control loop
 */
static void do_monitor_backside(struct backside_pid_state *state)
{
	s32 temp, integral, derivative, fan_min;
	s64 integ_p, deriv_p, prop_p, sum; 
	int i, rc;

	if (--state->ticks != 0)
		return;
	state->ticks = backside_params.interval;

	DBG("backside:\n");

	/* Check fan status */
	rc = get_pwm_fan(BACKSIDE_FAN_PWM_INDEX);
	if (rc < 0) {
		printk(KERN_WARNING "Error %d reading backside fan !\n", rc);
		/* XXX What do we do now ? */
	} else
		state->pwm = rc;
	DBG("  current pwm: %d\n", state->pwm);

	/* Get some sensor readings */
	temp = i2c_smbus_read_byte_data(state->monitor, MAX6690_EXT_TEMP) << 16;
	state->last_temp = temp;
	DBG("  temp: %d.%03d, target: %d.%03d\n", FIX32TOPRINT(temp),
	    FIX32TOPRINT(backside_params.input_target));

	/* Store temperature and error in history array */
	state->cur_sample = (state->cur_sample + 1) % BACKSIDE_PID_HISTORY_SIZE;
	state->sample_history[state->cur_sample] = temp;
	state->error_history[state->cur_sample] = temp - backside_params.input_target;
	
	/* If first loop, fill the history table */
	if (state->first) {
		for (i = 0; i < (BACKSIDE_PID_HISTORY_SIZE - 1); i++) {
			state->cur_sample = (state->cur_sample + 1) %
				BACKSIDE_PID_HISTORY_SIZE;
			state->sample_history[state->cur_sample] = temp;
			state->error_history[state->cur_sample] =
				temp - backside_params.input_target;
		}
		state->first = 0;
	}

	/* Calculate the integral term */
	sum = 0;
	integral = 0;
	for (i = 0; i < BACKSIDE_PID_HISTORY_SIZE; i++)
		integral += state->error_history[i];
	integral *= backside_params.interval;
	DBG("  integral: %08x\n", integral);
	integ_p = ((s64)backside_params.G_r) * (s64)integral;
	DBG("   integ_p: %d\n", (int)(integ_p >> 36));
	sum += integ_p;

	/* Calculate the derivative term */
	derivative = state->error_history[state->cur_sample] -
		state->error_history[(state->cur_sample + BACKSIDE_PID_HISTORY_SIZE - 1)
				    % BACKSIDE_PID_HISTORY_SIZE];
	derivative /= backside_params.interval;
	deriv_p = ((s64)backside_params.G_d) * (s64)derivative;
	DBG("   deriv_p: %d\n", (int)(deriv_p >> 36));
	sum += deriv_p;

	/* Calculate the proportional term */
	prop_p = ((s64)backside_params.G_p) * (s64)(state->error_history[state->cur_sample]);
	DBG("   prop_p: %d\n", (int)(prop_p >> 36));
	sum += prop_p;

	/* Scale sum */
	sum >>= 36;

	DBG("   sum: %d\n", (int)sum);
	if (backside_params.additive)
		state->pwm += (s32)sum;
	else
		state->pwm = sum;

	/* Check for clamp */
	fan_min = (dimm_output_clamp * 100) / 14000;
	fan_min = max(fan_min, backside_params.output_min);

	state->pwm = max(state->pwm, fan_min);
	state->pwm = min(state->pwm, backside_params.output_max);

	DBG("** BACKSIDE PWM: %d\n", (int)state->pwm);
	set_pwm_fan(BACKSIDE_FAN_PWM_INDEX, state->pwm);
}

/*
 * Initialize the state structure for the backside fan control loop
 */
static int init_backside_state(struct backside_pid_state *state)
{
	struct device_node *u3;
	int u3h = 1; /* conservative by default */
	int err;

	/*
	 * There are different PID params for machines with U3 and machines
	 * with U3H, pick the right ones now
	 */
	u3 = of_find_node_by_path("/u3@0,f8000000");
	if (u3 != NULL) {
		const u32 *vers = of_get_property(u3, "device-rev", NULL);
		if (vers)
			if (((*vers) & 0x3f) < 0x34)
				u3h = 0;
		of_node_put(u3);
	}

	if (rackmac) {
		backside_params.G_d = BACKSIDE_PID_RACK_G_d;
		backside_params.input_target = BACKSIDE_PID_RACK_INPUT_TARGET;
		backside_params.output_min = BACKSIDE_PID_U3H_OUTPUT_MIN;
		backside_params.interval = BACKSIDE_PID_RACK_INTERVAL;
		backside_params.G_p = BACKSIDE_PID_RACK_G_p;
		backside_params.G_r = BACKSIDE_PID_G_r;
		backside_params.output_max = BACKSIDE_PID_OUTPUT_MAX;
		backside_params.additive = 0;
	} else if (u3h) {
		backside_params.G_d = BACKSIDE_PID_U3H_G_d;
		backside_params.input_target = BACKSIDE_PID_U3H_INPUT_TARGET;
		backside_params.output_min = BACKSIDE_PID_U3H_OUTPUT_MIN;
		backside_params.interval = BACKSIDE_PID_INTERVAL;
		backside_params.G_p = BACKSIDE_PID_G_p;
		backside_params.G_r = BACKSIDE_PID_G_r;
		backside_params.output_max = BACKSIDE_PID_OUTPUT_MAX;
		backside_params.additive = 1;
	} else {
		backside_params.G_d = BACKSIDE_PID_U3_G_d;
		backside_params.input_target = BACKSIDE_PID_U3_INPUT_TARGET;
		backside_params.output_min = BACKSIDE_PID_U3_OUTPUT_MIN;
		backside_params.interval = BACKSIDE_PID_INTERVAL;
		backside_params.G_p = BACKSIDE_PID_G_p;
		backside_params.G_r = BACKSIDE_PID_G_r;
		backside_params.output_max = BACKSIDE_PID_OUTPUT_MAX;
		backside_params.additive = 1;
	}

	state->ticks = 1;
	state->first = 1;
	state->pwm = 50;

	state->monitor = attach_i2c_chip(BACKSIDE_MAX_ID, "backside_temp");
	if (state->monitor == NULL)
		return -ENODEV;

	err = device_create_file(&of_dev->dev, &dev_attr_backside_temperature);
	err |= device_create_file(&of_dev->dev, &dev_attr_backside_fan_pwm);
	if (err)
		printk(KERN_WARNING "Failed to create attribute file(s)"
			" for backside fan\n");

	return 0;
}

/*
 * Dispose of the state data for the backside control loop
 */
static void dispose_backside_state(struct backside_pid_state *state)
{
	if (state->monitor == NULL)
		return;

	device_remove_file(&of_dev->dev, &dev_attr_backside_temperature);
	device_remove_file(&of_dev->dev, &dev_attr_backside_fan_pwm);

	state->monitor = NULL;
}
 
/*
 * Drives bay fan control loop
 */
static void do_monitor_drives(struct drives_pid_state *state)
{
	s32 temp, integral, derivative;
	s64 integ_p, deriv_p, prop_p, sum; 
	int i, rc;

	if (--state->ticks != 0)
		return;
	state->ticks = DRIVES_PID_INTERVAL;

	DBG("drives:\n");

	/* Check fan status */
	rc = get_rpm_fan(DRIVES_FAN_RPM_INDEX, !RPM_PID_USE_ACTUAL_SPEED);
	if (rc < 0) {
		printk(KERN_WARNING "Error %d reading drives fan !\n", rc);
		/* XXX What do we do now ? */
	} else
		state->rpm = rc;
	DBG("  current rpm: %d\n", state->rpm);

	/* Get some sensor readings */
	temp = le16_to_cpu(i2c_smbus_read_word_data(state->monitor,
						    DS1775_TEMP)) << 8;
	state->last_temp = temp;
	DBG("  temp: %d.%03d, target: %d.%03d\n", FIX32TOPRINT(temp),
	    FIX32TOPRINT(DRIVES_PID_INPUT_TARGET));

	/* Store temperature and error in history array */
	state->cur_sample = (state->cur_sample + 1) % DRIVES_PID_HISTORY_SIZE;
	state->sample_history[state->cur_sample] = temp;
	state->error_history[state->cur_sample] = temp - DRIVES_PID_INPUT_TARGET;
	
	/* If first loop, fill the history table */
	if (state->first) {
		for (i = 0; i < (DRIVES_PID_HISTORY_SIZE - 1); i++) {
			state->cur_sample = (state->cur_sample + 1) %
				DRIVES_PID_HISTORY_SIZE;
			state->sample_history[state->cur_sample] = temp;
			state->error_history[state->cur_sample] =
				temp - DRIVES_PID_INPUT_TARGET;
		}
		state->first = 0;
	}

	/* Calculate the integral term */
	sum = 0;
	integral = 0;
	for (i = 0; i < DRIVES_PID_HISTORY_SIZE; i++)
		integral += state->error_history[i];
	integral *= DRIVES_PID_INTERVAL;
	DBG("  integral: %08x\n", integral);
	integ_p = ((s64)DRIVES_PID_G_r) * (s64)integral;
	DBG("   integ_p: %d\n", (int)(integ_p >> 36));
	sum += integ_p;

	/* Calculate the derivative term */
	derivative = state->error_history[state->cur_sample] -
		state->error_history[(state->cur_sample + DRIVES_PID_HISTORY_SIZE - 1)
				    % DRIVES_PID_HISTORY_SIZE];
	derivative /= DRIVES_PID_INTERVAL;
	deriv_p = ((s64)DRIVES_PID_G_d) * (s64)derivative;
	DBG("   deriv_p: %d\n", (int)(deriv_p >> 36));
	sum += deriv_p;

	/* Calculate the proportional term */
	prop_p = ((s64)DRIVES_PID_G_p) * (s64)(state->error_history[state->cur_sample]);
	DBG("   prop_p: %d\n", (int)(prop_p >> 36));
	sum += prop_p;

	/* Scale sum */
	sum >>= 36;

	DBG("   sum: %d\n", (int)sum);
	state->rpm += (s32)sum;

	state->rpm = max(state->rpm, DRIVES_PID_OUTPUT_MIN);
	state->rpm = min(state->rpm, DRIVES_PID_OUTPUT_MAX);

	DBG("** DRIVES RPM: %d\n", (int)state->rpm);
	set_rpm_fan(DRIVES_FAN_RPM_INDEX, state->rpm);
}

/*
 * Initialize the state structure for the drives bay fan control loop
 */
static int init_drives_state(struct drives_pid_state *state)
{
	int err;

	state->ticks = 1;
	state->first = 1;
	state->rpm = 1000;

	state->monitor = attach_i2c_chip(DRIVES_DALLAS_ID, "drives_temp");
	if (state->monitor == NULL)
		return -ENODEV;

	err = device_create_file(&of_dev->dev, &dev_attr_drives_temperature);
	err |= device_create_file(&of_dev->dev, &dev_attr_drives_fan_rpm);
	if (err)
		printk(KERN_WARNING "Failed to create attribute file(s)"
			" for drives bay fan\n");

	return 0;
}

/*
 * Dispose of the state data for the drives control loop
 */
static void dispose_drives_state(struct drives_pid_state *state)
{
	if (state->monitor == NULL)
		return;

	device_remove_file(&of_dev->dev, &dev_attr_drives_temperature);
	device_remove_file(&of_dev->dev, &dev_attr_drives_fan_rpm);

	state->monitor = NULL;
}

/*
 * DIMMs temp control loop
 */
static void do_monitor_dimms(struct dimm_pid_state *state)
{
	s32 temp, integral, derivative, fan_min;
	s64 integ_p, deriv_p, prop_p, sum;
	int i;

	if (--state->ticks != 0)
		return;
	state->ticks = DIMM_PID_INTERVAL;

	DBG("DIMM:\n");

	DBG("  current value: %d\n", state->output);

	temp = read_lm87_reg(state->monitor, LM87_INT_TEMP);
	if (temp < 0)
		return;
	temp <<= 16;
	state->last_temp = temp;
	DBG("  temp: %d.%03d, target: %d.%03d\n", FIX32TOPRINT(temp),
	    FIX32TOPRINT(DIMM_PID_INPUT_TARGET));

	/* Store temperature and error in history array */
	state->cur_sample = (state->cur_sample + 1) % DIMM_PID_HISTORY_SIZE;
	state->sample_history[state->cur_sample] = temp;
	state->error_history[state->cur_sample] = temp - DIMM_PID_INPUT_TARGET;

	/* If first loop, fill the history table */
	if (state->first) {
		for (i = 0; i < (DIMM_PID_HISTORY_SIZE - 1); i++) {
			state->cur_sample = (state->cur_sample + 1) %
				DIMM_PID_HISTORY_SIZE;
			state->sample_history[state->cur_sample] = temp;
			state->error_history[state->cur_sample] =
				temp - DIMM_PID_INPUT_TARGET;
		}
		state->first = 0;
	}

	/* Calculate the integral term */
	sum = 0;
	integral = 0;
	for (i = 0; i < DIMM_PID_HISTORY_SIZE; i++)
		integral += state->error_history[i];
	integral *= DIMM_PID_INTERVAL;
	DBG("  integral: %08x\n", integral);
	integ_p = ((s64)DIMM_PID_G_r) * (s64)integral;
	DBG("   integ_p: %d\n", (int)(integ_p >> 36));
	sum += integ_p;

	/* Calculate the derivative term */
	derivative = state->error_history[state->cur_sample] -
		state->error_history[(state->cur_sample + DIMM_PID_HISTORY_SIZE - 1)
				    % DIMM_PID_HISTORY_SIZE];
	derivative /= DIMM_PID_INTERVAL;
	deriv_p = ((s64)DIMM_PID_G_d) * (s64)derivative;
	DBG("   deriv_p: %d\n", (int)(deriv_p >> 36));
	sum += deriv_p;

	/* Calculate the proportional term */
	prop_p = ((s64)DIMM_PID_G_p) * (s64)(state->error_history[state->cur_sample]);
	DBG("   prop_p: %d\n", (int)(prop_p >> 36));
	sum += prop_p;

	/* Scale sum */
	sum >>= 36;

	DBG("   sum: %d\n", (int)sum);
	state->output = (s32)sum;
	state->output = max(state->output, DIMM_PID_OUTPUT_MIN);
	state->output = min(state->output, DIMM_PID_OUTPUT_MAX);
	dimm_output_clamp = state->output;

	DBG("** DIMM clamp value: %d\n", (int)state->output);

	/* Backside PID is only every 5 seconds, force backside fan clamping now */
	fan_min = (dimm_output_clamp * 100) / 14000;
	fan_min = max(fan_min, backside_params.output_min);
	if (backside_state.pwm < fan_min) {
		backside_state.pwm = fan_min;
		DBG(" -> applying clamp to backside fan now: %d  !\n", fan_min);
		set_pwm_fan(BACKSIDE_FAN_PWM_INDEX, fan_min);
	}
}

/*
 * Initialize the state structure for the DIMM temp control loop
 */
static int init_dimms_state(struct dimm_pid_state *state)
{
	state->ticks = 1;
	state->first = 1;
	state->output = 4000;

	state->monitor = attach_i2c_chip(XSERVE_DIMMS_LM87, "dimms_temp");
	if (state->monitor == NULL)
		return -ENODEV;

	if (device_create_file(&of_dev->dev, &dev_attr_dimms_temperature))
		printk(KERN_WARNING "Failed to create attribute file"
			" for DIMM temperature\n");

	return 0;
}

/*
 * Dispose of the state data for the DIMM control loop
 */
static void dispose_dimms_state(struct dimm_pid_state *state)
{
	if (state->monitor == NULL)
		return;

	device_remove_file(&of_dev->dev, &dev_attr_dimms_temperature);

	state->monitor = NULL;
}

/*
 * Slots fan control loop
 */
static void do_monitor_slots(struct slots_pid_state *state)
{
	s32 temp, integral, derivative;
	s64 integ_p, deriv_p, prop_p, sum;
	int i, rc;

	if (--state->ticks != 0)
		return;
	state->ticks = SLOTS_PID_INTERVAL;

	DBG("slots:\n");

	/* Check fan status */
	rc = get_pwm_fan(SLOTS_FAN_PWM_INDEX);
	if (rc < 0) {
		printk(KERN_WARNING "Error %d reading slots fan !\n", rc);
		/* XXX What do we do now ? */
	} else
		state->pwm = rc;
	DBG("  current pwm: %d\n", state->pwm);

	/* Get some sensor readings */
	temp = le16_to_cpu(i2c_smbus_read_word_data(state->monitor,
						    DS1775_TEMP)) << 8;
	state->last_temp = temp;
	DBG("  temp: %d.%03d, target: %d.%03d\n", FIX32TOPRINT(temp),
	    FIX32TOPRINT(SLOTS_PID_INPUT_TARGET));

	/* Store temperature and error in history array */
	state->cur_sample = (state->cur_sample + 1) % SLOTS_PID_HISTORY_SIZE;
	state->sample_history[state->cur_sample] = temp;
	state->error_history[state->cur_sample] = temp - SLOTS_PID_INPUT_TARGET;

	/* If first loop, fill the history table */
	if (state->first) {
		for (i = 0; i < (SLOTS_PID_HISTORY_SIZE - 1); i++) {
			state->cur_sample = (state->cur_sample + 1) %
				SLOTS_PID_HISTORY_SIZE;
			state->sample_history[state->cur_sample] = temp;
			state->error_history[state->cur_sample] =
				temp - SLOTS_PID_INPUT_TARGET;
		}
		state->first = 0;
	}

	/* Calculate the integral term */
	sum = 0;
	integral = 0;
	for (i = 0; i < SLOTS_PID_HISTORY_SIZE; i++)
		integral += state->error_history[i];
	integral *= SLOTS_PID_INTERVAL;
	DBG("  integral: %08x\n", integral);
	integ_p = ((s64)SLOTS_PID_G_r) * (s64)integral;
	DBG("   integ_p: %d\n", (int)(integ_p >> 36));
	sum += integ_p;

	/* Calculate the derivative term */
	derivative = state->error_history[state->cur_sample] -
		state->error_history[(state->cur_sample + SLOTS_PID_HISTORY_SIZE - 1)
				    % SLOTS_PID_HISTORY_SIZE];
	derivative /= SLOTS_PID_INTERVAL;
	deriv_p = ((s64)SLOTS_PID_G_d) * (s64)derivative;
	DBG("   deriv_p: %d\n", (int)(deriv_p >> 36));
	sum += deriv_p;

	/* Calculate the proportional term */
	prop_p = ((s64)SLOTS_PID_G_p) * (s64)(state->error_history[state->cur_sample]);
	DBG("   prop_p: %d\n", (int)(prop_p >> 36));
	sum += prop_p;

	/* Scale sum */
	sum >>= 36;

	DBG("   sum: %d\n", (int)sum);
	state->pwm = (s32)sum;

	state->pwm = max(state->pwm, SLOTS_PID_OUTPUT_MIN);
	state->pwm = min(state->pwm, SLOTS_PID_OUTPUT_MAX);

	DBG("** DRIVES PWM: %d\n", (int)state->pwm);
	set_pwm_fan(SLOTS_FAN_PWM_INDEX, state->pwm);
}

/*
 * Initialize the state structure for the slots bay fan control loop
 */
static int init_slots_state(struct slots_pid_state *state)
{
	int err;

	state->ticks = 1;
	state->first = 1;
	state->pwm = 50;

	state->monitor = attach_i2c_chip(XSERVE_SLOTS_LM75, "slots_temp");
	if (state->monitor == NULL)
		return -ENODEV;

	err = device_create_file(&of_dev->dev, &dev_attr_slots_temperature);
	err |= device_create_file(&of_dev->dev, &dev_attr_slots_fan_pwm);
	if (err)
		printk(KERN_WARNING "Failed to create attribute file(s)"
			" for slots bay fan\n");

	return 0;
}

/*
 * Dispose of the state data for the slots control loop
 */
static void dispose_slots_state(struct slots_pid_state *state)
{
	if (state->monitor == NULL)
		return;

	device_remove_file(&of_dev->dev, &dev_attr_slots_temperature);
	device_remove_file(&of_dev->dev, &dev_attr_slots_fan_pwm);

	state->monitor = NULL;
}


static int call_critical_overtemp(void)
{
	char *argv[] = { critical_overtemp_path, NULL };
	static char *envp[] = { "HOME=/",
				"TERM=linux",
				"PATH=/sbin:/usr/sbin:/bin:/usr/bin",
				NULL };

	return call_usermodehelper(critical_overtemp_path,
				   argv, envp, UMH_WAIT_EXEC);
}


/*
 * Here's the kernel thread that calls the various control loops
 */
static int main_control_loop(void *x)
{
	DBG("main_control_loop started\n");

	mutex_lock(&driver_lock);

	if (start_fcu() < 0) {
		printk(KERN_ERR "kfand: failed to start FCU\n");
		mutex_unlock(&driver_lock);
		goto out;
	}

	/* Set the PCI fan once for now on non-RackMac */
	if (!rackmac)
		set_pwm_fan(SLOTS_FAN_PWM_INDEX, SLOTS_FAN_DEFAULT_PWM);

	/* Initialize ADCs */
	initialize_adc(&processor_state[0]);
	if (processor_state[1].monitor != NULL)
		initialize_adc(&processor_state[1]);

	fcu_tickle_ticks = FCU_TICKLE_TICKS;

	mutex_unlock(&driver_lock);

	while (state == state_attached) {
		unsigned long elapsed, start;

		start = jiffies;

		mutex_lock(&driver_lock);

		/* Tickle the FCU just in case */
		if (--fcu_tickle_ticks < 0) {
			fcu_tickle_ticks = FCU_TICKLE_TICKS;
			tickle_fcu();
		}

		/* First, we always calculate the new DIMMs state on an Xserve */
		if (rackmac)
			do_monitor_dimms(&dimms_state);

		/* Then, the CPUs */
		if (cpu_pid_type == CPU_PID_TYPE_COMBINED)
			do_monitor_cpu_combined();
		else if (cpu_pid_type == CPU_PID_TYPE_RACKMAC) {
			do_monitor_cpu_rack(&processor_state[0]);
			if (processor_state[1].monitor != NULL)
				do_monitor_cpu_rack(&processor_state[1]);
			// better deal with UP
		} else {
			do_monitor_cpu_split(&processor_state[0]);
			if (processor_state[1].monitor != NULL)
				do_monitor_cpu_split(&processor_state[1]);
			// better deal with UP
		}
		/* Then, the rest */
		do_monitor_backside(&backside_state);
		if (rackmac)
			do_monitor_slots(&slots_state);
		else
			do_monitor_drives(&drives_state);
		mutex_unlock(&driver_lock);

		if (critical_state == 1) {
			printk(KERN_WARNING "Temperature control detected a critical condition\n");
			printk(KERN_WARNING "Attempting to shut down...\n");
			if (call_critical_overtemp()) {
				printk(KERN_WARNING "Can't call %s, power off now!\n",
				       critical_overtemp_path);
				machine_power_off();
			}
		}
		if (critical_state > 0)
			critical_state++;
		if (critical_state > MAX_CRITICAL_STATE) {
			printk(KERN_WARNING "Shutdown timed out, power off now !\n");
			machine_power_off();
		}

		// FIXME: Deal with signals
		elapsed = jiffies - start;
		if (elapsed < HZ)
			schedule_timeout_interruptible(HZ - elapsed);
	}

 out:
	DBG("main_control_loop ended\n");

	ctrl_task = 0;
	complete_and_exit(&ctrl_complete, 0);
}

/*
 * Dispose the control loops when tearing down
 */
static void dispose_control_loops(void)
{
	dispose_processor_state(&processor_state[0]);
	dispose_processor_state(&processor_state[1]);
	dispose_backside_state(&backside_state);
	dispose_drives_state(&drives_state);
	dispose_slots_state(&slots_state);
	dispose_dimms_state(&dimms_state);
}

/*
 * Create the control loops. U3-0 i2c bus is up, so we can now
 * get to the various sensors
 */
static int create_control_loops(void)
{
	struct device_node *np;

	/* Count CPUs from the device-tree, we don't care how many are
	 * actually used by Linux
	 */
	cpu_count = 0;
	for (np = NULL; NULL != (np = of_find_node_by_type(np, "cpu"));)
		cpu_count++;

	DBG("counted %d CPUs in the device-tree\n", cpu_count);

	/* Decide the type of PID algorithm to use based on the presence of
	 * the pumps, though that may not be the best way, that is good enough
	 * for now
	 */
	if (rackmac)
		cpu_pid_type = CPU_PID_TYPE_RACKMAC;
	else if (of_machine_is_compatible("PowerMac7,3")
	    && (cpu_count > 1)
	    && fcu_fans[CPUA_PUMP_RPM_INDEX].id != FCU_FAN_ABSENT_ID
	    && fcu_fans[CPUB_PUMP_RPM_INDEX].id != FCU_FAN_ABSENT_ID) {
		printk(KERN_INFO "Liquid cooling pumps detected, using new algorithm !\n");
		cpu_pid_type = CPU_PID_TYPE_COMBINED;
	} else
		cpu_pid_type = CPU_PID_TYPE_SPLIT;

	/* Create control loops for everything. If any fail, everything
	 * fails
	 */
	if (init_processor_state(&processor_state[0], 0))
		goto fail;
	if (cpu_pid_type == CPU_PID_TYPE_COMBINED)
		fetch_cpu_pumps_minmax();

	if (cpu_count > 1 && init_processor_state(&processor_state[1], 1))
		goto fail;
	if (init_backside_state(&backside_state))
		goto fail;
	if (rackmac && init_dimms_state(&dimms_state))
		goto fail;
	if (rackmac && init_slots_state(&slots_state))
		goto fail;
	if (!rackmac && init_drives_state(&drives_state))
		goto fail;

	DBG("all control loops up !\n");

	return 0;
	
 fail:
	DBG("failure creating control loops, disposing\n");

	dispose_control_loops();

	return -ENODEV;
}

/*
 * Start the control loops after everything is up, that is create
 * the thread that will make them run
 */
static void start_control_loops(void)
{
	init_completion(&ctrl_complete);

	ctrl_task = kthread_run(main_control_loop, NULL, "kfand");
}

/*
 * Stop the control loops when tearing down
 */
static void stop_control_loops(void)
{
	if (ctrl_task)
		wait_for_completion(&ctrl_complete);
}

/*
 * Attach to the i2c FCU after detecting U3-1 bus
 */
static int attach_fcu(void)
{
	fcu = attach_i2c_chip(FAN_CTRLER_ID, "fcu");
	if (fcu == NULL)
		return -ENODEV;

	DBG("FCU attached\n");

	return 0;
}

/*
 * Detach from the i2c FCU when tearing down
 */
static void detach_fcu(void)
{
	fcu = NULL;
}

/*
 * Attach to the i2c controller. We probe the various chips based
 * on the device-tree nodes and build everything for the driver to
 * run, we then kick the driver monitoring thread
 */
static int therm_pm72_attach(struct i2c_adapter *adapter)
{
	mutex_lock(&driver_lock);

	/* Check state */
	if (state == state_detached)
		state = state_attaching;
	if (state != state_attaching) {
		mutex_unlock(&driver_lock);
		return 0;
	}

	/* Check if we are looking for one of these */
	if (u3_0 == NULL && !strcmp(adapter->name, "u3 0")) {
		u3_0 = adapter;
		DBG("found U3-0\n");
		if (k2 || !rackmac)
			if (create_control_loops())
				u3_0 = NULL;
	} else if (u3_1 == NULL && !strcmp(adapter->name, "u3 1")) {
		u3_1 = adapter;
		DBG("found U3-1, attaching FCU\n");
		if (attach_fcu())
			u3_1 = NULL;
	} else if (k2 == NULL && !strcmp(adapter->name, "mac-io 0")) {
		k2 = adapter;
		DBG("Found K2\n");
		if (u3_0 && rackmac)
			if (create_control_loops())
				k2 = NULL;
	}
	/* We got all we need, start control loops */
	if (u3_0 != NULL && u3_1 != NULL && (k2 || !rackmac)) {
		DBG("everything up, starting control loops\n");
		state = state_attached;
		start_control_loops();
	}
	mutex_unlock(&driver_lock);

	return 0;
}

static int therm_pm72_probe(struct i2c_client *client,
			    const struct i2c_device_id *id)
{
	/* Always succeed, the real work was done in therm_pm72_attach() */
	return 0;
}

/*
 * Called when any of the devices which participates into thermal management
 * is going away.
 */
static int therm_pm72_remove(struct i2c_client *client)
{
	struct i2c_adapter *adapter = client->adapter;

	mutex_lock(&driver_lock);

	if (state != state_detached)
		state = state_detaching;

	/* Stop control loops if any */
	DBG("stopping control loops\n");
	mutex_unlock(&driver_lock);
	stop_control_loops();
	mutex_lock(&driver_lock);

	if (u3_0 != NULL && !strcmp(adapter->name, "u3 0")) {
		DBG("lost U3-0, disposing control loops\n");
		dispose_control_loops();
		u3_0 = NULL;
	}
	
	if (u3_1 != NULL && !strcmp(adapter->name, "u3 1")) {
		DBG("lost U3-1, detaching FCU\n");
		detach_fcu();
		u3_1 = NULL;
	}
	if (u3_0 == NULL && u3_1 == NULL)
		state = state_detached;

	mutex_unlock(&driver_lock);

	return 0;
}

/*
 * i2c_driver structure to attach to the host i2c controller
 */

static const struct i2c_device_id therm_pm72_id[] = {
	/*
	 * Fake device name, thermal management is done by several
	 * chips but we don't need to differentiate between them at
	 * this point.
	 */
	{ "therm_pm72", 0 },
	{ }
};

static struct i2c_driver therm_pm72_driver = {
	.driver = {
		.name	= "therm_pm72",
	},
	.attach_adapter	= therm_pm72_attach,
	.probe		= therm_pm72_probe,
	.remove		= therm_pm72_remove,
	.id_table	= therm_pm72_id,
};

static int fan_check_loc_match(const char *loc, int fan)
{
	char	tmp[64];
	char	*c, *e;

	strlcpy(tmp, fcu_fans[fan].loc, 64);

	c = tmp;
	for (;;) {
		e = strchr(c, ',');
		if (e)
			*e = 0;
		if (strcmp(loc, c) == 0)
			return 1;
		if (e == NULL)
			break;
		c = e + 1;
	}
	return 0;
}

static void fcu_lookup_fans(struct device_node *fcu_node)
{
	struct device_node *np = NULL;
	int i;

	/* The table is filled by default with values that are suitable
	 * for the old machines without device-tree informations. We scan
	 * the device-tree and override those values with whatever is
	 * there
	 */

	DBG("Looking up FCU controls in device-tree...\n");

	while ((np = of_get_next_child(fcu_node, np)) != NULL) {
		int type = -1;
		const char *loc;
		const u32 *reg;

		DBG(" control: %s, type: %s\n", np->name, np->type);

		/* Detect control type */
		if (!strcmp(np->type, "fan-rpm-control") ||
		    !strcmp(np->type, "fan-rpm"))
			type = FCU_FAN_RPM;
		if (!strcmp(np->type, "fan-pwm-control") ||
		    !strcmp(np->type, "fan-pwm"))
			type = FCU_FAN_PWM;
		/* Only care about fans for now */
		if (type == -1)
			continue;

		/* Lookup for a matching location */
		loc = of_get_property(np, "location", NULL);
		reg = of_get_property(np, "reg", NULL);
		if (loc == NULL || reg == NULL)
			continue;
		DBG(" matching location: %s, reg: 0x%08x\n", loc, *reg);

		for (i = 0; i < FCU_FAN_COUNT; i++) {
			int fan_id;

			if (!fan_check_loc_match(loc, i))
				continue;
			DBG(" location match, index: %d\n", i);
			fcu_fans[i].id = FCU_FAN_ABSENT_ID;
			if (type != fcu_fans[i].type) {
				printk(KERN_WARNING "therm_pm72: Fan type mismatch "
				       "in device-tree for %s\n", np->full_name);
				break;
			}
			if (type == FCU_FAN_RPM)
				fan_id = ((*reg) - 0x10) / 2;
			else
				fan_id = ((*reg) - 0x30) / 2;
			if (fan_id > 7) {
				printk(KERN_WARNING "therm_pm72: Can't parse "
				       "fan ID in device-tree for %s\n", np->full_name);
				break;
			}
			DBG(" fan id -> %d, type -> %d\n", fan_id, type);
			fcu_fans[i].id = fan_id;
		}
	}

	/* Now dump the array */
	printk(KERN_INFO "Detected fan controls:\n");
	for (i = 0; i < FCU_FAN_COUNT; i++) {
		if (fcu_fans[i].id == FCU_FAN_ABSENT_ID)
			continue;
		printk(KERN_INFO "  %d: %s fan, id %d, location: %s\n", i,
		       fcu_fans[i].type == FCU_FAN_RPM ? "RPM" : "PWM",
		       fcu_fans[i].id, fcu_fans[i].loc);
	}
}

static int fcu_of_probe(struct platform_device* dev)
{
	state = state_detached;
	of_dev = dev;

	dev_info(&dev->dev, "PowerMac G5 Thermal control driver %s\n", VERSION);

	/* Lookup the fans in the device tree */
	fcu_lookup_fans(dev->dev.of_node);

	/* Add the driver */
	return i2c_add_driver(&therm_pm72_driver);
}

static int fcu_of_remove(struct platform_device* dev)
{
	i2c_del_driver(&therm_pm72_driver);

	return 0;
}

static const struct of_device_id fcu_match[] = 
{
	{
	.type		= "fcu",
	},
	{},
};
MODULE_DEVICE_TABLE(of, fcu_match);

static struct platform_driver fcu_of_platform_driver = 
{
<<<<<<< HEAD
	.owner		= THIS_MODULE,
	.name 		= "temperature",
	.match_table	= fcu_match,
=======
	.driver = {
		.name = "temperature",
		.owner = THIS_MODULE,
		.of_match_table = fcu_match,
	},
>>>>>>> 02f8c6ae
	.probe		= fcu_of_probe,
	.remove		= fcu_of_remove
};

/*
 * Check machine type, attach to i2c controller
 */
static int __init therm_pm72_init(void)
{
	rackmac = of_machine_is_compatible("RackMac3,1");

	if (!of_machine_is_compatible("PowerMac7,2") &&
	    !of_machine_is_compatible("PowerMac7,3") &&
	    !rackmac)
	    	return -ENODEV;

	return platform_driver_register(&fcu_of_platform_driver);
}

static void __exit therm_pm72_exit(void)
{
	platform_driver_unregister(&fcu_of_platform_driver);
}

module_init(therm_pm72_init);
module_exit(therm_pm72_exit);

MODULE_AUTHOR("Benjamin Herrenschmidt <benh@kernel.crashing.org>");
MODULE_DESCRIPTION("Driver for Apple's PowerMac G5 thermal control");
MODULE_LICENSE("GPL");
<|MERGE_RESOLUTION|>--- conflicted
+++ resolved
@@ -2242,17 +2242,11 @@
 
 static struct platform_driver fcu_of_platform_driver = 
 {
-<<<<<<< HEAD
-	.owner		= THIS_MODULE,
-	.name 		= "temperature",
-	.match_table	= fcu_match,
-=======
 	.driver = {
 		.name = "temperature",
 		.owner = THIS_MODULE,
 		.of_match_table = fcu_match,
 	},
->>>>>>> 02f8c6ae
 	.probe		= fcu_of_probe,
 	.remove		= fcu_of_remove
 };
