/*
 * Device driver for the thermostats & fan controller of  the
 * Apple G5 "PowerMac7,2" desktop machines.
 *
 * (c) Copyright IBM Corp. 2003-2004
 *
 * Maintained by: Benjamin Herrenschmidt
 *                <benh@kernel.crashing.org>
 * 
 *
 * The algorithm used is the PID control algorithm, used the same
 * way the published Darwin code does, using the same values that
 * are present in the Darwin 7.0 snapshot property lists.
 *
 * As far as the CPUs control loops are concerned, I use the
 * calibration & PID constants provided by the EEPROM,
 * I do _not_ embed any value from the property lists, as the ones
 * provided by Darwin 7.0 seem to always have an older version that
 * what I've seen on the actual computers.
 * It would be interesting to verify that though. Darwin has a
 * version code of 1.0.0d11 for all control loops it seems, while
 * so far, the machines EEPROMs contain a dataset versioned 1.0.0f
 *
 * Darwin doesn't provide source to all parts, some missing
 * bits like the AppleFCU driver or the actual scale of some
 * of the values returned by sensors had to be "guessed" some
 * way... or based on what Open Firmware does.
 *
 * I didn't yet figure out how to get the slots power consumption
 * out of the FCU, so that part has not been implemented yet and
 * the slots fan is set to a fixed 50% PWM, hoping this value is
 * safe enough ...
 *
 * Note: I have observed strange oscillations of the CPU control
 * loop on a dual G5 here. When idle, the CPU exhaust fan tend to
 * oscillates slowly (over several minutes) between the minimum
 * of 300RPMs and approx. 1000 RPMs. I don't know what is causing
 * this, it could be some incorrect constant or an error in the
 * way I ported the algorithm, or it could be just normal. I
 * don't have full understanding on the way Apple tweaked the PID
 * algorithm for the CPU control, it is definitely not a standard
 * implementation...
 *
 * TODO:  - Check MPU structure version/signature
 *        - Add things like /sbin/overtemp for non-critical
 *          overtemp conditions so userland can take some policy
 *          decisions, like slewing down CPUs
 *	  - Deal with fan and i2c failures in a better way
 *	  - Maybe do a generic PID based on params used for
 *	    U3 and Drives ? Definitely need to factor code a bit
 *          bettter... also make sensor detection more robust using
 *          the device-tree to probe for them
 *        - Figure out how to get the slots consumption and set the
 *          slots fan accordingly
 *
 * History:
 *
 *  Nov. 13, 2003 : 0.5
 *	- First release
 *
 *  Nov. 14, 2003 : 0.6
 *	- Read fan speed from FCU, low level fan routines now deal
 *	  with errors & check fan status, though higher level don't
 *	  do much.
 *	- Move a bunch of definitions to .h file
 *
 *  Nov. 18, 2003 : 0.7
 *	- Fix build on ppc64 kernel
 *	- Move back statics definitions to .c file
 *	- Avoid calling schedule_timeout with a negative number
 *
 *  Dec. 18, 2003 : 0.8
 *	- Fix typo when reading back fan speed on 2 CPU machines
 *
 *  Mar. 11, 2004 : 0.9
 *	- Rework code accessing the ADC chips, make it more robust and
 *	  closer to the chip spec. Also make sure it is configured properly,
 *        I've seen yet unexplained cases where on startup, I would have stale
 *        values in the configuration register
 *	- Switch back to use of target fan speed for PID, thus lowering
 *        pressure on i2c
 *
 *  Oct. 20, 2004 : 1.1
 *	- Add device-tree lookup for fan IDs, should detect liquid cooling
 *        pumps when present
 *	- Enable driver for PowerMac7,3 machines
 *	- Split the U3/Backside cooling on U3 & U3H versions as Darwin does
 *	- Add new CPU cooling algorithm for machines with liquid cooling
 *	- Workaround for some PowerMac7,3 with empty "fan" node in the devtree
 *	- Fix a signed/unsigned compare issue in some PID loops
 *
 *  Mar. 10, 2005 : 1.2
 *	- Add basic support for Xserve G5
 *	- Retreive pumps min/max from EEPROM image in device-tree (broken)
 *	- Use min/max macros here or there
 *	- Latest darwin updated U3H min fan speed to 20% PWM
 *
 *  July. 06, 2006 : 1.3
 *	- Fix setting of RPM fans on Xserve G5 (they were going too fast)
 *      - Add missing slots fan control loop for Xserve G5
 *	- Lower fixed slots fan speed from 50% to 40% on desktop G5s. We
 *        still can't properly implement the control loop for these, so let's
 *        reduce the noise a little bit, it appears that 40% still gives us
 *        a pretty good air flow
 *	- Add code to "tickle" the FCU regulary so it doesn't think that
 *        we are gone while in fact, the machine just didn't need any fan
 *        speed change lately
 *
 */

#include <linux/types.h>
#include <linux/module.h>
#include <linux/errno.h>
#include <linux/kernel.h>
#include <linux/delay.h>
#include <linux/sched.h>
#include <linux/init.h>
#include <linux/spinlock.h>
#include <linux/wait.h>
#include <linux/reboot.h>
#include <linux/kmod.h>
#include <linux/i2c.h>
#include <linux/kthread.h>
#include <linux/mutex.h>
#include <linux/of_device.h>
#include <linux/of_platform.h>
#include <asm/prom.h>
#include <asm/machdep.h>
#include <asm/io.h>
#include <asm/system.h>
#include <asm/sections.h>
#include <asm/macio.h>

#include "therm_pm72.h"

#define VERSION "1.3"

#undef DEBUG

#ifdef DEBUG
#define DBG(args...)	printk(args)
#else
#define DBG(args...)	do { } while(0)
#endif


/*
 * Driver statics
 */

static struct of_device *		of_dev;
static struct i2c_adapter *		u3_0;
static struct i2c_adapter *		u3_1;
static struct i2c_adapter *		k2;
static struct i2c_client *		fcu;
static struct cpu_pid_state		cpu_state[2];
static struct basckside_pid_params	backside_params;
static struct backside_pid_state	backside_state;
static struct drives_pid_state		drives_state;
static struct dimm_pid_state		dimms_state;
static struct slots_pid_state		slots_state;
static int				state;
static int				cpu_count;
static int				cpu_pid_type;
static struct task_struct		*ctrl_task;
static struct completion		ctrl_complete;
static int				critical_state;
static int				rackmac;
static s32				dimm_output_clamp;
static int 				fcu_rpm_shift;
static int				fcu_tickle_ticks;
static DEFINE_MUTEX(driver_lock);

/*
 * We have 3 types of CPU PID control. One is "split" old style control
 * for intake & exhaust fans, the other is "combined" control for both
 * CPUs that also deals with the pumps when present. To be "compatible"
 * with OS X at this point, we only use "COMBINED" on the machines that
 * are identified as having the pumps (though that identification is at
 * least dodgy). Ultimately, we could probably switch completely to this
 * algorithm provided we hack it to deal with the UP case
 */
#define CPU_PID_TYPE_SPLIT	0
#define CPU_PID_TYPE_COMBINED	1
#define CPU_PID_TYPE_RACKMAC	2

/*
 * This table describes all fans in the FCU. The "id" and "type" values
 * are defaults valid for all earlier machines. Newer machines will
 * eventually override the table content based on the device-tree
 */
struct fcu_fan_table
{
	char*	loc;	/* location code */
	int	type;	/* 0 = rpm, 1 = pwm, 2 = pump */
	int	id;	/* id or -1 */
};

#define FCU_FAN_RPM		0
#define FCU_FAN_PWM		1

#define FCU_FAN_ABSENT_ID	-1

#define FCU_FAN_COUNT		ARRAY_SIZE(fcu_fans)

struct fcu_fan_table	fcu_fans[] = {
	[BACKSIDE_FAN_PWM_INDEX] = {
		.loc	= "BACKSIDE,SYS CTRLR FAN",
		.type	= FCU_FAN_PWM,
		.id	= BACKSIDE_FAN_PWM_DEFAULT_ID,
	},
	[DRIVES_FAN_RPM_INDEX] = {
		.loc	= "DRIVE BAY",
		.type	= FCU_FAN_RPM,
		.id	= DRIVES_FAN_RPM_DEFAULT_ID,
	},
	[SLOTS_FAN_PWM_INDEX] = {
		.loc	= "SLOT,PCI FAN",
		.type	= FCU_FAN_PWM,
		.id	= SLOTS_FAN_PWM_DEFAULT_ID,
	},
	[CPUA_INTAKE_FAN_RPM_INDEX] = {
		.loc	= "CPU A INTAKE",
		.type	= FCU_FAN_RPM,
		.id	= CPUA_INTAKE_FAN_RPM_DEFAULT_ID,
	},
	[CPUA_EXHAUST_FAN_RPM_INDEX] = {
		.loc	= "CPU A EXHAUST",
		.type	= FCU_FAN_RPM,
		.id	= CPUA_EXHAUST_FAN_RPM_DEFAULT_ID,
	},
	[CPUB_INTAKE_FAN_RPM_INDEX] = {
		.loc	= "CPU B INTAKE",
		.type	= FCU_FAN_RPM,
		.id	= CPUB_INTAKE_FAN_RPM_DEFAULT_ID,
	},
	[CPUB_EXHAUST_FAN_RPM_INDEX] = {
		.loc	= "CPU B EXHAUST",
		.type	= FCU_FAN_RPM,
		.id	= CPUB_EXHAUST_FAN_RPM_DEFAULT_ID,
	},
	/* pumps aren't present by default, have to be looked up in the
	 * device-tree
	 */
	[CPUA_PUMP_RPM_INDEX] = {
		.loc	= "CPU A PUMP",
		.type	= FCU_FAN_RPM,		
		.id	= FCU_FAN_ABSENT_ID,
	},
	[CPUB_PUMP_RPM_INDEX] = {
		.loc	= "CPU B PUMP",
		.type	= FCU_FAN_RPM,
		.id	= FCU_FAN_ABSENT_ID,
	},
	/* Xserve fans */
	[CPU_A1_FAN_RPM_INDEX] = {
		.loc	= "CPU A 1",
		.type	= FCU_FAN_RPM,
		.id	= FCU_FAN_ABSENT_ID,
	},
	[CPU_A2_FAN_RPM_INDEX] = {
		.loc	= "CPU A 2",
		.type	= FCU_FAN_RPM,
		.id	= FCU_FAN_ABSENT_ID,
	},
	[CPU_A3_FAN_RPM_INDEX] = {
		.loc	= "CPU A 3",
		.type	= FCU_FAN_RPM,
		.id	= FCU_FAN_ABSENT_ID,
	},
	[CPU_B1_FAN_RPM_INDEX] = {
		.loc	= "CPU B 1",
		.type	= FCU_FAN_RPM,
		.id	= FCU_FAN_ABSENT_ID,
	},
	[CPU_B2_FAN_RPM_INDEX] = {
		.loc	= "CPU B 2",
		.type	= FCU_FAN_RPM,
		.id	= FCU_FAN_ABSENT_ID,
	},
	[CPU_B3_FAN_RPM_INDEX] = {
		.loc	= "CPU B 3",
		.type	= FCU_FAN_RPM,
		.id	= FCU_FAN_ABSENT_ID,
	},
};

static struct i2c_driver therm_pm72_driver;

/*
 * Utility function to create an i2c_client structure and
 * attach it to one of u3 adapters
 */
static struct i2c_client *attach_i2c_chip(int id, const char *name)
{
	struct i2c_client *clt;
	struct i2c_adapter *adap;
	struct i2c_board_info info;

	if (id & 0x200)
		adap = k2;
	else if (id & 0x100)
		adap = u3_1;
	else
		adap = u3_0;
	if (adap == NULL)
		return NULL;

	memset(&info, 0, sizeof(struct i2c_board_info));
	info.addr = (id >> 1) & 0x7f;
	strlcpy(info.type, "therm_pm72", I2C_NAME_SIZE);
	clt = i2c_new_device(adap, &info);
	if (!clt) {
		printk(KERN_ERR "therm_pm72: Failed to attach to i2c ID 0x%x\n", id);
		return NULL;
	}

	/*
	 * Let i2c-core delete that device on driver removal.
	 * This is safe because i2c-core holds the core_lock mutex for us.
	 */
	list_add_tail(&clt->detected, &therm_pm72_driver.clients);
	return clt;
}

/*
 * Here are the i2c chip access wrappers
 */

static void initialize_adc(struct cpu_pid_state *state)
{
	int rc;
	u8 buf[2];

	/* Read ADC the configuration register and cache it. We
	 * also make sure Config2 contains proper values, I've seen
	 * cases where we got stale grabage in there, thus preventing
	 * proper reading of conv. values
	 */

	/* Clear Config2 */
	buf[0] = 5;
	buf[1] = 0;
	i2c_master_send(state->monitor, buf, 2);

	/* Read & cache Config1 */
	buf[0] = 1;
	rc = i2c_master_send(state->monitor, buf, 1);
	if (rc > 0) {
		rc = i2c_master_recv(state->monitor, buf, 1);
		if (rc > 0) {
			state->adc_config = buf[0];
			DBG("ADC config reg: %02x\n", state->adc_config);
			/* Disable shutdown mode */
		       	state->adc_config &= 0xfe;
			buf[0] = 1;
			buf[1] = state->adc_config;
			rc = i2c_master_send(state->monitor, buf, 2);
		}
	}
	if (rc <= 0)
		printk(KERN_ERR "therm_pm72: Error reading ADC config"
		       " register !\n");
}

static int read_smon_adc(struct cpu_pid_state *state, int chan)
{
	int rc, data, tries = 0;
	u8 buf[2];

	for (;;) {
		/* Set channel */
		buf[0] = 1;
		buf[1] = (state->adc_config & 0x1f) | (chan << 5);
		rc = i2c_master_send(state->monitor, buf, 2);
		if (rc <= 0)
			goto error;
		/* Wait for convertion */
		msleep(1);
		/* Switch to data register */
		buf[0] = 4;
		rc = i2c_master_send(state->monitor, buf, 1);
		if (rc <= 0)
			goto error;
		/* Read result */
		rc = i2c_master_recv(state->monitor, buf, 2);
		if (rc < 0)
			goto error;
		data = ((u16)buf[0]) << 8 | (u16)buf[1];
		return data >> 6;
	error:
		DBG("Error reading ADC, retrying...\n");
		if (++tries > 10) {
			printk(KERN_ERR "therm_pm72: Error reading ADC !\n");
			return -1;
		}
		msleep(10);
	}
}

static int read_lm87_reg(struct i2c_client * chip, int reg)
{
	int rc, tries = 0;
	u8 buf;

	for (;;) {
		/* Set address */
		buf = (u8)reg;
		rc = i2c_master_send(chip, &buf, 1);
		if (rc <= 0)
			goto error;
		rc = i2c_master_recv(chip, &buf, 1);
		if (rc <= 0)
			goto error;
		return (int)buf;
	error:
		DBG("Error reading LM87, retrying...\n");
		if (++tries > 10) {
			printk(KERN_ERR "therm_pm72: Error reading LM87 !\n");
			return -1;
		}
		msleep(10);
	}
}

static int fan_read_reg(int reg, unsigned char *buf, int nb)
{
	int tries, nr, nw;

	buf[0] = reg;
	tries = 0;
	for (;;) {
		nw = i2c_master_send(fcu, buf, 1);
		if (nw > 0 || (nw < 0 && nw != -EIO) || tries >= 100)
			break;
		msleep(10);
		++tries;
	}
	if (nw <= 0) {
		printk(KERN_ERR "Failure writing address to FCU: %d", nw);
		return -EIO;
	}
	tries = 0;
	for (;;) {
		nr = i2c_master_recv(fcu, buf, nb);
		if (nr > 0 || (nr < 0 && nr != ENODEV) || tries >= 100)
			break;
		msleep(10);
		++tries;
	}
	if (nr <= 0)
		printk(KERN_ERR "Failure reading data from FCU: %d", nw);
	return nr;
}

static int fan_write_reg(int reg, const unsigned char *ptr, int nb)
{
	int tries, nw;
	unsigned char buf[16];

	buf[0] = reg;
	memcpy(buf+1, ptr, nb);
	++nb;
	tries = 0;
	for (;;) {
		nw = i2c_master_send(fcu, buf, nb);
		if (nw > 0 || (nw < 0 && nw != EIO) || tries >= 100)
			break;
		msleep(10);
		++tries;
	}
	if (nw < 0)
		printk(KERN_ERR "Failure writing to FCU: %d", nw);
	return nw;
}

static int start_fcu(void)
{
	unsigned char buf = 0xff;
	int rc;

	rc = fan_write_reg(0xe, &buf, 1);
	if (rc < 0)
		return -EIO;
	rc = fan_write_reg(0x2e, &buf, 1);
	if (rc < 0)
		return -EIO;
	rc = fan_read_reg(0, &buf, 1);
	if (rc < 0)
		return -EIO;
	fcu_rpm_shift = (buf == 1) ? 2 : 3;
	printk(KERN_DEBUG "FCU Initialized, RPM fan shift is %d\n",
	       fcu_rpm_shift);

	return 0;
}

static int set_rpm_fan(int fan_index, int rpm)
{
	unsigned char buf[2];
	int rc, id, min, max;

	if (fcu_fans[fan_index].type != FCU_FAN_RPM)
		return -EINVAL;
	id = fcu_fans[fan_index].id; 
	if (id == FCU_FAN_ABSENT_ID)
		return -EINVAL;

	min = 2400 >> fcu_rpm_shift;
	max = 56000 >> fcu_rpm_shift;

	if (rpm < min)
		rpm = min;
	else if (rpm > max)
		rpm = max;
	buf[0] = rpm >> (8 - fcu_rpm_shift);
	buf[1] = rpm << fcu_rpm_shift;
	rc = fan_write_reg(0x10 + (id * 2), buf, 2);
	if (rc < 0)
		return -EIO;
	return 0;
}

static int get_rpm_fan(int fan_index, int programmed)
{
	unsigned char failure;
	unsigned char active;
	unsigned char buf[2];
	int rc, id, reg_base;

	if (fcu_fans[fan_index].type != FCU_FAN_RPM)
		return -EINVAL;
	id = fcu_fans[fan_index].id; 
	if (id == FCU_FAN_ABSENT_ID)
		return -EINVAL;

	rc = fan_read_reg(0xb, &failure, 1);
	if (rc != 1)
		return -EIO;
	if ((failure & (1 << id)) != 0)
		return -EFAULT;
	rc = fan_read_reg(0xd, &active, 1);
	if (rc != 1)
		return -EIO;
	if ((active & (1 << id)) == 0)
		return -ENXIO;

	/* Programmed value or real current speed */
	reg_base = programmed ? 0x10 : 0x11;
	rc = fan_read_reg(reg_base + (id * 2), buf, 2);
	if (rc != 2)
		return -EIO;

	return (buf[0] << (8 - fcu_rpm_shift)) | buf[1] >> fcu_rpm_shift;
}

static int set_pwm_fan(int fan_index, int pwm)
{
	unsigned char buf[2];
	int rc, id;

	if (fcu_fans[fan_index].type != FCU_FAN_PWM)
		return -EINVAL;
	id = fcu_fans[fan_index].id; 
	if (id == FCU_FAN_ABSENT_ID)
		return -EINVAL;

	if (pwm < 10)
		pwm = 10;
	else if (pwm > 100)
		pwm = 100;
	pwm = (pwm * 2559) / 1000;
	buf[0] = pwm;
	rc = fan_write_reg(0x30 + (id * 2), buf, 1);
	if (rc < 0)
		return rc;
	return 0;
}

static int get_pwm_fan(int fan_index)
{
	unsigned char failure;
	unsigned char active;
	unsigned char buf[2];
	int rc, id;

	if (fcu_fans[fan_index].type != FCU_FAN_PWM)
		return -EINVAL;
	id = fcu_fans[fan_index].id; 
	if (id == FCU_FAN_ABSENT_ID)
		return -EINVAL;

	rc = fan_read_reg(0x2b, &failure, 1);
	if (rc != 1)
		return -EIO;
	if ((failure & (1 << id)) != 0)
		return -EFAULT;
	rc = fan_read_reg(0x2d, &active, 1);
	if (rc != 1)
		return -EIO;
	if ((active & (1 << id)) == 0)
		return -ENXIO;

	/* Programmed value or real current speed */
	rc = fan_read_reg(0x30 + (id * 2), buf, 1);
	if (rc != 1)
		return -EIO;

	return (buf[0] * 1000) / 2559;
}

static void tickle_fcu(void)
{
	int pwm;

	pwm = get_pwm_fan(SLOTS_FAN_PWM_INDEX);

	DBG("FCU Tickle, slots fan is: %d\n", pwm);
	if (pwm < 0)
		pwm = 100;

	if (!rackmac) {
		pwm = SLOTS_FAN_DEFAULT_PWM;
	} else if (pwm < SLOTS_PID_OUTPUT_MIN)
		pwm = SLOTS_PID_OUTPUT_MIN;

	/* That is hopefully enough to make the FCU happy */
	set_pwm_fan(SLOTS_FAN_PWM_INDEX, pwm);
}


/*
 * Utility routine to read the CPU calibration EEPROM data
 * from the device-tree
 */
static int read_eeprom(int cpu, struct mpu_data *out)
{
	struct device_node *np;
	char nodename[64];
	const u8 *data;
	int len;

	/* prom.c routine for finding a node by path is a bit brain dead
	 * and requires exact @xxx unit numbers. This is a bit ugly but
	 * will work for these machines
	 */
	sprintf(nodename, "/u3@0,f8000000/i2c@f8001000/cpuid@a%d", cpu ? 2 : 0);
	np = of_find_node_by_path(nodename);
	if (np == NULL) {
		printk(KERN_ERR "therm_pm72: Failed to retrieve cpuid node from device-tree\n");
		return -ENODEV;
	}
	data = of_get_property(np, "cpuid", &len);
	if (data == NULL) {
		printk(KERN_ERR "therm_pm72: Failed to retrieve cpuid property from device-tree\n");
		of_node_put(np);
		return -ENODEV;
	}
	memcpy(out, data, sizeof(struct mpu_data));
	of_node_put(np);
	
	return 0;
}

static void fetch_cpu_pumps_minmax(void)
{
	struct cpu_pid_state *state0 = &cpu_state[0];
	struct cpu_pid_state *state1 = &cpu_state[1];
	u16 pump_min = 0, pump_max = 0xffff;
	u16 tmp[4];

	/* Try to fetch pumps min/max infos from eeprom */

	memcpy(&tmp, &state0->mpu.processor_part_num, 8);
	if (tmp[0] != 0xffff && tmp[1] != 0xffff) {
		pump_min = max(pump_min, tmp[0]);
		pump_max = min(pump_max, tmp[1]);
	}
	if (tmp[2] != 0xffff && tmp[3] != 0xffff) {
		pump_min = max(pump_min, tmp[2]);
		pump_max = min(pump_max, tmp[3]);
	}

	/* Double check the values, this _IS_ needed as the EEPROM on
	 * some dual 2.5Ghz G5s seem, at least, to have both min & max
	 * same to the same value ... (grrrr)
	 */
	if (pump_min == pump_max || pump_min == 0 || pump_max == 0xffff) {
		pump_min = CPU_PUMP_OUTPUT_MIN;
		pump_max = CPU_PUMP_OUTPUT_MAX;
	}

	state0->pump_min = state1->pump_min = pump_min;
	state0->pump_max = state1->pump_max = pump_max;
}

/* 
 * Now, unfortunately, sysfs doesn't give us a nice void * we could
 * pass around to the attribute functions, so we don't really have
 * choice but implement a bunch of them...
 *
 * That sucks a bit, we take the lock because FIX32TOPRINT evaluates
 * the input twice... I accept patches :)
 */
#define BUILD_SHOW_FUNC_FIX(name, data)				\
static ssize_t show_##name(struct device *dev, struct device_attribute *attr, char *buf)	\
{								\
	ssize_t r;						\
	mutex_lock(&driver_lock);					\
	r = sprintf(buf, "%d.%03d", FIX32TOPRINT(data));	\
	mutex_unlock(&driver_lock);					\
	return r;						\
}
#define BUILD_SHOW_FUNC_INT(name, data)				\
static ssize_t show_##name(struct device *dev, struct device_attribute *attr, char *buf)	\
{								\
	return sprintf(buf, "%d", data);			\
}

BUILD_SHOW_FUNC_FIX(cpu0_temperature, cpu_state[0].last_temp)
BUILD_SHOW_FUNC_FIX(cpu0_voltage, cpu_state[0].voltage)
BUILD_SHOW_FUNC_FIX(cpu0_current, cpu_state[0].current_a)
BUILD_SHOW_FUNC_INT(cpu0_exhaust_fan_rpm, cpu_state[0].rpm)
BUILD_SHOW_FUNC_INT(cpu0_intake_fan_rpm, cpu_state[0].intake_rpm)

BUILD_SHOW_FUNC_FIX(cpu1_temperature, cpu_state[1].last_temp)
BUILD_SHOW_FUNC_FIX(cpu1_voltage, cpu_state[1].voltage)
BUILD_SHOW_FUNC_FIX(cpu1_current, cpu_state[1].current_a)
BUILD_SHOW_FUNC_INT(cpu1_exhaust_fan_rpm, cpu_state[1].rpm)
BUILD_SHOW_FUNC_INT(cpu1_intake_fan_rpm, cpu_state[1].intake_rpm)

BUILD_SHOW_FUNC_FIX(backside_temperature, backside_state.last_temp)
BUILD_SHOW_FUNC_INT(backside_fan_pwm, backside_state.pwm)

BUILD_SHOW_FUNC_FIX(drives_temperature, drives_state.last_temp)
BUILD_SHOW_FUNC_INT(drives_fan_rpm, drives_state.rpm)

BUILD_SHOW_FUNC_FIX(slots_temperature, slots_state.last_temp)
BUILD_SHOW_FUNC_INT(slots_fan_pwm, slots_state.pwm)

BUILD_SHOW_FUNC_FIX(dimms_temperature, dimms_state.last_temp)

static DEVICE_ATTR(cpu0_temperature,S_IRUGO,show_cpu0_temperature,NULL);
static DEVICE_ATTR(cpu0_voltage,S_IRUGO,show_cpu0_voltage,NULL);
static DEVICE_ATTR(cpu0_current,S_IRUGO,show_cpu0_current,NULL);
static DEVICE_ATTR(cpu0_exhaust_fan_rpm,S_IRUGO,show_cpu0_exhaust_fan_rpm,NULL);
static DEVICE_ATTR(cpu0_intake_fan_rpm,S_IRUGO,show_cpu0_intake_fan_rpm,NULL);

static DEVICE_ATTR(cpu1_temperature,S_IRUGO,show_cpu1_temperature,NULL);
static DEVICE_ATTR(cpu1_voltage,S_IRUGO,show_cpu1_voltage,NULL);
static DEVICE_ATTR(cpu1_current,S_IRUGO,show_cpu1_current,NULL);
static DEVICE_ATTR(cpu1_exhaust_fan_rpm,S_IRUGO,show_cpu1_exhaust_fan_rpm,NULL);
static DEVICE_ATTR(cpu1_intake_fan_rpm,S_IRUGO,show_cpu1_intake_fan_rpm,NULL);

static DEVICE_ATTR(backside_temperature,S_IRUGO,show_backside_temperature,NULL);
static DEVICE_ATTR(backside_fan_pwm,S_IRUGO,show_backside_fan_pwm,NULL);

static DEVICE_ATTR(drives_temperature,S_IRUGO,show_drives_temperature,NULL);
static DEVICE_ATTR(drives_fan_rpm,S_IRUGO,show_drives_fan_rpm,NULL);

static DEVICE_ATTR(slots_temperature,S_IRUGO,show_slots_temperature,NULL);
static DEVICE_ATTR(slots_fan_pwm,S_IRUGO,show_slots_fan_pwm,NULL);

static DEVICE_ATTR(dimms_temperature,S_IRUGO,show_dimms_temperature,NULL);

/*
 * CPUs fans control loop
 */

static int do_read_one_cpu_values(struct cpu_pid_state *state, s32 *temp, s32 *power)
{
	s32 ltemp, volts, amps;
	int index, rc = 0;

	/* Default (in case of error) */
	*temp = state->cur_temp;
	*power = state->cur_power;

	if (cpu_pid_type == CPU_PID_TYPE_RACKMAC)
		index = (state->index == 0) ?
			CPU_A1_FAN_RPM_INDEX : CPU_B1_FAN_RPM_INDEX;
	else
		index = (state->index == 0) ?
			CPUA_EXHAUST_FAN_RPM_INDEX : CPUB_EXHAUST_FAN_RPM_INDEX;

	/* Read current fan status */
	rc = get_rpm_fan(index, !RPM_PID_USE_ACTUAL_SPEED);
	if (rc < 0) {
		/* XXX What do we do now ? Nothing for now, keep old value, but
		 * return error upstream
		 */
		DBG("  cpu %d, fan reading error !\n", state->index);
	} else {
		state->rpm = rc;
		DBG("  cpu %d, exhaust RPM: %d\n", state->index, state->rpm);
	}

	/* Get some sensor readings and scale it */
	ltemp = read_smon_adc(state, 1);
	if (ltemp == -1) {
		/* XXX What do we do now ? */
		state->overtemp++;
		if (rc == 0)
			rc = -EIO;
		DBG("  cpu %d, temp reading error !\n", state->index);
	} else {
		/* Fixup temperature according to diode calibration
		 */
		DBG("  cpu %d, temp raw: %04x, m_diode: %04x, b_diode: %04x\n",
		    state->index,
		    ltemp, state->mpu.mdiode, state->mpu.bdiode);
		*temp = ((s32)ltemp * (s32)state->mpu.mdiode + ((s32)state->mpu.bdiode << 12)) >> 2;
		state->last_temp = *temp;
		DBG("  temp: %d.%03d\n", FIX32TOPRINT((*temp)));
	}

	/*
	 * Read voltage & current and calculate power
	 */
	volts = read_smon_adc(state, 3);
	amps = read_smon_adc(state, 4);

	/* Scale voltage and current raw sensor values according to fixed scales
	 * obtained in Darwin and calculate power from I and V
	 */
	volts *= ADC_CPU_VOLTAGE_SCALE;
	amps *= ADC_CPU_CURRENT_SCALE;
	*power = (((u64)volts) * ((u64)amps)) >> 16;
	state->voltage = volts;
	state->current_a = amps;
	state->last_power = *power;

	DBG("  cpu %d, current: %d.%03d, voltage: %d.%03d, power: %d.%03d W\n",
	    state->index, FIX32TOPRINT(state->current_a),
	    FIX32TOPRINT(state->voltage), FIX32TOPRINT(*power));

	return 0;
}

static void do_cpu_pid(struct cpu_pid_state *state, s32 temp, s32 power)
{
	s32 power_target, integral, derivative, proportional, adj_in_target, sval;
	s64 integ_p, deriv_p, prop_p, sum; 
	int i;

	/* Calculate power target value (could be done once for all)
	 * and convert to a 16.16 fp number
	 */
	power_target = ((u32)(state->mpu.pmaxh - state->mpu.padjmax)) << 16;
	DBG("  power target: %d.%03d, error: %d.%03d\n",
	    FIX32TOPRINT(power_target), FIX32TOPRINT(power_target - power));

	/* Store temperature and power in history array */
	state->cur_temp = (state->cur_temp + 1) % CPU_TEMP_HISTORY_SIZE;
	state->temp_history[state->cur_temp] = temp;
	state->cur_power = (state->cur_power + 1) % state->count_power;
	state->power_history[state->cur_power] = power;
	state->error_history[state->cur_power] = power_target - power;
	
	/* If first loop, fill the history table */
	if (state->first) {
		for (i = 0; i < (state->count_power - 1); i++) {
			state->cur_power = (state->cur_power + 1) % state->count_power;
			state->power_history[state->cur_power] = power;
			state->error_history[state->cur_power] = power_target - power;
		}
		for (i = 0; i < (CPU_TEMP_HISTORY_SIZE - 1); i++) {
			state->cur_temp = (state->cur_temp + 1) % CPU_TEMP_HISTORY_SIZE;
			state->temp_history[state->cur_temp] = temp;			
		}
		state->first = 0;
	}

	/* Calculate the integral term normally based on the "power" values */
	sum = 0;
	integral = 0;
	for (i = 0; i < state->count_power; i++)
		integral += state->error_history[i];
	integral *= CPU_PID_INTERVAL;
	DBG("  integral: %08x\n", integral);

	/* Calculate the adjusted input (sense value).
	 *   G_r is 12.20
	 *   integ is 16.16
	 *   so the result is 28.36
	 *
	 * input target is mpu.ttarget, input max is mpu.tmax
	 */
	integ_p = ((s64)state->mpu.pid_gr) * (s64)integral;
	DBG("   integ_p: %d\n", (int)(integ_p >> 36));
	sval = (state->mpu.tmax << 16) - ((integ_p >> 20) & 0xffffffff);
	adj_in_target = (state->mpu.ttarget << 16);
	if (adj_in_target > sval)
		adj_in_target = sval;
	DBG("   adj_in_target: %d.%03d, ttarget: %d\n", FIX32TOPRINT(adj_in_target),
	    state->mpu.ttarget);

	/* Calculate the derivative term */
	derivative = state->temp_history[state->cur_temp] -
		state->temp_history[(state->cur_temp + CPU_TEMP_HISTORY_SIZE - 1)
				    % CPU_TEMP_HISTORY_SIZE];
	derivative /= CPU_PID_INTERVAL;
	deriv_p = ((s64)state->mpu.pid_gd) * (s64)derivative;
	DBG("   deriv_p: %d\n", (int)(deriv_p >> 36));
	sum += deriv_p;

	/* Calculate the proportional term */
	proportional = temp - adj_in_target;
	prop_p = ((s64)state->mpu.pid_gp) * (s64)proportional;
	DBG("   prop_p: %d\n", (int)(prop_p >> 36));
	sum += prop_p;

	/* Scale sum */
	sum >>= 36;

	DBG("   sum: %d\n", (int)sum);
	state->rpm += (s32)sum;
}

static void do_monitor_cpu_combined(void)
{
	struct cpu_pid_state *state0 = &cpu_state[0];
	struct cpu_pid_state *state1 = &cpu_state[1];
	s32 temp0, power0, temp1, power1;
	s32 temp_combi, power_combi;
	int rc, intake, pump;

	rc = do_read_one_cpu_values(state0, &temp0, &power0);
	if (rc < 0) {
		/* XXX What do we do now ? */
	}
	state1->overtemp = 0;
	rc = do_read_one_cpu_values(state1, &temp1, &power1);
	if (rc < 0) {
		/* XXX What do we do now ? */
	}
	if (state1->overtemp)
		state0->overtemp++;

	temp_combi = max(temp0, temp1);
	power_combi = max(power0, power1);

	/* Check tmax, increment overtemp if we are there. At tmax+8, we go
	 * full blown immediately and try to trigger a shutdown
	 */
	if (temp_combi >= ((state0->mpu.tmax + 8) << 16)) {
		printk(KERN_WARNING "Warning ! Temperature way above maximum (%d) !\n",
		       temp_combi >> 16);
		state0->overtemp += CPU_MAX_OVERTEMP / 4;
	} else if (temp_combi > (state0->mpu.tmax << 16)) {
		state0->overtemp++;
		printk(KERN_WARNING "Temperature %d above max %d. overtemp %d\n",
		       temp_combi >> 16, state0->mpu.tmax, state0->overtemp);
	} else {
		if (state0->overtemp)
			printk(KERN_WARNING "Temperature back down to %d\n",
			       temp_combi >> 16);
		state0->overtemp = 0;
	}
	if (state0->overtemp >= CPU_MAX_OVERTEMP)
		critical_state = 1;
	if (state0->overtemp > 0) {
		state0->rpm = state0->mpu.rmaxn_exhaust_fan;
		state0->intake_rpm = intake = state0->mpu.rmaxn_intake_fan;
		pump = state0->pump_max;
		goto do_set_fans;
	}

	/* Do the PID */
	do_cpu_pid(state0, temp_combi, power_combi);

	/* Range check */
	state0->rpm = max(state0->rpm, (int)state0->mpu.rminn_exhaust_fan);
	state0->rpm = min(state0->rpm, (int)state0->mpu.rmaxn_exhaust_fan);

	/* Calculate intake fan speed */
	intake = (state0->rpm * CPU_INTAKE_SCALE) >> 16;
	intake = max(intake, (int)state0->mpu.rminn_intake_fan);
	intake = min(intake, (int)state0->mpu.rmaxn_intake_fan);
	state0->intake_rpm = intake;

	/* Calculate pump speed */
	pump = (state0->rpm * state0->pump_max) /
		state0->mpu.rmaxn_exhaust_fan;
	pump = min(pump, state0->pump_max);
	pump = max(pump, state0->pump_min);
	
 do_set_fans:
	/* We copy values from state 0 to state 1 for /sysfs */
	state1->rpm = state0->rpm;
	state1->intake_rpm = state0->intake_rpm;

	DBG("** CPU %d RPM: %d Ex, %d, Pump: %d, In, overtemp: %d\n",
	    state1->index, (int)state1->rpm, intake, pump, state1->overtemp);

	/* We should check for errors, shouldn't we ? But then, what
	 * do we do once the error occurs ? For FCU notified fan
	 * failures (-EFAULT) we probably want to notify userland
	 * some way...
	 */
	set_rpm_fan(CPUA_INTAKE_FAN_RPM_INDEX, intake);
	set_rpm_fan(CPUA_EXHAUST_FAN_RPM_INDEX, state0->rpm);
	set_rpm_fan(CPUB_INTAKE_FAN_RPM_INDEX, intake);
	set_rpm_fan(CPUB_EXHAUST_FAN_RPM_INDEX, state0->rpm);

	if (fcu_fans[CPUA_PUMP_RPM_INDEX].id != FCU_FAN_ABSENT_ID)
		set_rpm_fan(CPUA_PUMP_RPM_INDEX, pump);
	if (fcu_fans[CPUB_PUMP_RPM_INDEX].id != FCU_FAN_ABSENT_ID)
		set_rpm_fan(CPUB_PUMP_RPM_INDEX, pump);
}

static void do_monitor_cpu_split(struct cpu_pid_state *state)
{
	s32 temp, power;
	int rc, intake;

	/* Read current fan status */
	rc = do_read_one_cpu_values(state, &temp, &power);
	if (rc < 0) {
		/* XXX What do we do now ? */
	}

	/* Check tmax, increment overtemp if we are there. At tmax+8, we go
	 * full blown immediately and try to trigger a shutdown
	 */
	if (temp >= ((state->mpu.tmax + 8) << 16)) {
		printk(KERN_WARNING "Warning ! CPU %d temperature way above maximum"
		       " (%d) !\n",
		       state->index, temp >> 16);
		state->overtemp += CPU_MAX_OVERTEMP / 4;
	} else if (temp > (state->mpu.tmax << 16)) {
		state->overtemp++;
		printk(KERN_WARNING "CPU %d temperature %d above max %d. overtemp %d\n",
		       state->index, temp >> 16, state->mpu.tmax, state->overtemp);
	} else {
		if (state->overtemp)
			printk(KERN_WARNING "CPU %d temperature back down to %d\n",
			       state->index, temp >> 16);
		state->overtemp = 0;
	}
	if (state->overtemp >= CPU_MAX_OVERTEMP)
		critical_state = 1;
	if (state->overtemp > 0) {
		state->rpm = state->mpu.rmaxn_exhaust_fan;
		state->intake_rpm = intake = state->mpu.rmaxn_intake_fan;
		goto do_set_fans;
	}

	/* Do the PID */
	do_cpu_pid(state, temp, power);

	/* Range check */
	state->rpm = max(state->rpm, (int)state->mpu.rminn_exhaust_fan);
	state->rpm = min(state->rpm, (int)state->mpu.rmaxn_exhaust_fan);

	/* Calculate intake fan */
	intake = (state->rpm * CPU_INTAKE_SCALE) >> 16;
	intake = max(intake, (int)state->mpu.rminn_intake_fan);
	intake = min(intake, (int)state->mpu.rmaxn_intake_fan);
	state->intake_rpm = intake;

 do_set_fans:
	DBG("** CPU %d RPM: %d Ex, %d In, overtemp: %d\n",
	    state->index, (int)state->rpm, intake, state->overtemp);

	/* We should check for errors, shouldn't we ? But then, what
	 * do we do once the error occurs ? For FCU notified fan
	 * failures (-EFAULT) we probably want to notify userland
	 * some way...
	 */
	if (state->index == 0) {
		set_rpm_fan(CPUA_INTAKE_FAN_RPM_INDEX, intake);
		set_rpm_fan(CPUA_EXHAUST_FAN_RPM_INDEX, state->rpm);
	} else {
		set_rpm_fan(CPUB_INTAKE_FAN_RPM_INDEX, intake);
		set_rpm_fan(CPUB_EXHAUST_FAN_RPM_INDEX, state->rpm);
	}
}

static void do_monitor_cpu_rack(struct cpu_pid_state *state)
{
	s32 temp, power, fan_min;
	int rc;

	/* Read current fan status */
	rc = do_read_one_cpu_values(state, &temp, &power);
	if (rc < 0) {
		/* XXX What do we do now ? */
	}

	/* Check tmax, increment overtemp if we are there. At tmax+8, we go
	 * full blown immediately and try to trigger a shutdown
	 */
	if (temp >= ((state->mpu.tmax + 8) << 16)) {
		printk(KERN_WARNING "Warning ! CPU %d temperature way above maximum"
		       " (%d) !\n",
		       state->index, temp >> 16);
		state->overtemp = CPU_MAX_OVERTEMP / 4;
	} else if (temp > (state->mpu.tmax << 16)) {
		state->overtemp++;
		printk(KERN_WARNING "CPU %d temperature %d above max %d. overtemp %d\n",
		       state->index, temp >> 16, state->mpu.tmax, state->overtemp);
	} else {
		if (state->overtemp)
			printk(KERN_WARNING "CPU %d temperature back down to %d\n",
			       state->index, temp >> 16);
		state->overtemp = 0;
	}
	if (state->overtemp >= CPU_MAX_OVERTEMP)
		critical_state = 1;
	if (state->overtemp > 0) {
		state->rpm = state->intake_rpm = state->mpu.rmaxn_intake_fan;
		goto do_set_fans;
	}

	/* Do the PID */
	do_cpu_pid(state, temp, power);

	/* Check clamp from dimms */
	fan_min = dimm_output_clamp;
	fan_min = max(fan_min, (int)state->mpu.rminn_intake_fan);

	DBG(" CPU min mpu = %d, min dimm = %d\n",
	    state->mpu.rminn_intake_fan, dimm_output_clamp);

	state->rpm = max(state->rpm, (int)fan_min);
	state->rpm = min(state->rpm, (int)state->mpu.rmaxn_intake_fan);
	state->intake_rpm = state->rpm;

 do_set_fans:
	DBG("** CPU %d RPM: %d overtemp: %d\n",
	    state->index, (int)state->rpm, state->overtemp);

	/* We should check for errors, shouldn't we ? But then, what
	 * do we do once the error occurs ? For FCU notified fan
	 * failures (-EFAULT) we probably want to notify userland
	 * some way...
	 */
	if (state->index == 0) {
		set_rpm_fan(CPU_A1_FAN_RPM_INDEX, state->rpm);
		set_rpm_fan(CPU_A2_FAN_RPM_INDEX, state->rpm);
		set_rpm_fan(CPU_A3_FAN_RPM_INDEX, state->rpm);
	} else {
		set_rpm_fan(CPU_B1_FAN_RPM_INDEX, state->rpm);
		set_rpm_fan(CPU_B2_FAN_RPM_INDEX, state->rpm);
		set_rpm_fan(CPU_B3_FAN_RPM_INDEX, state->rpm);
	}
}

/*
 * Initialize the state structure for one CPU control loop
 */
static int init_cpu_state(struct cpu_pid_state *state, int index)
{
	int err;

	state->index = index;
	state->first = 1;
	state->rpm = (cpu_pid_type == CPU_PID_TYPE_RACKMAC) ? 4000 : 1000;
	state->overtemp = 0;
	state->adc_config = 0x00;


	if (index == 0)
		state->monitor = attach_i2c_chip(SUPPLY_MONITOR_ID, "CPU0_monitor");
	else if (index == 1)
		state->monitor = attach_i2c_chip(SUPPLY_MONITORB_ID, "CPU1_monitor");
	if (state->monitor == NULL)
		goto fail;

	if (read_eeprom(index, &state->mpu))
		goto fail;

	state->count_power = state->mpu.tguardband;
	if (state->count_power > CPU_POWER_HISTORY_SIZE) {
		printk(KERN_WARNING "Warning ! too many power history slots\n");
		state->count_power = CPU_POWER_HISTORY_SIZE;
	}
	DBG("CPU %d Using %d power history entries\n", index, state->count_power);

	if (index == 0) {
		err = device_create_file(&of_dev->dev, &dev_attr_cpu0_temperature);
		err |= device_create_file(&of_dev->dev, &dev_attr_cpu0_voltage);
		err |= device_create_file(&of_dev->dev, &dev_attr_cpu0_current);
		err |= device_create_file(&of_dev->dev, &dev_attr_cpu0_exhaust_fan_rpm);
		err |= device_create_file(&of_dev->dev, &dev_attr_cpu0_intake_fan_rpm);
	} else {
		err = device_create_file(&of_dev->dev, &dev_attr_cpu1_temperature);
		err |= device_create_file(&of_dev->dev, &dev_attr_cpu1_voltage);
		err |= device_create_file(&of_dev->dev, &dev_attr_cpu1_current);
		err |= device_create_file(&of_dev->dev, &dev_attr_cpu1_exhaust_fan_rpm);
		err |= device_create_file(&of_dev->dev, &dev_attr_cpu1_intake_fan_rpm);
	}
	if (err)
		printk(KERN_WARNING "Failed to create some of the atribute"
			"files for CPU %d\n", index);

	return 0;
 fail:
	state->monitor = NULL;
	
	return -ENODEV;
}

/*
 * Dispose of the state data for one CPU control loop
 */
static void dispose_cpu_state(struct cpu_pid_state *state)
{
	if (state->monitor == NULL)
		return;

	if (state->index == 0) {
		device_remove_file(&of_dev->dev, &dev_attr_cpu0_temperature);
		device_remove_file(&of_dev->dev, &dev_attr_cpu0_voltage);
		device_remove_file(&of_dev->dev, &dev_attr_cpu0_current);
		device_remove_file(&of_dev->dev, &dev_attr_cpu0_exhaust_fan_rpm);
		device_remove_file(&of_dev->dev, &dev_attr_cpu0_intake_fan_rpm);
	} else {
		device_remove_file(&of_dev->dev, &dev_attr_cpu1_temperature);
		device_remove_file(&of_dev->dev, &dev_attr_cpu1_voltage);
		device_remove_file(&of_dev->dev, &dev_attr_cpu1_current);
		device_remove_file(&of_dev->dev, &dev_attr_cpu1_exhaust_fan_rpm);
		device_remove_file(&of_dev->dev, &dev_attr_cpu1_intake_fan_rpm);
	}

	state->monitor = NULL;
}

/*
 * Motherboard backside & U3 heatsink fan control loop
 */
static void do_monitor_backside(struct backside_pid_state *state)
{
	s32 temp, integral, derivative, fan_min;
	s64 integ_p, deriv_p, prop_p, sum; 
	int i, rc;

	if (--state->ticks != 0)
		return;
	state->ticks = backside_params.interval;

	DBG("backside:\n");

	/* Check fan status */
	rc = get_pwm_fan(BACKSIDE_FAN_PWM_INDEX);
	if (rc < 0) {
		printk(KERN_WARNING "Error %d reading backside fan !\n", rc);
		/* XXX What do we do now ? */
	} else
		state->pwm = rc;
	DBG("  current pwm: %d\n", state->pwm);

	/* Get some sensor readings */
	temp = i2c_smbus_read_byte_data(state->monitor, MAX6690_EXT_TEMP) << 16;
	state->last_temp = temp;
	DBG("  temp: %d.%03d, target: %d.%03d\n", FIX32TOPRINT(temp),
	    FIX32TOPRINT(backside_params.input_target));

	/* Store temperature and error in history array */
	state->cur_sample = (state->cur_sample + 1) % BACKSIDE_PID_HISTORY_SIZE;
	state->sample_history[state->cur_sample] = temp;
	state->error_history[state->cur_sample] = temp - backside_params.input_target;
	
	/* If first loop, fill the history table */
	if (state->first) {
		for (i = 0; i < (BACKSIDE_PID_HISTORY_SIZE - 1); i++) {
			state->cur_sample = (state->cur_sample + 1) %
				BACKSIDE_PID_HISTORY_SIZE;
			state->sample_history[state->cur_sample] = temp;
			state->error_history[state->cur_sample] =
				temp - backside_params.input_target;
		}
		state->first = 0;
	}

	/* Calculate the integral term */
	sum = 0;
	integral = 0;
	for (i = 0; i < BACKSIDE_PID_HISTORY_SIZE; i++)
		integral += state->error_history[i];
	integral *= backside_params.interval;
	DBG("  integral: %08x\n", integral);
	integ_p = ((s64)backside_params.G_r) * (s64)integral;
	DBG("   integ_p: %d\n", (int)(integ_p >> 36));
	sum += integ_p;

	/* Calculate the derivative term */
	derivative = state->error_history[state->cur_sample] -
		state->error_history[(state->cur_sample + BACKSIDE_PID_HISTORY_SIZE - 1)
				    % BACKSIDE_PID_HISTORY_SIZE];
	derivative /= backside_params.interval;
	deriv_p = ((s64)backside_params.G_d) * (s64)derivative;
	DBG("   deriv_p: %d\n", (int)(deriv_p >> 36));
	sum += deriv_p;

	/* Calculate the proportional term */
	prop_p = ((s64)backside_params.G_p) * (s64)(state->error_history[state->cur_sample]);
	DBG("   prop_p: %d\n", (int)(prop_p >> 36));
	sum += prop_p;

	/* Scale sum */
	sum >>= 36;

	DBG("   sum: %d\n", (int)sum);
	if (backside_params.additive)
		state->pwm += (s32)sum;
	else
		state->pwm = sum;

	/* Check for clamp */
	fan_min = (dimm_output_clamp * 100) / 14000;
	fan_min = max(fan_min, backside_params.output_min);

	state->pwm = max(state->pwm, fan_min);
	state->pwm = min(state->pwm, backside_params.output_max);

	DBG("** BACKSIDE PWM: %d\n", (int)state->pwm);
	set_pwm_fan(BACKSIDE_FAN_PWM_INDEX, state->pwm);
}

/*
 * Initialize the state structure for the backside fan control loop
 */
static int init_backside_state(struct backside_pid_state *state)
{
	struct device_node *u3;
	int u3h = 1; /* conservative by default */
	int err;

	/*
	 * There are different PID params for machines with U3 and machines
	 * with U3H, pick the right ones now
	 */
	u3 = of_find_node_by_path("/u3@0,f8000000");
	if (u3 != NULL) {
		const u32 *vers = of_get_property(u3, "device-rev", NULL);
		if (vers)
			if (((*vers) & 0x3f) < 0x34)
				u3h = 0;
		of_node_put(u3);
	}

	if (rackmac) {
		backside_params.G_d = BACKSIDE_PID_RACK_G_d;
		backside_params.input_target = BACKSIDE_PID_RACK_INPUT_TARGET;
		backside_params.output_min = BACKSIDE_PID_U3H_OUTPUT_MIN;
		backside_params.interval = BACKSIDE_PID_RACK_INTERVAL;
		backside_params.G_p = BACKSIDE_PID_RACK_G_p;
		backside_params.G_r = BACKSIDE_PID_G_r;
		backside_params.output_max = BACKSIDE_PID_OUTPUT_MAX;
		backside_params.additive = 0;
	} else if (u3h) {
		backside_params.G_d = BACKSIDE_PID_U3H_G_d;
		backside_params.input_target = BACKSIDE_PID_U3H_INPUT_TARGET;
		backside_params.output_min = BACKSIDE_PID_U3H_OUTPUT_MIN;
		backside_params.interval = BACKSIDE_PID_INTERVAL;
		backside_params.G_p = BACKSIDE_PID_G_p;
		backside_params.G_r = BACKSIDE_PID_G_r;
		backside_params.output_max = BACKSIDE_PID_OUTPUT_MAX;
		backside_params.additive = 1;
	} else {
		backside_params.G_d = BACKSIDE_PID_U3_G_d;
		backside_params.input_target = BACKSIDE_PID_U3_INPUT_TARGET;
		backside_params.output_min = BACKSIDE_PID_U3_OUTPUT_MIN;
		backside_params.interval = BACKSIDE_PID_INTERVAL;
		backside_params.G_p = BACKSIDE_PID_G_p;
		backside_params.G_r = BACKSIDE_PID_G_r;
		backside_params.output_max = BACKSIDE_PID_OUTPUT_MAX;
		backside_params.additive = 1;
	}

	state->ticks = 1;
	state->first = 1;
	state->pwm = 50;

	state->monitor = attach_i2c_chip(BACKSIDE_MAX_ID, "backside_temp");
	if (state->monitor == NULL)
		return -ENODEV;

	err = device_create_file(&of_dev->dev, &dev_attr_backside_temperature);
	err |= device_create_file(&of_dev->dev, &dev_attr_backside_fan_pwm);
	if (err)
		printk(KERN_WARNING "Failed to create attribute file(s)"
			" for backside fan\n");

	return 0;
}

/*
 * Dispose of the state data for the backside control loop
 */
static void dispose_backside_state(struct backside_pid_state *state)
{
	if (state->monitor == NULL)
		return;

	device_remove_file(&of_dev->dev, &dev_attr_backside_temperature);
	device_remove_file(&of_dev->dev, &dev_attr_backside_fan_pwm);

	state->monitor = NULL;
}
 
/*
 * Drives bay fan control loop
 */
static void do_monitor_drives(struct drives_pid_state *state)
{
	s32 temp, integral, derivative;
	s64 integ_p, deriv_p, prop_p, sum; 
	int i, rc;

	if (--state->ticks != 0)
		return;
	state->ticks = DRIVES_PID_INTERVAL;

	DBG("drives:\n");

	/* Check fan status */
	rc = get_rpm_fan(DRIVES_FAN_RPM_INDEX, !RPM_PID_USE_ACTUAL_SPEED);
	if (rc < 0) {
		printk(KERN_WARNING "Error %d reading drives fan !\n", rc);
		/* XXX What do we do now ? */
	} else
		state->rpm = rc;
	DBG("  current rpm: %d\n", state->rpm);

	/* Get some sensor readings */
	temp = le16_to_cpu(i2c_smbus_read_word_data(state->monitor,
						    DS1775_TEMP)) << 8;
	state->last_temp = temp;
	DBG("  temp: %d.%03d, target: %d.%03d\n", FIX32TOPRINT(temp),
	    FIX32TOPRINT(DRIVES_PID_INPUT_TARGET));

	/* Store temperature and error in history array */
	state->cur_sample = (state->cur_sample + 1) % DRIVES_PID_HISTORY_SIZE;
	state->sample_history[state->cur_sample] = temp;
	state->error_history[state->cur_sample] = temp - DRIVES_PID_INPUT_TARGET;
	
	/* If first loop, fill the history table */
	if (state->first) {
		for (i = 0; i < (DRIVES_PID_HISTORY_SIZE - 1); i++) {
			state->cur_sample = (state->cur_sample + 1) %
				DRIVES_PID_HISTORY_SIZE;
			state->sample_history[state->cur_sample] = temp;
			state->error_history[state->cur_sample] =
				temp - DRIVES_PID_INPUT_TARGET;
		}
		state->first = 0;
	}

	/* Calculate the integral term */
	sum = 0;
	integral = 0;
	for (i = 0; i < DRIVES_PID_HISTORY_SIZE; i++)
		integral += state->error_history[i];
	integral *= DRIVES_PID_INTERVAL;
	DBG("  integral: %08x\n", integral);
	integ_p = ((s64)DRIVES_PID_G_r) * (s64)integral;
	DBG("   integ_p: %d\n", (int)(integ_p >> 36));
	sum += integ_p;

	/* Calculate the derivative term */
	derivative = state->error_history[state->cur_sample] -
		state->error_history[(state->cur_sample + DRIVES_PID_HISTORY_SIZE - 1)
				    % DRIVES_PID_HISTORY_SIZE];
	derivative /= DRIVES_PID_INTERVAL;
	deriv_p = ((s64)DRIVES_PID_G_d) * (s64)derivative;
	DBG("   deriv_p: %d\n", (int)(deriv_p >> 36));
	sum += deriv_p;

	/* Calculate the proportional term */
	prop_p = ((s64)DRIVES_PID_G_p) * (s64)(state->error_history[state->cur_sample]);
	DBG("   prop_p: %d\n", (int)(prop_p >> 36));
	sum += prop_p;

	/* Scale sum */
	sum >>= 36;

	DBG("   sum: %d\n", (int)sum);
	state->rpm += (s32)sum;

	state->rpm = max(state->rpm, DRIVES_PID_OUTPUT_MIN);
	state->rpm = min(state->rpm, DRIVES_PID_OUTPUT_MAX);

	DBG("** DRIVES RPM: %d\n", (int)state->rpm);
	set_rpm_fan(DRIVES_FAN_RPM_INDEX, state->rpm);
}

/*
 * Initialize the state structure for the drives bay fan control loop
 */
static int init_drives_state(struct drives_pid_state *state)
{
	int err;

	state->ticks = 1;
	state->first = 1;
	state->rpm = 1000;

	state->monitor = attach_i2c_chip(DRIVES_DALLAS_ID, "drives_temp");
	if (state->monitor == NULL)
		return -ENODEV;

	err = device_create_file(&of_dev->dev, &dev_attr_drives_temperature);
	err |= device_create_file(&of_dev->dev, &dev_attr_drives_fan_rpm);
	if (err)
		printk(KERN_WARNING "Failed to create attribute file(s)"
			" for drives bay fan\n");

	return 0;
}

/*
 * Dispose of the state data for the drives control loop
 */
static void dispose_drives_state(struct drives_pid_state *state)
{
	if (state->monitor == NULL)
		return;

	device_remove_file(&of_dev->dev, &dev_attr_drives_temperature);
	device_remove_file(&of_dev->dev, &dev_attr_drives_fan_rpm);

	state->monitor = NULL;
}

/*
 * DIMMs temp control loop
 */
static void do_monitor_dimms(struct dimm_pid_state *state)
{
	s32 temp, integral, derivative, fan_min;
	s64 integ_p, deriv_p, prop_p, sum;
	int i;

	if (--state->ticks != 0)
		return;
	state->ticks = DIMM_PID_INTERVAL;

	DBG("DIMM:\n");

	DBG("  current value: %d\n", state->output);

	temp = read_lm87_reg(state->monitor, LM87_INT_TEMP);
	if (temp < 0)
		return;
	temp <<= 16;
	state->last_temp = temp;
	DBG("  temp: %d.%03d, target: %d.%03d\n", FIX32TOPRINT(temp),
	    FIX32TOPRINT(DIMM_PID_INPUT_TARGET));

	/* Store temperature and error in history array */
	state->cur_sample = (state->cur_sample + 1) % DIMM_PID_HISTORY_SIZE;
	state->sample_history[state->cur_sample] = temp;
	state->error_history[state->cur_sample] = temp - DIMM_PID_INPUT_TARGET;

	/* If first loop, fill the history table */
	if (state->first) {
		for (i = 0; i < (DIMM_PID_HISTORY_SIZE - 1); i++) {
			state->cur_sample = (state->cur_sample + 1) %
				DIMM_PID_HISTORY_SIZE;
			state->sample_history[state->cur_sample] = temp;
			state->error_history[state->cur_sample] =
				temp - DIMM_PID_INPUT_TARGET;
		}
		state->first = 0;
	}

	/* Calculate the integral term */
	sum = 0;
	integral = 0;
	for (i = 0; i < DIMM_PID_HISTORY_SIZE; i++)
		integral += state->error_history[i];
	integral *= DIMM_PID_INTERVAL;
	DBG("  integral: %08x\n", integral);
	integ_p = ((s64)DIMM_PID_G_r) * (s64)integral;
	DBG("   integ_p: %d\n", (int)(integ_p >> 36));
	sum += integ_p;

	/* Calculate the derivative term */
	derivative = state->error_history[state->cur_sample] -
		state->error_history[(state->cur_sample + DIMM_PID_HISTORY_SIZE - 1)
				    % DIMM_PID_HISTORY_SIZE];
	derivative /= DIMM_PID_INTERVAL;
	deriv_p = ((s64)DIMM_PID_G_d) * (s64)derivative;
	DBG("   deriv_p: %d\n", (int)(deriv_p >> 36));
	sum += deriv_p;

	/* Calculate the proportional term */
	prop_p = ((s64)DIMM_PID_G_p) * (s64)(state->error_history[state->cur_sample]);
	DBG("   prop_p: %d\n", (int)(prop_p >> 36));
	sum += prop_p;

	/* Scale sum */
	sum >>= 36;

	DBG("   sum: %d\n", (int)sum);
	state->output = (s32)sum;
	state->output = max(state->output, DIMM_PID_OUTPUT_MIN);
	state->output = min(state->output, DIMM_PID_OUTPUT_MAX);
	dimm_output_clamp = state->output;

	DBG("** DIMM clamp value: %d\n", (int)state->output);

	/* Backside PID is only every 5 seconds, force backside fan clamping now */
	fan_min = (dimm_output_clamp * 100) / 14000;
	fan_min = max(fan_min, backside_params.output_min);
	if (backside_state.pwm < fan_min) {
		backside_state.pwm = fan_min;
		DBG(" -> applying clamp to backside fan now: %d  !\n", fan_min);
		set_pwm_fan(BACKSIDE_FAN_PWM_INDEX, fan_min);
	}
}

/*
 * Initialize the state structure for the DIMM temp control loop
 */
static int init_dimms_state(struct dimm_pid_state *state)
{
	state->ticks = 1;
	state->first = 1;
	state->output = 4000;

	state->monitor = attach_i2c_chip(XSERVE_DIMMS_LM87, "dimms_temp");
	if (state->monitor == NULL)
		return -ENODEV;

	if (device_create_file(&of_dev->dev, &dev_attr_dimms_temperature))
		printk(KERN_WARNING "Failed to create attribute file"
			" for DIMM temperature\n");

	return 0;
}

/*
 * Dispose of the state data for the DIMM control loop
 */
static void dispose_dimms_state(struct dimm_pid_state *state)
{
	if (state->monitor == NULL)
		return;

	device_remove_file(&of_dev->dev, &dev_attr_dimms_temperature);

	state->monitor = NULL;
}

/*
 * Slots fan control loop
 */
static void do_monitor_slots(struct slots_pid_state *state)
{
	s32 temp, integral, derivative;
	s64 integ_p, deriv_p, prop_p, sum;
	int i, rc;

	if (--state->ticks != 0)
		return;
	state->ticks = SLOTS_PID_INTERVAL;

	DBG("slots:\n");

	/* Check fan status */
	rc = get_pwm_fan(SLOTS_FAN_PWM_INDEX);
	if (rc < 0) {
		printk(KERN_WARNING "Error %d reading slots fan !\n", rc);
		/* XXX What do we do now ? */
	} else
		state->pwm = rc;
	DBG("  current pwm: %d\n", state->pwm);

	/* Get some sensor readings */
	temp = le16_to_cpu(i2c_smbus_read_word_data(state->monitor,
						    DS1775_TEMP)) << 8;
	state->last_temp = temp;
	DBG("  temp: %d.%03d, target: %d.%03d\n", FIX32TOPRINT(temp),
	    FIX32TOPRINT(SLOTS_PID_INPUT_TARGET));

	/* Store temperature and error in history array */
	state->cur_sample = (state->cur_sample + 1) % SLOTS_PID_HISTORY_SIZE;
	state->sample_history[state->cur_sample] = temp;
	state->error_history[state->cur_sample] = temp - SLOTS_PID_INPUT_TARGET;

	/* If first loop, fill the history table */
	if (state->first) {
		for (i = 0; i < (SLOTS_PID_HISTORY_SIZE - 1); i++) {
			state->cur_sample = (state->cur_sample + 1) %
				SLOTS_PID_HISTORY_SIZE;
			state->sample_history[state->cur_sample] = temp;
			state->error_history[state->cur_sample] =
				temp - SLOTS_PID_INPUT_TARGET;
		}
		state->first = 0;
	}

	/* Calculate the integral term */
	sum = 0;
	integral = 0;
	for (i = 0; i < SLOTS_PID_HISTORY_SIZE; i++)
		integral += state->error_history[i];
	integral *= SLOTS_PID_INTERVAL;
	DBG("  integral: %08x\n", integral);
	integ_p = ((s64)SLOTS_PID_G_r) * (s64)integral;
	DBG("   integ_p: %d\n", (int)(integ_p >> 36));
	sum += integ_p;

	/* Calculate the derivative term */
	derivative = state->error_history[state->cur_sample] -
		state->error_history[(state->cur_sample + SLOTS_PID_HISTORY_SIZE - 1)
				    % SLOTS_PID_HISTORY_SIZE];
	derivative /= SLOTS_PID_INTERVAL;
	deriv_p = ((s64)SLOTS_PID_G_d) * (s64)derivative;
	DBG("   deriv_p: %d\n", (int)(deriv_p >> 36));
	sum += deriv_p;

	/* Calculate the proportional term */
	prop_p = ((s64)SLOTS_PID_G_p) * (s64)(state->error_history[state->cur_sample]);
	DBG("   prop_p: %d\n", (int)(prop_p >> 36));
	sum += prop_p;

	/* Scale sum */
	sum >>= 36;

	DBG("   sum: %d\n", (int)sum);
	state->pwm = (s32)sum;

	state->pwm = max(state->pwm, SLOTS_PID_OUTPUT_MIN);
	state->pwm = min(state->pwm, SLOTS_PID_OUTPUT_MAX);

	DBG("** DRIVES PWM: %d\n", (int)state->pwm);
	set_pwm_fan(SLOTS_FAN_PWM_INDEX, state->pwm);
}

/*
 * Initialize the state structure for the slots bay fan control loop
 */
static int init_slots_state(struct slots_pid_state *state)
{
	int err;

	state->ticks = 1;
	state->first = 1;
	state->pwm = 50;

	state->monitor = attach_i2c_chip(XSERVE_SLOTS_LM75, "slots_temp");
	if (state->monitor == NULL)
		return -ENODEV;

	err = device_create_file(&of_dev->dev, &dev_attr_slots_temperature);
	err |= device_create_file(&of_dev->dev, &dev_attr_slots_fan_pwm);
	if (err)
		printk(KERN_WARNING "Failed to create attribute file(s)"
			" for slots bay fan\n");

	return 0;
}

/*
 * Dispose of the state data for the slots control loop
 */
static void dispose_slots_state(struct slots_pid_state *state)
{
	if (state->monitor == NULL)
		return;

	device_remove_file(&of_dev->dev, &dev_attr_slots_temperature);
	device_remove_file(&of_dev->dev, &dev_attr_slots_fan_pwm);

	state->monitor = NULL;
}


static int call_critical_overtemp(void)
{
	char *argv[] = { critical_overtemp_path, NULL };
	static char *envp[] = { "HOME=/",
				"TERM=linux",
				"PATH=/sbin:/usr/sbin:/bin:/usr/bin",
				NULL };

	return call_usermodehelper(critical_overtemp_path,
				   argv, envp, UMH_WAIT_EXEC);
}


/*
 * Here's the kernel thread that calls the various control loops
 */
static int main_control_loop(void *x)
{
	DBG("main_control_loop started\n");

	mutex_lock(&driver_lock);

	if (start_fcu() < 0) {
		printk(KERN_ERR "kfand: failed to start FCU\n");
		mutex_unlock(&driver_lock);
		goto out;
	}

	/* Set the PCI fan once for now on non-RackMac */
	if (!rackmac)
		set_pwm_fan(SLOTS_FAN_PWM_INDEX, SLOTS_FAN_DEFAULT_PWM);

	/* Initialize ADCs */
	initialize_adc(&cpu_state[0]);
	if (cpu_state[1].monitor != NULL)
		initialize_adc(&cpu_state[1]);

	fcu_tickle_ticks = FCU_TICKLE_TICKS;

	mutex_unlock(&driver_lock);

	while (state == state_attached) {
		unsigned long elapsed, start;

		start = jiffies;

		mutex_lock(&driver_lock);

		/* Tickle the FCU just in case */
		if (--fcu_tickle_ticks < 0) {
			fcu_tickle_ticks = FCU_TICKLE_TICKS;
			tickle_fcu();
		}

		/* First, we always calculate the new DIMMs state on an Xserve */
		if (rackmac)
			do_monitor_dimms(&dimms_state);

		/* Then, the CPUs */
		if (cpu_pid_type == CPU_PID_TYPE_COMBINED)
			do_monitor_cpu_combined();
		else if (cpu_pid_type == CPU_PID_TYPE_RACKMAC) {
			do_monitor_cpu_rack(&cpu_state[0]);
			if (cpu_state[1].monitor != NULL)
				do_monitor_cpu_rack(&cpu_state[1]);
			// better deal with UP
		} else {
			do_monitor_cpu_split(&cpu_state[0]);
			if (cpu_state[1].monitor != NULL)
				do_monitor_cpu_split(&cpu_state[1]);
			// better deal with UP
		}
		/* Then, the rest */
		do_monitor_backside(&backside_state);
		if (rackmac)
			do_monitor_slots(&slots_state);
		else
			do_monitor_drives(&drives_state);
		mutex_unlock(&driver_lock);

		if (critical_state == 1) {
			printk(KERN_WARNING "Temperature control detected a critical condition\n");
			printk(KERN_WARNING "Attempting to shut down...\n");
			if (call_critical_overtemp()) {
				printk(KERN_WARNING "Can't call %s, power off now!\n",
				       critical_overtemp_path);
				machine_power_off();
			}
		}
		if (critical_state > 0)
			critical_state++;
		if (critical_state > MAX_CRITICAL_STATE) {
			printk(KERN_WARNING "Shutdown timed out, power off now !\n");
			machine_power_off();
		}

		// FIXME: Deal with signals
		elapsed = jiffies - start;
		if (elapsed < HZ)
			schedule_timeout_interruptible(HZ - elapsed);
	}

 out:
	DBG("main_control_loop ended\n");

	ctrl_task = 0;
	complete_and_exit(&ctrl_complete, 0);
}

/*
 * Dispose the control loops when tearing down
 */
static void dispose_control_loops(void)
{
	dispose_cpu_state(&cpu_state[0]);
	dispose_cpu_state(&cpu_state[1]);
	dispose_backside_state(&backside_state);
	dispose_drives_state(&drives_state);
	dispose_slots_state(&slots_state);
	dispose_dimms_state(&dimms_state);
}

/*
 * Create the control loops. U3-0 i2c bus is up, so we can now
 * get to the various sensors
 */
static int create_control_loops(void)
{
	struct device_node *np;

	/* Count CPUs from the device-tree, we don't care how many are
	 * actually used by Linux
	 */
	cpu_count = 0;
	for (np = NULL; NULL != (np = of_find_node_by_type(np, "cpu"));)
		cpu_count++;

	DBG("counted %d CPUs in the device-tree\n", cpu_count);

	/* Decide the type of PID algorithm to use based on the presence of
	 * the pumps, though that may not be the best way, that is good enough
	 * for now
	 */
	if (rackmac)
		cpu_pid_type = CPU_PID_TYPE_RACKMAC;
	else if (of_machine_is_compatible("PowerMac7,3")
	    && (cpu_count > 1)
	    && fcu_fans[CPUA_PUMP_RPM_INDEX].id != FCU_FAN_ABSENT_ID
	    && fcu_fans[CPUB_PUMP_RPM_INDEX].id != FCU_FAN_ABSENT_ID) {
		printk(KERN_INFO "Liquid cooling pumps detected, using new algorithm !\n");
		cpu_pid_type = CPU_PID_TYPE_COMBINED;
	} else
		cpu_pid_type = CPU_PID_TYPE_SPLIT;

	/* Create control loops for everything. If any fail, everything
	 * fails
	 */
	if (init_cpu_state(&cpu_state[0], 0))
		goto fail;
	if (cpu_pid_type == CPU_PID_TYPE_COMBINED)
		fetch_cpu_pumps_minmax();

	if (cpu_count > 1 && init_cpu_state(&cpu_state[1], 1))
		goto fail;
	if (init_backside_state(&backside_state))
		goto fail;
	if (rackmac && init_dimms_state(&dimms_state))
		goto fail;
	if (rackmac && init_slots_state(&slots_state))
		goto fail;
	if (!rackmac && init_drives_state(&drives_state))
		goto fail;

	DBG("all control loops up !\n");

	return 0;
	
 fail:
	DBG("failure creating control loops, disposing\n");

	dispose_control_loops();

	return -ENODEV;
}

/*
 * Start the control loops after everything is up, that is create
 * the thread that will make them run
 */
static void start_control_loops(void)
{
	init_completion(&ctrl_complete);

	ctrl_task = kthread_run(main_control_loop, NULL, "kfand");
}

/*
 * Stop the control loops when tearing down
 */
static void stop_control_loops(void)
{
	if (ctrl_task)
		wait_for_completion(&ctrl_complete);
}

/*
 * Attach to the i2c FCU after detecting U3-1 bus
 */
static int attach_fcu(void)
{
	fcu = attach_i2c_chip(FAN_CTRLER_ID, "fcu");
	if (fcu == NULL)
		return -ENODEV;

	DBG("FCU attached\n");

	return 0;
}

/*
 * Detach from the i2c FCU when tearing down
 */
static void detach_fcu(void)
{
	fcu = NULL;
}

/*
 * Attach to the i2c controller. We probe the various chips based
 * on the device-tree nodes and build everything for the driver to
 * run, we then kick the driver monitoring thread
 */
static int therm_pm72_attach(struct i2c_adapter *adapter)
{
	mutex_lock(&driver_lock);

	/* Check state */
	if (state == state_detached)
		state = state_attaching;
	if (state != state_attaching) {
		mutex_unlock(&driver_lock);
		return 0;
	}

	/* Check if we are looking for one of these */
	if (u3_0 == NULL && !strcmp(adapter->name, "u3 0")) {
		u3_0 = adapter;
		DBG("found U3-0\n");
		if (k2 || !rackmac)
			if (create_control_loops())
				u3_0 = NULL;
	} else if (u3_1 == NULL && !strcmp(adapter->name, "u3 1")) {
		u3_1 = adapter;
		DBG("found U3-1, attaching FCU\n");
		if (attach_fcu())
			u3_1 = NULL;
	} else if (k2 == NULL && !strcmp(adapter->name, "mac-io 0")) {
		k2 = adapter;
		DBG("Found K2\n");
		if (u3_0 && rackmac)
			if (create_control_loops())
				k2 = NULL;
	}
	/* We got all we need, start control loops */
	if (u3_0 != NULL && u3_1 != NULL && (k2 || !rackmac)) {
		DBG("everything up, starting control loops\n");
		state = state_attached;
		start_control_loops();
	}
	mutex_unlock(&driver_lock);

	return 0;
}

static int therm_pm72_probe(struct i2c_client *client,
			    const struct i2c_device_id *id)
{
	/* Always succeed, the real work was done in therm_pm72_attach() */
	return 0;
}

/*
 * Called when any of the devices which participates into thermal management
 * is going away.
 */
static int therm_pm72_remove(struct i2c_client *client)
{
	struct i2c_adapter *adapter = client->adapter;

	mutex_lock(&driver_lock);

	if (state != state_detached)
		state = state_detaching;

	/* Stop control loops if any */
	DBG("stopping control loops\n");
	mutex_unlock(&driver_lock);
	stop_control_loops();
	mutex_lock(&driver_lock);

	if (u3_0 != NULL && !strcmp(adapter->name, "u3 0")) {
		DBG("lost U3-0, disposing control loops\n");
		dispose_control_loops();
		u3_0 = NULL;
	}
	
	if (u3_1 != NULL && !strcmp(adapter->name, "u3 1")) {
		DBG("lost U3-1, detaching FCU\n");
		detach_fcu();
		u3_1 = NULL;
	}
	if (u3_0 == NULL && u3_1 == NULL)
		state = state_detached;

	mutex_unlock(&driver_lock);

	return 0;
}

/*
 * i2c_driver structure to attach to the host i2c controller
 */

static const struct i2c_device_id therm_pm72_id[] = {
	/*
	 * Fake device name, thermal management is done by several
	 * chips but we don't need to differentiate between them at
	 * this point.
	 */
	{ "therm_pm72", 0 },
	{ }
};

static struct i2c_driver therm_pm72_driver = {
	.driver = {
		.name	= "therm_pm72",
	},
	.attach_adapter	= therm_pm72_attach,
	.probe		= therm_pm72_probe,
	.remove		= therm_pm72_remove,
	.id_table	= therm_pm72_id,
};

static int fan_check_loc_match(const char *loc, int fan)
{
	char	tmp[64];
	char	*c, *e;

	strlcpy(tmp, fcu_fans[fan].loc, 64);

	c = tmp;
	for (;;) {
		e = strchr(c, ',');
		if (e)
			*e = 0;
		if (strcmp(loc, c) == 0)
			return 1;
		if (e == NULL)
			break;
		c = e + 1;
	}
	return 0;
}

static void fcu_lookup_fans(struct device_node *fcu_node)
{
	struct device_node *np = NULL;
	int i;

	/* The table is filled by default with values that are suitable
	 * for the old machines without device-tree informations. We scan
	 * the device-tree and override those values with whatever is
	 * there
	 */

	DBG("Looking up FCU controls in device-tree...\n");

	while ((np = of_get_next_child(fcu_node, np)) != NULL) {
		int type = -1;
		const char *loc;
		const u32 *reg;

		DBG(" control: %s, type: %s\n", np->name, np->type);

		/* Detect control type */
		if (!strcmp(np->type, "fan-rpm-control") ||
		    !strcmp(np->type, "fan-rpm"))
			type = FCU_FAN_RPM;
		if (!strcmp(np->type, "fan-pwm-control") ||
		    !strcmp(np->type, "fan-pwm"))
			type = FCU_FAN_PWM;
		/* Only care about fans for now */
		if (type == -1)
			continue;

		/* Lookup for a matching location */
		loc = of_get_property(np, "location", NULL);
		reg = of_get_property(np, "reg", NULL);
		if (loc == NULL || reg == NULL)
			continue;
		DBG(" matching location: %s, reg: 0x%08x\n", loc, *reg);

		for (i = 0; i < FCU_FAN_COUNT; i++) {
			int fan_id;

			if (!fan_check_loc_match(loc, i))
				continue;
			DBG(" location match, index: %d\n", i);
			fcu_fans[i].id = FCU_FAN_ABSENT_ID;
			if (type != fcu_fans[i].type) {
				printk(KERN_WARNING "therm_pm72: Fan type mismatch "
				       "in device-tree for %s\n", np->full_name);
				break;
			}
			if (type == FCU_FAN_RPM)
				fan_id = ((*reg) - 0x10) / 2;
			else
				fan_id = ((*reg) - 0x30) / 2;
			if (fan_id > 7) {
				printk(KERN_WARNING "therm_pm72: Can't parse "
				       "fan ID in device-tree for %s\n", np->full_name);
				break;
			}
			DBG(" fan id -> %d, type -> %d\n", fan_id, type);
			fcu_fans[i].id = fan_id;
		}
	}

	/* Now dump the array */
	printk(KERN_INFO "Detected fan controls:\n");
	for (i = 0; i < FCU_FAN_COUNT; i++) {
		if (fcu_fans[i].id == FCU_FAN_ABSENT_ID)
			continue;
		printk(KERN_INFO "  %d: %s fan, id %d, location: %s\n", i,
		       fcu_fans[i].type == FCU_FAN_RPM ? "RPM" : "PWM",
		       fcu_fans[i].id, fcu_fans[i].loc);
	}
}

static int fcu_of_probe(struct of_device* dev, const struct of_device_id *match)
{
	state = state_detached;

	/* Lookup the fans in the device tree */
	fcu_lookup_fans(dev->dev.of_node);

	/* Add the driver */
	return i2c_add_driver(&therm_pm72_driver);
}

static int fcu_of_remove(struct of_device* dev)
{
	i2c_del_driver(&therm_pm72_driver);

	return 0;
}

static const struct of_device_id fcu_match[] = 
{
	{
	.type		= "fcu",
	},
	{},
};

static struct of_platform_driver fcu_of_platform_driver = 
{
<<<<<<< HEAD
	.owner		= THIS_MODULE,
	.name 		= "temperature",
	.match_table	= fcu_match,
=======
	.driver = {
		.name = "temperature",
		.owner = THIS_MODULE,
		.of_match_table = fcu_match,
	},
>>>>>>> e44a21b7
	.probe		= fcu_of_probe,
	.remove		= fcu_of_remove
};

/*
 * Check machine type, attach to i2c controller
 */
static int __init therm_pm72_init(void)
{
	struct device_node *np;

	rackmac = of_machine_is_compatible("RackMac3,1");

	if (!of_machine_is_compatible("PowerMac7,2") &&
	    !of_machine_is_compatible("PowerMac7,3") &&
	    !rackmac)
	    	return -ENODEV;

	printk(KERN_INFO "PowerMac G5 Thermal control driver %s\n", VERSION);

	np = of_find_node_by_type(NULL, "fcu");
	if (np == NULL) {
		/* Some machines have strangely broken device-tree */
		np = of_find_node_by_path("/u3@0,f8000000/i2c@f8001000/fan@15e");
		if (np == NULL) {
			    printk(KERN_ERR "Can't find FCU in device-tree !\n");
			    return -ENODEV;
		}
	}
	of_dev = of_platform_device_create(np, "temperature", NULL);
	if (of_dev == NULL) {
		printk(KERN_ERR "Can't register FCU platform device !\n");
		return -ENODEV;
	}

	of_register_platform_driver(&fcu_of_platform_driver);
	
	return 0;
}

static void __exit therm_pm72_exit(void)
{
	of_unregister_platform_driver(&fcu_of_platform_driver);

	if (of_dev)
		of_device_unregister(of_dev);
}

module_init(therm_pm72_init);
module_exit(therm_pm72_exit);

MODULE_AUTHOR("Benjamin Herrenschmidt <benh@kernel.crashing.org>");
MODULE_DESCRIPTION("Driver for Apple's PowerMac G5 thermal control");
MODULE_LICENSE("GPL");
<|MERGE_RESOLUTION|>--- conflicted
+++ resolved
@@ -2238,17 +2238,11 @@
 
 static struct of_platform_driver fcu_of_platform_driver = 
 {
-<<<<<<< HEAD
-	.owner		= THIS_MODULE,
-	.name 		= "temperature",
-	.match_table	= fcu_match,
-=======
 	.driver = {
 		.name = "temperature",
 		.owner = THIS_MODULE,
 		.of_match_table = fcu_match,
 	},
->>>>>>> e44a21b7
 	.probe		= fcu_of_probe,
 	.remove		= fcu_of_remove
 };
