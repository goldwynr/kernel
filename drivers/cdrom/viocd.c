/* -*- linux-c -*-
 *  drivers/cdrom/viocd.c
 *
 *  iSeries Virtual CD Rom
 *
 *  Authors: Dave Boutcher <boutcher@us.ibm.com>
 *           Ryan Arnold <ryanarn@us.ibm.com>
 *           Colin Devilbiss <devilbis@us.ibm.com>
 *           Stephen Rothwell
 *
 * (C) Copyright 2000-2004 IBM Corporation
 *
 * This program is free software;  you can redistribute it and/or
 * modify it under the terms of the GNU General Public License as
 * published by the Free Software Foundation; either version 2 of the
 * License, or (at your option) anyu later version.
 *
 * This program is distributed in the hope that it will be useful, but
 * WITHOUT ANY WARRANTY; without even the implied warranty of
 * MERCHANTABILITY or FITNESS FOR A PARTICULAR PURPOSE.  See the GNU
 * General Public License for more details.
 *
 * You should have received a copy of the GNU General Public License
 * along with this program; if not, write to the Free Software Foundation,
 * Inc., 59 Temple Place, Suite 330, Boston, MA 02111-1307 USA
 *
 * This routine provides access to CD ROM drives owned and managed by an
 * OS/400 partition running on the same box as this Linux partition.
 *
 * All operations are performed by sending messages back and forth to
 * the OS/400 partition.
 */

#define pr_fmt(fmt) KBUILD_MODNAME ": " fmt

#include <linux/major.h>
#include <linux/blkdev.h>
#include <linux/cdrom.h>
#include <linux/errno.h>
#include <linux/init.h>
#include <linux/dma-mapping.h>
#include <linux/module.h>
#include <linux/completion.h>
#include <linux/proc_fs.h>
#include <linux/mutex.h>
#include <linux/seq_file.h>
#include <linux/scatterlist.h>

#include <asm/vio.h>
#include <asm/iseries/hv_types.h>
#include <asm/iseries/hv_lp_event.h>
#include <asm/iseries/vio.h>
#include <asm/firmware.h>

#define VIOCD_DEVICE			"iseries/vcd"

#define VIOCD_VERS "1.06"

/*
 * Should probably make this a module parameter....sigh
 */
#define VIOCD_MAX_CD	HVMAXARCHITECTEDVIRTUALCDROMS

static DEFINE_MUTEX(viocd_mutex);
static const struct vio_error_entry viocd_err_table[] = {
	{0x0201, EINVAL, "Invalid Range"},
	{0x0202, EINVAL, "Invalid Token"},
	{0x0203, EIO, "DMA Error"},
	{0x0204, EIO, "Use Error"},
	{0x0205, EIO, "Release Error"},
	{0x0206, EINVAL, "Invalid CD"},
	{0x020C, EROFS, "Read Only Device"},
	{0x020D, ENOMEDIUM, "Changed or Missing Volume (or Varied Off?)"},
	{0x020E, EIO, "Optical System Error (Varied Off?)"},
	{0x02FF, EIO, "Internal Error"},
	{0x3010, EIO, "Changed Volume"},
	{0xC100, EIO, "Optical System Error"},
	{0x0000, 0, NULL},
};

/*
 * This is the structure we use to exchange info between driver and interrupt
 * handler
 */
struct viocd_waitevent {
	struct completion	com;
	int			rc;
	u16			sub_result;
	int			changed;
};

/* this is a lookup table for the true capabilities of a device */
struct capability_entry {
	char	*type;
	int	capability;
};

static struct capability_entry capability_table[] __initdata = {
	{ "6330", CDC_LOCK | CDC_DVD_RAM | CDC_RAM },
	{ "6331", CDC_LOCK | CDC_DVD_RAM | CDC_RAM },
	{ "6333", CDC_LOCK | CDC_DVD_RAM | CDC_RAM },
	{ "632A", CDC_LOCK | CDC_DVD_RAM | CDC_RAM },
	{ "6321", CDC_LOCK },
	{ "632B", 0 },
	{ NULL  , CDC_LOCK },
};

/* These are our internal structures for keeping track of devices */
static int viocd_numdev;

struct disk_info {
	struct gendisk			*viocd_disk;
	struct cdrom_device_info	viocd_info;
	struct device			*dev;
	const char			*rsrcname;
	const char			*type;
	const char			*model;
};
static struct disk_info viocd_diskinfo[VIOCD_MAX_CD];

#define DEVICE_NR(di)	((di) - &viocd_diskinfo[0])

static spinlock_t viocd_reqlock;

#define MAX_CD_REQ	1

/* procfs support */
static int proc_viocd_show(struct seq_file *m, void *v)
{
	int i;

	for (i = 0; i < viocd_numdev; i++) {
		seq_printf(m, "viocd device %d is iSeries resource %10.10s"
				"type %4.4s, model %3.3s\n",
				i, viocd_diskinfo[i].rsrcname,
				viocd_diskinfo[i].type,
				viocd_diskinfo[i].model);
	}
	return 0;
}

static int proc_viocd_open(struct inode *inode, struct file *file)
{
	return single_open(file, proc_viocd_show, NULL);
}

static const struct file_operations proc_viocd_operations = {
	.owner		= THIS_MODULE,
	.open		= proc_viocd_open,
	.read		= seq_read,
	.llseek		= seq_lseek,
	.release	= single_release,
};

static int viocd_blk_open(struct block_device *bdev, fmode_t mode)
{
	struct disk_info *di = bdev->bd_disk->private_data;
	int ret;

	mutex_lock(&viocd_mutex);
	ret = cdrom_open(&di->viocd_info, bdev, mode);
	mutex_unlock(&viocd_mutex);

	return ret;
}

static int viocd_blk_release(struct gendisk *disk, fmode_t mode)
{
	struct disk_info *di = disk->private_data;
	mutex_lock(&viocd_mutex);
	cdrom_release(&di->viocd_info, mode);
	mutex_unlock(&viocd_mutex);
	return 0;
}

static int viocd_blk_ioctl(struct block_device *bdev, fmode_t mode,
		unsigned cmd, unsigned long arg)
{
	struct disk_info *di = bdev->bd_disk->private_data;
	int ret;

	mutex_lock(&viocd_mutex);
	ret = cdrom_ioctl(&di->viocd_info, bdev, mode, cmd, arg);
	mutex_unlock(&viocd_mutex);

	return ret;
}

static unsigned int viocd_blk_check_events(struct gendisk *disk,
					   unsigned int clearing)
{
	struct disk_info *di = disk->private_data;
	return cdrom_check_events(&di->viocd_info, clearing);
}

static const struct block_device_operations viocd_fops = {
	.owner =		THIS_MODULE,
	.open =			viocd_blk_open,
	.release =		viocd_blk_release,
	.ioctl =		viocd_blk_ioctl,
	.check_events =		viocd_blk_check_events,
};

static int viocd_open(struct cdrom_device_info *cdi, int purpose)
{
        struct disk_info *diskinfo = cdi->handle;
	int device_no = DEVICE_NR(diskinfo);
	HvLpEvent_Rc hvrc;
	struct viocd_waitevent we;

	init_completion(&we.com);
	hvrc = HvCallEvent_signalLpEventFast(viopath_hostLp,
			HvLpEvent_Type_VirtualIo,
			viomajorsubtype_cdio | viocdopen,
			HvLpEvent_AckInd_DoAck, HvLpEvent_AckType_ImmediateAck,
			viopath_sourceinst(viopath_hostLp),
			viopath_targetinst(viopath_hostLp),
			(u64)&we, VIOVERSION << 16, ((u64)device_no << 48),
			0, 0, 0);
	if (hvrc != 0) {
		pr_warning("bad rc on HvCallEvent_signalLpEventFast %d\n",
			   (int)hvrc);
		return -EIO;
	}

	wait_for_completion(&we.com);

	if (we.rc) {
		const struct vio_error_entry *err =
			vio_lookup_rc(viocd_err_table, we.sub_result);
		pr_warning("bad rc %d:0x%04X on open: %s\n",
			   we.rc, we.sub_result, err->msg);
		return -err->errno;
	}

	return 0;
}

static void viocd_release(struct cdrom_device_info *cdi)
{
	int device_no = DEVICE_NR((struct disk_info *)cdi->handle);
	HvLpEvent_Rc hvrc;

	hvrc = HvCallEvent_signalLpEventFast(viopath_hostLp,
			HvLpEvent_Type_VirtualIo,
			viomajorsubtype_cdio | viocdclose,
			HvLpEvent_AckInd_NoAck, HvLpEvent_AckType_ImmediateAck,
			viopath_sourceinst(viopath_hostLp),
			viopath_targetinst(viopath_hostLp), 0,
			VIOVERSION << 16, ((u64)device_no << 48), 0, 0, 0);
	if (hvrc != 0)
		pr_warning("bad rc on HvCallEvent_signalLpEventFast %d\n",
			   (int)hvrc);
}

/* Send a read or write request to OS/400 */
static int send_request(struct request *req)
{
	HvLpEvent_Rc hvrc;
	struct disk_info *diskinfo = req->rq_disk->private_data;
	u64 len;
	dma_addr_t dmaaddr;
	int direction;
	u16 cmd;
	struct scatterlist sg;

	BUG_ON(req->nr_phys_segments > 1);

	if (rq_data_dir(req) == READ) {
		direction = DMA_FROM_DEVICE;
		cmd = viomajorsubtype_cdio | viocdread;
	} else {
		direction = DMA_TO_DEVICE;
		cmd = viomajorsubtype_cdio | viocdwrite;
	}

	sg_init_table(&sg, 1);
        if (blk_rq_map_sg(req->q, req, &sg) == 0) {
		pr_warning("error setting up scatter/gather list\n");
		return -1;
	}

	if (dma_map_sg(diskinfo->dev, &sg, 1, direction) == 0) {
		pr_warning("error allocating sg tce\n");
		return -1;
	}
	dmaaddr = sg_dma_address(&sg);
	len = sg_dma_len(&sg);

	hvrc = HvCallEvent_signalLpEventFast(viopath_hostLp,
			HvLpEvent_Type_VirtualIo, cmd,
			HvLpEvent_AckInd_DoAck,
			HvLpEvent_AckType_ImmediateAck,
			viopath_sourceinst(viopath_hostLp),
			viopath_targetinst(viopath_hostLp),
			(u64)req, VIOVERSION << 16,
			((u64)DEVICE_NR(diskinfo) << 48) | dmaaddr,
			(u64)blk_rq_pos(req) * 512, len, 0);
	if (hvrc != HvLpEvent_Rc_Good) {
		pr_warning("hv error on op %d\n", (int)hvrc);
		return -1;
	}

	return 0;
}

static int rwreq;

static void do_viocd_request(struct request_queue *q)
{
	struct request *req;

	while ((rwreq == 0) && ((req = blk_fetch_request(q)) != NULL)) {
		if (req->cmd_type != REQ_TYPE_FS)
			__blk_end_request_all(req, -EIO);
		else if (send_request(req) < 0) {
			pr_warning("unable to send message to OS/400!\n");
			__blk_end_request_all(req, -EIO);
		} else
			rwreq++;
	}
}

static unsigned int viocd_check_events(struct cdrom_device_info *cdi,
				       unsigned int clearing, int disc_nr)
{
	struct viocd_waitevent we;
	HvLpEvent_Rc hvrc;
	int device_no = DEVICE_NR((struct disk_info *)cdi->handle);

	init_completion(&we.com);

	/* Send the open event to OS/400 */
	hvrc = HvCallEvent_signalLpEventFast(viopath_hostLp,
			HvLpEvent_Type_VirtualIo,
			viomajorsubtype_cdio | viocdcheck,
			HvLpEvent_AckInd_DoAck, HvLpEvent_AckType_ImmediateAck,
			viopath_sourceinst(viopath_hostLp),
			viopath_targetinst(viopath_hostLp),
			(u64)&we, VIOVERSION << 16, ((u64)device_no << 48),
			0, 0, 0);
	if (hvrc != 0) {
		pr_warning("bad rc on HvCallEvent_signalLpEventFast %d\n",
			   (int)hvrc);
<<<<<<< HEAD
		return -EIO;
=======
		return 0;
>>>>>>> 02f8c6ae
	}

	wait_for_completion(&we.com);

	/* Check the return code.  If bad, assume no change */
	if (we.rc) {
		const struct vio_error_entry *err =
			vio_lookup_rc(viocd_err_table, we.sub_result);
		pr_warning("bad rc %d:0x%04X on check_change: %s; Assuming no change\n",
			   we.rc, we.sub_result, err->msg);
		return 0;
	}

	return we.changed ? DISK_EVENT_MEDIA_CHANGE : 0;
}

static int viocd_lock_door(struct cdrom_device_info *cdi, int locking)
{
	HvLpEvent_Rc hvrc;
	u64 device_no = DEVICE_NR((struct disk_info *)cdi->handle);
	/* NOTE: flags is 1 or 0 so it won't overwrite the device_no */
	u64 flags = !!locking;
	struct viocd_waitevent we;

	init_completion(&we.com);

	/* Send the lockdoor event to OS/400 */
	hvrc = HvCallEvent_signalLpEventFast(viopath_hostLp,
			HvLpEvent_Type_VirtualIo,
			viomajorsubtype_cdio | viocdlockdoor,
			HvLpEvent_AckInd_DoAck, HvLpEvent_AckType_ImmediateAck,
			viopath_sourceinst(viopath_hostLp),
			viopath_targetinst(viopath_hostLp),
			(u64)&we, VIOVERSION << 16,
			(device_no << 48) | (flags << 32), 0, 0, 0);
	if (hvrc != 0) {
		pr_warning("bad rc on HvCallEvent_signalLpEventFast %d\n",
			   (int)hvrc);
		return -EIO;
	}

	wait_for_completion(&we.com);

	if (we.rc != 0)
		return -EIO;
	return 0;
}

static int viocd_packet(struct cdrom_device_info *cdi,
		struct packet_command *cgc)
{
	unsigned int buflen = cgc->buflen;
	int ret = -EIO;

	switch (cgc->cmd[0]) {
	case GPCMD_READ_DISC_INFO:
		{
			disc_information *di = (disc_information *)cgc->buffer;

			if (buflen >= 2) {
				di->disc_information_length = cpu_to_be16(1);
				ret = 0;
			}
			if (buflen >= 3)
				di->erasable =
					(cdi->ops->capability & ~cdi->mask
					 & (CDC_DVD_RAM | CDC_RAM)) != 0;
		}
		break;
	case GPCMD_GET_CONFIGURATION:
		if (cgc->cmd[3] == CDF_RWRT) {
			struct rwrt_feature_desc *rfd = (struct rwrt_feature_desc *)(cgc->buffer + sizeof(struct feature_header));

			if ((buflen >=
			     (sizeof(struct feature_header) + sizeof(*rfd))) &&
			    (cdi->ops->capability & ~cdi->mask
			     & (CDC_DVD_RAM | CDC_RAM))) {
				rfd->feature_code = cpu_to_be16(CDF_RWRT);
				rfd->curr = 1;
				ret = 0;
			}
		}
		break;
	default:
		if (cgc->sense) {
			/* indicate Unknown code */
			cgc->sense->sense_key = 0x05;
			cgc->sense->asc = 0x20;
			cgc->sense->ascq = 0x00;
		}
		break;
	}

	cgc->stat = ret;
	return ret;
}

static void restart_all_queues(int first_index)
{
	int i;

	for (i = first_index + 1; i < viocd_numdev; i++)
		if (viocd_diskinfo[i].viocd_disk)
			blk_run_queue(viocd_diskinfo[i].viocd_disk->queue);
	for (i = 0; i <= first_index; i++)
		if (viocd_diskinfo[i].viocd_disk)
			blk_run_queue(viocd_diskinfo[i].viocd_disk->queue);
}

/* This routine handles incoming CD LP events */
static void vio_handle_cd_event(struct HvLpEvent *event)
{
	struct viocdlpevent *bevent;
	struct viocd_waitevent *pwe;
	struct disk_info *di;
	unsigned long flags;
	struct request *req;


	if (event == NULL)
		/* Notification that a partition went away! */
		return;
	/* First, we should NEVER get an int here...only acks */
	if (hvlpevent_is_int(event)) {
		pr_warning("Yikes! got an int in viocd event handler!\n");
		if (hvlpevent_need_ack(event)) {
			event->xRc = HvLpEvent_Rc_InvalidSubtype;
			HvCallEvent_ackLpEvent(event);
		}
	}

	bevent = (struct viocdlpevent *)event;

	switch (event->xSubtype & VIOMINOR_SUBTYPE_MASK) {
	case viocdopen:
		if (event->xRc == 0) {
			di = &viocd_diskinfo[bevent->disk];
			blk_queue_logical_block_size(di->viocd_disk->queue,
						     bevent->block_size);
			set_capacity(di->viocd_disk,
					bevent->media_size *
					bevent->block_size / 512);
		}
		/* FALLTHROUGH !! */
	case viocdlockdoor:
		pwe = (struct viocd_waitevent *)event->xCorrelationToken;
return_complete:
		pwe->rc = event->xRc;
		pwe->sub_result = bevent->sub_result;
		complete(&pwe->com);
		break;

	case viocdcheck:
		pwe = (struct viocd_waitevent *)event->xCorrelationToken;
		pwe->changed = bevent->flags;
		goto return_complete;

	case viocdclose:
		break;

	case viocdwrite:
	case viocdread:
		/*
		 * Since this is running in interrupt mode, we need to
		 * make sure we're not stepping on any global I/O operations
		 */
		di = &viocd_diskinfo[bevent->disk];
		spin_lock_irqsave(&viocd_reqlock, flags);
		dma_unmap_single(di->dev, bevent->token, bevent->len,
				((event->xSubtype & VIOMINOR_SUBTYPE_MASK) == viocdread)
				?  DMA_FROM_DEVICE : DMA_TO_DEVICE);
		req = (struct request *)bevent->event.xCorrelationToken;
		rwreq--;

		if (event->xRc != HvLpEvent_Rc_Good) {
			const struct vio_error_entry *err =
				vio_lookup_rc(viocd_err_table,
						bevent->sub_result);
			pr_warning("request %p failed with rc %d:0x%04X: %s\n",
				   req, event->xRc,
				   bevent->sub_result, err->msg);
			__blk_end_request_all(req, -EIO);
		} else
			__blk_end_request_all(req, 0);

		/* restart handling of incoming requests */
		spin_unlock_irqrestore(&viocd_reqlock, flags);
		restart_all_queues(bevent->disk);
		break;

	default:
		pr_warning("message with invalid subtype %0x04X!\n",
			   event->xSubtype & VIOMINOR_SUBTYPE_MASK);
		if (hvlpevent_need_ack(event)) {
			event->xRc = HvLpEvent_Rc_InvalidSubtype;
			HvCallEvent_ackLpEvent(event);
		}
	}
}

static int viocd_audio_ioctl(struct cdrom_device_info *cdi, unsigned int cmd,
			     void *arg)
{
	return -EINVAL;
}

static struct cdrom_device_ops viocd_dops = {
	.open = viocd_open,
	.release = viocd_release,
	.check_events = viocd_check_events,
	.lock_door = viocd_lock_door,
	.generic_packet = viocd_packet,
	.audio_ioctl = viocd_audio_ioctl,
	.capability = CDC_CLOSE_TRAY | CDC_OPEN_TRAY | CDC_LOCK | CDC_SELECT_SPEED | CDC_SELECT_DISC | CDC_MULTI_SESSION | CDC_MCN | CDC_MEDIA_CHANGED | CDC_PLAY_AUDIO | CDC_RESET | CDC_DRIVE_STATUS | CDC_GENERIC_PACKET | CDC_CD_R | CDC_CD_RW | CDC_DVD | CDC_DVD_R | CDC_DVD_RAM | CDC_RAM
};

static int find_capability(const char *type)
{
	struct capability_entry *entry;

	for(entry = capability_table; entry->type; ++entry)
		if(!strncmp(entry->type, type, 4))
			break;
	return entry->capability;
}

static int viocd_probe(struct vio_dev *vdev, const struct vio_device_id *id)
{
	struct gendisk *gendisk;
	int deviceno;
	struct disk_info *d;
	struct cdrom_device_info *c;
	struct request_queue *q;
	struct device_node *node = vdev->dev.of_node;

	deviceno = vdev->unit_address;
	if (deviceno >= VIOCD_MAX_CD)
		return -ENODEV;
	if (!node)
		return -ENODEV;

	if (deviceno >= viocd_numdev)
		viocd_numdev = deviceno + 1;

	d = &viocd_diskinfo[deviceno];
	d->rsrcname = of_get_property(node, "linux,vio_rsrcname", NULL);
	d->type = of_get_property(node, "linux,vio_type", NULL);
	d->model = of_get_property(node, "linux,vio_model", NULL);

	c = &d->viocd_info;

	c->ops = &viocd_dops;
	c->speed = 4;
	c->capacity = 1;
	c->handle = d;
	c->mask = ~find_capability(d->type);
	sprintf(c->name, VIOCD_DEVICE "%c", 'a' + deviceno);

	if (register_cdrom(c) != 0) {
		pr_warning("Cannot register viocd CD-ROM %s!\n", c->name);
		goto out;
	}
	pr_info("cd %s is iSeries resource %10.10s type %4.4s, model %3.3s\n",
		c->name, d->rsrcname, d->type, d->model);
	q = blk_init_queue(do_viocd_request, &viocd_reqlock);
	if (q == NULL) {
		pr_warning("Cannot allocate queue for %s!\n", c->name);
		goto out_unregister_cdrom;
	}
	gendisk = alloc_disk(1);
	if (gendisk == NULL) {
		pr_warning("Cannot create gendisk for %s!\n", c->name);
		goto out_cleanup_queue;
	}
	gendisk->major = VIOCD_MAJOR;
	gendisk->first_minor = deviceno;
	strncpy(gendisk->disk_name, c->name,
			sizeof(gendisk->disk_name));
	blk_queue_max_segments(q, 1);
	blk_queue_max_hw_sectors(q, 4096 / 512);
	gendisk->queue = q;
	gendisk->fops = &viocd_fops;
	gendisk->flags = GENHD_FL_CD | GENHD_FL_REMOVABLE |
			 GENHD_FL_BLOCK_EVENTS_ON_EXCL_WRITE;
	set_capacity(gendisk, 0);
	gendisk->private_data = d;
	d->viocd_disk = gendisk;
	d->dev = &vdev->dev;
	gendisk->driverfs_dev = d->dev;
	add_disk(gendisk);
	return 0;

out_cleanup_queue:
	blk_cleanup_queue(q);
out_unregister_cdrom:
	unregister_cdrom(c);
out:
	return -ENODEV;
}

static int viocd_remove(struct vio_dev *vdev)
{
	struct disk_info *d = &viocd_diskinfo[vdev->unit_address];

	unregister_cdrom(&d->viocd_info);
	del_gendisk(d->viocd_disk);
	blk_cleanup_queue(d->viocd_disk->queue);
	put_disk(d->viocd_disk);
	return 0;
}

/**
 * viocd_device_table: Used by vio.c to match devices that we
 * support.
 */
static struct vio_device_id viocd_device_table[] __devinitdata = {
	{ "block", "IBM,iSeries-viocd" },
	{ "", "" }
};
MODULE_DEVICE_TABLE(vio, viocd_device_table);

static struct vio_driver viocd_driver = {
	.id_table = viocd_device_table,
	.probe = viocd_probe,
	.remove = viocd_remove,
	.driver = {
		.name = "viocd",
		.owner = THIS_MODULE,
	}
};

static int __init viocd_init(void)
{
	int ret = 0;

	if (!firmware_has_feature(FW_FEATURE_ISERIES))
		return -ENODEV;

	if (viopath_hostLp == HvLpIndexInvalid) {
		vio_set_hostlp();
		/* If we don't have a host, bail out */
		if (viopath_hostLp == HvLpIndexInvalid)
			return -ENODEV;
	}

	pr_info("vers " VIOCD_VERS ", hosting partition %d\n", viopath_hostLp);

	if (register_blkdev(VIOCD_MAJOR, VIOCD_DEVICE) != 0) {
		pr_warning("Unable to get major %d for %s\n",
			   VIOCD_MAJOR, VIOCD_DEVICE);
		return -EIO;
	}

	ret = viopath_open(viopath_hostLp, viomajorsubtype_cdio,
			MAX_CD_REQ + 2);
	if (ret) {
		pr_warning("error opening path to host partition %d\n",
			   viopath_hostLp);
		goto out_unregister;
	}

	/* Initialize our request handler */
	vio_setHandler(viomajorsubtype_cdio, vio_handle_cd_event);

	spin_lock_init(&viocd_reqlock);

	ret = vio_register_driver(&viocd_driver);
	if (ret)
		goto out_free_info;

	proc_create("iSeries/viocd", S_IFREG|S_IRUGO, NULL,
		    &proc_viocd_operations);
	return 0;

out_free_info:
	vio_clearHandler(viomajorsubtype_cdio);
	viopath_close(viopath_hostLp, viomajorsubtype_cdio, MAX_CD_REQ + 2);
out_unregister:
	unregister_blkdev(VIOCD_MAJOR, VIOCD_DEVICE);
	return ret;
}

static void __exit viocd_exit(void)
{
	remove_proc_entry("iSeries/viocd", NULL);
	vio_unregister_driver(&viocd_driver);
	viopath_close(viopath_hostLp, viomajorsubtype_cdio, MAX_CD_REQ + 2);
	vio_clearHandler(viomajorsubtype_cdio);
	unregister_blkdev(VIOCD_MAJOR, VIOCD_DEVICE);
}

module_init(viocd_init);
module_exit(viocd_exit);
MODULE_LICENSE("GPL");<|MERGE_RESOLUTION|>--- conflicted
+++ resolved
@@ -342,11 +342,7 @@
 	if (hvrc != 0) {
 		pr_warning("bad rc on HvCallEvent_signalLpEventFast %d\n",
 			   (int)hvrc);
-<<<<<<< HEAD
-		return -EIO;
-=======
 		return 0;
->>>>>>> 02f8c6ae
 	}
 
 	wait_for_completion(&we.com);
