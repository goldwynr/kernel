--- conflicted
+++ resolved
@@ -1932,15 +1932,6 @@
 	if (mce->bank != 8)
 		return NOTIFY_DONE;
 
-<<<<<<< HEAD
-#if defined(CONFIG_SMP) || defined(CONFIG_XEN)
-	/* Only handle if it is the right mc controller */
-	if (mce->socketid != pvt->i7core_dev->socket)
-		return NOTIFY_DONE;
-#endif
-
-=======
->>>>>>> ff74ae50
 	smp_rmb();
 	if ((pvt->mce_out + 1) % MCE_LOG_LEN == pvt->mce_in) {
 		smp_wmb();
