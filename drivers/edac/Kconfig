#
#	EDAC Kconfig
#	Copyright (c) 2008 Doug Thompson www.softwarebitmaker.com
#	Licensed and distributed under the GPL
#

menuconfig EDAC
	bool "EDAC (Error Detection And Correction) reporting"
	depends on HAS_IOMEM
	depends on X86 || PPC
	help
	  EDAC is designed to report errors in the core system.
	  These are low-level errors that are reported in the CPU or
	  supporting chipset or other subsystems:
	  memory errors, cache errors, PCI errors, thermal throttling, etc..
	  If unsure, select 'Y'.

	  If this code is reporting problems on your system, please
	  see the EDAC project web pages for more information at:

	  <http://bluesmoke.sourceforge.net/>

	  and:

	  <http://buttersideup.com/edacwiki>

	  There is also a mailing list for the EDAC project, which can
	  be found via the sourceforge page.

if EDAC

comment "Reporting subsystems"

config EDAC_DEBUG
	bool "Debugging"
	help
	  This turns on debugging information for the entire EDAC
	  sub-system. You can insert module with "debug_level=x", current
	  there're four debug levels (x=0,1,2,3 from low to high).
	  Usually you should select 'N'.

config EDAC_DECODE_MCE
	tristate "Decode MCEs in human-readable form (only on AMD for now)"
	depends on CPU_SUP_AMD && X86_MCE
	default y
	---help---
	  Enable this option if you want to decode Machine Check Exceptions
	  occuring on your machine in human-readable form.

	  You should definitely say Y here in case you want to decode MCEs
	  which occur really early upon boot, before the module infrastructure
	  has been initialized.

config EDAC_MCE_INJ
	tristate "Simple MCE injection interface over /sysfs"
	depends on EDAC_DECODE_MCE
	default n
	help
	  This is a simple interface to inject MCEs over /sysfs and test
	  the MCE decoding code in EDAC.

	  This is currently AMD-only.

config EDAC_MM_EDAC
	tristate "Main Memory EDAC (Error Detection And Correction) reporting"
	help
	  Some systems are able to detect and correct errors in main
	  memory.  EDAC can report statistics on memory error
	  detection and correction (EDAC - or commonly referred to ECC
	  errors).  EDAC will also try to decode where these errors
	  occurred so that a particular failing memory module can be
	  replaced.  If unsure, select 'Y'.

config EDAC_MCE
	bool

config EDAC_AMD64
	tristate "AMD64 (Opteron, Athlon64) K8, F10h, F11h"
<<<<<<< HEAD
	depends on EDAC_MM_EDAC && K8_NB && X86_64 && PCI && EDAC_DECODE_MCE
	depends on !XEN
=======
	depends on EDAC_MM_EDAC && AMD_NB && X86_64 && PCI && EDAC_DECODE_MCE
>>>>>>> c8ddb271
	help
	  Support for error detection and correction on the AMD 64
	  Families of Memory Controllers (K8, F10h and F11h)

config EDAC_AMD64_ERROR_INJECTION
	bool "Sysfs HW Error injection facilities"
	depends on EDAC_AMD64
	help
	  Recent Opterons (Family 10h and later) provide for Memory Error
	  Injection into the ECC detection circuits. The amd64_edac module
	  allows the operator/user to inject Uncorrectable and Correctable
	  errors into DRAM.

	  When enabled, in each of the respective memory controller directories
	  (/sys/devices/system/edac/mc/mcX), there are 3 input files:

	  - inject_section (0..3, 16-byte section of 64-byte cacheline),
	  - inject_word (0..8, 16-bit word of 16-byte section),
	  - inject_ecc_vector (hex ecc vector: select bits of inject word)

	  In addition, there are two control files, inject_read and inject_write,
	  which trigger the DRAM ECC Read and Write respectively.

config EDAC_AMD76X
	tristate "AMD 76x (760, 762, 768)"
	depends on EDAC_MM_EDAC && PCI && X86_32
	help
	  Support for error detection and correction on the AMD 76x
	  series of chipsets used with the Athlon processor.

config EDAC_E7XXX
	tristate "Intel e7xxx (e7205, e7500, e7501, e7505)"
	depends on EDAC_MM_EDAC && PCI && X86_32
	help
	  Support for error detection and correction on the Intel
	  E7205, E7500, E7501 and E7505 server chipsets.

config EDAC_E752X
	tristate "Intel e752x (e7520, e7525, e7320) and 3100"
	depends on EDAC_MM_EDAC && PCI && X86 && HOTPLUG
	help
	  Support for error detection and correction on the Intel
	  E7520, E7525, E7320 server chipsets.

config EDAC_I82443BXGX
	tristate "Intel 82443BX/GX (440BX/GX)"
	depends on EDAC_MM_EDAC && PCI && X86_32
	depends on BROKEN
	help
	  Support for error detection and correction on the Intel
	  82443BX/GX memory controllers (440BX/GX chipsets).

config EDAC_I82875P
	tristate "Intel 82875p (D82875P, E7210)"
	depends on EDAC_MM_EDAC && PCI && X86_32
	help
	  Support for error detection and correction on the Intel
	  DP82785P and E7210 server chipsets.

config EDAC_I82975X
	tristate "Intel 82975x (D82975x)"
	depends on EDAC_MM_EDAC && PCI && X86
	help
	  Support for error detection and correction on the Intel
	  DP82975x server chipsets.

config EDAC_I3000
	tristate "Intel 3000/3010"
	depends on EDAC_MM_EDAC && PCI && X86
	help
	  Support for error detection and correction on the Intel
	  3000 and 3010 server chipsets.

config EDAC_I3200
	tristate "Intel 3200"
	depends on EDAC_MM_EDAC && PCI && X86 && EXPERIMENTAL
	help
	  Support for error detection and correction on the Intel
	  3200 and 3210 server chipsets.

config EDAC_X38
	tristate "Intel X38"
	depends on EDAC_MM_EDAC && PCI && X86
	help
	  Support for error detection and correction on the Intel
	  X38 server chipsets.

config EDAC_I5400
	tristate "Intel 5400 (Seaburg) chipsets"
	depends on EDAC_MM_EDAC && PCI && X86
	help
	  Support for error detection and correction the Intel
	  i5400 MCH chipset (Seaburg).

config EDAC_I7CORE
	tristate "Intel i7 Core (Nehalem) processors"
	depends on EDAC_MM_EDAC && PCI && X86
	select EDAC_MCE
	help
	  Support for error detection and correction the Intel
	  i7 Core (Nehalem) Integrated Memory Controller that exists on
	  newer processors like i7 Core, i7 Core Extreme, Xeon 35xx
	  and Xeon 55xx processors.

config EDAC_I82860
	tristate "Intel 82860"
	depends on EDAC_MM_EDAC && PCI && X86_32
	help
	  Support for error detection and correction on the Intel
	  82860 chipset.

config EDAC_R82600
	tristate "Radisys 82600 embedded chipset"
	depends on EDAC_MM_EDAC && PCI && X86_32
	help
	  Support for error detection and correction on the Radisys
	  82600 embedded chipset.

config EDAC_I5000
	tristate "Intel Greencreek/Blackford chipset"
	depends on EDAC_MM_EDAC && X86 && PCI
	help
	  Support for error detection and correction the Intel
	  Greekcreek/Blackford chipsets.

config EDAC_I5100
	tristate "Intel San Clemente MCH"
	depends on EDAC_MM_EDAC && X86 && PCI
	help
	  Support for error detection and correction the Intel
	  San Clemente MCH.

config EDAC_I7300
	tristate "Intel Clarksboro MCH"
	depends on EDAC_MM_EDAC && X86 && PCI
	help
	  Support for error detection and correction the Intel
	  Clarksboro MCH (Intel 7300 chipset).

config EDAC_MPC85XX
	tristate "Freescale MPC83xx / MPC85xx"
	depends on EDAC_MM_EDAC && FSL_SOC && (PPC_83xx || PPC_85xx)
	help
	  Support for error detection and correction on the Freescale
	  MPC8349, MPC8560, MPC8540, MPC8548

config EDAC_MV64X60
	tristate "Marvell MV64x60"
	depends on EDAC_MM_EDAC && MV64X60
	help
	  Support for error detection and correction on the Marvell
	  MV64360 and MV64460 chipsets.

config EDAC_PASEMI
	tristate "PA Semi PWRficient"
	depends on EDAC_MM_EDAC && PCI
	depends on PPC_PASEMI
	help
	  Support for error detection and correction on PA Semi
	  PWRficient.

config EDAC_CELL
	tristate "Cell Broadband Engine memory controller"
	depends on EDAC_MM_EDAC && PPC_CELL_COMMON
	help
	  Support for error detection and correction on the
	  Cell Broadband Engine internal memory controller
	  on platform without a hypervisor

config EDAC_PPC4XX
	tristate "PPC4xx IBM DDR2 Memory Controller"
	depends on EDAC_MM_EDAC && 4xx
	help
	  This enables support for EDAC on the ECC memory used
	  with the IBM DDR2 memory controller found in various
	  PowerPC 4xx embedded processors such as the 405EX[r],
	  440SP, 440SPe, 460EX, 460GT and 460SX.

config EDAC_AMD8131
	tristate "AMD8131 HyperTransport PCI-X Tunnel"
	depends on EDAC_MM_EDAC && PCI && PPC_MAPLE
	help
	  Support for error detection and correction on the
	  AMD8131 HyperTransport PCI-X Tunnel chip.
	  Note, add more Kconfig dependency if it's adopted
	  on some machine other than Maple.

config EDAC_AMD8111
	tristate "AMD8111 HyperTransport I/O Hub"
	depends on EDAC_MM_EDAC && PCI && PPC_MAPLE
	help
	  Support for error detection and correction on the
	  AMD8111 HyperTransport I/O Hub chip.
	  Note, add more Kconfig dependency if it's adopted
	  on some machine other than Maple.

config EDAC_CPC925
	tristate "IBM CPC925 Memory Controller (PPC970FX)"
	depends on EDAC_MM_EDAC && PPC64
	help
	  Support for error detection and correction on the
	  IBM CPC925 Bridge and Memory Controller, which is
	  a companion chip to the PowerPC 970 family of
	  processors.

endif # EDAC<|MERGE_RESOLUTION|>--- conflicted
+++ resolved
@@ -76,12 +76,7 @@
 
 config EDAC_AMD64
 	tristate "AMD64 (Opteron, Athlon64) K8, F10h, F11h"
-<<<<<<< HEAD
-	depends on EDAC_MM_EDAC && K8_NB && X86_64 && PCI && EDAC_DECODE_MCE
-	depends on !XEN
-=======
 	depends on EDAC_MM_EDAC && AMD_NB && X86_64 && PCI && EDAC_DECODE_MCE
->>>>>>> c8ddb271
 	help
 	  Support for error detection and correction on the AMD 64
 	  Families of Memory Controllers (K8, F10h and F11h)
