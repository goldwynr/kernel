--- conflicted
+++ resolved
@@ -19,11 +19,7 @@
 
 obj-$(CONFIG_EDAC_MCE_INJ)		+= mce_amd_inj.o
 
-<<<<<<< HEAD
-edac_mce_amd-objs			:= mce_amd.o
-=======
 edac_mce_amd-y				:= mce_amd.o
->>>>>>> 02f8c6ae
 obj-$(CONFIG_EDAC_DECODE_MCE)		+= edac_mce_amd.o
 
 obj-$(CONFIG_EDAC_AMD76X)		+= amd76x_edac.o
@@ -31,10 +27,7 @@
 obj-$(CONFIG_EDAC_I5000)		+= i5000_edac.o
 obj-$(CONFIG_EDAC_I5100)		+= i5100_edac.o
 obj-$(CONFIG_EDAC_I5400)		+= i5400_edac.o
-<<<<<<< HEAD
-=======
 obj-$(CONFIG_EDAC_I7300)		+= i7300_edac.o
->>>>>>> 02f8c6ae
 obj-$(CONFIG_EDAC_I7CORE)		+= i7core_edac.o
 obj-$(CONFIG_EDAC_E7XXX)		+= e7xxx_edac.o
 obj-$(CONFIG_EDAC_E752X)		+= e752x_edac.o
