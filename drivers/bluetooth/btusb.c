--- conflicted
+++ resolved
@@ -127,10 +127,7 @@
 	/* Atheros 3012 with sflash firmware */
 	{ USB_DEVICE(0x0cf3, 0x3004), .driver_info = BTUSB_ATH3012 },
 	{ USB_DEVICE(0x0cf3, 0x311d), .driver_info = BTUSB_ATH3012 },
-<<<<<<< HEAD
-=======
 	{ USB_DEVICE(0x13d3, 0x3375), .driver_info = BTUSB_ATH3012 },
->>>>>>> 41f45f5e
 
 	/* Atheros AR5BBU12 with sflash firmware */
 	{ USB_DEVICE(0x0489, 0xe02c), .driver_info = BTUSB_IGNORE },
