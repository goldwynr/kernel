/*
 *
 *  Generic Bluetooth USB driver
 *
 *  Copyright (C) 2005-2008  Marcel Holtmann <marcel@holtmann.org>
 *
 *
 *  This program is free software; you can redistribute it and/or modify
 *  it under the terms of the GNU General Public License as published by
 *  the Free Software Foundation; either version 2 of the License, or
 *  (at your option) any later version.
 *
 *  This program is distributed in the hope that it will be useful,
 *  but WITHOUT ANY WARRANTY; without even the implied warranty of
 *  MERCHANTABILITY or FITNESS FOR A PARTICULAR PURPOSE.  See the
 *  GNU General Public License for more details.
 *
 *  You should have received a copy of the GNU General Public License
 *  along with this program; if not, write to the Free Software
 *  Foundation, Inc., 59 Temple Place, Suite 330, Boston, MA  02111-1307  USA
 *
 */

#include <linux/kernel.h>
#include <linux/module.h>
#include <linux/init.h>
#include <linux/slab.h>
#include <linux/types.h>
#include <linux/sched.h>
#include <linux/errno.h>
#include <linux/skbuff.h>

#include <linux/usb.h>

#include <net/bluetooth/bluetooth.h>
#include <net/bluetooth/hci_core.h>

#define VERSION "0.6"

static bool ignore_dga;
static bool ignore_csr;
static bool ignore_sniffer;
static bool disable_scofix;
static bool force_scofix;

static bool reset = 1;

static struct usb_driver btusb_driver;

#define BTUSB_IGNORE		0x01
#define BTUSB_DIGIANSWER	0x02
#define BTUSB_CSR		0x04
#define BTUSB_SNIFFER		0x08
#define BTUSB_BCM92035		0x10
#define BTUSB_BROKEN_ISOC	0x20
#define BTUSB_WRONG_SCO_MTU	0x40
#define BTUSB_ATH3012		0x80

static struct usb_device_id btusb_table[] = {
	/* Generic Bluetooth USB device */
	{ USB_DEVICE_INFO(0xe0, 0x01, 0x01) },

	/* Broadcom SoftSailing reporting vendor specific */
	{ USB_DEVICE(0x0a5c, 0x21e1) },

	/* Apple MacBookPro 7,1 */
	{ USB_DEVICE(0x05ac, 0x8213) },

	/* Apple iMac11,1 */
	{ USB_DEVICE(0x05ac, 0x8215) },

	/* Apple MacBookPro6,2 */
	{ USB_DEVICE(0x05ac, 0x8218) },

	/* Apple MacBookAir3,1, MacBookAir3,2 */
	{ USB_DEVICE(0x05ac, 0x821b) },

	/* Apple MacBookAir4,1 */
	{ USB_DEVICE(0x05ac, 0x821f) },

	/* Apple MacBookPro8,2 */
	{ USB_DEVICE(0x05ac, 0x821a) },

	/* Apple MacMini5,1 */
	{ USB_DEVICE(0x05ac, 0x8281) },

	/* AVM BlueFRITZ! USB v2.0 */
	{ USB_DEVICE(0x057c, 0x3800) },

	/* Bluetooth Ultraport Module from IBM */
	{ USB_DEVICE(0x04bf, 0x030a) },

	/* ALPS Modules with non-standard id */
	{ USB_DEVICE(0x044e, 0x3001) },
	{ USB_DEVICE(0x044e, 0x3002) },

	/* Ericsson with non-standard id */
	{ USB_DEVICE(0x0bdb, 0x1002) },

	/* Canyon CN-BTU1 with HID interfaces */
	{ USB_DEVICE(0x0c10, 0x0000) },

	/* Broadcom BCM20702A0 */
	{ USB_DEVICE(0x0489, 0xe042) },
	{ USB_DEVICE(0x0a5c, 0x21e3) },
	{ USB_DEVICE(0x0a5c, 0x21e6) },
	{ USB_DEVICE(0x0a5c, 0x21e8) },
	{ USB_DEVICE(0x0a5c, 0x21f3) },
	{ USB_DEVICE(0x413c, 0x8197) },

	/* Foxconn - Hon Hai */
	{ USB_DEVICE(0x0489, 0xe033) },

	{ }	/* Terminating entry */
};

MODULE_DEVICE_TABLE(usb, btusb_table);

static struct usb_device_id blacklist_table[] = {
	/* CSR BlueCore devices */
	{ USB_DEVICE(0x0a12, 0x0001), .driver_info = BTUSB_CSR },

	/* Broadcom BCM2033 without firmware */
	{ USB_DEVICE(0x0a5c, 0x2033), .driver_info = BTUSB_IGNORE },

	/* Atheros 3011 with sflash firmware */
	{ USB_DEVICE(0x0cf3, 0x3002), .driver_info = BTUSB_IGNORE },
	{ USB_DEVICE(0x13d3, 0x3304), .driver_info = BTUSB_IGNORE },
	{ USB_DEVICE(0x0930, 0x0215), .driver_info = BTUSB_IGNORE },
	{ USB_DEVICE(0x0489, 0xe03d), .driver_info = BTUSB_IGNORE },

	/* Atheros AR9285 Malbec with sflash firmware */
	{ USB_DEVICE(0x03f0, 0x311d), .driver_info = BTUSB_IGNORE },

	/* Atheros 3012 with sflash firmware */
	{ USB_DEVICE(0x0cf3, 0x3004), .driver_info = BTUSB_ATH3012 },
	{ USB_DEVICE(0x0cf3, 0x311d), .driver_info = BTUSB_ATH3012 },
	{ USB_DEVICE(0x13d3, 0x3375), .driver_info = BTUSB_ATH3012 },
	{ USB_DEVICE(0x04ca, 0x3005), .driver_info = BTUSB_ATH3012 },
<<<<<<< HEAD
=======
	{ USB_DEVICE(0x13d3, 0x3362), .driver_info = BTUSB_ATH3012 },
	{ USB_DEVICE(0x0cf3, 0xe004), .driver_info = BTUSB_ATH3012 },
>>>>>>> b0b9e5c5

	/* Atheros AR5BBU12 with sflash firmware */
	{ USB_DEVICE(0x0489, 0xe02c), .driver_info = BTUSB_IGNORE },

	/* Broadcom BCM2035 */
	{ USB_DEVICE(0x0a5c, 0x2035), .driver_info = BTUSB_WRONG_SCO_MTU },
	{ USB_DEVICE(0x0a5c, 0x200a), .driver_info = BTUSB_WRONG_SCO_MTU },
	{ USB_DEVICE(0x0a5c, 0x2009), .driver_info = BTUSB_BCM92035 },

	/* Broadcom BCM2045 */
	{ USB_DEVICE(0x0a5c, 0x2039), .driver_info = BTUSB_WRONG_SCO_MTU },
	{ USB_DEVICE(0x0a5c, 0x2101), .driver_info = BTUSB_WRONG_SCO_MTU },

	/* IBM/Lenovo ThinkPad with Broadcom chip */
	{ USB_DEVICE(0x0a5c, 0x201e), .driver_info = BTUSB_WRONG_SCO_MTU },
	{ USB_DEVICE(0x0a5c, 0x2110), .driver_info = BTUSB_WRONG_SCO_MTU },

	/* HP laptop with Broadcom chip */
	{ USB_DEVICE(0x03f0, 0x171d), .driver_info = BTUSB_WRONG_SCO_MTU },

	/* Dell laptop with Broadcom chip */
	{ USB_DEVICE(0x413c, 0x8126), .driver_info = BTUSB_WRONG_SCO_MTU },

	/* Dell Wireless 370 and 410 devices */
	{ USB_DEVICE(0x413c, 0x8152), .driver_info = BTUSB_WRONG_SCO_MTU },
	{ USB_DEVICE(0x413c, 0x8156), .driver_info = BTUSB_WRONG_SCO_MTU },

	/* Belkin F8T012 and F8T013 devices */
	{ USB_DEVICE(0x050d, 0x0012), .driver_info = BTUSB_WRONG_SCO_MTU },
	{ USB_DEVICE(0x050d, 0x0013), .driver_info = BTUSB_WRONG_SCO_MTU },

	/* Asus WL-BTD202 device */
	{ USB_DEVICE(0x0b05, 0x1715), .driver_info = BTUSB_WRONG_SCO_MTU },

	/* Kensington Bluetooth USB adapter */
	{ USB_DEVICE(0x047d, 0x105e), .driver_info = BTUSB_WRONG_SCO_MTU },

	/* RTX Telecom based adapters with buggy SCO support */
	{ USB_DEVICE(0x0400, 0x0807), .driver_info = BTUSB_BROKEN_ISOC },
	{ USB_DEVICE(0x0400, 0x080a), .driver_info = BTUSB_BROKEN_ISOC },

	/* CONWISE Technology based adapters with buggy SCO support */
	{ USB_DEVICE(0x0e5e, 0x6622), .driver_info = BTUSB_BROKEN_ISOC },

	/* Digianswer devices */
	{ USB_DEVICE(0x08fd, 0x0001), .driver_info = BTUSB_DIGIANSWER },
	{ USB_DEVICE(0x08fd, 0x0002), .driver_info = BTUSB_IGNORE },

	/* CSR BlueCore Bluetooth Sniffer */
	{ USB_DEVICE(0x0a12, 0x0002), .driver_info = BTUSB_SNIFFER },

	/* Frontline ComProbe Bluetooth Sniffer */
	{ USB_DEVICE(0x16d3, 0x0002), .driver_info = BTUSB_SNIFFER },

	{ }	/* Terminating entry */
};

#define BTUSB_MAX_ISOC_FRAMES	10

#define BTUSB_INTR_RUNNING	0
#define BTUSB_BULK_RUNNING	1
#define BTUSB_ISOC_RUNNING	2
#define BTUSB_SUSPENDING	3
#define BTUSB_DID_ISO_RESUME	4

struct btusb_data {
	struct hci_dev       *hdev;
	struct usb_device    *udev;
	struct usb_interface *intf;
	struct usb_interface *isoc;

	spinlock_t lock;

	unsigned long flags;

	struct work_struct work;
	struct work_struct waker;

	struct usb_anchor tx_anchor;
	struct usb_anchor intr_anchor;
	struct usb_anchor bulk_anchor;
	struct usb_anchor isoc_anchor;
	struct usb_anchor deferred;
	int tx_in_flight;
	spinlock_t txlock;

	struct usb_endpoint_descriptor *intr_ep;
	struct usb_endpoint_descriptor *bulk_tx_ep;
	struct usb_endpoint_descriptor *bulk_rx_ep;
	struct usb_endpoint_descriptor *isoc_tx_ep;
	struct usb_endpoint_descriptor *isoc_rx_ep;

	__u8 cmdreq_type;

	unsigned int sco_num;
	int isoc_altsetting;
	int suspend_count;
};

static int inc_tx(struct btusb_data *data)
{
	unsigned long flags;
	int rv;

	spin_lock_irqsave(&data->txlock, flags);
	rv = test_bit(BTUSB_SUSPENDING, &data->flags);
	if (!rv)
		data->tx_in_flight++;
	spin_unlock_irqrestore(&data->txlock, flags);

	return rv;
}

static void btusb_intr_complete(struct urb *urb)
{
	struct hci_dev *hdev = urb->context;
	struct btusb_data *data = hci_get_drvdata(hdev);
	int err;

	BT_DBG("%s urb %p status %d count %d", hdev->name,
					urb, urb->status, urb->actual_length);

	if (!test_bit(HCI_RUNNING, &hdev->flags))
		return;

	if (urb->status == 0) {
		hdev->stat.byte_rx += urb->actual_length;

		if (hci_recv_fragment(hdev, HCI_EVENT_PKT,
						urb->transfer_buffer,
						urb->actual_length) < 0) {
			BT_ERR("%s corrupted event packet", hdev->name);
			hdev->stat.err_rx++;
		}
	}

	if (!test_bit(BTUSB_INTR_RUNNING, &data->flags))
		return;

	usb_mark_last_busy(data->udev);
	usb_anchor_urb(urb, &data->intr_anchor);

	err = usb_submit_urb(urb, GFP_ATOMIC);
	if (err < 0) {
		/* -EPERM: urb is being killed;
		 * -ENODEV: device got disconnected */
		if (err != -EPERM && err != -ENODEV)
			BT_ERR("%s urb %p failed to resubmit (%d)",
						hdev->name, urb, -err);
		usb_unanchor_urb(urb);
	}
}

static int btusb_submit_intr_urb(struct hci_dev *hdev, gfp_t mem_flags)
{
	struct btusb_data *data = hci_get_drvdata(hdev);
	struct urb *urb;
	unsigned char *buf;
	unsigned int pipe;
	int err, size;

	BT_DBG("%s", hdev->name);

	if (!data->intr_ep)
		return -ENODEV;

	urb = usb_alloc_urb(0, mem_flags);
	if (!urb)
		return -ENOMEM;

	size = le16_to_cpu(data->intr_ep->wMaxPacketSize);

	buf = kmalloc(size, mem_flags);
	if (!buf) {
		usb_free_urb(urb);
		return -ENOMEM;
	}

	pipe = usb_rcvintpipe(data->udev, data->intr_ep->bEndpointAddress);

	usb_fill_int_urb(urb, data->udev, pipe, buf, size,
						btusb_intr_complete, hdev,
						data->intr_ep->bInterval);

	urb->transfer_flags |= URB_FREE_BUFFER;

	usb_anchor_urb(urb, &data->intr_anchor);

	err = usb_submit_urb(urb, mem_flags);
	if (err < 0) {
		if (err != -EPERM && err != -ENODEV)
			BT_ERR("%s urb %p submission failed (%d)",
						hdev->name, urb, -err);
		usb_unanchor_urb(urb);
	}

	usb_free_urb(urb);

	return err;
}

static void btusb_bulk_complete(struct urb *urb)
{
	struct hci_dev *hdev = urb->context;
	struct btusb_data *data = hci_get_drvdata(hdev);
	int err;

	BT_DBG("%s urb %p status %d count %d", hdev->name,
					urb, urb->status, urb->actual_length);

	if (!test_bit(HCI_RUNNING, &hdev->flags))
		return;

	if (urb->status == 0) {
		hdev->stat.byte_rx += urb->actual_length;

		if (hci_recv_fragment(hdev, HCI_ACLDATA_PKT,
						urb->transfer_buffer,
						urb->actual_length) < 0) {
			BT_ERR("%s corrupted ACL packet", hdev->name);
			hdev->stat.err_rx++;
		}
	}

	if (!test_bit(BTUSB_BULK_RUNNING, &data->flags))
		return;

	usb_anchor_urb(urb, &data->bulk_anchor);
	usb_mark_last_busy(data->udev);

	err = usb_submit_urb(urb, GFP_ATOMIC);
	if (err < 0) {
		/* -EPERM: urb is being killed;
		 * -ENODEV: device got disconnected */
		if (err != -EPERM && err != -ENODEV)
			BT_ERR("%s urb %p failed to resubmit (%d)",
						hdev->name, urb, -err);
		usb_unanchor_urb(urb);
	}
}

static int btusb_submit_bulk_urb(struct hci_dev *hdev, gfp_t mem_flags)
{
	struct btusb_data *data = hci_get_drvdata(hdev);
	struct urb *urb;
	unsigned char *buf;
	unsigned int pipe;
	int err, size = HCI_MAX_FRAME_SIZE;

	BT_DBG("%s", hdev->name);

	if (!data->bulk_rx_ep)
		return -ENODEV;

	urb = usb_alloc_urb(0, mem_flags);
	if (!urb)
		return -ENOMEM;

	buf = kmalloc(size, mem_flags);
	if (!buf) {
		usb_free_urb(urb);
		return -ENOMEM;
	}

	pipe = usb_rcvbulkpipe(data->udev, data->bulk_rx_ep->bEndpointAddress);

	usb_fill_bulk_urb(urb, data->udev, pipe,
					buf, size, btusb_bulk_complete, hdev);

	urb->transfer_flags |= URB_FREE_BUFFER;

	usb_mark_last_busy(data->udev);
	usb_anchor_urb(urb, &data->bulk_anchor);

	err = usb_submit_urb(urb, mem_flags);
	if (err < 0) {
		if (err != -EPERM && err != -ENODEV)
			BT_ERR("%s urb %p submission failed (%d)",
						hdev->name, urb, -err);
		usb_unanchor_urb(urb);
	}

	usb_free_urb(urb);

	return err;
}

static void btusb_isoc_complete(struct urb *urb)
{
	struct hci_dev *hdev = urb->context;
	struct btusb_data *data = hci_get_drvdata(hdev);
	int i, err;

	BT_DBG("%s urb %p status %d count %d", hdev->name,
					urb, urb->status, urb->actual_length);

	if (!test_bit(HCI_RUNNING, &hdev->flags))
		return;

	if (urb->status == 0) {
		for (i = 0; i < urb->number_of_packets; i++) {
			unsigned int offset = urb->iso_frame_desc[i].offset;
			unsigned int length = urb->iso_frame_desc[i].actual_length;

			if (urb->iso_frame_desc[i].status)
				continue;

			hdev->stat.byte_rx += length;

			if (hci_recv_fragment(hdev, HCI_SCODATA_PKT,
						urb->transfer_buffer + offset,
								length) < 0) {
				BT_ERR("%s corrupted SCO packet", hdev->name);
				hdev->stat.err_rx++;
			}
		}
	}

	if (!test_bit(BTUSB_ISOC_RUNNING, &data->flags))
		return;

	usb_anchor_urb(urb, &data->isoc_anchor);

	err = usb_submit_urb(urb, GFP_ATOMIC);
	if (err < 0) {
		/* -EPERM: urb is being killed;
		 * -ENODEV: device got disconnected */
		if (err != -EPERM && err != -ENODEV)
			BT_ERR("%s urb %p failed to resubmit (%d)",
						hdev->name, urb, -err);
		usb_unanchor_urb(urb);
	}
}

static inline void __fill_isoc_descriptor(struct urb *urb, int len, int mtu)
{
	int i, offset = 0;

	BT_DBG("len %d mtu %d", len, mtu);

	for (i = 0; i < BTUSB_MAX_ISOC_FRAMES && len >= mtu;
					i++, offset += mtu, len -= mtu) {
		urb->iso_frame_desc[i].offset = offset;
		urb->iso_frame_desc[i].length = mtu;
	}

	if (len && i < BTUSB_MAX_ISOC_FRAMES) {
		urb->iso_frame_desc[i].offset = offset;
		urb->iso_frame_desc[i].length = len;
		i++;
	}

	urb->number_of_packets = i;
}

static int btusb_submit_isoc_urb(struct hci_dev *hdev, gfp_t mem_flags)
{
	struct btusb_data *data = hci_get_drvdata(hdev);
	struct urb *urb;
	unsigned char *buf;
	unsigned int pipe;
	int err, size;

	BT_DBG("%s", hdev->name);

	if (!data->isoc_rx_ep)
		return -ENODEV;

	urb = usb_alloc_urb(BTUSB_MAX_ISOC_FRAMES, mem_flags);
	if (!urb)
		return -ENOMEM;

	size = le16_to_cpu(data->isoc_rx_ep->wMaxPacketSize) *
						BTUSB_MAX_ISOC_FRAMES;

	buf = kmalloc(size, mem_flags);
	if (!buf) {
		usb_free_urb(urb);
		return -ENOMEM;
	}

	pipe = usb_rcvisocpipe(data->udev, data->isoc_rx_ep->bEndpointAddress);

	usb_fill_int_urb(urb, data->udev, pipe, buf, size, btusb_isoc_complete,
				hdev, data->isoc_rx_ep->bInterval);

	urb->transfer_flags  = URB_FREE_BUFFER | URB_ISO_ASAP;

	__fill_isoc_descriptor(urb, size,
			le16_to_cpu(data->isoc_rx_ep->wMaxPacketSize));

	usb_anchor_urb(urb, &data->isoc_anchor);

	err = usb_submit_urb(urb, mem_flags);
	if (err < 0) {
		if (err != -EPERM && err != -ENODEV)
			BT_ERR("%s urb %p submission failed (%d)",
						hdev->name, urb, -err);
		usb_unanchor_urb(urb);
	}

	usb_free_urb(urb);

	return err;
}

static void btusb_tx_complete(struct urb *urb)
{
	struct sk_buff *skb = urb->context;
	struct hci_dev *hdev = (struct hci_dev *) skb->dev;
	struct btusb_data *data = hci_get_drvdata(hdev);

	BT_DBG("%s urb %p status %d count %d", hdev->name,
					urb, urb->status, urb->actual_length);

	if (!test_bit(HCI_RUNNING, &hdev->flags))
		goto done;

	if (!urb->status)
		hdev->stat.byte_tx += urb->transfer_buffer_length;
	else
		hdev->stat.err_tx++;

done:
	spin_lock(&data->txlock);
	data->tx_in_flight--;
	spin_unlock(&data->txlock);

	kfree(urb->setup_packet);

	kfree_skb(skb);
}

static void btusb_isoc_tx_complete(struct urb *urb)
{
	struct sk_buff *skb = urb->context;
	struct hci_dev *hdev = (struct hci_dev *) skb->dev;

	BT_DBG("%s urb %p status %d count %d", hdev->name,
					urb, urb->status, urb->actual_length);

	if (!test_bit(HCI_RUNNING, &hdev->flags))
		goto done;

	if (!urb->status)
		hdev->stat.byte_tx += urb->transfer_buffer_length;
	else
		hdev->stat.err_tx++;

done:
	kfree(urb->setup_packet);

	kfree_skb(skb);
}

static int btusb_open(struct hci_dev *hdev)
{
	struct btusb_data *data = hci_get_drvdata(hdev);
	int err;

	BT_DBG("%s", hdev->name);

	err = usb_autopm_get_interface(data->intf);
	if (err < 0)
		return err;

	data->intf->needs_remote_wakeup = 1;

	if (test_and_set_bit(HCI_RUNNING, &hdev->flags))
		goto done;

	if (test_and_set_bit(BTUSB_INTR_RUNNING, &data->flags))
		goto done;

	err = btusb_submit_intr_urb(hdev, GFP_KERNEL);
	if (err < 0)
		goto failed;

	err = btusb_submit_bulk_urb(hdev, GFP_KERNEL);
	if (err < 0) {
		usb_kill_anchored_urbs(&data->intr_anchor);
		goto failed;
	}

	set_bit(BTUSB_BULK_RUNNING, &data->flags);
	btusb_submit_bulk_urb(hdev, GFP_KERNEL);

done:
	usb_autopm_put_interface(data->intf);
	return 0;

failed:
	clear_bit(BTUSB_INTR_RUNNING, &data->flags);
	clear_bit(HCI_RUNNING, &hdev->flags);
	usb_autopm_put_interface(data->intf);
	return err;
}

static void btusb_stop_traffic(struct btusb_data *data)
{
	usb_kill_anchored_urbs(&data->intr_anchor);
	usb_kill_anchored_urbs(&data->bulk_anchor);
	usb_kill_anchored_urbs(&data->isoc_anchor);
}

static int btusb_close(struct hci_dev *hdev)
{
	struct btusb_data *data = hci_get_drvdata(hdev);
	int err;

	BT_DBG("%s", hdev->name);

	if (!test_and_clear_bit(HCI_RUNNING, &hdev->flags))
		return 0;

	cancel_work_sync(&data->work);
	cancel_work_sync(&data->waker);

	clear_bit(BTUSB_ISOC_RUNNING, &data->flags);
	clear_bit(BTUSB_BULK_RUNNING, &data->flags);
	clear_bit(BTUSB_INTR_RUNNING, &data->flags);

	btusb_stop_traffic(data);
	err = usb_autopm_get_interface(data->intf);
	if (err < 0)
		goto failed;

	data->intf->needs_remote_wakeup = 0;
	usb_autopm_put_interface(data->intf);

failed:
	usb_scuttle_anchored_urbs(&data->deferred);
	return 0;
}

static int btusb_flush(struct hci_dev *hdev)
{
	struct btusb_data *data = hci_get_drvdata(hdev);

	BT_DBG("%s", hdev->name);

	usb_kill_anchored_urbs(&data->tx_anchor);

	return 0;
}

static int btusb_send_frame(struct sk_buff *skb)
{
	struct hci_dev *hdev = (struct hci_dev *) skb->dev;
	struct btusb_data *data = hci_get_drvdata(hdev);
	struct usb_ctrlrequest *dr;
	struct urb *urb;
	unsigned int pipe;
	int err;

	BT_DBG("%s", hdev->name);

	if (!test_bit(HCI_RUNNING, &hdev->flags))
		return -EBUSY;

	switch (bt_cb(skb)->pkt_type) {
	case HCI_COMMAND_PKT:
		urb = usb_alloc_urb(0, GFP_ATOMIC);
		if (!urb)
			return -ENOMEM;

		dr = kmalloc(sizeof(*dr), GFP_ATOMIC);
		if (!dr) {
			usb_free_urb(urb);
			return -ENOMEM;
		}

		dr->bRequestType = data->cmdreq_type;
		dr->bRequest     = 0;
		dr->wIndex       = 0;
		dr->wValue       = 0;
		dr->wLength      = __cpu_to_le16(skb->len);

		pipe = usb_sndctrlpipe(data->udev, 0x00);

		usb_fill_control_urb(urb, data->udev, pipe, (void *) dr,
				skb->data, skb->len, btusb_tx_complete, skb);

		hdev->stat.cmd_tx++;
		break;

	case HCI_ACLDATA_PKT:
		if (!data->bulk_tx_ep)
			return -ENODEV;

		urb = usb_alloc_urb(0, GFP_ATOMIC);
		if (!urb)
			return -ENOMEM;

		pipe = usb_sndbulkpipe(data->udev,
					data->bulk_tx_ep->bEndpointAddress);

		usb_fill_bulk_urb(urb, data->udev, pipe,
				skb->data, skb->len, btusb_tx_complete, skb);

		hdev->stat.acl_tx++;
		break;

	case HCI_SCODATA_PKT:
		if (!data->isoc_tx_ep || hdev->conn_hash.sco_num < 1)
			return -ENODEV;

		urb = usb_alloc_urb(BTUSB_MAX_ISOC_FRAMES, GFP_ATOMIC);
		if (!urb)
			return -ENOMEM;

		pipe = usb_sndisocpipe(data->udev,
					data->isoc_tx_ep->bEndpointAddress);

		usb_fill_int_urb(urb, data->udev, pipe,
				skb->data, skb->len, btusb_isoc_tx_complete,
				skb, data->isoc_tx_ep->bInterval);

		urb->transfer_flags  = URB_ISO_ASAP;

		__fill_isoc_descriptor(urb, skb->len,
				le16_to_cpu(data->isoc_tx_ep->wMaxPacketSize));

		hdev->stat.sco_tx++;
		goto skip_waking;

	default:
		return -EILSEQ;
	}

	err = inc_tx(data);
	if (err) {
		usb_anchor_urb(urb, &data->deferred);
		schedule_work(&data->waker);
		err = 0;
		goto done;
	}

skip_waking:
	usb_anchor_urb(urb, &data->tx_anchor);

	err = usb_submit_urb(urb, GFP_ATOMIC);
	if (err < 0) {
		if (err != -EPERM && err != -ENODEV)
			BT_ERR("%s urb %p submission failed (%d)",
						hdev->name, urb, -err);
		kfree(urb->setup_packet);
		usb_unanchor_urb(urb);
	} else {
		usb_mark_last_busy(data->udev);
	}

done:
	usb_free_urb(urb);
	return err;
}

static void btusb_notify(struct hci_dev *hdev, unsigned int evt)
{
	struct btusb_data *data = hci_get_drvdata(hdev);

	BT_DBG("%s evt %d", hdev->name, evt);

	if (hdev->conn_hash.sco_num != data->sco_num) {
		data->sco_num = hdev->conn_hash.sco_num;
		schedule_work(&data->work);
	}
}

static inline int __set_isoc_interface(struct hci_dev *hdev, int altsetting)
{
	struct btusb_data *data = hci_get_drvdata(hdev);
	struct usb_interface *intf = data->isoc;
	struct usb_endpoint_descriptor *ep_desc;
	int i, err;

	if (!data->isoc)
		return -ENODEV;

	err = usb_set_interface(data->udev, 1, altsetting);
	if (err < 0) {
		BT_ERR("%s setting interface failed (%d)", hdev->name, -err);
		return err;
	}

	data->isoc_altsetting = altsetting;

	data->isoc_tx_ep = NULL;
	data->isoc_rx_ep = NULL;

	for (i = 0; i < intf->cur_altsetting->desc.bNumEndpoints; i++) {
		ep_desc = &intf->cur_altsetting->endpoint[i].desc;

		if (!data->isoc_tx_ep && usb_endpoint_is_isoc_out(ep_desc)) {
			data->isoc_tx_ep = ep_desc;
			continue;
		}

		if (!data->isoc_rx_ep && usb_endpoint_is_isoc_in(ep_desc)) {
			data->isoc_rx_ep = ep_desc;
			continue;
		}
	}

	if (!data->isoc_tx_ep || !data->isoc_rx_ep) {
		BT_ERR("%s invalid SCO descriptors", hdev->name);
		return -ENODEV;
	}

	return 0;
}

static void btusb_work(struct work_struct *work)
{
	struct btusb_data *data = container_of(work, struct btusb_data, work);
	struct hci_dev *hdev = data->hdev;
	int err;

	if (hdev->conn_hash.sco_num > 0) {
		if (!test_bit(BTUSB_DID_ISO_RESUME, &data->flags)) {
			err = usb_autopm_get_interface(data->isoc ? data->isoc : data->intf);
			if (err < 0) {
				clear_bit(BTUSB_ISOC_RUNNING, &data->flags);
				usb_kill_anchored_urbs(&data->isoc_anchor);
				return;
			}

			set_bit(BTUSB_DID_ISO_RESUME, &data->flags);
		}
		if (data->isoc_altsetting != 2) {
			clear_bit(BTUSB_ISOC_RUNNING, &data->flags);
			usb_kill_anchored_urbs(&data->isoc_anchor);

			if (__set_isoc_interface(hdev, 2) < 0)
				return;
		}

		if (!test_and_set_bit(BTUSB_ISOC_RUNNING, &data->flags)) {
			if (btusb_submit_isoc_urb(hdev, GFP_KERNEL) < 0)
				clear_bit(BTUSB_ISOC_RUNNING, &data->flags);
			else
				btusb_submit_isoc_urb(hdev, GFP_KERNEL);
		}
	} else {
		clear_bit(BTUSB_ISOC_RUNNING, &data->flags);
		usb_kill_anchored_urbs(&data->isoc_anchor);

		__set_isoc_interface(hdev, 0);
		if (test_and_clear_bit(BTUSB_DID_ISO_RESUME, &data->flags))
			usb_autopm_put_interface(data->isoc ? data->isoc : data->intf);
	}
}

static void btusb_waker(struct work_struct *work)
{
	struct btusb_data *data = container_of(work, struct btusb_data, waker);
	int err;

	err = usb_autopm_get_interface(data->intf);
	if (err < 0)
		return;

	usb_autopm_put_interface(data->intf);
}

static int btusb_probe(struct usb_interface *intf,
				const struct usb_device_id *id)
{
	struct usb_endpoint_descriptor *ep_desc;
	struct btusb_data *data;
	struct hci_dev *hdev;
	int i, err;

	BT_DBG("intf %p id %p", intf, id);

	/* interface numbers are hardcoded in the spec */
	if (intf->cur_altsetting->desc.bInterfaceNumber != 0)
		return -ENODEV;

	if (!id->driver_info) {
		const struct usb_device_id *match;
		match = usb_match_id(intf, blacklist_table);
		if (match)
			id = match;
	}

	if (id->driver_info == BTUSB_IGNORE)
		return -ENODEV;

	if (ignore_dga && id->driver_info & BTUSB_DIGIANSWER)
		return -ENODEV;

	if (ignore_csr && id->driver_info & BTUSB_CSR)
		return -ENODEV;

	if (ignore_sniffer && id->driver_info & BTUSB_SNIFFER)
		return -ENODEV;

	if (id->driver_info & BTUSB_ATH3012) {
		struct usb_device *udev = interface_to_usbdev(intf);

		/* Old firmware would otherwise let ath3k driver load
		 * patch and sysconfig files */
		if (le16_to_cpu(udev->descriptor.bcdDevice) <= 0x0001)
			return -ENODEV;
	}

	data = kzalloc(sizeof(*data), GFP_KERNEL);
	if (!data)
		return -ENOMEM;

	for (i = 0; i < intf->cur_altsetting->desc.bNumEndpoints; i++) {
		ep_desc = &intf->cur_altsetting->endpoint[i].desc;

		if (!data->intr_ep && usb_endpoint_is_int_in(ep_desc)) {
			data->intr_ep = ep_desc;
			continue;
		}

		if (!data->bulk_tx_ep && usb_endpoint_is_bulk_out(ep_desc)) {
			data->bulk_tx_ep = ep_desc;
			continue;
		}

		if (!data->bulk_rx_ep && usb_endpoint_is_bulk_in(ep_desc)) {
			data->bulk_rx_ep = ep_desc;
			continue;
		}
	}

	if (!data->intr_ep || !data->bulk_tx_ep || !data->bulk_rx_ep) {
		kfree(data);
		return -ENODEV;
	}

	data->cmdreq_type = USB_TYPE_CLASS;

	data->udev = interface_to_usbdev(intf);
	data->intf = intf;

	spin_lock_init(&data->lock);

	INIT_WORK(&data->work, btusb_work);
	INIT_WORK(&data->waker, btusb_waker);
	spin_lock_init(&data->txlock);

	init_usb_anchor(&data->tx_anchor);
	init_usb_anchor(&data->intr_anchor);
	init_usb_anchor(&data->bulk_anchor);
	init_usb_anchor(&data->isoc_anchor);
	init_usb_anchor(&data->deferred);

	hdev = hci_alloc_dev();
	if (!hdev) {
		kfree(data);
		return -ENOMEM;
	}

	hdev->bus = HCI_USB;
	hci_set_drvdata(hdev, data);

	data->hdev = hdev;

	SET_HCIDEV_DEV(hdev, &intf->dev);

	hdev->open     = btusb_open;
	hdev->close    = btusb_close;
	hdev->flush    = btusb_flush;
	hdev->send     = btusb_send_frame;
	hdev->notify   = btusb_notify;

	/* Interface numbers are hardcoded in the specification */
	data->isoc = usb_ifnum_to_if(data->udev, 1);

	if (!reset)
		set_bit(HCI_QUIRK_NO_RESET, &hdev->quirks);

	if (force_scofix || id->driver_info & BTUSB_WRONG_SCO_MTU) {
		if (!disable_scofix)
			set_bit(HCI_QUIRK_FIXUP_BUFFER_SIZE, &hdev->quirks);
	}

	if (id->driver_info & BTUSB_BROKEN_ISOC)
		data->isoc = NULL;

	if (id->driver_info & BTUSB_DIGIANSWER) {
		data->cmdreq_type = USB_TYPE_VENDOR;
		set_bit(HCI_QUIRK_NO_RESET, &hdev->quirks);
	}

	if (id->driver_info & BTUSB_CSR) {
		struct usb_device *udev = data->udev;

		/* Old firmware would otherwise execute USB reset */
		if (le16_to_cpu(udev->descriptor.bcdDevice) < 0x117)
			set_bit(HCI_QUIRK_NO_RESET, &hdev->quirks);
	}

	if (id->driver_info & BTUSB_SNIFFER) {
		struct usb_device *udev = data->udev;

		/* New sniffer firmware has crippled HCI interface */
		if (le16_to_cpu(udev->descriptor.bcdDevice) > 0x997)
			set_bit(HCI_QUIRK_RAW_DEVICE, &hdev->quirks);

		data->isoc = NULL;
	}

	if (id->driver_info & BTUSB_BCM92035) {
		unsigned char cmd[] = { 0x3b, 0xfc, 0x01, 0x00 };
		struct sk_buff *skb;

		skb = bt_skb_alloc(sizeof(cmd), GFP_KERNEL);
		if (skb) {
			memcpy(skb_put(skb, sizeof(cmd)), cmd, sizeof(cmd));
			skb_queue_tail(&hdev->driver_init, skb);
		}
	}

	if (data->isoc) {
		err = usb_driver_claim_interface(&btusb_driver,
							data->isoc, data);
		if (err < 0) {
			hci_free_dev(hdev);
			kfree(data);
			return err;
		}
	}

	err = hci_register_dev(hdev);
	if (err < 0) {
		hci_free_dev(hdev);
		kfree(data);
		return err;
	}

	usb_set_intfdata(intf, data);

	return 0;
}

static void btusb_disconnect(struct usb_interface *intf)
{
	struct btusb_data *data = usb_get_intfdata(intf);
	struct hci_dev *hdev;

	BT_DBG("intf %p", intf);

	if (!data)
		return;

	hdev = data->hdev;
	usb_set_intfdata(data->intf, NULL);

	if (data->isoc)
		usb_set_intfdata(data->isoc, NULL);

	hci_unregister_dev(hdev);

	if (intf == data->isoc)
		usb_driver_release_interface(&btusb_driver, data->intf);
	else if (data->isoc)
		usb_driver_release_interface(&btusb_driver, data->isoc);

	hci_free_dev(hdev);
	kfree(data);
}

#ifdef CONFIG_PM
static int btusb_suspend(struct usb_interface *intf, pm_message_t message)
{
	struct btusb_data *data = usb_get_intfdata(intf);

	BT_DBG("intf %p", intf);

	if (data->suspend_count++)
		return 0;

	spin_lock_irq(&data->txlock);
	if (!(PMSG_IS_AUTO(message) && data->tx_in_flight)) {
		set_bit(BTUSB_SUSPENDING, &data->flags);
		spin_unlock_irq(&data->txlock);
	} else {
		spin_unlock_irq(&data->txlock);
		data->suspend_count--;
		return -EBUSY;
	}

	cancel_work_sync(&data->work);

	btusb_stop_traffic(data);
	usb_kill_anchored_urbs(&data->tx_anchor);

	return 0;
}

static void play_deferred(struct btusb_data *data)
{
	struct urb *urb;
	int err;

	while ((urb = usb_get_from_anchor(&data->deferred))) {
		err = usb_submit_urb(urb, GFP_ATOMIC);
		if (err < 0)
			break;

		data->tx_in_flight++;
	}
	usb_scuttle_anchored_urbs(&data->deferred);
}

static int btusb_resume(struct usb_interface *intf)
{
	struct btusb_data *data = usb_get_intfdata(intf);
	struct hci_dev *hdev = data->hdev;
	int err = 0;

	BT_DBG("intf %p", intf);

	if (--data->suspend_count)
		return 0;

	if (!test_bit(HCI_RUNNING, &hdev->flags))
		goto done;

	if (test_bit(BTUSB_INTR_RUNNING, &data->flags)) {
		err = btusb_submit_intr_urb(hdev, GFP_NOIO);
		if (err < 0) {
			clear_bit(BTUSB_INTR_RUNNING, &data->flags);
			goto failed;
		}
	}

	if (test_bit(BTUSB_BULK_RUNNING, &data->flags)) {
		err = btusb_submit_bulk_urb(hdev, GFP_NOIO);
		if (err < 0) {
			clear_bit(BTUSB_BULK_RUNNING, &data->flags);
			goto failed;
		}

		btusb_submit_bulk_urb(hdev, GFP_NOIO);
	}

	if (test_bit(BTUSB_ISOC_RUNNING, &data->flags)) {
		if (btusb_submit_isoc_urb(hdev, GFP_NOIO) < 0)
			clear_bit(BTUSB_ISOC_RUNNING, &data->flags);
		else
			btusb_submit_isoc_urb(hdev, GFP_NOIO);
	}

	spin_lock_irq(&data->txlock);
	play_deferred(data);
	clear_bit(BTUSB_SUSPENDING, &data->flags);
	spin_unlock_irq(&data->txlock);
	schedule_work(&data->work);

	return 0;

failed:
	usb_scuttle_anchored_urbs(&data->deferred);
done:
	spin_lock_irq(&data->txlock);
	clear_bit(BTUSB_SUSPENDING, &data->flags);
	spin_unlock_irq(&data->txlock);

	return err;
}
#endif

static struct usb_driver btusb_driver = {
	.name		= "btusb",
	.probe		= btusb_probe,
	.disconnect	= btusb_disconnect,
#ifdef CONFIG_PM
	.suspend	= btusb_suspend,
	.resume		= btusb_resume,
#endif
	.id_table	= btusb_table,
	.supports_autosuspend = 1,
};

module_usb_driver(btusb_driver);

module_param(ignore_dga, bool, 0644);
MODULE_PARM_DESC(ignore_dga, "Ignore devices with id 08fd:0001");

module_param(ignore_csr, bool, 0644);
MODULE_PARM_DESC(ignore_csr, "Ignore devices with id 0a12:0001");

module_param(ignore_sniffer, bool, 0644);
MODULE_PARM_DESC(ignore_sniffer, "Ignore devices with id 0a12:0002");

module_param(disable_scofix, bool, 0644);
MODULE_PARM_DESC(disable_scofix, "Disable fixup of wrong SCO buffer size");

module_param(force_scofix, bool, 0644);
MODULE_PARM_DESC(force_scofix, "Force fixup of wrong SCO buffers size");

module_param(reset, bool, 0644);
MODULE_PARM_DESC(reset, "Send HCI reset command on initialization");

MODULE_AUTHOR("Marcel Holtmann <marcel@holtmann.org>");
MODULE_DESCRIPTION("Generic Bluetooth USB driver ver " VERSION);
MODULE_VERSION(VERSION);
MODULE_LICENSE("GPL");<|MERGE_RESOLUTION|>--- conflicted
+++ resolved
@@ -137,11 +137,8 @@
 	{ USB_DEVICE(0x0cf3, 0x311d), .driver_info = BTUSB_ATH3012 },
 	{ USB_DEVICE(0x13d3, 0x3375), .driver_info = BTUSB_ATH3012 },
 	{ USB_DEVICE(0x04ca, 0x3005), .driver_info = BTUSB_ATH3012 },
-<<<<<<< HEAD
-=======
 	{ USB_DEVICE(0x13d3, 0x3362), .driver_info = BTUSB_ATH3012 },
 	{ USB_DEVICE(0x0cf3, 0xe004), .driver_info = BTUSB_ATH3012 },
->>>>>>> b0b9e5c5
 
 	/* Atheros AR5BBU12 with sflash firmware */
 	{ USB_DEVICE(0x0489, 0xe02c), .driver_info = BTUSB_IGNORE },
