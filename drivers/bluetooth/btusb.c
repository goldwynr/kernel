/*
 *
 *  Generic Bluetooth USB driver
 *
 *  Copyright (C) 2005-2008  Marcel Holtmann <marcel@holtmann.org>
 *
 *
 *  This program is free software; you can redistribute it and/or modify
 *  it under the terms of the GNU General Public License as published by
 *  the Free Software Foundation; either version 2 of the License, or
 *  (at your option) any later version.
 *
 *  This program is distributed in the hope that it will be useful,
 *  but WITHOUT ANY WARRANTY; without even the implied warranty of
 *  MERCHANTABILITY or FITNESS FOR A PARTICULAR PURPOSE.  See the
 *  GNU General Public License for more details.
 *
 *  You should have received a copy of the GNU General Public License
 *  along with this program; if not, write to the Free Software
 *  Foundation, Inc., 59 Temple Place, Suite 330, Boston, MA  02111-1307  USA
 *
 */

#include <linux/kernel.h>
#include <linux/module.h>
#include <linux/init.h>
#include <linux/slab.h>
#include <linux/types.h>
#include <linux/sched.h>
#include <linux/errno.h>
#include <linux/skbuff.h>

#include <linux/usb.h>

#include <net/bluetooth/bluetooth.h>
#include <net/bluetooth/hci_core.h>

#define VERSION "0.6"

static int ignore_dga;
static int ignore_csr;
static int ignore_sniffer;
static int disable_scofix;
static int force_scofix;

static int reset = 1;

static struct usb_driver btusb_driver;

#define BTUSB_IGNORE		0x01
#define BTUSB_DIGIANSWER	0x02
#define BTUSB_CSR		0x04
#define BTUSB_SNIFFER		0x08
#define BTUSB_BCM92035		0x10
#define BTUSB_BROKEN_ISOC	0x20
#define BTUSB_WRONG_SCO_MTU	0x40
#define BTUSB_BAD_RESET		0x80

static struct usb_device_id btusb_table[] = {
	/* Generic Bluetooth USB device */
	{ USB_DEVICE_INFO(0xe0, 0x01, 0x01) },

	/* Apple MacBookPro 7,1 */
	{ USB_DEVICE(0x05ac, 0x8213) },

	/* Apple iMac11,1 */
	{ USB_DEVICE(0x05ac, 0x8215) },

	/* Apple MacBookPro6,2 */
	{ USB_DEVICE(0x05ac, 0x8218) },

	/* Apple MacBookAir3,1, MacBookAir3,2 */
	{ USB_DEVICE(0x05ac, 0x821b) },

	/* Apple MacBookPro8,2 */
	{ USB_DEVICE(0x05ac, 0x821a) },

	/* AVM BlueFRITZ! USB v2.0 */
	{ USB_DEVICE(0x057c, 0x3800) },

	/* Bluetooth Ultraport Module from IBM */
	{ USB_DEVICE(0x04bf, 0x030a) },

	/* ALPS Modules with non-standard id */
	{ USB_DEVICE(0x044e, 0x3001) },
	{ USB_DEVICE(0x044e, 0x3002) },

	/* Ericsson with non-standard id */
	{ USB_DEVICE(0x0bdb, 0x1002) },

	/* Canyon CN-BTU1 with HID interfaces */
	{ USB_DEVICE(0x0c10, 0x0000) },

	{ }	/* Terminating entry */
};

MODULE_DEVICE_TABLE(usb, btusb_table);

static struct usb_device_id blacklist_table[] = {
	/* CSR BlueCore devices */
	{ USB_DEVICE(0x0a12, 0x0001), .driver_info = BTUSB_CSR },

	/* Broadcom BCM2033 without firmware */
	{ USB_DEVICE(0x0a5c, 0x2033), .driver_info = BTUSB_IGNORE },

	/* Atheros 3011 with sflash firmware */
	{ USB_DEVICE(0x0cf3, 0x3002), .driver_info = BTUSB_IGNORE },
<<<<<<< HEAD

        /* Atheros Malbec with sflash firmware */
        { USB_DEVICE(0x03f0, 0x311d), .driver_info = BTUSB_IGNORE },
	
=======
	{ USB_DEVICE(0x13d3, 0x3304), .driver_info = BTUSB_IGNORE },

	/* Atheros AR9285 Malbec with sflash firmware */
	{ USB_DEVICE(0x03f0, 0x311d), .driver_info = BTUSB_IGNORE },

	/* Atheros 3012 with sflash firmware */
	{ USB_DEVICE(0x0cf3, 0x3004), .driver_info = BTUSB_IGNORE },

>>>>>>> 02f8c6ae
	/* Atheros AR5BBU12 with sflash firmware */
	{ USB_DEVICE(0x0489, 0xe02c), .driver_info = BTUSB_IGNORE },

	/* Broadcom BCM2035 */
	{ USB_DEVICE(0x0a5c, 0x2035), .driver_info = BTUSB_WRONG_SCO_MTU },
	{ USB_DEVICE(0x0a5c, 0x200a), .driver_info = BTUSB_WRONG_SCO_MTU },
	{ USB_DEVICE(0x0a5c, 0x2009), .driver_info = BTUSB_BCM92035 },

	/* Broadcom BCM2045 */
	{ USB_DEVICE(0x0a5c, 0x2039), .driver_info = BTUSB_WRONG_SCO_MTU },
	{ USB_DEVICE(0x0a5c, 0x2101), .driver_info = BTUSB_WRONG_SCO_MTU },

	/* IBM/Lenovo ThinkPad with Broadcom chip */
	{ USB_DEVICE(0x0a5c, 0x201e), .driver_info = BTUSB_WRONG_SCO_MTU },
	{ USB_DEVICE(0x0a5c, 0x2110), .driver_info = BTUSB_WRONG_SCO_MTU },

	/* Broadcom Matador */
	{ USB_DEVICE(0x0a5c, 0x21b4), .driver_info = BTUSB_BAD_RESET },

	/* HP laptop with Broadcom chip */
	{ USB_DEVICE(0x03f0, 0x171d), .driver_info = BTUSB_WRONG_SCO_MTU },

	/* Dell laptop with Broadcom chip */
	{ USB_DEVICE(0x413c, 0x8126), .driver_info = BTUSB_WRONG_SCO_MTU },

	/* Dell Wireless 370 and 410 devices */
	{ USB_DEVICE(0x413c, 0x8152), .driver_info = BTUSB_WRONG_SCO_MTU },
	{ USB_DEVICE(0x413c, 0x8156), .driver_info = BTUSB_WRONG_SCO_MTU },

	/* Belkin F8T012 and F8T013 devices */
	{ USB_DEVICE(0x050d, 0x0012), .driver_info = BTUSB_WRONG_SCO_MTU },
	{ USB_DEVICE(0x050d, 0x0013), .driver_info = BTUSB_WRONG_SCO_MTU },

	/* Asus WL-BTD202 device */
	{ USB_DEVICE(0x0b05, 0x1715), .driver_info = BTUSB_WRONG_SCO_MTU },

	/* Kensington Bluetooth USB adapter */
	{ USB_DEVICE(0x047d, 0x105e), .driver_info = BTUSB_WRONG_SCO_MTU },

	/* RTX Telecom based adapters with buggy SCO support */
	{ USB_DEVICE(0x0400, 0x0807), .driver_info = BTUSB_BROKEN_ISOC },
	{ USB_DEVICE(0x0400, 0x080a), .driver_info = BTUSB_BROKEN_ISOC },

	/* CONWISE Technology based adapters with buggy SCO support */
	{ USB_DEVICE(0x0e5e, 0x6622), .driver_info = BTUSB_BROKEN_ISOC },

	/* Digianswer devices */
	{ USB_DEVICE(0x08fd, 0x0001), .driver_info = BTUSB_DIGIANSWER },
	{ USB_DEVICE(0x08fd, 0x0002), .driver_info = BTUSB_IGNORE },

	/* CSR BlueCore Bluetooth Sniffer */
	{ USB_DEVICE(0x0a12, 0x0002), .driver_info = BTUSB_SNIFFER },

	/* Frontline ComProbe Bluetooth Sniffer */
	{ USB_DEVICE(0x16d3, 0x0002), .driver_info = BTUSB_SNIFFER },

	{ }	/* Terminating entry */
};

#define BTUSB_MAX_ISOC_FRAMES	10

#define BTUSB_INTR_RUNNING	0
#define BTUSB_BULK_RUNNING	1
#define BTUSB_ISOC_RUNNING	2
#define BTUSB_SUSPENDING	3
#define BTUSB_DID_ISO_RESUME	4

struct btusb_data {
	struct hci_dev       *hdev;
	struct usb_device    *udev;
	struct usb_interface *intf;
	struct usb_interface *isoc;

	spinlock_t lock;

	unsigned long flags;

	struct work_struct work;
	struct work_struct waker;

	struct usb_anchor tx_anchor;
	struct usb_anchor intr_anchor;
	struct usb_anchor bulk_anchor;
	struct usb_anchor isoc_anchor;
	struct usb_anchor deferred;
	int tx_in_flight;
	spinlock_t txlock;

	struct usb_endpoint_descriptor *intr_ep;
	struct usb_endpoint_descriptor *bulk_tx_ep;
	struct usb_endpoint_descriptor *bulk_rx_ep;
	struct usb_endpoint_descriptor *isoc_tx_ep;
	struct usb_endpoint_descriptor *isoc_rx_ep;

	__u8 cmdreq_type;

	unsigned int sco_num;
	int isoc_altsetting;
	int suspend_count;
};

static int inc_tx(struct btusb_data *data)
{
	unsigned long flags;
	int rv;

	spin_lock_irqsave(&data->txlock, flags);
	rv = test_bit(BTUSB_SUSPENDING, &data->flags);
	if (!rv)
		data->tx_in_flight++;
	spin_unlock_irqrestore(&data->txlock, flags);

	return rv;
}

static void btusb_intr_complete(struct urb *urb)
{
	struct hci_dev *hdev = urb->context;
	struct btusb_data *data = hdev->driver_data;
	int err;

	BT_DBG("%s urb %p status %d count %d", hdev->name,
					urb, urb->status, urb->actual_length);

	if (!test_bit(HCI_RUNNING, &hdev->flags))
		return;

	if (urb->status == 0) {
		hdev->stat.byte_rx += urb->actual_length;

		if (hci_recv_fragment(hdev, HCI_EVENT_PKT,
						urb->transfer_buffer,
						urb->actual_length) < 0) {
			BT_ERR("%s corrupted event packet", hdev->name);
			hdev->stat.err_rx++;
		}
	}

	if (!test_bit(BTUSB_INTR_RUNNING, &data->flags))
		return;

	usb_mark_last_busy(data->udev);
	usb_anchor_urb(urb, &data->intr_anchor);

	err = usb_submit_urb(urb, GFP_ATOMIC);
	if (err < 0) {
		if (err != -EPERM)
			BT_ERR("%s urb %p failed to resubmit (%d)",
						hdev->name, urb, -err);
		usb_unanchor_urb(urb);
	}
}

static int btusb_submit_intr_urb(struct hci_dev *hdev, gfp_t mem_flags)
{
	struct btusb_data *data = hdev->driver_data;
	struct urb *urb;
	unsigned char *buf;
	unsigned int pipe;
	int err, size;

	BT_DBG("%s", hdev->name);

	if (!data->intr_ep)
		return -ENODEV;

	urb = usb_alloc_urb(0, mem_flags);
	if (!urb)
		return -ENOMEM;

	size = le16_to_cpu(data->intr_ep->wMaxPacketSize);

	buf = kmalloc(size, mem_flags);
	if (!buf) {
		usb_free_urb(urb);
		return -ENOMEM;
	}

	pipe = usb_rcvintpipe(data->udev, data->intr_ep->bEndpointAddress);

	usb_fill_int_urb(urb, data->udev, pipe, buf, size,
						btusb_intr_complete, hdev,
						data->intr_ep->bInterval);

	urb->transfer_flags |= URB_FREE_BUFFER;

	usb_anchor_urb(urb, &data->intr_anchor);

	err = usb_submit_urb(urb, mem_flags);
	if (err < 0) {
		BT_ERR("%s urb %p submission failed (%d)",
						hdev->name, urb, -err);
		usb_unanchor_urb(urb);
	}

	usb_free_urb(urb);

	return err;
}

static void btusb_bulk_complete(struct urb *urb)
{
	struct hci_dev *hdev = urb->context;
	struct btusb_data *data = hdev->driver_data;
	int err;

	BT_DBG("%s urb %p status %d count %d", hdev->name,
					urb, urb->status, urb->actual_length);

	if (!test_bit(HCI_RUNNING, &hdev->flags))
		return;

	if (urb->status == 0) {
		hdev->stat.byte_rx += urb->actual_length;

		if (hci_recv_fragment(hdev, HCI_ACLDATA_PKT,
						urb->transfer_buffer,
						urb->actual_length) < 0) {
			BT_ERR("%s corrupted ACL packet", hdev->name);
			hdev->stat.err_rx++;
		}
	}

	if (!test_bit(BTUSB_BULK_RUNNING, &data->flags))
		return;

	usb_anchor_urb(urb, &data->bulk_anchor);
	usb_mark_last_busy(data->udev);

	err = usb_submit_urb(urb, GFP_ATOMIC);
	if (err < 0) {
		if (err != -EPERM)
			BT_ERR("%s urb %p failed to resubmit (%d)",
						hdev->name, urb, -err);
		usb_unanchor_urb(urb);
	}
}

static int btusb_submit_bulk_urb(struct hci_dev *hdev, gfp_t mem_flags)
{
	struct btusb_data *data = hdev->driver_data;
	struct urb *urb;
	unsigned char *buf;
	unsigned int pipe;
	int err, size = HCI_MAX_FRAME_SIZE;

	BT_DBG("%s", hdev->name);

	if (!data->bulk_rx_ep)
		return -ENODEV;

	urb = usb_alloc_urb(0, mem_flags);
	if (!urb)
		return -ENOMEM;

	buf = kmalloc(size, mem_flags);
	if (!buf) {
		usb_free_urb(urb);
		return -ENOMEM;
	}

	pipe = usb_rcvbulkpipe(data->udev, data->bulk_rx_ep->bEndpointAddress);

	usb_fill_bulk_urb(urb, data->udev, pipe,
					buf, size, btusb_bulk_complete, hdev);

	urb->transfer_flags |= URB_FREE_BUFFER;

	usb_mark_last_busy(data->udev);
	usb_anchor_urb(urb, &data->bulk_anchor);

	err = usb_submit_urb(urb, mem_flags);
	if (err < 0) {
		BT_ERR("%s urb %p submission failed (%d)",
						hdev->name, urb, -err);
		usb_unanchor_urb(urb);
	}

	usb_free_urb(urb);

	return err;
}

static void btusb_isoc_complete(struct urb *urb)
{
	struct hci_dev *hdev = urb->context;
	struct btusb_data *data = hdev->driver_data;
	int i, err;

	BT_DBG("%s urb %p status %d count %d", hdev->name,
					urb, urb->status, urb->actual_length);

	if (!test_bit(HCI_RUNNING, &hdev->flags))
		return;

	if (urb->status == 0) {
		for (i = 0; i < urb->number_of_packets; i++) {
			unsigned int offset = urb->iso_frame_desc[i].offset;
			unsigned int length = urb->iso_frame_desc[i].actual_length;

			if (urb->iso_frame_desc[i].status)
				continue;

			hdev->stat.byte_rx += length;

			if (hci_recv_fragment(hdev, HCI_SCODATA_PKT,
						urb->transfer_buffer + offset,
								length) < 0) {
				BT_ERR("%s corrupted SCO packet", hdev->name);
				hdev->stat.err_rx++;
			}
		}
	}

	if (!test_bit(BTUSB_ISOC_RUNNING, &data->flags))
		return;

	usb_anchor_urb(urb, &data->isoc_anchor);

	err = usb_submit_urb(urb, GFP_ATOMIC);
	if (err < 0) {
		if (err != -EPERM)
			BT_ERR("%s urb %p failed to resubmit (%d)",
						hdev->name, urb, -err);
		usb_unanchor_urb(urb);
	}
}

static inline void __fill_isoc_descriptor(struct urb *urb, int len, int mtu)
{
	int i, offset = 0;

	BT_DBG("len %d mtu %d", len, mtu);

	for (i = 0; i < BTUSB_MAX_ISOC_FRAMES && len >= mtu;
					i++, offset += mtu, len -= mtu) {
		urb->iso_frame_desc[i].offset = offset;
		urb->iso_frame_desc[i].length = mtu;
	}

	if (len && i < BTUSB_MAX_ISOC_FRAMES) {
		urb->iso_frame_desc[i].offset = offset;
		urb->iso_frame_desc[i].length = len;
		i++;
	}

	urb->number_of_packets = i;
}

static int btusb_submit_isoc_urb(struct hci_dev *hdev, gfp_t mem_flags)
{
	struct btusb_data *data = hdev->driver_data;
	struct urb *urb;
	unsigned char *buf;
	unsigned int pipe;
	int err, size;

	BT_DBG("%s", hdev->name);

	if (!data->isoc_rx_ep)
		return -ENODEV;

	urb = usb_alloc_urb(BTUSB_MAX_ISOC_FRAMES, mem_flags);
	if (!urb)
		return -ENOMEM;

	size = le16_to_cpu(data->isoc_rx_ep->wMaxPacketSize) *
						BTUSB_MAX_ISOC_FRAMES;

	buf = kmalloc(size, mem_flags);
	if (!buf) {
		usb_free_urb(urb);
		return -ENOMEM;
	}

	pipe = usb_rcvisocpipe(data->udev, data->isoc_rx_ep->bEndpointAddress);

	urb->dev      = data->udev;
	urb->pipe     = pipe;
	urb->context  = hdev;
	urb->complete = btusb_isoc_complete;
	urb->interval = data->isoc_rx_ep->bInterval;

	urb->transfer_flags  = URB_FREE_BUFFER | URB_ISO_ASAP;
	urb->transfer_buffer = buf;
	urb->transfer_buffer_length = size;

	__fill_isoc_descriptor(urb, size,
			le16_to_cpu(data->isoc_rx_ep->wMaxPacketSize));

	usb_anchor_urb(urb, &data->isoc_anchor);

	err = usb_submit_urb(urb, mem_flags);
	if (err < 0) {
		BT_ERR("%s urb %p submission failed (%d)",
						hdev->name, urb, -err);
		usb_unanchor_urb(urb);
	}

	usb_free_urb(urb);

	return err;
}

static void btusb_tx_complete(struct urb *urb)
{
	struct sk_buff *skb = urb->context;
	struct hci_dev *hdev = (struct hci_dev *) skb->dev;
	struct btusb_data *data = hdev->driver_data;

	BT_DBG("%s urb %p status %d count %d", hdev->name,
					urb, urb->status, urb->actual_length);

	if (!test_bit(HCI_RUNNING, &hdev->flags))
		goto done;

	if (!urb->status)
		hdev->stat.byte_tx += urb->transfer_buffer_length;
	else
		hdev->stat.err_tx++;

done:
	spin_lock(&data->txlock);
	data->tx_in_flight--;
	spin_unlock(&data->txlock);

	kfree(urb->setup_packet);

	kfree_skb(skb);
}

static void btusb_isoc_tx_complete(struct urb *urb)
{
	struct sk_buff *skb = urb->context;
	struct hci_dev *hdev = (struct hci_dev *) skb->dev;

	BT_DBG("%s urb %p status %d count %d", hdev->name,
					urb, urb->status, urb->actual_length);

	if (!test_bit(HCI_RUNNING, &hdev->flags))
		goto done;

	if (!urb->status)
		hdev->stat.byte_tx += urb->transfer_buffer_length;
	else
		hdev->stat.err_tx++;

done:
	kfree(urb->setup_packet);

	kfree_skb(skb);
}

static int btusb_open(struct hci_dev *hdev)
{
	struct btusb_data *data = hdev->driver_data;
	int err;

	BT_DBG("%s", hdev->name);

	err = usb_autopm_get_interface(data->intf);
	if (err < 0)
		return err;

	data->intf->needs_remote_wakeup = 1;

	if (test_and_set_bit(HCI_RUNNING, &hdev->flags))
		goto done;

	if (test_and_set_bit(BTUSB_INTR_RUNNING, &data->flags))
		goto done;

	err = btusb_submit_intr_urb(hdev, GFP_KERNEL);
	if (err < 0)
		goto failed;

	err = btusb_submit_bulk_urb(hdev, GFP_KERNEL);
	if (err < 0) {
		usb_kill_anchored_urbs(&data->intr_anchor);
		goto failed;
	}

	set_bit(BTUSB_BULK_RUNNING, &data->flags);
	btusb_submit_bulk_urb(hdev, GFP_KERNEL);

done:
	usb_autopm_put_interface(data->intf);
	return 0;

failed:
	clear_bit(BTUSB_INTR_RUNNING, &data->flags);
	clear_bit(HCI_RUNNING, &hdev->flags);
	usb_autopm_put_interface(data->intf);
	return err;
}

static void btusb_stop_traffic(struct btusb_data *data)
{
	usb_kill_anchored_urbs(&data->intr_anchor);
	usb_kill_anchored_urbs(&data->bulk_anchor);
	usb_kill_anchored_urbs(&data->isoc_anchor);
}

static int btusb_close(struct hci_dev *hdev)
{
	struct btusb_data *data = hdev->driver_data;
	int err;

	BT_DBG("%s", hdev->name);

	if (!test_and_clear_bit(HCI_RUNNING, &hdev->flags))
		return 0;

	cancel_work_sync(&data->work);
	cancel_work_sync(&data->waker);

	clear_bit(BTUSB_ISOC_RUNNING, &data->flags);
	clear_bit(BTUSB_BULK_RUNNING, &data->flags);
	clear_bit(BTUSB_INTR_RUNNING, &data->flags);

	btusb_stop_traffic(data);
	err = usb_autopm_get_interface(data->intf);
	if (err < 0)
		goto failed;

	data->intf->needs_remote_wakeup = 0;
	usb_autopm_put_interface(data->intf);

failed:
	usb_scuttle_anchored_urbs(&data->deferred);
	return 0;
}

static int btusb_flush(struct hci_dev *hdev)
{
	struct btusb_data *data = hdev->driver_data;

	BT_DBG("%s", hdev->name);

	usb_kill_anchored_urbs(&data->tx_anchor);

	return 0;
}

static int btusb_send_frame(struct sk_buff *skb)
{
	struct hci_dev *hdev = (struct hci_dev *) skb->dev;
	struct btusb_data *data = hdev->driver_data;
	struct usb_ctrlrequest *dr;
	struct urb *urb;
	unsigned int pipe;
	int err;

	BT_DBG("%s", hdev->name);

	if (!test_bit(HCI_RUNNING, &hdev->flags))
		return -EBUSY;

	switch (bt_cb(skb)->pkt_type) {
	case HCI_COMMAND_PKT:
		urb = usb_alloc_urb(0, GFP_ATOMIC);
		if (!urb)
			return -ENOMEM;

		dr = kmalloc(sizeof(*dr), GFP_ATOMIC);
		if (!dr) {
			usb_free_urb(urb);
			return -ENOMEM;
		}

		dr->bRequestType = data->cmdreq_type;
		dr->bRequest     = 0;
		dr->wIndex       = 0;
		dr->wValue       = 0;
		dr->wLength      = __cpu_to_le16(skb->len);

		pipe = usb_sndctrlpipe(data->udev, 0x00);

		usb_fill_control_urb(urb, data->udev, pipe, (void *) dr,
				skb->data, skb->len, btusb_tx_complete, skb);

		hdev->stat.cmd_tx++;
		break;

	case HCI_ACLDATA_PKT:
		if (!data->bulk_tx_ep || (hdev->conn_hash.acl_num < 1 &&
						hdev->conn_hash.le_num < 1))
			return -ENODEV;

		urb = usb_alloc_urb(0, GFP_ATOMIC);
		if (!urb)
			return -ENOMEM;

		pipe = usb_sndbulkpipe(data->udev,
					data->bulk_tx_ep->bEndpointAddress);

		usb_fill_bulk_urb(urb, data->udev, pipe,
				skb->data, skb->len, btusb_tx_complete, skb);

		hdev->stat.acl_tx++;
		break;

	case HCI_SCODATA_PKT:
		if (!data->isoc_tx_ep || hdev->conn_hash.sco_num < 1)
			return -ENODEV;

		urb = usb_alloc_urb(BTUSB_MAX_ISOC_FRAMES, GFP_ATOMIC);
		if (!urb)
			return -ENOMEM;

		pipe = usb_sndisocpipe(data->udev,
					data->isoc_tx_ep->bEndpointAddress);

		usb_fill_int_urb(urb, data->udev, pipe,
				skb->data, skb->len, btusb_isoc_tx_complete,
				skb, data->isoc_tx_ep->bInterval);

		urb->transfer_flags  = URB_ISO_ASAP;

		__fill_isoc_descriptor(urb, skb->len,
				le16_to_cpu(data->isoc_tx_ep->wMaxPacketSize));

		hdev->stat.sco_tx++;
		goto skip_waking;

	default:
		return -EILSEQ;
	}

	err = inc_tx(data);
	if (err) {
		usb_anchor_urb(urb, &data->deferred);
		schedule_work(&data->waker);
		err = 0;
		goto done;
	}

skip_waking:
	usb_anchor_urb(urb, &data->tx_anchor);

	err = usb_submit_urb(urb, GFP_ATOMIC);
	if (err < 0) {
		BT_ERR("%s urb %p submission failed", hdev->name, urb);
		kfree(urb->setup_packet);
		usb_unanchor_urb(urb);
	} else {
		usb_mark_last_busy(data->udev);
	}

	usb_free_urb(urb);

done:
	return err;
}

static void btusb_destruct(struct hci_dev *hdev)
{
	struct btusb_data *data = hdev->driver_data;

	BT_DBG("%s", hdev->name);

	kfree(data);
}

static void btusb_notify(struct hci_dev *hdev, unsigned int evt)
{
	struct btusb_data *data = hdev->driver_data;

	BT_DBG("%s evt %d", hdev->name, evt);

	if (hdev->conn_hash.sco_num != data->sco_num) {
		data->sco_num = hdev->conn_hash.sco_num;
		schedule_work(&data->work);
	}
}

static inline int __set_isoc_interface(struct hci_dev *hdev, int altsetting)
{
	struct btusb_data *data = hdev->driver_data;
	struct usb_interface *intf = data->isoc;
	struct usb_endpoint_descriptor *ep_desc;
	int i, err;

	if (!data->isoc)
		return -ENODEV;

	err = usb_set_interface(data->udev, 1, altsetting);
	if (err < 0) {
		BT_ERR("%s setting interface failed (%d)", hdev->name, -err);
		return err;
	}

	data->isoc_altsetting = altsetting;

	data->isoc_tx_ep = NULL;
	data->isoc_rx_ep = NULL;

	for (i = 0; i < intf->cur_altsetting->desc.bNumEndpoints; i++) {
		ep_desc = &intf->cur_altsetting->endpoint[i].desc;

		if (!data->isoc_tx_ep && usb_endpoint_is_isoc_out(ep_desc)) {
			data->isoc_tx_ep = ep_desc;
			continue;
		}

		if (!data->isoc_rx_ep && usb_endpoint_is_isoc_in(ep_desc)) {
			data->isoc_rx_ep = ep_desc;
			continue;
		}
	}

	if (!data->isoc_tx_ep || !data->isoc_rx_ep) {
		BT_ERR("%s invalid SCO descriptors", hdev->name);
		return -ENODEV;
	}

	return 0;
}

static void btusb_work(struct work_struct *work)
{
	struct btusb_data *data = container_of(work, struct btusb_data, work);
	struct hci_dev *hdev = data->hdev;
	int err;

	if (hdev->conn_hash.sco_num > 0) {
<<<<<<< HEAD
		if (!data->did_iso_resume) {
=======
		if (!test_bit(BTUSB_DID_ISO_RESUME, &data->flags)) {
>>>>>>> 02f8c6ae
			err = usb_autopm_get_interface(data->isoc ? data->isoc : data->intf);
			if (err < 0) {
				clear_bit(BTUSB_ISOC_RUNNING, &data->flags);
				usb_kill_anchored_urbs(&data->isoc_anchor);
				return;
			}

			set_bit(BTUSB_DID_ISO_RESUME, &data->flags);
		}
		if (data->isoc_altsetting != 2) {
			clear_bit(BTUSB_ISOC_RUNNING, &data->flags);
			usb_kill_anchored_urbs(&data->isoc_anchor);

			if (__set_isoc_interface(hdev, 2) < 0)
				return;
		}

		if (!test_and_set_bit(BTUSB_ISOC_RUNNING, &data->flags)) {
			if (btusb_submit_isoc_urb(hdev, GFP_KERNEL) < 0)
				clear_bit(BTUSB_ISOC_RUNNING, &data->flags);
			else
				btusb_submit_isoc_urb(hdev, GFP_KERNEL);
		}
	} else {
		clear_bit(BTUSB_ISOC_RUNNING, &data->flags);
		usb_kill_anchored_urbs(&data->isoc_anchor);

		__set_isoc_interface(hdev, 0);
<<<<<<< HEAD
		if (data->did_iso_resume) {
			data->did_iso_resume = 0;
			usb_autopm_put_interface(data->isoc ? data->isoc : data->intf);
		}
=======
		if (test_and_clear_bit(BTUSB_DID_ISO_RESUME, &data->flags))
			usb_autopm_put_interface(data->isoc ? data->isoc : data->intf);
>>>>>>> 02f8c6ae
	}
}

static void btusb_waker(struct work_struct *work)
{
	struct btusb_data *data = container_of(work, struct btusb_data, waker);
	int err;

	err = usb_autopm_get_interface(data->intf);
	if (err < 0)
		return;

	usb_autopm_put_interface(data->intf);
}

static int btusb_probe(struct usb_interface *intf,
				const struct usb_device_id *id)
{
	struct usb_endpoint_descriptor *ep_desc;
	struct btusb_data *data;
	struct hci_dev *hdev;
	int i, err;

	BT_DBG("intf %p id %p", intf, id);

	/* interface numbers are hardcoded in the spec */
	if (intf->cur_altsetting->desc.bInterfaceNumber != 0)
		return -ENODEV;

	if (!id->driver_info) {
		const struct usb_device_id *match;
		match = usb_match_id(intf, blacklist_table);
		if (match)
			id = match;
	}

	if (id->driver_info == BTUSB_IGNORE)
		return -ENODEV;

	if (ignore_dga && id->driver_info & BTUSB_DIGIANSWER)
		return -ENODEV;

	if (ignore_csr && id->driver_info & BTUSB_CSR)
		return -ENODEV;

	if (ignore_sniffer && id->driver_info & BTUSB_SNIFFER)
		return -ENODEV;

	data = kzalloc(sizeof(*data), GFP_KERNEL);
	if (!data)
		return -ENOMEM;

	for (i = 0; i < intf->cur_altsetting->desc.bNumEndpoints; i++) {
		ep_desc = &intf->cur_altsetting->endpoint[i].desc;

		if (!data->intr_ep && usb_endpoint_is_int_in(ep_desc)) {
			data->intr_ep = ep_desc;
			continue;
		}

		if (!data->bulk_tx_ep && usb_endpoint_is_bulk_out(ep_desc)) {
			data->bulk_tx_ep = ep_desc;
			continue;
		}

		if (!data->bulk_rx_ep && usb_endpoint_is_bulk_in(ep_desc)) {
			data->bulk_rx_ep = ep_desc;
			continue;
		}
	}

	if (!data->intr_ep || !data->bulk_tx_ep || !data->bulk_rx_ep) {
		kfree(data);
		return -ENODEV;
	}

	data->cmdreq_type = USB_TYPE_CLASS;

	data->udev = interface_to_usbdev(intf);
	data->intf = intf;

	spin_lock_init(&data->lock);

	INIT_WORK(&data->work, btusb_work);
	INIT_WORK(&data->waker, btusb_waker);
	spin_lock_init(&data->txlock);

	init_usb_anchor(&data->tx_anchor);
	init_usb_anchor(&data->intr_anchor);
	init_usb_anchor(&data->bulk_anchor);
	init_usb_anchor(&data->isoc_anchor);
	init_usb_anchor(&data->deferred);

	hdev = hci_alloc_dev();
	if (!hdev) {
		kfree(data);
		return -ENOMEM;
	}

	hdev->bus = HCI_USB;
	hdev->driver_data = data;

	data->hdev = hdev;

	SET_HCIDEV_DEV(hdev, &intf->dev);

	hdev->open     = btusb_open;
	hdev->close    = btusb_close;
	hdev->flush    = btusb_flush;
	hdev->send     = btusb_send_frame;
	hdev->destruct = btusb_destruct;
	hdev->notify   = btusb_notify;

	hdev->owner = THIS_MODULE;

	/* Interface numbers are hardcoded in the specification */
	data->isoc = usb_ifnum_to_if(data->udev, 1);

	if (!reset)
		set_bit(HCI_QUIRK_NO_RESET, &hdev->quirks);

	if (force_scofix || id->driver_info & BTUSB_WRONG_SCO_MTU) {
		if (!disable_scofix)
			set_bit(HCI_QUIRK_FIXUP_BUFFER_SIZE, &hdev->quirks);
	}

	if (id->driver_info & BTUSB_BROKEN_ISOC)
		data->isoc = NULL;

	if (id->driver_info & BTUSB_DIGIANSWER) {
		data->cmdreq_type = USB_TYPE_VENDOR;
		set_bit(HCI_QUIRK_NO_RESET, &hdev->quirks);
	}

	if (id->driver_info & BTUSB_CSR) {
		struct usb_device *udev = data->udev;

		/* Old firmware would otherwise execute USB reset */
		if (le16_to_cpu(udev->descriptor.bcdDevice) < 0x117)
			set_bit(HCI_QUIRK_NO_RESET, &hdev->quirks);
	}

	if (id->driver_info & BTUSB_SNIFFER) {
		struct usb_device *udev = data->udev;

		/* New sniffer firmware has crippled HCI interface */
		if (le16_to_cpu(udev->descriptor.bcdDevice) > 0x997)
			set_bit(HCI_QUIRK_RAW_DEVICE, &hdev->quirks);

		data->isoc = NULL;
	}

	if (id->driver_info & BTUSB_BCM92035) {
		unsigned char cmd[] = { 0x3b, 0xfc, 0x01, 0x00 };
		struct sk_buff *skb;

		skb = bt_skb_alloc(sizeof(cmd), GFP_KERNEL);
		if (skb) {
			memcpy(skb_put(skb, sizeof(cmd)), cmd, sizeof(cmd));
			skb_queue_tail(&hdev->driver_init, skb);
		}
	}

	if (id->driver_info & BTUSB_BAD_RESET)
		set_bit(HCI_QUIRK_BAD_RESET, &hdev->quirks);

	if (data->isoc) {
		err = usb_driver_claim_interface(&btusb_driver,
							data->isoc, data);
		if (err < 0) {
			hci_free_dev(hdev);
			kfree(data);
			return err;
		}
	}

	err = hci_register_dev(hdev);
	if (err < 0) {
		hci_free_dev(hdev);
		kfree(data);
		return err;
	}

	usb_set_intfdata(intf, data);

	return 0;
}

static void btusb_disconnect(struct usb_interface *intf)
{
	struct btusb_data *data = usb_get_intfdata(intf);
	struct hci_dev *hdev;

	BT_DBG("intf %p", intf);

	if (!data)
		return;

	hdev = data->hdev;

	__hci_dev_hold(hdev);

	usb_set_intfdata(data->intf, NULL);

	if (data->isoc)
		usb_set_intfdata(data->isoc, NULL);

	hci_unregister_dev(hdev);

	if (intf == data->isoc)
		usb_driver_release_interface(&btusb_driver, data->intf);
	else if (data->isoc)
		usb_driver_release_interface(&btusb_driver, data->isoc);

	__hci_dev_put(hdev);

	hci_free_dev(hdev);
}

#ifdef CONFIG_PM
static int btusb_suspend(struct usb_interface *intf, pm_message_t message)
{
	struct btusb_data *data = usb_get_intfdata(intf);

	BT_DBG("intf %p", intf);

	if (data->suspend_count++)
		return 0;

	spin_lock_irq(&data->txlock);
	if (!((message.event & PM_EVENT_AUTO) && data->tx_in_flight)) {
		set_bit(BTUSB_SUSPENDING, &data->flags);
		spin_unlock_irq(&data->txlock);
	} else {
		spin_unlock_irq(&data->txlock);
		data->suspend_count--;
		return -EBUSY;
	}

	cancel_work_sync(&data->work);

	btusb_stop_traffic(data);
	usb_kill_anchored_urbs(&data->tx_anchor);

	return 0;
}

static void play_deferred(struct btusb_data *data)
{
	struct urb *urb;
	int err;

	while ((urb = usb_get_from_anchor(&data->deferred))) {
		err = usb_submit_urb(urb, GFP_ATOMIC);
		if (err < 0)
			break;

		data->tx_in_flight++;
	}
	usb_scuttle_anchored_urbs(&data->deferred);
}

static int btusb_resume(struct usb_interface *intf)
{
	struct btusb_data *data = usb_get_intfdata(intf);
	struct hci_dev *hdev = data->hdev;
	int err = 0;

	BT_DBG("intf %p", intf);

	if (--data->suspend_count)
		return 0;

	if (!test_bit(HCI_RUNNING, &hdev->flags))
		goto done;

	if (test_bit(BTUSB_INTR_RUNNING, &data->flags)) {
		err = btusb_submit_intr_urb(hdev, GFP_NOIO);
		if (err < 0) {
			clear_bit(BTUSB_INTR_RUNNING, &data->flags);
			goto failed;
		}
	}

	if (test_bit(BTUSB_BULK_RUNNING, &data->flags)) {
		err = btusb_submit_bulk_urb(hdev, GFP_NOIO);
		if (err < 0) {
			clear_bit(BTUSB_BULK_RUNNING, &data->flags);
			goto failed;
		}

		btusb_submit_bulk_urb(hdev, GFP_NOIO);
	}

	if (test_bit(BTUSB_ISOC_RUNNING, &data->flags)) {
		if (btusb_submit_isoc_urb(hdev, GFP_NOIO) < 0)
			clear_bit(BTUSB_ISOC_RUNNING, &data->flags);
		else
			btusb_submit_isoc_urb(hdev, GFP_NOIO);
	}

	spin_lock_irq(&data->txlock);
	play_deferred(data);
	clear_bit(BTUSB_SUSPENDING, &data->flags);
	spin_unlock_irq(&data->txlock);
	schedule_work(&data->work);

	return 0;

failed:
	usb_scuttle_anchored_urbs(&data->deferred);
done:
	spin_lock_irq(&data->txlock);
	clear_bit(BTUSB_SUSPENDING, &data->flags);
	spin_unlock_irq(&data->txlock);

	return err;
}
#endif

static struct usb_driver btusb_driver = {
	.name		= "btusb",
	.probe		= btusb_probe,
	.disconnect	= btusb_disconnect,
#ifdef CONFIG_PM
	.suspend	= btusb_suspend,
	.resume		= btusb_resume,
#endif
	.id_table	= btusb_table,
	.supports_autosuspend = 1,
};

static int __init btusb_init(void)
{
	BT_INFO("Generic Bluetooth USB driver ver %s", VERSION);

	return usb_register(&btusb_driver);
}

static void __exit btusb_exit(void)
{
	usb_deregister(&btusb_driver);
}

module_init(btusb_init);
module_exit(btusb_exit);

module_param(ignore_dga, bool, 0644);
MODULE_PARM_DESC(ignore_dga, "Ignore devices with id 08fd:0001");

module_param(ignore_csr, bool, 0644);
MODULE_PARM_DESC(ignore_csr, "Ignore devices with id 0a12:0001");

module_param(ignore_sniffer, bool, 0644);
MODULE_PARM_DESC(ignore_sniffer, "Ignore devices with id 0a12:0002");

module_param(disable_scofix, bool, 0644);
MODULE_PARM_DESC(disable_scofix, "Disable fixup of wrong SCO buffer size");

module_param(force_scofix, bool, 0644);
MODULE_PARM_DESC(force_scofix, "Force fixup of wrong SCO buffers size");

module_param(reset, bool, 0644);
MODULE_PARM_DESC(reset, "Send HCI reset command on initialization");

MODULE_AUTHOR("Marcel Holtmann <marcel@holtmann.org>");
MODULE_DESCRIPTION("Generic Bluetooth USB driver ver " VERSION);
MODULE_VERSION(VERSION);
MODULE_LICENSE("GPL");<|MERGE_RESOLUTION|>--- conflicted
+++ resolved
@@ -54,7 +54,6 @@
 #define BTUSB_BCM92035		0x10
 #define BTUSB_BROKEN_ISOC	0x20
 #define BTUSB_WRONG_SCO_MTU	0x40
-#define BTUSB_BAD_RESET		0x80
 
 static struct usb_device_id btusb_table[] = {
 	/* Generic Bluetooth USB device */
@@ -105,12 +104,6 @@
 
 	/* Atheros 3011 with sflash firmware */
 	{ USB_DEVICE(0x0cf3, 0x3002), .driver_info = BTUSB_IGNORE },
-<<<<<<< HEAD
-
-        /* Atheros Malbec with sflash firmware */
-        { USB_DEVICE(0x03f0, 0x311d), .driver_info = BTUSB_IGNORE },
-	
-=======
 	{ USB_DEVICE(0x13d3, 0x3304), .driver_info = BTUSB_IGNORE },
 
 	/* Atheros AR9285 Malbec with sflash firmware */
@@ -119,7 +112,6 @@
 	/* Atheros 3012 with sflash firmware */
 	{ USB_DEVICE(0x0cf3, 0x3004), .driver_info = BTUSB_IGNORE },
 
->>>>>>> 02f8c6ae
 	/* Atheros AR5BBU12 with sflash firmware */
 	{ USB_DEVICE(0x0489, 0xe02c), .driver_info = BTUSB_IGNORE },
 
@@ -135,9 +127,6 @@
 	/* IBM/Lenovo ThinkPad with Broadcom chip */
 	{ USB_DEVICE(0x0a5c, 0x201e), .driver_info = BTUSB_WRONG_SCO_MTU },
 	{ USB_DEVICE(0x0a5c, 0x2110), .driver_info = BTUSB_WRONG_SCO_MTU },
-
-	/* Broadcom Matador */
-	{ USB_DEVICE(0x0a5c, 0x21b4), .driver_info = BTUSB_BAD_RESET },
 
 	/* HP laptop with Broadcom chip */
 	{ USB_DEVICE(0x03f0, 0x171d), .driver_info = BTUSB_WRONG_SCO_MTU },
@@ -846,11 +835,7 @@
 	int err;
 
 	if (hdev->conn_hash.sco_num > 0) {
-<<<<<<< HEAD
-		if (!data->did_iso_resume) {
-=======
 		if (!test_bit(BTUSB_DID_ISO_RESUME, &data->flags)) {
->>>>>>> 02f8c6ae
 			err = usb_autopm_get_interface(data->isoc ? data->isoc : data->intf);
 			if (err < 0) {
 				clear_bit(BTUSB_ISOC_RUNNING, &data->flags);
@@ -879,15 +864,8 @@
 		usb_kill_anchored_urbs(&data->isoc_anchor);
 
 		__set_isoc_interface(hdev, 0);
-<<<<<<< HEAD
-		if (data->did_iso_resume) {
-			data->did_iso_resume = 0;
-			usb_autopm_put_interface(data->isoc ? data->isoc : data->intf);
-		}
-=======
 		if (test_and_clear_bit(BTUSB_DID_ISO_RESUME, &data->flags))
 			usb_autopm_put_interface(data->isoc ? data->isoc : data->intf);
->>>>>>> 02f8c6ae
 	}
 }
 
@@ -1050,9 +1028,6 @@
 			skb_queue_tail(&hdev->driver_init, skb);
 		}
 	}
-
-	if (id->driver_info & BTUSB_BAD_RESET)
-		set_bit(HCI_QUIRK_BAD_RESET, &hdev->quirks);
 
 	if (data->isoc) {
 		err = usb_driver_claim_interface(&btusb_driver,
