--- conflicted
+++ resolved
@@ -229,17 +229,6 @@
 	return 0;
 }
 
-<<<<<<< HEAD
-static void hci_uart_destruct(struct hci_dev *hdev)
-{
-	if (!hdev)
-		return;
-
-	BT_DBG("%s", hdev->name);
-}
-
-=======
->>>>>>> b0b9e5c5
 /* ------ LDISC part ------ */
 /* hci_uart_tty_open
  * 
@@ -316,10 +305,7 @@
 			}
 			hu->proto->close(hu);
 		}
-<<<<<<< HEAD
-=======
-
->>>>>>> b0b9e5c5
+
 		kfree(hu);
 	}
 }
