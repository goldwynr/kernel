/*
 * drivers/base/cpu.c - basic CPU class support
 */

#include <linux/sysdev.h>
#include <linux/module.h>
#include <linux/init.h>
#include <linux/sched.h>
#include <linux/cpu.h>
#include <linux/topology.h>
#include <linux/device.h>
#include <linux/node.h>
#include <linux/gfp.h>

#include "base.h"

static struct sysdev_class_attribute *cpu_sysdev_class_attrs[];

struct sysdev_class cpu_sysdev_class = {
	.name = "cpu",
	.attrs = cpu_sysdev_class_attrs,
};
EXPORT_SYMBOL(cpu_sysdev_class);

static DEFINE_PER_CPU(struct sys_device *, cpu_sys_devices);

#ifdef CONFIG_HOTPLUG_CPU
static ssize_t show_online(struct sys_device *dev, struct sysdev_attribute *attr,
			   char *buf)
{
	struct cpu *cpu = container_of(dev, struct cpu, sysdev);

	return sprintf(buf, "%u\n", !!cpu_online(cpu->sysdev.id));
}

static ssize_t __ref store_online(struct sys_device *dev, struct sysdev_attribute *attr,
				 const char *buf, size_t count)
{
	struct cpu *cpu = container_of(dev, struct cpu, sysdev);
	ssize_t ret;

	cpu_hotplug_driver_lock();
	switch (buf[0]) {
	case '0':
		ret = cpu_down(cpu->sysdev.id);
		if (!ret)
			kobject_uevent(&dev->kobj, KOBJ_OFFLINE);
		break;
	case '1':
		ret = cpu_up(cpu->sysdev.id);
		if (!ret)
			kobject_uevent(&dev->kobj, KOBJ_ONLINE);
		break;
	default:
		ret = -EINVAL;
	}
	cpu_hotplug_driver_unlock();

	if (ret >= 0)
		ret = count;
	return ret;
}
static SYSDEV_ATTR(online, 0644, show_online, store_online);

static void __cpuinit register_cpu_control(struct cpu *cpu)
{
	sysdev_create_file(&cpu->sysdev, &attr_online);
}
void unregister_cpu(struct cpu *cpu)
{
	int logical_cpu = cpu->sysdev.id;

	unregister_cpu_under_node(logical_cpu, cpu_to_node(logical_cpu));

	sysdev_remove_file(&cpu->sysdev, &attr_online);

	sysdev_unregister(&cpu->sysdev);
	per_cpu(cpu_sys_devices, logical_cpu) = NULL;
	return;
}

#ifdef CONFIG_ARCH_CPU_PROBE_RELEASE
<<<<<<< HEAD
static ssize_t cpu_probe_store(struct class *class, const char *buf,
=======
static ssize_t cpu_probe_store(struct sysdev_class *class,
			       struct sysdev_class_attribute *attr,
			       const char *buf,
>>>>>>> 02f8c6ae
			       size_t count)
{
	return arch_cpu_probe(buf, count);
}

<<<<<<< HEAD
static ssize_t cpu_release_store(struct class *class, const char *buf,
=======
static ssize_t cpu_release_store(struct sysdev_class *class,
				 struct sysdev_class_attribute *attr,
				 const char *buf,
>>>>>>> 02f8c6ae
				 size_t count)
{
	return arch_cpu_release(buf, count);
}

<<<<<<< HEAD
static CLASS_ATTR(probe, S_IWUSR, NULL, cpu_probe_store);
static CLASS_ATTR(release, S_IWUSR, NULL, cpu_release_store);

int __init cpu_probe_release_init(void)
{
	int rc;

	rc = sysfs_create_file(&cpu_sysdev_class.kset.kobj,
			       &class_attr_probe.attr);
	if (!rc)
		rc = sysfs_create_file(&cpu_sysdev_class.kset.kobj,
				       &class_attr_release.attr);

	return rc;
}
device_initcall(cpu_probe_release_init);
=======
static SYSDEV_CLASS_ATTR(probe, S_IWUSR, NULL, cpu_probe_store);
static SYSDEV_CLASS_ATTR(release, S_IWUSR, NULL, cpu_release_store);
>>>>>>> 02f8c6ae
#endif /* CONFIG_ARCH_CPU_PROBE_RELEASE */

#else /* ... !CONFIG_HOTPLUG_CPU */
static inline void register_cpu_control(struct cpu *cpu)
{
}
#endif /* CONFIG_HOTPLUG_CPU */

#if defined(CONFIG_KEXEC) && !defined(CONFIG_XEN)
#include <linux/kexec.h>

static ssize_t show_crash_notes(struct sys_device *dev, struct sysdev_attribute *attr,
				char *buf)
{
	struct cpu *cpu = container_of(dev, struct cpu, sysdev);
	ssize_t rc;
	unsigned long long addr;
	int cpunum;

	cpunum = cpu->sysdev.id;

	/*
	 * Might be reading other cpu's data based on which cpu read thread
	 * has been scheduled. But cpu data (memory) is allocated once during
	 * boot up and this data does not change there after. Hence this
	 * operation should be safe. No locking required.
	 */
	addr = per_cpu_ptr_to_phys(per_cpu_ptr(crash_notes, cpunum));
	rc = sprintf(buf, "%Lx\n", addr);
	return rc;
}
static SYSDEV_ATTR(crash_notes, 0400, show_crash_notes, NULL);
#endif

/*
 * Print cpu online, possible, present, and system maps
 */

struct cpu_attr {
	struct sysdev_class_attribute attr;
	const struct cpumask *const * const map;
};

static ssize_t show_cpus_attr(struct sysdev_class *class,
			      struct sysdev_class_attribute *attr,
			      char *buf)
{
	struct cpu_attr *ca = container_of(attr, struct cpu_attr, attr);
	int n = cpulist_scnprintf(buf, PAGE_SIZE-2, *(ca->map));

	buf[n++] = '\n';
	buf[n] = '\0';
	return n;
}

#define _CPU_ATTR(name, map)						\
	{ _SYSDEV_CLASS_ATTR(name, 0444, show_cpus_attr, NULL), map }

/* Keep in sync with cpu_sysdev_class_attrs */
static struct cpu_attr cpu_attrs[] = {
	_CPU_ATTR(online, &cpu_online_mask),
	_CPU_ATTR(possible, &cpu_possible_mask),
	_CPU_ATTR(present, &cpu_present_mask),
};

/*
 * Print values for NR_CPUS and offlined cpus
 */
static ssize_t print_cpus_kernel_max(struct sysdev_class *class,
				     struct sysdev_class_attribute *attr, char *buf)
{
	int n = snprintf(buf, PAGE_SIZE-2, "%d\n", NR_CPUS - 1);
	return n;
}
static SYSDEV_CLASS_ATTR(kernel_max, 0444, print_cpus_kernel_max, NULL);

/* arch-optional setting to enable display of offline cpus >= nr_cpu_ids */
unsigned int total_cpus;

static ssize_t print_cpus_offline(struct sysdev_class *class,
				  struct sysdev_class_attribute *attr, char *buf)
{
	int n = 0, len = PAGE_SIZE-2;
	cpumask_var_t offline;

	/* display offline cpus < nr_cpu_ids */
	if (!alloc_cpumask_var(&offline, GFP_KERNEL))
		return -ENOMEM;
	cpumask_andnot(offline, cpu_possible_mask, cpu_online_mask);
	n = cpulist_scnprintf(buf, len, offline);
	free_cpumask_var(offline);

	/* display offline cpus >= nr_cpu_ids */
	if (total_cpus && nr_cpu_ids < total_cpus) {
		if (n && n < len)
			buf[n++] = ',';

		if (nr_cpu_ids == total_cpus-1)
			n += snprintf(&buf[n], len - n, "%d", nr_cpu_ids);
		else
			n += snprintf(&buf[n], len - n, "%d-%d",
						      nr_cpu_ids, total_cpus-1);
	}

	n += snprintf(&buf[n], len - n, "\n");
	return n;
}
static SYSDEV_CLASS_ATTR(offline, 0444, print_cpus_offline, NULL);

/*
 * register_cpu - Setup a sysfs device for a CPU.
 * @cpu - cpu->hotpluggable field set to 1 will generate a control file in
 *	  sysfs for this CPU.
 * @num - CPU number to use when creating the device.
 *
 * Initialize and register the CPU device.
 */
int __cpuinit register_cpu(struct cpu *cpu, int num)
{
	int error;
	cpu->node_id = cpu_to_node(num);
	cpu->sysdev.id = num;
	cpu->sysdev.cls = &cpu_sysdev_class;

	error = sysdev_register(&cpu->sysdev);

	if (!error && cpu->hotpluggable)
		register_cpu_control(cpu);
	if (!error)
		per_cpu(cpu_sys_devices, num) = &cpu->sysdev;
	if (!error)
		register_cpu_under_node(num, cpu_to_node(num));

#if defined(CONFIG_KEXEC) && !defined(CONFIG_XEN)
	if (!error)
		error = sysdev_create_file(&cpu->sysdev, &attr_crash_notes);
#endif
	return error;
}

struct sys_device *get_cpu_sysdev(unsigned cpu)
{
	if (cpu < nr_cpu_ids && cpu_possible(cpu))
		return per_cpu(cpu_sys_devices, cpu);
	else
		return NULL;
}
EXPORT_SYMBOL_GPL(get_cpu_sysdev);

int __init cpu_dev_init(void)
{
	int err;

	err = sysdev_class_register(&cpu_sysdev_class);
#if defined(CONFIG_SCHED_MC) || defined(CONFIG_SCHED_SMT)
	if (!err)
		err = sched_create_sysfs_power_savings_entries(&cpu_sysdev_class);
#endif

	return err;
}

static struct sysdev_class_attribute *cpu_sysdev_class_attrs[] = {
#ifdef CONFIG_ARCH_CPU_PROBE_RELEASE
	&attr_probe,
	&attr_release,
#endif
	&cpu_attrs[0].attr,
	&cpu_attrs[1].attr,
	&cpu_attrs[2].attr,
	&attr_kernel_max,
	&attr_offline,
	NULL
};<|MERGE_RESOLUTION|>--- conflicted
+++ resolved
@@ -80,51 +80,24 @@
 }
 
 #ifdef CONFIG_ARCH_CPU_PROBE_RELEASE
-<<<<<<< HEAD
-static ssize_t cpu_probe_store(struct class *class, const char *buf,
-=======
 static ssize_t cpu_probe_store(struct sysdev_class *class,
 			       struct sysdev_class_attribute *attr,
 			       const char *buf,
->>>>>>> 02f8c6ae
 			       size_t count)
 {
 	return arch_cpu_probe(buf, count);
 }
 
-<<<<<<< HEAD
-static ssize_t cpu_release_store(struct class *class, const char *buf,
-=======
 static ssize_t cpu_release_store(struct sysdev_class *class,
 				 struct sysdev_class_attribute *attr,
 				 const char *buf,
->>>>>>> 02f8c6ae
 				 size_t count)
 {
 	return arch_cpu_release(buf, count);
 }
 
-<<<<<<< HEAD
-static CLASS_ATTR(probe, S_IWUSR, NULL, cpu_probe_store);
-static CLASS_ATTR(release, S_IWUSR, NULL, cpu_release_store);
-
-int __init cpu_probe_release_init(void)
-{
-	int rc;
-
-	rc = sysfs_create_file(&cpu_sysdev_class.kset.kobj,
-			       &class_attr_probe.attr);
-	if (!rc)
-		rc = sysfs_create_file(&cpu_sysdev_class.kset.kobj,
-				       &class_attr_release.attr);
-
-	return rc;
-}
-device_initcall(cpu_probe_release_init);
-=======
 static SYSDEV_CLASS_ATTR(probe, S_IWUSR, NULL, cpu_probe_store);
 static SYSDEV_CLASS_ATTR(release, S_IWUSR, NULL, cpu_release_store);
->>>>>>> 02f8c6ae
 #endif /* CONFIG_ARCH_CPU_PROBE_RELEASE */
 
 #else /* ... !CONFIG_HOTPLUG_CPU */
@@ -133,7 +106,7 @@
 }
 #endif /* CONFIG_HOTPLUG_CPU */
 
-#if defined(CONFIG_KEXEC) && !defined(CONFIG_XEN)
+#ifdef CONFIG_KEXEC
 #include <linux/kexec.h>
 
 static ssize_t show_crash_notes(struct sys_device *dev, struct sysdev_attribute *attr,
@@ -258,7 +231,7 @@
 	if (!error)
 		register_cpu_under_node(num, cpu_to_node(num));
 
-#if defined(CONFIG_KEXEC) && !defined(CONFIG_XEN)
+#ifdef CONFIG_KEXEC
 	if (!error)
 		error = sysdev_create_file(&cpu->sysdev, &attr_crash_notes);
 #endif
