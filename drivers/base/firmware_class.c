/*
 * firmware_class.c - Multi purpose firmware loading support
 *
 * Copyright (c) 2003 Manuel Estrada Sainz
 *
 * Please see Documentation/firmware_class/ for more information.
 *
 */

#include <linux/capability.h>
#include <linux/device.h>
#include <linux/module.h>
#include <linux/init.h>
#include <linux/timer.h>
#include <linux/vmalloc.h>
#include <linux/interrupt.h>
#include <linux/bitops.h>
#include <linux/mutex.h>
#include <linux/kthread.h>
#include <linux/highmem.h>
#include <linux/firmware.h>
#include <linux/slab.h>

#define to_dev(obj) container_of(obj, struct device, kobj)

MODULE_AUTHOR("Manuel Estrada Sainz");
MODULE_DESCRIPTION("Multi purpose firmware loading support");
MODULE_LICENSE("GPL");

/* Builtin firmware support */

#ifdef CONFIG_FW_LOADER

extern struct builtin_fw __start_builtin_fw[];
extern struct builtin_fw __end_builtin_fw[];

static bool fw_get_builtin_firmware(struct firmware *fw, const char *name)
{
	struct builtin_fw *b_fw;

	for (b_fw = __start_builtin_fw; b_fw != __end_builtin_fw; b_fw++) {
		if (strcmp(name, b_fw->name) == 0) {
			fw->size = b_fw->size;
			fw->data = b_fw->data;
			return true;
		}
	}

	return false;
}

static bool fw_is_builtin_firmware(const struct firmware *fw)
{
	struct builtin_fw *b_fw;

	for (b_fw = __start_builtin_fw; b_fw != __end_builtin_fw; b_fw++)
		if (fw->data == b_fw->data)
			return true;

	return false;
}

#else /* Module case - no builtin firmware support */

static inline bool fw_get_builtin_firmware(struct firmware *fw, const char *name)
{
	return false;
}

static inline bool fw_is_builtin_firmware(const struct firmware *fw)
{
	return false;
}
#endif

enum {
	FW_STATUS_LOADING,
	FW_STATUS_DONE,
	FW_STATUS_ABORT,
};

static int loading_timeout = 60;	/* In seconds */

/* fw_lock could be moved to 'struct firmware_priv' but since it is just
 * guarding for corner cases a global lock should be OK */
static DEFINE_MUTEX(fw_lock);

struct firmware_priv {
	struct completion completion;
	struct firmware *fw;
	unsigned long status;
	struct page **pages;
	int nr_pages;
	int page_array_size;
	struct timer_list timeout;
	struct device dev;
	bool nowait;
	char fw_id[];
};

static struct firmware_priv *to_firmware_priv(struct device *dev)
{
	return container_of(dev, struct firmware_priv, dev);
}

static void fw_load_abort(struct firmware_priv *fw_priv)
{
	set_bit(FW_STATUS_ABORT, &fw_priv->status);
	wmb();
	complete(&fw_priv->completion);
}

static ssize_t firmware_timeout_show(struct class *class,
				     struct class_attribute *attr,
				     char *buf)
{
	return sprintf(buf, "%d\n", loading_timeout);
}

/**
 * firmware_timeout_store - set number of seconds to wait for firmware
 * @class: device class pointer
 * @attr: device attribute pointer
 * @buf: buffer to scan for timeout value
 * @count: number of bytes in @buf
 *
 *	Sets the number of seconds to wait for the firmware.  Once
 *	this expires an error will be returned to the driver and no
 *	firmware will be provided.
 *
 *	Note: zero means 'wait forever'.
 **/
static ssize_t firmware_timeout_store(struct class *class,
				      struct class_attribute *attr,
				      const char *buf, size_t count)
{
	loading_timeout = simple_strtol(buf, NULL, 10);
	if (loading_timeout < 0)
		loading_timeout = 0;

	return count;
}

static struct class_attribute firmware_class_attrs[] = {
	__ATTR(timeout, S_IWUSR | S_IRUGO,
		firmware_timeout_show, firmware_timeout_store),
	__ATTR_NULL
};

static void fw_dev_release(struct device *dev)
{
	struct firmware_priv *fw_priv = to_firmware_priv(dev);
	int i;

	for (i = 0; i < fw_priv->nr_pages; i++)
		__free_page(fw_priv->pages[i]);
	kfree(fw_priv->pages);
	kfree(fw_priv);

	module_put(THIS_MODULE);
}

static int firmware_uevent(struct device *dev, struct kobj_uevent_env *env)
{
	struct firmware_priv *fw_priv = to_firmware_priv(dev);

	if (add_uevent_var(env, "FIRMWARE=%s", fw_priv->fw_id))
		return -ENOMEM;
	if (add_uevent_var(env, "TIMEOUT=%i", loading_timeout))
		return -ENOMEM;
	if (add_uevent_var(env, "ASYNC=%d", fw_priv->nowait))
		return -ENOMEM;

	return 0;
}

static struct class firmware_class = {
	.name		= "firmware",
	.class_attrs	= firmware_class_attrs,
	.dev_uevent	= firmware_uevent,
	.dev_release	= fw_dev_release,
};

static ssize_t firmware_loading_show(struct device *dev,
				     struct device_attribute *attr, char *buf)
{
	struct firmware_priv *fw_priv = to_firmware_priv(dev);
	int loading = test_bit(FW_STATUS_LOADING, &fw_priv->status);

	return sprintf(buf, "%d\n", loading);
}

static void firmware_free_data(const struct firmware *fw)
{
	int i;
	vunmap(fw->data);
	if (fw->pages) {
		for (i = 0; i < PFN_UP(fw->size); i++)
			__free_page(fw->pages[i]);
		kfree(fw->pages);
	}
}

/* Some architectures don't have PAGE_KERNEL_RO */
#ifndef PAGE_KERNEL_RO
#define PAGE_KERNEL_RO PAGE_KERNEL
#endif
/**
 * firmware_loading_store - set value in the 'loading' control file
 * @dev: device pointer
 * @attr: device attribute pointer
 * @buf: buffer to scan for loading control value
 * @count: number of bytes in @buf
 *
 *	The relevant values are:
 *
 *	 1: Start a load, discarding any previous partial load.
 *	 0: Conclude the load and hand the data to the driver code.
 *	-1: Conclude the load with an error and discard any written data.
 **/
static ssize_t firmware_loading_store(struct device *dev,
				      struct device_attribute *attr,
				      const char *buf, size_t count)
{
	struct firmware_priv *fw_priv = to_firmware_priv(dev);
	int loading = simple_strtol(buf, NULL, 10);
	int i;

	switch (loading) {
	case 1:
		mutex_lock(&fw_lock);
		if (!fw_priv->fw) {
			mutex_unlock(&fw_lock);
			break;
		}
		firmware_free_data(fw_priv->fw);
		memset(fw_priv->fw, 0, sizeof(struct firmware));
		/* If the pages are not owned by 'struct firmware' */
		for (i = 0; i < fw_priv->nr_pages; i++)
			__free_page(fw_priv->pages[i]);
		kfree(fw_priv->pages);
		fw_priv->pages = NULL;
		fw_priv->page_array_size = 0;
		fw_priv->nr_pages = 0;
		set_bit(FW_STATUS_LOADING, &fw_priv->status);
		mutex_unlock(&fw_lock);
		break;
	case 0:
		if (test_bit(FW_STATUS_LOADING, &fw_priv->status)) {
			vunmap(fw_priv->fw->data);
			fw_priv->fw->data = vmap(fw_priv->pages,
						 fw_priv->nr_pages,
						 0, PAGE_KERNEL_RO);
			if (!fw_priv->fw->data) {
				dev_err(dev, "%s: vmap() failed\n", __func__);
				goto err;
			}
			/* Pages are now owned by 'struct firmware' */
			fw_priv->fw->pages = fw_priv->pages;
			fw_priv->pages = NULL;

			fw_priv->page_array_size = 0;
			fw_priv->nr_pages = 0;
			complete(&fw_priv->completion);
			clear_bit(FW_STATUS_LOADING, &fw_priv->status);
			break;
		}
		/* fallthrough */
	default:
		dev_err(dev, "%s: unexpected value (%d)\n", __func__, loading);
		/* fallthrough */
	case -1:
	err:
		fw_load_abort(fw_priv);
		break;
	}

	return count;
}

static DEVICE_ATTR(loading, 0644, firmware_loading_show, firmware_loading_store);

<<<<<<< HEAD
static ssize_t
firmware_data_read(struct file *filp, struct kobject *kobj,
		   struct bin_attribute *bin_attr, char *buffer, loff_t offset,
		   size_t count)
=======
static ssize_t firmware_data_read(struct file *filp, struct kobject *kobj,
				  struct bin_attribute *bin_attr,
				  char *buffer, loff_t offset, size_t count)
>>>>>>> 02f8c6ae
{
	struct device *dev = to_dev(kobj);
	struct firmware_priv *fw_priv = to_firmware_priv(dev);
	struct firmware *fw;
	ssize_t ret_count;

	mutex_lock(&fw_lock);
	fw = fw_priv->fw;
	if (!fw || test_bit(FW_STATUS_DONE, &fw_priv->status)) {
		ret_count = -ENODEV;
		goto out;
	}
	if (offset > fw->size) {
		ret_count = 0;
		goto out;
	}
	if (count > fw->size - offset)
		count = fw->size - offset;

	ret_count = count;

	while (count) {
		void *page_data;
		int page_nr = offset >> PAGE_SHIFT;
		int page_ofs = offset & (PAGE_SIZE-1);
		int page_cnt = min_t(size_t, PAGE_SIZE - page_ofs, count);

		page_data = kmap(fw_priv->pages[page_nr]);

		memcpy(buffer, page_data + page_ofs, page_cnt);

		kunmap(fw_priv->pages[page_nr]);
		buffer += page_cnt;
		offset += page_cnt;
		count -= page_cnt;
	}
out:
	mutex_unlock(&fw_lock);
	return ret_count;
}

static int fw_realloc_buffer(struct firmware_priv *fw_priv, int min_size)
{
	int pages_needed = ALIGN(min_size, PAGE_SIZE) >> PAGE_SHIFT;

	/* If the array of pages is too small, grow it... */
	if (fw_priv->page_array_size < pages_needed) {
		int new_array_size = max(pages_needed,
					 fw_priv->page_array_size * 2);
		struct page **new_pages;

		new_pages = kmalloc(new_array_size * sizeof(void *),
				    GFP_KERNEL);
		if (!new_pages) {
			fw_load_abort(fw_priv);
			return -ENOMEM;
		}
		memcpy(new_pages, fw_priv->pages,
		       fw_priv->page_array_size * sizeof(void *));
		memset(&new_pages[fw_priv->page_array_size], 0, sizeof(void *) *
		       (new_array_size - fw_priv->page_array_size));
		kfree(fw_priv->pages);
		fw_priv->pages = new_pages;
		fw_priv->page_array_size = new_array_size;
	}

	while (fw_priv->nr_pages < pages_needed) {
		fw_priv->pages[fw_priv->nr_pages] =
			alloc_page(GFP_KERNEL | __GFP_HIGHMEM);

		if (!fw_priv->pages[fw_priv->nr_pages]) {
			fw_load_abort(fw_priv);
			return -ENOMEM;
		}
		fw_priv->nr_pages++;
	}
	return 0;
}

/**
 * firmware_data_write - write method for firmware
 * @filp: open sysfs file
 * @kobj: kobject for the device
 * @bin_attr: bin_attr structure
 * @buffer: buffer being written
 * @offset: buffer offset for write in total data store area
 * @count: buffer size
 *
 *	Data written to the 'data' attribute will be later handed to
 *	the driver as a firmware image.
 **/
<<<<<<< HEAD
static ssize_t
firmware_data_write(struct file* filp, struct kobject *kobj,
		    struct bin_attribute *bin_attr, char *buffer,
		    loff_t offset, size_t count)
=======
static ssize_t firmware_data_write(struct file *filp, struct kobject *kobj,
				   struct bin_attribute *bin_attr,
				   char *buffer, loff_t offset, size_t count)
>>>>>>> 02f8c6ae
{
	struct device *dev = to_dev(kobj);
	struct firmware_priv *fw_priv = to_firmware_priv(dev);
	struct firmware *fw;
	ssize_t retval;

	if (!capable(CAP_SYS_RAWIO))
		return -EPERM;

	mutex_lock(&fw_lock);
	fw = fw_priv->fw;
	if (!fw || test_bit(FW_STATUS_DONE, &fw_priv->status)) {
		retval = -ENODEV;
		goto out;
	}
	retval = fw_realloc_buffer(fw_priv, offset + count);
	if (retval)
		goto out;

	retval = count;

	while (count) {
		void *page_data;
		int page_nr = offset >> PAGE_SHIFT;
		int page_ofs = offset & (PAGE_SIZE - 1);
		int page_cnt = min_t(size_t, PAGE_SIZE - page_ofs, count);

		page_data = kmap(fw_priv->pages[page_nr]);

		memcpy(page_data + page_ofs, buffer, page_cnt);

		kunmap(fw_priv->pages[page_nr]);
		buffer += page_cnt;
		offset += page_cnt;
		count -= page_cnt;
	}

	fw->size = max_t(size_t, offset, fw->size);
out:
	mutex_unlock(&fw_lock);
	return retval;
}

static struct bin_attribute firmware_attr_data = {
	.attr = { .name = "data", .mode = 0644 },
	.size = 0,
	.read = firmware_data_read,
	.write = firmware_data_write,
};

static void firmware_class_timeout(u_long data)
{
	struct firmware_priv *fw_priv = (struct firmware_priv *) data;

	fw_load_abort(fw_priv);
}

static struct firmware_priv *
fw_create_instance(struct firmware *firmware, const char *fw_name,
		   struct device *device, bool uevent, bool nowait)
{
	struct firmware_priv *fw_priv;
	struct device *f_dev;
	int error;

	fw_priv = kzalloc(sizeof(*fw_priv) + strlen(fw_name) + 1 , GFP_KERNEL);
	if (!fw_priv) {
		dev_err(device, "%s: kmalloc failed\n", __func__);
		error = -ENOMEM;
		goto err_out;
	}

	fw_priv->fw = firmware;
	fw_priv->nowait = nowait;
	strcpy(fw_priv->fw_id, fw_name);
	init_completion(&fw_priv->completion);
	setup_timer(&fw_priv->timeout,
		    firmware_class_timeout, (u_long) fw_priv);

	f_dev = &fw_priv->dev;

	device_initialize(f_dev);
	dev_set_name(f_dev, "%s", dev_name(device));
	f_dev->parent = device;
	f_dev->class = &firmware_class;

	dev_set_uevent_suppress(f_dev, true);

	/* Need to pin this module until class device is destroyed */
	__module_get(THIS_MODULE);

	error = device_add(f_dev);
	if (error) {
		dev_err(device, "%s: device_register failed\n", __func__);
		goto err_put_dev;
	}

	error = device_create_bin_file(f_dev, &firmware_attr_data);
	if (error) {
		dev_err(device, "%s: sysfs_create_bin_file failed\n", __func__);
		goto err_del_dev;
	}

	error = device_create_file(f_dev, &dev_attr_loading);
	if (error) {
		dev_err(device, "%s: device_create_file failed\n", __func__);
		goto err_del_bin_attr;
	}

	if (uevent)
		dev_set_uevent_suppress(f_dev, false);

	return fw_priv;

err_del_bin_attr:
	device_remove_bin_file(f_dev, &firmware_attr_data);
err_del_dev:
	device_del(f_dev);
err_put_dev:
	put_device(f_dev);
err_out:
	return ERR_PTR(error);
}

static void fw_destroy_instance(struct firmware_priv *fw_priv)
{
	struct device *f_dev = &fw_priv->dev;

	device_remove_file(f_dev, &dev_attr_loading);
	device_remove_bin_file(f_dev, &firmware_attr_data);
	device_unregister(f_dev);
}

static int _request_firmware(const struct firmware **firmware_p,
			     const char *name, struct device *device,
			     bool uevent, bool nowait)
{
	struct firmware_priv *fw_priv;
	struct firmware *firmware;
	int retval = 0;

	if (!firmware_p)
		return -EINVAL;

	if (WARN_ON(usermodehelper_is_disabled())) {
		dev_err(device, "firmware: %s will not be loaded\n", name);
		return -EBUSY;
	}

	*firmware_p = firmware = kzalloc(sizeof(*firmware), GFP_KERNEL);
	if (!firmware) {
		dev_err(device, "%s: kmalloc(struct firmware) failed\n",
			__func__);
		retval = -ENOMEM;
		goto out;
	}

<<<<<<< HEAD
	for (builtin = __start_builtin_fw; builtin != __end_builtin_fw;
	     builtin++) {
		if (strcmp(name, builtin->name))
			continue;
		dev_dbg(device, "firmware: using built-in firmware %s\n", name);
		firmware->size = builtin->size;
		firmware->data = builtin->data;
=======
	if (fw_get_builtin_firmware(firmware, name)) {
		dev_dbg(device, "firmware: using built-in firmware %s\n", name);
>>>>>>> 02f8c6ae
		return 0;
	}

	if (uevent)
		dev_dbg(device, "firmware: requesting %s\n", name);
<<<<<<< HEAD

	retval = fw_setup_device(firmware, &f_dev, name, device, uevent);
	if (retval)
		goto error_kfree_fw;
=======
>>>>>>> 02f8c6ae

	fw_priv = fw_create_instance(firmware, name, device, uevent, nowait);
	if (IS_ERR(fw_priv)) {
		retval = PTR_ERR(fw_priv);
		goto out;
	}

	if (uevent) {
		if (loading_timeout > 0)
			mod_timer(&fw_priv->timeout,
				  round_jiffies_up(jiffies +
						   loading_timeout * HZ));

		kobject_uevent(&fw_priv->dev.kobj, KOBJ_ADD);
	}

	wait_for_completion(&fw_priv->completion);

	set_bit(FW_STATUS_DONE, &fw_priv->status);
	del_timer_sync(&fw_priv->timeout);

	mutex_lock(&fw_lock);
	if (!fw_priv->fw->size || test_bit(FW_STATUS_ABORT, &fw_priv->status))
		retval = -ENOENT;
	fw_priv->fw = NULL;
	mutex_unlock(&fw_lock);

	fw_destroy_instance(fw_priv);

out:
	if (retval) {
		release_firmware(firmware);
		*firmware_p = NULL;
	}

	return retval;
}

/**
 * request_firmware: - send firmware request and wait for it
 * @firmware_p: pointer to firmware image
 * @name: name of firmware file
 * @device: device for which firmware is being loaded
 *
 *      @firmware_p will be used to return a firmware image by the name
 *      of @name for device @device.
 *
 *      Should be called from user context where sleeping is allowed.
 *
 *      @name will be used as $FIRMWARE in the uevent environment and
 *      should be distinctive enough not to be confused with any other
 *      firmware image for this or any other device.
 **/
int
request_firmware(const struct firmware **firmware_p, const char *name,
                 struct device *device)
{
        return _request_firmware(firmware_p, name, device, true, false);
}

/**
 * release_firmware: - release the resource associated with a firmware image
 * @fw: firmware resource to release
 **/
void release_firmware(const struct firmware *fw)
{
	if (fw) {
<<<<<<< HEAD
		for (builtin = __start_builtin_fw; builtin != __end_builtin_fw;
		     builtin++) {
			if (fw->data == builtin->data)
				goto free_fw;
		}
		firmware_free_data(fw);
	free_fw:
=======
		if (!fw_is_builtin_firmware(fw))
			firmware_free_data(fw);
>>>>>>> 02f8c6ae
		kfree(fw);
	}
}

/* Async support */
struct firmware_work {
	struct work_struct work;
	struct module *module;
	const char *name;
	struct device *device;
	void *context;
	void (*cont)(const struct firmware *fw, void *context);
	bool uevent;
};

static int request_firmware_work_func(void *arg)
{
	struct firmware_work *fw_work = arg;
	const struct firmware *fw;
	int ret;

	if (!arg) {
		WARN_ON(1);
		return 0;
	}

	ret = _request_firmware(&fw, fw_work->name, fw_work->device,
<<<<<<< HEAD
		fw_work->uevent);

=======
				fw_work->uevent, true);
>>>>>>> 02f8c6ae
	fw_work->cont(fw, fw_work->context);

	module_put(fw_work->module);
	kfree(fw_work);

	return ret;
}

/**
 * request_firmware_nowait - asynchronous version of request_firmware
 * @module: module requesting the firmware
 * @uevent: sends uevent to copy the firmware image if this flag
 *	is non-zero else the firmware copy must be done manually.
 * @name: name of firmware file
 * @device: device for which firmware is being loaded
 * @gfp: allocation flags
 * @context: will be passed over to @cont, and
 *	@fw may be %NULL if firmware request fails.
 * @cont: function will be called asynchronously when the firmware
 *	request is over.
 *
 *	Asynchronous variant of request_firmware() for user contexts where
 *	it is not possible to sleep for long time. It can't be called
 *	in atomic contexts.
 **/
int
request_firmware_nowait(
<<<<<<< HEAD
	struct module *module, int uevent,
=======
	struct module *module, bool uevent,
>>>>>>> 02f8c6ae
	const char *name, struct device *device, gfp_t gfp, void *context,
	void (*cont)(const struct firmware *fw, void *context))
{
	struct task_struct *task;
<<<<<<< HEAD
	struct firmware_work *fw_work = kmalloc(sizeof (struct firmware_work),
						gfp);
=======
	struct firmware_work *fw_work;
>>>>>>> 02f8c6ae

	fw_work = kzalloc(sizeof (struct firmware_work), gfp);
	if (!fw_work)
		return -ENOMEM;

	fw_work->module = module;
	fw_work->name = name;
	fw_work->device = device;
	fw_work->context = context;
	fw_work->cont = cont;
	fw_work->uevent = uevent;

	if (!try_module_get(module)) {
		kfree(fw_work);
		return -EFAULT;
	}

	task = kthread_run(request_firmware_work_func, fw_work,
			    "firmware/%s", name);
	if (IS_ERR(task)) {
		fw_work->cont(NULL, fw_work->context);
		module_put(fw_work->module);
		kfree(fw_work);
		return PTR_ERR(task);
	}

	return 0;
}

static int __init firmware_class_init(void)
{
	return class_register(&firmware_class);
}

static void __exit firmware_class_exit(void)
{
	class_unregister(&firmware_class);
}

fs_initcall(firmware_class_init);
module_exit(firmware_class_exit);

EXPORT_SYMBOL(release_firmware);
EXPORT_SYMBOL(request_firmware);
EXPORT_SYMBOL(request_firmware_nowait);<|MERGE_RESOLUTION|>--- conflicted
+++ resolved
@@ -280,16 +280,9 @@
 
 static DEVICE_ATTR(loading, 0644, firmware_loading_show, firmware_loading_store);
 
-<<<<<<< HEAD
-static ssize_t
-firmware_data_read(struct file *filp, struct kobject *kobj,
-		   struct bin_attribute *bin_attr, char *buffer, loff_t offset,
-		   size_t count)
-=======
 static ssize_t firmware_data_read(struct file *filp, struct kobject *kobj,
 				  struct bin_attribute *bin_attr,
 				  char *buffer, loff_t offset, size_t count)
->>>>>>> 02f8c6ae
 {
 	struct device *dev = to_dev(kobj);
 	struct firmware_priv *fw_priv = to_firmware_priv(dev);
@@ -381,16 +374,9 @@
  *	Data written to the 'data' attribute will be later handed to
  *	the driver as a firmware image.
  **/
-<<<<<<< HEAD
-static ssize_t
-firmware_data_write(struct file* filp, struct kobject *kobj,
-		    struct bin_attribute *bin_attr, char *buffer,
-		    loff_t offset, size_t count)
-=======
 static ssize_t firmware_data_write(struct file *filp, struct kobject *kobj,
 				   struct bin_attribute *bin_attr,
 				   char *buffer, loff_t offset, size_t count)
->>>>>>> 02f8c6ae
 {
 	struct device *dev = to_dev(kobj);
 	struct firmware_priv *fw_priv = to_firmware_priv(dev);
@@ -548,30 +534,13 @@
 		goto out;
 	}
 
-<<<<<<< HEAD
-	for (builtin = __start_builtin_fw; builtin != __end_builtin_fw;
-	     builtin++) {
-		if (strcmp(name, builtin->name))
-			continue;
-		dev_dbg(device, "firmware: using built-in firmware %s\n", name);
-		firmware->size = builtin->size;
-		firmware->data = builtin->data;
-=======
 	if (fw_get_builtin_firmware(firmware, name)) {
 		dev_dbg(device, "firmware: using built-in firmware %s\n", name);
->>>>>>> 02f8c6ae
 		return 0;
 	}
 
 	if (uevent)
 		dev_dbg(device, "firmware: requesting %s\n", name);
-<<<<<<< HEAD
-
-	retval = fw_setup_device(firmware, &f_dev, name, device, uevent);
-	if (retval)
-		goto error_kfree_fw;
-=======
->>>>>>> 02f8c6ae
 
 	fw_priv = fw_create_instance(firmware, name, device, uevent, nowait);
 	if (IS_ERR(fw_priv)) {
@@ -639,18 +608,8 @@
 void release_firmware(const struct firmware *fw)
 {
 	if (fw) {
-<<<<<<< HEAD
-		for (builtin = __start_builtin_fw; builtin != __end_builtin_fw;
-		     builtin++) {
-			if (fw->data == builtin->data)
-				goto free_fw;
-		}
-		firmware_free_data(fw);
-	free_fw:
-=======
 		if (!fw_is_builtin_firmware(fw))
 			firmware_free_data(fw);
->>>>>>> 02f8c6ae
 		kfree(fw);
 	}
 }
@@ -678,12 +637,7 @@
 	}
 
 	ret = _request_firmware(&fw, fw_work->name, fw_work->device,
-<<<<<<< HEAD
-		fw_work->uevent);
-
-=======
 				fw_work->uevent, true);
->>>>>>> 02f8c6ae
 	fw_work->cont(fw, fw_work->context);
 
 	module_put(fw_work->module);
@@ -711,21 +665,12 @@
  **/
 int
 request_firmware_nowait(
-<<<<<<< HEAD
-	struct module *module, int uevent,
-=======
 	struct module *module, bool uevent,
->>>>>>> 02f8c6ae
 	const char *name, struct device *device, gfp_t gfp, void *context,
 	void (*cont)(const struct firmware *fw, void *context))
 {
 	struct task_struct *task;
-<<<<<<< HEAD
-	struct firmware_work *fw_work = kmalloc(sizeof (struct firmware_work),
-						gfp);
-=======
 	struct firmware_work *fw_work;
->>>>>>> 02f8c6ae
 
 	fw_work = kzalloc(sizeof (struct firmware_work), gfp);
 	if (!fw_work)
