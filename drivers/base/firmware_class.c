--- conflicted
+++ resolved
@@ -441,7 +441,7 @@
 }
 
 static struct firmware_priv *
-fw_create_instance(const struct firmware *firmware, const char *fw_name,
+fw_create_instance(struct firmware *firmware, const char *fw_name,
 		   struct device *device, bool uevent, bool nowait)
 {
 	struct firmware_priv *fw_priv;
@@ -453,7 +453,7 @@
 		return ERR_PTR(-ENOMEM);
 	}
 
-	fw_priv->fw = (struct firmware *)firmware;
+	fw_priv->fw = firmware;
 	fw_priv->nowait = nowait;
 	strcpy(fw_priv->fw_id, fw_name);
 	init_completion(&fw_priv->completion);
@@ -470,28 +470,12 @@
 	return fw_priv;
 }
 
-<<<<<<< HEAD
-static void fw_destroy_instance(struct firmware_priv *fw_priv)
-{
-	struct device *f_dev = &fw_priv->dev;
-
-	device_remove_file(f_dev, &dev_attr_loading);
-	device_remove_bin_file(f_dev, &firmware_attr_data);
-	device_unregister(f_dev);
-}
-
-static int _request_firmware_prepare(const struct firmware **firmware_p,
-				     const char *name, struct device *device)
-{
-	struct firmware *firmware;
-=======
 static struct firmware_priv *
 _request_firmware_prepare(const struct firmware **firmware_p, const char *name,
 			  struct device *device, bool uevent, bool nowait)
 {
 	struct firmware *firmware;
 	struct firmware_priv *fw_priv;
->>>>>>> b0b9e5c5
 
 	if (!firmware_p)
 		return ERR_PTR(-EINVAL);
@@ -516,23 +500,6 @@
 	return fw_priv;
 }
 
-<<<<<<< HEAD
-	return 1;
-}
-
-static void _request_firmware_cleanup(const struct firmware **firmware_p)
-{
-	release_firmware(*firmware_p);
-	*firmware_p = NULL;
-}
-
-static int _request_firmware(const struct firmware *firmware,
-			     const char *name, struct device *device,
-			     bool uevent, bool nowait, long timeout)
-{
-	struct firmware_priv *fw_priv;
-	int retval = 0;
-=======
 static void _request_firmware_cleanup(const struct firmware **firmware_p)
 {
 	release_firmware(*firmware_p);
@@ -555,7 +522,6 @@
 		dev_err(f_dev, "%s: device_register failed\n", __func__);
 		goto err_put_dev;
 	}
->>>>>>> b0b9e5c5
 
 	retval = device_create_bin_file(f_dev, &firmware_attr_data);
 	if (retval) {
@@ -563,13 +529,6 @@
 		goto err_del_dev;
 	}
 
-<<<<<<< HEAD
-	fw_priv = fw_create_instance(firmware, name, device, uevent, nowait);
-	if (IS_ERR(fw_priv))
-		return PTR_ERR(fw_priv);
-
-	if (uevent) {
-=======
 	retval = device_create_file(f_dev, &dev_attr_loading);
 	if (retval) {
 		dev_err(f_dev, "%s: device_create_file failed\n", __func__);
@@ -579,7 +538,6 @@
 	if (uevent) {
 		dev_set_uevent_suppress(f_dev, false);
 		dev_dbg(f_dev, "firmware: requesting %s\n", fw_priv->fw_id);
->>>>>>> b0b9e5c5
 		if (timeout != MAX_SCHEDULE_TIMEOUT)
 			mod_timer(&fw_priv->timeout,
 				  round_jiffies_up(jiffies + timeout));
@@ -598,9 +556,6 @@
 	fw_priv->fw = NULL;
 	mutex_unlock(&fw_lock);
 
-<<<<<<< HEAD
-	fw_destroy_instance(fw_priv);
-=======
 	device_remove_file(f_dev, &dev_attr_loading);
 err_del_bin_attr:
 	device_remove_bin_file(f_dev, &firmware_attr_data);
@@ -608,7 +563,6 @@
 	device_del(f_dev);
 err_put_dev:
 	put_device(f_dev);
->>>>>>> b0b9e5c5
 	return retval;
 }
 
@@ -631,13 +585,6 @@
 request_firmware(const struct firmware **firmware_p, const char *name,
                  struct device *device)
 {
-<<<<<<< HEAD
-	int ret;
-
-	ret = _request_firmware_prepare(firmware_p, name, device);
-	if (ret <= 0)
-		return ret;
-=======
 	struct firmware_priv *fw_priv;
 	int ret;
 
@@ -645,17 +592,12 @@
 					    false);
 	if (IS_ERR_OR_NULL(fw_priv))
 		return PTR_RET(fw_priv);
->>>>>>> b0b9e5c5
 
 	ret = usermodehelper_read_trylock();
 	if (WARN_ON(ret)) {
 		dev_err(device, "firmware: %s will not be loaded\n", name);
 	} else {
-<<<<<<< HEAD
-		ret = _request_firmware(*firmware_p, name, device, true, false,
-=======
 		ret = _request_firmware_load(fw_priv, true,
->>>>>>> b0b9e5c5
 					firmware_loading_timeout());
 		usermodehelper_read_unlock();
 	}
@@ -693,10 +635,7 @@
 {
 	struct firmware_work *fw_work;
 	const struct firmware *fw;
-<<<<<<< HEAD
-=======
 	struct firmware_priv *fw_priv;
->>>>>>> b0b9e5c5
 	long timeout;
 	int ret;
 
@@ -720,26 +659,6 @@
 	if (ret)
 		_request_firmware_cleanup(&fw);
 
-<<<<<<< HEAD
-	ret = _request_firmware_prepare(&fw, fw_work->name, fw_work->device);
-	if (ret <= 0)
-		goto out;
-
-	timeout = usermodehelper_read_lock_wait(firmware_loading_timeout());
-	if (timeout) {
-		ret = _request_firmware(fw, fw_work->name, fw_work->device,
-					fw_work->uevent, true, timeout);
-		usermodehelper_read_unlock();
-	} else {
-		dev_dbg(fw_work->device, "firmware: %s loading timed out\n",
-			fw_work->name);
-		ret = -EAGAIN;
-	}
-	if (ret)
-		_request_firmware_cleanup(&fw);
-
-=======
->>>>>>> b0b9e5c5
  out:
 	fw_work->cont(fw, fw_work->context);
 
