--- conflicted
+++ resolved
@@ -35,11 +35,7 @@
 	unsigned fail_count;		/* Cumulative failure count */
 
 	struct dm_path path;
-<<<<<<< HEAD
-	struct work_struct activate_path;
-=======
 	struct delayed_work activate_path;
->>>>>>> 02f8c6ae
 };
 
 #define path_to_pgpath(__pgp) container_of((__pgp), struct pgpath, path)
@@ -62,8 +58,6 @@
 };
 
 #define FEATURE_NO_PARTITIONS 1
-#define FEATURE_NO_ABORT_Q 2
-#define no_abort_q(m)	(m->features & FEATURE_NO_ABORT_Q)
 
 /* Multipath context */
 struct multipath {
@@ -82,11 +76,7 @@
 
 	unsigned pg_init_required;	/* pg_init needs calling? */
 	unsigned pg_init_in_progress;	/* Only one pg_init allowed at once */
-<<<<<<< HEAD
-	wait_queue_head_t pg_init_wait;	/* Wait for pg_init completion */
-=======
 	unsigned pg_init_delay_retry;	/* Delay pg_init retry? */
->>>>>>> 02f8c6ae
 
 	unsigned nr_valid_paths;	/* Total number of usable paths */
 	struct pgpath *current_pgpath;
@@ -99,11 +89,8 @@
 	unsigned saved_queue_if_no_path;/* Saved state during suspension */
 	unsigned pg_init_retries;	/* Number of times to retry pg_init */
 	unsigned pg_init_count;		/* Number of times pg_init called */
-<<<<<<< HEAD
+	unsigned pg_init_delay_msecs;	/* Number of msecs before pg_init retry */
 	unsigned features;		/* Additional selected features */
-=======
-	unsigned pg_init_delay_msecs;	/* Number of msecs before pg_init retry */
->>>>>>> 02f8c6ae
 
 	struct work_struct process_queued_ios;
 	struct list_head queued_ios;
@@ -150,11 +137,7 @@
 
 	if (pgpath) {
 		pgpath->is_active = 1;
-<<<<<<< HEAD
-		INIT_WORK(&pgpath->activate_path, activate_path);
-=======
 		INIT_DELAYED_WORK(&pgpath->activate_path, activate_path);
->>>>>>> 02f8c6ae
 	}
 
 	return pgpath;
@@ -253,16 +236,6 @@
 static void __pg_init_all_paths(struct multipath *m)
 {
 	struct pgpath *pgpath;
-<<<<<<< HEAD
-
-	m->pg_init_count++;
-	m->pg_init_required = 0;
-	list_for_each_entry(pgpath, &m->current_pg->pgpaths, list) {
-		/* Skip disabled or failed paths */
-		if (!pgpath->path.dev || !pgpath->is_active)
-			continue;
-		if (queue_work(kmpath_handlerd, &pgpath->activate_path))
-=======
 	unsigned long pg_init_delay = 0;
 
 	m->pg_init_count++;
@@ -271,12 +244,11 @@
 		pg_init_delay = msecs_to_jiffies(m->pg_init_delay_msecs != DM_PG_INIT_DELAY_DEFAULT ?
 						 m->pg_init_delay_msecs : DM_PG_INIT_DELAY_MSECS);
 	list_for_each_entry(pgpath, &m->current_pg->pgpaths, list) {
-		/* Skip failed paths */
-		if (!pgpath->is_active)
+		/* Skip disabled paths or failed paths */
+		if (!pgpath->path.dev || !pgpath->is_active)
 			continue;
 		if (queue_delayed_work(kmpath_handlerd, &pgpath->activate_path,
 				       pg_init_delay))
->>>>>>> 02f8c6ae
 			m->pg_init_in_progress++;
 	}
 }
@@ -644,12 +616,8 @@
 	if (!p)
 		return ERR_PTR(-ENOMEM);
 
-<<<<<<< HEAD
 	path = shift(as);
 	r = dm_get_device(ti, path, dm_table_get_mode(ti->table),
-=======
-	r = dm_get_device(ti, shift(as), dm_table_get_mode(ti->table),
->>>>>>> 02f8c6ae
 			  &p->path.dev);
 	if (r) {
 		unsigned major, minor;
@@ -671,7 +639,6 @@
 			format_dev_t(p->path.pdev, dev);
 			p->is_active = 0;
 		} else {
-			DMWARN("Cannot access device path %s: %d", path, r);
 			ti->error = "error getting device";
 			goto bad;
 		}
@@ -879,11 +846,6 @@
 	if (!argc)
 		return 0;
 
-	if (argc > as->argc) {
-		ti->error = "not enough arguments for features";
-		return -EINVAL;
-	}
-
 	do {
 		param_name = shift(as);
 		argc--;
@@ -895,10 +857,6 @@
 
 		if (!strnicmp(param_name, MESG_STR("no_partitions"))) {
 			m->features |= FEATURE_NO_PARTITIONS;
-			continue;
-		}
-		if (!strnicmp(param_name, MESG_STR("no_abort_q"))) {
-			m->features |= FEATURE_NO_ABORT_Q;
 			continue;
 		}
 		if (!strnicmp(param_name, MESG_STR("pg_init_retries")) &&
@@ -1014,7 +972,6 @@
 
 	while (1) {
 		set_current_state(TASK_UNINTERRUPTIBLE);
-<<<<<<< HEAD
 
 		spin_lock_irqsave(&m->lock, flags);
 		if (!m->pg_init_in_progress) {
@@ -1030,33 +987,12 @@
 	remove_wait_queue(&m->pg_init_wait, &wait);
 }
 
-=======
-
-		spin_lock_irqsave(&m->lock, flags);
-		if (!m->pg_init_in_progress) {
-			spin_unlock_irqrestore(&m->lock, flags);
-			break;
-		}
-		spin_unlock_irqrestore(&m->lock, flags);
-
-		io_schedule();
-	}
-	set_current_state(TASK_RUNNING);
-
-	remove_wait_queue(&m->pg_init_wait, &wait);
-}
-
->>>>>>> 02f8c6ae
 static void flush_multipath_work(struct multipath *m)
 {
 	flush_workqueue(kmpath_handlerd);
 	multipath_wait_for_pg_init_completion(m);
 	flush_workqueue(kmultipathd);
-<<<<<<< HEAD
-	flush_scheduled_work();
-=======
 	flush_work_sync(&m->trigger_event);
->>>>>>> 02f8c6ae
 }
 
 static void multipath_dtr(struct dm_target *ti)
@@ -1313,13 +1249,9 @@
 			errors = 0;
 			break;
 		}
-<<<<<<< HEAD
-		DMERR("Cannot failover device %s because scsi_dh_%s was not "
-		      "loaded.", pgpath->path.pdev, m->hw_handler_name);
-=======
-		DMERR("Could not failover the device: Handler scsi_dh_%s "
-		      "Error %d.", m->hw_handler_name, errors);
->>>>>>> 02f8c6ae
+		DMERR("Could not failover device %s: Handler scsi_dh_%s "
+		      "Error %d.", pgpath->path.pdev,
+		      m->hw_handler_name, errors);
 		/*
 		 * Fail path for now, so we do not ping pong
 		 */
@@ -1332,14 +1264,10 @@
 		 */
 		bypass_pg(m, pg, 1);
 		break;
-<<<<<<< HEAD
 	case SCSI_DH_DEV_OFFLINED:
 		DMWARN("Device %s offlined.", pgpath->path.pdev);
 		errors = 0;
 		break;
-	/* TODO: For SCSI_DH_RETRY we should wait a couple seconds */
-=======
->>>>>>> 02f8c6ae
 	case SCSI_DH_RETRY:
 		/* Wait before retrying. */
 		delay_retry = 1;
@@ -1376,10 +1304,7 @@
 	if (!m->pg_init_required)
 		m->queue_io = 0;
 
-<<<<<<< HEAD
-=======
 	m->pg_init_delay_retry = delay_retry;
->>>>>>> 02f8c6ae
 	queue_work(kmultipathd, &m->process_queued_ios);
 
 	/*
@@ -1396,14 +1321,9 @@
 	struct pgpath *pgpath =
 		container_of(work, struct pgpath, activate_path.work);
 
-<<<<<<< HEAD
 	if (pgpath->path.dev)
 		scsi_dh_activate(bdev_get_queue(pgpath->path.dev->bdev),
 				 pg_init_done, pgpath);
-=======
-	scsi_dh_activate(bdev_get_queue(pgpath->path.dev->bdev),
-				pg_init_done, pgpath);
->>>>>>> 02f8c6ae
 }
 
 /*
@@ -1540,25 +1460,16 @@
 	else {
 		DMEMIT("%u ", m->queue_if_no_path +
 			      (m->pg_init_retries > 0) * 2 +
-<<<<<<< HEAD
-			      (m->features & FEATURE_NO_PARTITIONS) +
-			      (no_abort_q(m) > 0));
-=======
-			      (m->pg_init_delay_msecs != DM_PG_INIT_DELAY_DEFAULT) * 2);
->>>>>>> 02f8c6ae
+			      (m->pg_init_delay_msecs != DM_PG_INIT_DELAY_DEFAULT) * 2 +
+			      (m->features & FEATURE_NO_PARTITIONS));
 		if (m->queue_if_no_path)
 			DMEMIT("queue_if_no_path ");
 		if (m->pg_init_retries)
 			DMEMIT("pg_init_retries %u ", m->pg_init_retries);
-<<<<<<< HEAD
+		if (m->pg_init_delay_msecs != DM_PG_INIT_DELAY_DEFAULT)
+			DMEMIT("pg_init_delay_msecs %u ", m->pg_init_delay_msecs);
 		if (m->features & FEATURE_NO_PARTITIONS)
 			DMEMIT("no_partitions ");
-		if (m->features & FEATURE_NO_ABORT_Q)
-			DMEMIT("no_abort_q ");
-=======
-		if (m->pg_init_delay_msecs != DM_PG_INIT_DELAY_DEFAULT)
-			DMEMIT("pg_init_delay_msecs %u ", m->pg_init_delay_msecs);
->>>>>>> 02f8c6ae
 	}
 
 	if (!m->hw_handler_name || type == STATUSTYPE_INFO)
