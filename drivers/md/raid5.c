--- conflicted
+++ resolved
@@ -430,12 +430,6 @@
 		return 1;
 	return 0;
 }
-<<<<<<< HEAD
-
-static void unplug_slaves(mddev_t *mddev);
-static void raid5_unplug_device(struct request_queue *q);
-=======
->>>>>>> 02f8c6ae
 
 static struct stripe_head *
 get_active_stripe(raid5_conf_t *conf, sector_t sector,
@@ -5078,11 +5072,7 @@
 			   - working_disks);
 
 	if (has_failed(conf)) {
-<<<<<<< HEAD
-		printk(KERN_ERR "raid5: not enough operational devices for %s"
-=======
 		printk(KERN_ERR "md/raid:%s: not enough operational devices"
->>>>>>> 02f8c6ae
 			" (%d/%d failed)\n",
 			mdname(mddev), mddev->degraded, conf->raid_disks);
 		goto abort;
@@ -5136,12 +5126,8 @@
 	/* Ok, everything is just fine now */
 	if (mddev->to_remove == &raid5_attrs_group)
 		mddev->to_remove = NULL;
-<<<<<<< HEAD
-	else if (sysfs_create_group(&mddev->kobj, &raid5_attrs_group))
-=======
 	else if (mddev->kobj.sd &&
 	    sysfs_create_group(&mddev->kobj, &raid5_attrs_group))
->>>>>>> 02f8c6ae
 		printk(KERN_WARNING
 		       "raid5: failed to create sysfs attributes for %s\n",
 		       mdname(mddev));
@@ -5193,13 +5179,8 @@
 
 	md_unregister_thread(mddev->thread);
 	mddev->thread = NULL;
-<<<<<<< HEAD
-	mddev->queue->backing_dev_info.congested_fn = NULL;
-	blk_sync_queue(mddev->queue); /* the unplug fn references 'conf'*/
-=======
 	if (mddev->queue)
 		mddev->queue->backing_dev_info.congested_fn = NULL;
->>>>>>> 02f8c6ae
 	free_conf(conf);
 	mddev->private = NULL;
 	mddev->to_remove = &raid5_attrs_group;
@@ -5299,12 +5280,7 @@
 		    && !test_bit(Faulty, &tmp->rdev->flags)
 		    && !test_and_set_bit(In_sync, &tmp->rdev->flags)) {
 			count++;
-<<<<<<< HEAD
-			if (tmp->rdev->sysfs_state)
-				sysfs_notify_dirent(tmp->rdev->sysfs_state);
-=======
 			sysfs_notify_dirent_safe(tmp->rdev->sysfs_state);
->>>>>>> 02f8c6ae
 		}
 	}
 	spin_lock_irqsave(&conf->device_lock, flags);
@@ -5553,14 +5529,7 @@
 					sprintf(nm, "rd%d", rdev->raid_disk);
 					if (sysfs_create_link(&mddev->kobj,
 							      &rdev->kobj, nm))
-<<<<<<< HEAD
-						printk(KERN_WARNING
-					       "raid5: failed to create "
-					       " link %s for %s\n",
-					       nm, mdname(mddev));
-=======
 						/* Failure here is OK */;
->>>>>>> 02f8c6ae
 				}
 			} else if (rdev->raid_disk >= conf->previous_raid_disks
 				   && !test_bit(Faulty, &rdev->flags)) {
@@ -5712,12 +5681,8 @@
 
 	/* for raid0 takeover only one zone is supported */
 	if (raid0_priv->nr_strip_zones > 1) {
-<<<<<<< HEAD
-		printk(KERN_ERR "md: cannot takeover raid0 with more than one zone.\n");
-=======
 		printk(KERN_ERR "md/raid:%s: cannot takeover raid0 with more than one zone.\n",
 		       mdname(mddev));
->>>>>>> 02f8c6ae
 		return ERR_PTR(-EINVAL);
 	}
 
