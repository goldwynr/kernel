/*
 * Copyright (C) 2003 Sistina Software Limited.
 * Copyright (C) 2005-2008 Red Hat, Inc. All rights reserved.
 *
 * This file is released under the GPL.
 */

#include "dm-bio-record.h"

#include <linux/init.h>
#include <linux/mempool.h>
#include <linux/module.h>
#include <linux/pagemap.h>
#include <linux/slab.h>
#include <linux/workqueue.h>
#include <linux/device-mapper.h>
#include <linux/dm-io.h>
#include <linux/dm-dirty-log.h>
#include <linux/dm-kcopyd.h>
#include <linux/dm-region-hash.h>

#define DM_MSG_PREFIX "raid1"

#define MAX_RECOVERY 1	/* Maximum number of regions recovered in parallel. */

#define DM_RAID1_HANDLE_ERRORS 0x01
#define errors_handled(p)	((p)->features & DM_RAID1_HANDLE_ERRORS)

static DECLARE_WAIT_QUEUE_HEAD(_kmirrord_recovery_stopped);

/*-----------------------------------------------------------------
 * Mirror set structures.
 *---------------------------------------------------------------*/
enum dm_raid1_error {
	DM_RAID1_WRITE_ERROR,
	DM_RAID1_FLUSH_ERROR,
	DM_RAID1_SYNC_ERROR,
	DM_RAID1_READ_ERROR
};

struct mirror {
	struct mirror_set *ms;
	atomic_t error_count;
	unsigned long error_type;
	struct dm_dev *dev;
	sector_t offset;
};

struct mirror_set {
	struct dm_target *ti;
	struct list_head list;

	uint64_t features;

	spinlock_t lock;	/* protects the lists */
	struct bio_list reads;
	struct bio_list writes;
	struct bio_list failures;
	struct bio_list holds;	/* bios are waiting until suspend */

	struct dm_region_hash *rh;
	struct dm_kcopyd_client *kcopyd_client;
	struct dm_io_client *io_client;
	mempool_t *read_record_pool;

	/* recovery */
	region_t nr_regions;
	int in_sync;
	int log_failure;
	int leg_failure;
	atomic_t suspend;

	atomic_t default_mirror;	/* Default mirror */

	struct workqueue_struct *kmirrord_wq;
	struct work_struct kmirrord_work;
	struct timer_list timer;
	unsigned long timer_pending;

	struct work_struct trigger_event;

	unsigned nr_mirrors;
	struct mirror mirror[0];
};

static void wakeup_mirrord(void *context)
{
	struct mirror_set *ms = context;

	queue_work(ms->kmirrord_wq, &ms->kmirrord_work);
}

static void delayed_wake_fn(unsigned long data)
{
	struct mirror_set *ms = (struct mirror_set *) data;

	clear_bit(0, &ms->timer_pending);
	wakeup_mirrord(ms);
}

static void delayed_wake(struct mirror_set *ms)
{
	if (test_and_set_bit(0, &ms->timer_pending))
		return;

	ms->timer.expires = jiffies + HZ / 5;
	ms->timer.data = (unsigned long) ms;
	ms->timer.function = delayed_wake_fn;
	add_timer(&ms->timer);
}

static void wakeup_all_recovery_waiters(void *context)
{
	wake_up_all(&_kmirrord_recovery_stopped);
}

static void queue_bio(struct mirror_set *ms, struct bio *bio, int rw)
{
	unsigned long flags;
	int should_wake = 0;
	struct bio_list *bl;

	bl = (rw == WRITE) ? &ms->writes : &ms->reads;
	spin_lock_irqsave(&ms->lock, flags);
	should_wake = !(bl->head);
	bio_list_add(bl, bio);
	spin_unlock_irqrestore(&ms->lock, flags);

	if (should_wake)
		wakeup_mirrord(ms);
}

static void dispatch_bios(void *context, struct bio_list *bio_list)
{
	struct mirror_set *ms = context;
	struct bio *bio;

	while ((bio = bio_list_pop(bio_list)))
		queue_bio(ms, bio, WRITE);
}

#define MIN_READ_RECORDS 20
struct dm_raid1_read_record {
	struct mirror *m;
	struct dm_bio_details details;
};

static struct kmem_cache *_dm_raid1_read_record_cache;

/*
 * Every mirror should look like this one.
 */
#define DEFAULT_MIRROR 0

/*
 * This is yucky.  We squirrel the mirror struct away inside
 * bi_next for read/write buffers.  This is safe since the bh
 * doesn't get submitted to the lower levels of block layer.
 */
static struct mirror *bio_get_m(struct bio *bio)
{
	return (struct mirror *) bio->bi_next;
}

static void bio_set_m(struct bio *bio, struct mirror *m)
{
	bio->bi_next = (struct bio *) m;
}

static struct mirror *get_default_mirror(struct mirror_set *ms)
{
	return &ms->mirror[atomic_read(&ms->default_mirror)];
}

static void set_default_mirror(struct mirror *m)
{
	struct mirror_set *ms = m->ms;
	struct mirror *m0 = &(ms->mirror[0]);

	atomic_set(&ms->default_mirror, m - m0);
}

static struct mirror *get_valid_mirror(struct mirror_set *ms)
{
	struct mirror *m;

	for (m = ms->mirror; m < ms->mirror + ms->nr_mirrors; m++)
		if (!atomic_read(&m->error_count))
			return m;

	return NULL;
}

/* fail_mirror
 * @m: mirror device to fail
 * @error_type: one of the enum's, DM_RAID1_*_ERROR
 *
 * If errors are being handled, record the type of
 * error encountered for this device.  If this type
 * of error has already been recorded, we can return;
 * otherwise, we must signal userspace by triggering
 * an event.  Additionally, if the device is the
 * primary device, we must choose a new primary, but
 * only if the mirror is in-sync.
 *
 * This function must not block.
 */
static void fail_mirror(struct mirror *m, enum dm_raid1_error error_type)
{
	struct mirror_set *ms = m->ms;
	struct mirror *new;

	ms->leg_failure = 1;

	/*
	 * error_count is used for nothing more than a
	 * simple way to tell if a device has encountered
	 * errors.
	 */
	atomic_inc(&m->error_count);

	if (test_and_set_bit(error_type, &m->error_type))
		return;

	if (!errors_handled(ms))
		return;

	if (m != get_default_mirror(ms))
		goto out;

	if (!ms->in_sync) {
		/*
		 * Better to issue requests to same failing device
		 * than to risk returning corrupt data.
		 */
		DMERR("Primary mirror (%s) failed while out-of-sync: "
		      "Reads may fail.", m->dev->name);
		goto out;
	}

	new = get_valid_mirror(ms);
	if (new)
		set_default_mirror(new);
	else
		DMWARN("All sides of mirror have failed.");

out:
	schedule_work(&ms->trigger_event);
}

static int mirror_flush(struct dm_target *ti)
{
	struct mirror_set *ms = ti->private;
	unsigned long error_bits;

	unsigned int i;
	struct dm_io_region io[ms->nr_mirrors];
	struct mirror *m;
	struct dm_io_request io_req = {
		.bi_rw = WRITE_FLUSH,
		.mem.type = DM_IO_KMEM,
<<<<<<< HEAD
		.mem.ptr.bvec = NULL,
=======
		.mem.ptr.addr = NULL,
>>>>>>> 02f8c6ae
		.client = ms->io_client,
	};

	for (i = 0, m = ms->mirror; i < ms->nr_mirrors; i++, m++) {
		io[i].bdev = m->dev->bdev;
		io[i].sector = 0;
		io[i].count = 0;
	}

	error_bits = -1;
	dm_io(&io_req, ms->nr_mirrors, io, &error_bits);
	if (unlikely(error_bits != 0)) {
		for (i = 0; i < ms->nr_mirrors; i++)
			if (test_bit(i, &error_bits))
				fail_mirror(ms->mirror + i,
					    DM_RAID1_FLUSH_ERROR);
		return -EIO;
	}

	return 0;
}

/*-----------------------------------------------------------------
 * Recovery.
 *
 * When a mirror is first activated we may find that some regions
 * are in the no-sync state.  We have to recover these by
 * recopying from the default mirror to all the others.
 *---------------------------------------------------------------*/
static void recovery_complete(int read_err, unsigned long write_err,
			      void *context)
{
	struct dm_region *reg = context;
	struct mirror_set *ms = dm_rh_region_context(reg);
	int m, bit = 0;

	if (read_err) {
		/* Read error means the failure of default mirror. */
		DMERR_LIMIT("Unable to read primary mirror during recovery");
		fail_mirror(get_default_mirror(ms), DM_RAID1_SYNC_ERROR);
	}

	if (write_err) {
		DMERR_LIMIT("Write error during recovery (error = 0x%lx)",
			    write_err);
		/*
		 * Bits correspond to devices (excluding default mirror).
		 * The default mirror cannot change during recovery.
		 */
		for (m = 0; m < ms->nr_mirrors; m++) {
			if (&ms->mirror[m] == get_default_mirror(ms))
				continue;
			if (test_bit(bit, &write_err))
				fail_mirror(ms->mirror + m,
					    DM_RAID1_SYNC_ERROR);
			bit++;
		}
	}

	dm_rh_recovery_end(reg, !(read_err || write_err));
}

static int recover(struct mirror_set *ms, struct dm_region *reg)
{
	int r;
	unsigned i;
	struct dm_io_region from, to[DM_KCOPYD_MAX_REGIONS], *dest;
	struct mirror *m;
	unsigned long flags = 0;
	region_t key = dm_rh_get_region_key(reg);
	sector_t region_size = dm_rh_get_region_size(ms->rh);

	/* fill in the source */
	m = get_default_mirror(ms);
	from.bdev = m->dev->bdev;
	from.sector = m->offset + dm_rh_region_to_sector(ms->rh, key);
	if (key == (ms->nr_regions - 1)) {
		/*
		 * The final region may be smaller than
		 * region_size.
		 */
		from.count = ms->ti->len & (region_size - 1);
		if (!from.count)
			from.count = region_size;
	} else
		from.count = region_size;

	/* fill in the destinations */
	for (i = 0, dest = to; i < ms->nr_mirrors; i++) {
		if (&ms->mirror[i] == get_default_mirror(ms))
			continue;

		m = ms->mirror + i;
		dest->bdev = m->dev->bdev;
		dest->sector = m->offset + dm_rh_region_to_sector(ms->rh, key);
		dest->count = from.count;
		dest++;
	}

	/* hand to kcopyd */
	if (!errors_handled(ms))
		set_bit(DM_KCOPYD_IGNORE_ERROR, &flags);

	r = dm_kcopyd_copy(ms->kcopyd_client, &from, ms->nr_mirrors - 1, to,
			   flags, recovery_complete, reg);

	return r;
}

static void do_recovery(struct mirror_set *ms)
{
	struct dm_region *reg;
	struct dm_dirty_log *log = dm_rh_dirty_log(ms->rh);
	int r;

	/*
	 * Start quiescing some regions.
	 */
	dm_rh_recovery_prepare(ms->rh);

	/*
	 * Copy any already quiesced regions.
	 */
	while ((reg = dm_rh_recovery_start(ms->rh))) {
		r = recover(ms, reg);
		if (r)
			dm_rh_recovery_end(reg, 0);
	}

	/*
	 * Update the in sync flag.
	 */
	if (!ms->in_sync &&
	    (log->type->get_sync_count(log) == ms->nr_regions)) {
		/* the sync is complete */
		dm_table_event(ms->ti->table);
		ms->in_sync = 1;
	}
}

/*-----------------------------------------------------------------
 * Reads
 *---------------------------------------------------------------*/
static struct mirror *choose_mirror(struct mirror_set *ms, sector_t sector)
{
	struct mirror *m = get_default_mirror(ms);

	do {
		if (likely(!atomic_read(&m->error_count)))
			return m;

		if (m-- == ms->mirror)
			m += ms->nr_mirrors;
	} while (m != get_default_mirror(ms));

	return NULL;
}

static int default_ok(struct mirror *m)
{
	struct mirror *default_mirror = get_default_mirror(m->ms);

	return !atomic_read(&default_mirror->error_count);
}

static int mirror_available(struct mirror_set *ms, struct bio *bio)
{
	struct dm_dirty_log *log = dm_rh_dirty_log(ms->rh);
	region_t region = dm_rh_bio_to_region(ms->rh, bio);

	if (log->type->in_sync(log, region, 0))
		return choose_mirror(ms,  bio->bi_sector) ? 1 : 0;

	return 0;
}

/*
 * remap a buffer to a particular mirror.
 */
static sector_t map_sector(struct mirror *m, struct bio *bio)
{
	if (unlikely(!bio->bi_size))
		return 0;
	return m->offset + dm_target_offset(m->ms->ti, bio->bi_sector);
}

static void map_bio(struct mirror *m, struct bio *bio)
{
	bio->bi_bdev = m->dev->bdev;
	bio->bi_sector = map_sector(m, bio);
}

static void map_region(struct dm_io_region *io, struct mirror *m,
		       struct bio *bio)
{
	io->bdev = m->dev->bdev;
	io->sector = map_sector(m, bio);
	io->count = bio->bi_size >> 9;
}

static void hold_bio(struct mirror_set *ms, struct bio *bio)
{
	/*
	 * Lock is required to avoid race condition during suspend
	 * process.
	 */
	spin_lock_irq(&ms->lock);

	if (atomic_read(&ms->suspend)) {
		spin_unlock_irq(&ms->lock);

		/*
		 * If device is suspended, complete the bio.
		 */
		if (dm_noflush_suspending(ms->ti))
			bio_endio(bio, DM_ENDIO_REQUEUE);
		else
			bio_endio(bio, -EIO);
		return;
	}

	/*
	 * Hold bio until the suspend is complete.
	 */
	bio_list_add(&ms->holds, bio);
	spin_unlock_irq(&ms->lock);
}

/*-----------------------------------------------------------------
 * Reads
 *---------------------------------------------------------------*/
static void read_callback(unsigned long error, void *context)
{
	struct bio *bio = context;
	struct mirror *m;

	m = bio_get_m(bio);
	bio_set_m(bio, NULL);

	if (likely(!error)) {
		bio_endio(bio, 0);
		return;
	}

	fail_mirror(m, DM_RAID1_READ_ERROR);

	if (likely(default_ok(m)) || mirror_available(m->ms, bio)) {
		DMWARN_LIMIT("Read failure on mirror device %s.  "
			     "Trying alternative device.",
			     m->dev->name);
		queue_bio(m->ms, bio, bio_rw(bio));
		return;
	}

	DMERR_LIMIT("Read failure on mirror device %s.  Failing I/O.",
		    m->dev->name);
	bio_endio(bio, -EIO);
}

/* Asynchronous read. */
static void read_async_bio(struct mirror *m, struct bio *bio)
{
	struct dm_io_region io;
	struct dm_io_request io_req = {
		.bi_rw = READ,
		.mem.type = DM_IO_BVEC,
		.mem.ptr.bvec = bio->bi_io_vec + bio->bi_idx,
		.notify.fn = read_callback,
		.notify.context = bio,
		.client = m->ms->io_client,
	};

	map_region(&io, m, bio);
	bio_set_m(bio, m);
	BUG_ON(dm_io(&io_req, 1, &io, NULL));
}

static inline int region_in_sync(struct mirror_set *ms, region_t region,
				 int may_block)
{
	int state = dm_rh_get_state(ms->rh, region, may_block);
	return state == DM_RH_CLEAN || state == DM_RH_DIRTY;
}

static void do_reads(struct mirror_set *ms, struct bio_list *reads)
{
	region_t region;
	struct bio *bio;
	struct mirror *m;

	while ((bio = bio_list_pop(reads))) {
		region = dm_rh_bio_to_region(ms->rh, bio);
		m = get_default_mirror(ms);

		/*
		 * We can only read balance if the region is in sync.
		 */
		if (likely(region_in_sync(ms, region, 1)))
			m = choose_mirror(ms, bio->bi_sector);
		else if (m && atomic_read(&m->error_count))
			m = NULL;

		if (likely(m))
			read_async_bio(m, bio);
		else
			bio_endio(bio, -EIO);
	}
}

/*-----------------------------------------------------------------
 * Writes.
 *
 * We do different things with the write io depending on the
 * state of the region that it's in:
 *
 * SYNC: 	increment pending, use kcopyd to write to *all* mirrors
 * RECOVERING:	delay the io until recovery completes
 * NOSYNC:	increment pending, just write to the default mirror
 *---------------------------------------------------------------*/


static void write_callback(unsigned long error, void *context)
{
	unsigned i, ret = 0;
	struct bio *bio = (struct bio *) context;
	struct mirror_set *ms;
	int should_wake = 0;
	unsigned long flags;

	ms = bio_get_m(bio)->ms;
	bio_set_m(bio, NULL);

	/*
	 * NOTE: We don't decrement the pending count here,
	 * instead it is done by the targets endio function.
	 * This way we handle both writes to SYNC and NOSYNC
	 * regions with the same code.
	 */
	if (likely(!error)) {
		bio_endio(bio, ret);
		return;
	}

	for (i = 0; i < ms->nr_mirrors; i++)
		if (test_bit(i, &error))
			fail_mirror(ms->mirror + i, DM_RAID1_WRITE_ERROR);

	/*
	 * Need to raise event.  Since raising
	 * events can block, we need to do it in
	 * the main thread.
	 */
	spin_lock_irqsave(&ms->lock, flags);
	if (!ms->failures.head)
		should_wake = 1;
	bio_list_add(&ms->failures, bio);
	spin_unlock_irqrestore(&ms->lock, flags);
	if (should_wake)
		wakeup_mirrord(ms);
}

static void do_write(struct mirror_set *ms, struct bio *bio)
{
	unsigned int i;
	struct dm_io_region io[ms->nr_mirrors], *dest = io;
	struct mirror *m;
	struct dm_io_request io_req = {
		.bi_rw = WRITE | (bio->bi_rw & WRITE_FLUSH_FUA),
		.mem.type = DM_IO_BVEC,
		.mem.ptr.bvec = bio->bi_io_vec + bio->bi_idx,
		.notify.fn = write_callback,
		.notify.context = bio,
		.client = ms->io_client,
	};

	if (bio->bi_rw & REQ_DISCARD) {
		io_req.bi_rw |= REQ_DISCARD;
		io_req.mem.type = DM_IO_KMEM;
		io_req.mem.ptr.addr = NULL;
	}

	for (i = 0, m = ms->mirror; i < ms->nr_mirrors; i++, m++)
		map_region(dest++, m, bio);

	/*
	 * Use default mirror because we only need it to retrieve the reference
	 * to the mirror set in write_callback().
	 */
	bio_set_m(bio, get_default_mirror(ms));

	BUG_ON(dm_io(&io_req, ms->nr_mirrors, io, NULL));
}

static void do_writes(struct mirror_set *ms, struct bio_list *writes)
{
	int state;
	struct bio *bio;
	struct bio_list sync, nosync, recover, *this_list = NULL;
	struct bio_list requeue;
	struct dm_dirty_log *log = dm_rh_dirty_log(ms->rh);
	region_t region;

	if (!writes->head)
		return;

	/*
	 * Classify each write.
	 */
	bio_list_init(&sync);
	bio_list_init(&nosync);
	bio_list_init(&recover);
	bio_list_init(&requeue);

	while ((bio = bio_list_pop(writes))) {
<<<<<<< HEAD
		if (bio->bi_rw & REQ_FLUSH) {
=======
		if ((bio->bi_rw & REQ_FLUSH) ||
		    (bio->bi_rw & REQ_DISCARD)) {
>>>>>>> 02f8c6ae
			bio_list_add(&sync, bio);
			continue;
		}

		region = dm_rh_bio_to_region(ms->rh, bio);

		if (log->type->is_remote_recovering &&
		    log->type->is_remote_recovering(log, region)) {
			bio_list_add(&requeue, bio);
			continue;
		}

		state = dm_rh_get_state(ms->rh, region, 1);
		switch (state) {
		case DM_RH_CLEAN:
		case DM_RH_DIRTY:
			this_list = &sync;
			break;

		case DM_RH_NOSYNC:
			this_list = &nosync;
			break;

		case DM_RH_RECOVERING:
			this_list = &recover;
			break;
		}

		bio_list_add(this_list, bio);
	}

	/*
	 * Add bios that are delayed due to remote recovery
	 * back on to the write queue
	 */
	if (unlikely(requeue.head)) {
		spin_lock_irq(&ms->lock);
		bio_list_merge(&ms->writes, &requeue);
		spin_unlock_irq(&ms->lock);
		delayed_wake(ms);
	}

	/*
	 * Increment the pending counts for any regions that will
	 * be written to (writes to recover regions are going to
	 * be delayed).
	 */
	dm_rh_inc_pending(ms->rh, &sync);
	dm_rh_inc_pending(ms->rh, &nosync);

	/*
	 * If the flush fails on a previous call and succeeds here,
	 * we must not reset the log_failure variable.  We need
	 * userspace interaction to do that.
	 */
	ms->log_failure = dm_rh_flush(ms->rh) ? 1 : ms->log_failure;

	/*
	 * Dispatch io.
	 */
	if (unlikely(ms->log_failure) && errors_handled(ms)) {
		spin_lock_irq(&ms->lock);
		bio_list_merge(&ms->failures, &sync);
		spin_unlock_irq(&ms->lock);
		wakeup_mirrord(ms);
	} else
		while ((bio = bio_list_pop(&sync)))
			do_write(ms, bio);

	while ((bio = bio_list_pop(&recover)))
		dm_rh_delay(ms->rh, bio);

	while ((bio = bio_list_pop(&nosync))) {
		if (unlikely(ms->leg_failure) && errors_handled(ms)) {
			spin_lock_irq(&ms->lock);
			bio_list_add(&ms->failures, bio);
			spin_unlock_irq(&ms->lock);
			wakeup_mirrord(ms);
		} else {
			map_bio(get_default_mirror(ms), bio);
			generic_make_request(bio);
		}
	}
}

static void do_failures(struct mirror_set *ms, struct bio_list *failures)
{
	struct bio *bio;

	if (likely(!failures->head))
		return;

	/*
	 * If the log has failed, unattempted writes are being
	 * put on the holds list.  We can't issue those writes
	 * until a log has been marked, so we must store them.
	 *
	 * If a 'noflush' suspend is in progress, we can requeue
	 * the I/O's to the core.  This give userspace a chance
	 * to reconfigure the mirror, at which point the core
	 * will reissue the writes.  If the 'noflush' flag is
	 * not set, we have no choice but to return errors.
	 *
	 * Some writes on the failures list may have been
	 * submitted before the log failure and represent a
	 * failure to write to one of the devices.  It is ok
	 * for us to treat them the same and requeue them
	 * as well.
	 */
	while ((bio = bio_list_pop(failures))) {
		if (!ms->log_failure) {
			ms->in_sync = 0;
			dm_rh_mark_nosync(ms->rh, bio);
		}

		/*
		 * If all the legs are dead, fail the I/O.
		 * If we have been told to handle errors, hold the bio
		 * and wait for userspace to deal with the problem.
		 * Otherwise pretend that the I/O succeeded. (This would
		 * be wrong if the failed leg returned after reboot and
		 * got replicated back to the good legs.)
		 */
		if (!get_valid_mirror(ms))
			bio_endio(bio, -EIO);
		else if (errors_handled(ms))
			hold_bio(ms, bio);
		else
			bio_endio(bio, 0);
	}
}

static void trigger_event(struct work_struct *work)
{
	struct mirror_set *ms =
		container_of(work, struct mirror_set, trigger_event);

	dm_table_event(ms->ti->table);
}

/*-----------------------------------------------------------------
 * kmirrord
 *---------------------------------------------------------------*/
static void do_mirror(struct work_struct *work)
{
	struct mirror_set *ms = container_of(work, struct mirror_set,
					     kmirrord_work);
	struct bio_list reads, writes, failures;
	unsigned long flags;

	spin_lock_irqsave(&ms->lock, flags);
	reads = ms->reads;
	writes = ms->writes;
	failures = ms->failures;
	bio_list_init(&ms->reads);
	bio_list_init(&ms->writes);
	bio_list_init(&ms->failures);
	spin_unlock_irqrestore(&ms->lock, flags);

	dm_rh_update_states(ms->rh, errors_handled(ms));
	do_recovery(ms);
	do_reads(ms, &reads);
	do_writes(ms, &writes);
	do_failures(ms, &failures);
}

/*-----------------------------------------------------------------
 * Target functions
 *---------------------------------------------------------------*/
static struct mirror_set *alloc_context(unsigned int nr_mirrors,
					uint32_t region_size,
					struct dm_target *ti,
					struct dm_dirty_log *dl)
{
	size_t len;
	struct mirror_set *ms = NULL;

	len = sizeof(*ms) + (sizeof(ms->mirror[0]) * nr_mirrors);

	ms = kzalloc(len, GFP_KERNEL);
	if (!ms) {
		ti->error = "Cannot allocate mirror context";
		return NULL;
	}

	spin_lock_init(&ms->lock);
	bio_list_init(&ms->reads);
	bio_list_init(&ms->writes);
	bio_list_init(&ms->failures);
	bio_list_init(&ms->holds);

	ms->ti = ti;
	ms->nr_mirrors = nr_mirrors;
	ms->nr_regions = dm_sector_div_up(ti->len, region_size);
	ms->in_sync = 0;
	ms->log_failure = 0;
	ms->leg_failure = 0;
	atomic_set(&ms->suspend, 0);
	atomic_set(&ms->default_mirror, DEFAULT_MIRROR);

	ms->read_record_pool = mempool_create_slab_pool(MIN_READ_RECORDS,
						_dm_raid1_read_record_cache);

	if (!ms->read_record_pool) {
		ti->error = "Error creating mirror read_record_pool";
		kfree(ms);
		return NULL;
	}

	ms->io_client = dm_io_client_create();
	if (IS_ERR(ms->io_client)) {
		ti->error = "Error creating dm_io client";
		mempool_destroy(ms->read_record_pool);
		kfree(ms);
 		return NULL;
	}

	ms->rh = dm_region_hash_create(ms, dispatch_bios, wakeup_mirrord,
				       wakeup_all_recovery_waiters,
				       ms->ti->begin, MAX_RECOVERY,
				       dl, region_size, ms->nr_regions);
	if (IS_ERR(ms->rh)) {
		ti->error = "Error creating dirty region hash";
		dm_io_client_destroy(ms->io_client);
		mempool_destroy(ms->read_record_pool);
		kfree(ms);
		return NULL;
	}

	return ms;
}

static void free_context(struct mirror_set *ms, struct dm_target *ti,
			 unsigned int m)
{
	while (m--)
		dm_put_device(ti, ms->mirror[m].dev);

	dm_io_client_destroy(ms->io_client);
	dm_region_hash_destroy(ms->rh);
	mempool_destroy(ms->read_record_pool);
	kfree(ms);
}

static int get_mirror(struct mirror_set *ms, struct dm_target *ti,
		      unsigned int mirror, char **argv)
{
	unsigned long long offset;

	if (sscanf(argv[1], "%llu", &offset) != 1) {
		ti->error = "Invalid offset";
		return -EINVAL;
	}

	if (dm_get_device(ti, argv[0], dm_table_get_mode(ti->table),
			  &ms->mirror[mirror].dev)) {
		ti->error = "Device lookup failure";
		return -ENXIO;
	}

	ms->mirror[mirror].ms = ms;
	atomic_set(&(ms->mirror[mirror].error_count), 0);
	ms->mirror[mirror].error_type = 0;
	ms->mirror[mirror].offset = offset;

	return 0;
}

/*
 * Create dirty log: log_type #log_params <log_params>
 */
static struct dm_dirty_log *create_dirty_log(struct dm_target *ti,
					     unsigned argc, char **argv,
					     unsigned *args_used)
{
	unsigned param_count;
	struct dm_dirty_log *dl;

	if (argc < 2) {
		ti->error = "Insufficient mirror log arguments";
		return NULL;
	}

	if (sscanf(argv[1], "%u", &param_count) != 1) {
		ti->error = "Invalid mirror log argument count";
		return NULL;
	}

	*args_used = 2 + param_count;

	if (argc < *args_used) {
		ti->error = "Insufficient mirror log arguments";
		return NULL;
	}

	dl = dm_dirty_log_create(argv[0], ti, mirror_flush, param_count,
				 argv + 2);
	if (!dl) {
		ti->error = "Error creating mirror dirty log";
		return NULL;
	}

	return dl;
}

static int parse_features(struct mirror_set *ms, unsigned argc, char **argv,
			  unsigned *args_used)
{
	unsigned num_features;
	struct dm_target *ti = ms->ti;

	*args_used = 0;

	if (!argc)
		return 0;

	if (sscanf(argv[0], "%u", &num_features) != 1) {
		ti->error = "Invalid number of features";
		return -EINVAL;
	}

	argc--;
	argv++;
	(*args_used)++;

	if (num_features > argc) {
		ti->error = "Not enough arguments to support feature count";
		return -EINVAL;
	}

	if (!strcmp("handle_errors", argv[0]))
		ms->features |= DM_RAID1_HANDLE_ERRORS;
	else {
		ti->error = "Unrecognised feature requested";
		return -EINVAL;
	}

	(*args_used)++;

	return 0;
}

/*
 * Construct a mirror mapping:
 *
 * log_type #log_params <log_params>
 * #mirrors [mirror_path offset]{2,}
 * [#features <features>]
 *
 * log_type is "core" or "disk"
 * #log_params is between 1 and 3
 *
 * If present, features must be "handle_errors".
 */
static int mirror_ctr(struct dm_target *ti, unsigned int argc, char **argv)
{
	int r;
	unsigned int nr_mirrors, m, args_used;
	struct mirror_set *ms;
	struct dm_dirty_log *dl;

	dl = create_dirty_log(ti, argc, argv, &args_used);
	if (!dl)
		return -EINVAL;

	argv += args_used;
	argc -= args_used;

	if (!argc || sscanf(argv[0], "%u", &nr_mirrors) != 1 ||
	    nr_mirrors < 2 || nr_mirrors > DM_KCOPYD_MAX_REGIONS + 1) {
		ti->error = "Invalid number of mirrors";
		dm_dirty_log_destroy(dl);
		return -EINVAL;
	}

	argv++, argc--;

	if (argc < nr_mirrors * 2) {
		ti->error = "Too few mirror arguments";
		dm_dirty_log_destroy(dl);
		return -EINVAL;
	}

	ms = alloc_context(nr_mirrors, dl->type->get_region_size(dl), ti, dl);
	if (!ms) {
		dm_dirty_log_destroy(dl);
		return -ENOMEM;
	}

	/* Get the mirror parameter sets */
	for (m = 0; m < nr_mirrors; m++) {
		r = get_mirror(ms, ti, m, argv);
		if (r) {
			free_context(ms, ti, m);
			return r;
		}
		argv += 2;
		argc -= 2;
	}

	ti->private = ms;
	ti->split_io = dm_rh_get_region_size(ms->rh);
	ti->num_flush_requests = 1;
<<<<<<< HEAD
=======
	ti->num_discard_requests = 1;
>>>>>>> 02f8c6ae

	ms->kmirrord_wq = alloc_workqueue("kmirrord",
					  WQ_NON_REENTRANT | WQ_MEM_RECLAIM, 0);
	if (!ms->kmirrord_wq) {
		DMERR("couldn't start kmirrord");
		r = -ENOMEM;
		goto err_free_context;
	}
	INIT_WORK(&ms->kmirrord_work, do_mirror);
	init_timer(&ms->timer);
	ms->timer_pending = 0;
	INIT_WORK(&ms->trigger_event, trigger_event);

	r = parse_features(ms, argc, argv, &args_used);
	if (r)
		goto err_destroy_wq;

	argv += args_used;
	argc -= args_used;

	/*
	 * Any read-balancing addition depends on the
	 * DM_RAID1_HANDLE_ERRORS flag being present.
	 * This is because the decision to balance depends
	 * on the sync state of a region.  If the above
	 * flag is not present, we ignore errors; and
	 * the sync state may be inaccurate.
	 */

	if (argc) {
		ti->error = "Too many mirror arguments";
		r = -EINVAL;
		goto err_destroy_wq;
	}

	ms->kcopyd_client = dm_kcopyd_client_create();
	if (IS_ERR(ms->kcopyd_client)) {
		r = PTR_ERR(ms->kcopyd_client);
		goto err_destroy_wq;
	}

	wakeup_mirrord(ms);
	return 0;

err_destroy_wq:
	destroy_workqueue(ms->kmirrord_wq);
err_free_context:
	free_context(ms, ti, ms->nr_mirrors);
	return r;
}

static void mirror_dtr(struct dm_target *ti)
{
	struct mirror_set *ms = (struct mirror_set *) ti->private;

	del_timer_sync(&ms->timer);
	flush_workqueue(ms->kmirrord_wq);
	flush_work_sync(&ms->trigger_event);
	dm_kcopyd_client_destroy(ms->kcopyd_client);
	destroy_workqueue(ms->kmirrord_wq);
	free_context(ms, ti, ms->nr_mirrors);
}

/*
 * Mirror mapping function
 */
static int mirror_map(struct dm_target *ti, struct bio *bio,
		      union map_info *map_context)
{
	int r, rw = bio_rw(bio);
	struct mirror *m;
	struct mirror_set *ms = ti->private;
	struct dm_raid1_read_record *read_record = NULL;
	struct dm_dirty_log *log = dm_rh_dirty_log(ms->rh);

	if (rw == WRITE) {
		/* Save region for mirror_end_io() handler */
		map_context->ll = dm_rh_bio_to_region(ms->rh, bio);
		queue_bio(ms, bio, rw);
		return DM_MAPIO_SUBMITTED;
	}

	r = log->type->in_sync(log, dm_rh_bio_to_region(ms->rh, bio), 0);
	if (r < 0 && r != -EWOULDBLOCK)
		return r;

	/*
	 * If region is not in-sync queue the bio.
	 */
	if (!r || (r == -EWOULDBLOCK)) {
		if (rw == READA)
			return -EWOULDBLOCK;

		queue_bio(ms, bio, rw);
		return DM_MAPIO_SUBMITTED;
	}

	/*
	 * The region is in-sync and we can perform reads directly.
	 * Store enough information so we can retry if it fails.
	 */
	m = choose_mirror(ms, bio->bi_sector);
	if (unlikely(!m))
		return -EIO;

	read_record = mempool_alloc(ms->read_record_pool, GFP_NOIO);
	if (likely(read_record)) {
		dm_bio_record(&read_record->details, bio);
		map_context->ptr = read_record;
		read_record->m = m;
	}

	map_bio(m, bio);

	return DM_MAPIO_REMAPPED;
}

static int mirror_end_io(struct dm_target *ti, struct bio *bio,
			 int error, union map_info *map_context)
{
	int rw = bio_rw(bio);
	struct mirror_set *ms = (struct mirror_set *) ti->private;
	struct mirror *m = NULL;
	struct dm_bio_details *bd = NULL;
	struct dm_raid1_read_record *read_record = map_context->ptr;

	/*
	 * We need to dec pending if this was a write.
	 */
	if (rw == WRITE) {
		if (!(bio->bi_rw & REQ_FLUSH))
			dm_rh_dec(ms->rh, map_context->ll);
		return error;
	}

	if (error == -EOPNOTSUPP)
		goto out;

	if ((error == -EWOULDBLOCK) && (bio->bi_rw & REQ_RAHEAD))
		goto out;

	if (unlikely(error)) {
		if (!read_record) {
			/*
			 * There wasn't enough memory to record necessary
			 * information for a retry or there was no other
			 * mirror in-sync.
			 */
			DMERR_LIMIT("Mirror read failed.");
			return -EIO;
		}

		m = read_record->m;

		DMERR("Mirror read failed from %s. Trying alternative device.",
		      m->dev->name);

		fail_mirror(m, DM_RAID1_READ_ERROR);

		/*
		 * A failed read is requeued for another attempt using an intact
		 * mirror.
		 */
		if (default_ok(m) || mirror_available(ms, bio)) {
			bd = &read_record->details;

			dm_bio_restore(bd, bio);
			mempool_free(read_record, ms->read_record_pool);
			map_context->ptr = NULL;
			queue_bio(ms, bio, rw);
			return 1;
		}
		DMERR("All replicated volumes dead, failing I/O");
	}

out:
	if (read_record) {
		mempool_free(read_record, ms->read_record_pool);
		map_context->ptr = NULL;
	}

	return error;
}

static void mirror_presuspend(struct dm_target *ti)
{
	struct mirror_set *ms = (struct mirror_set *) ti->private;
	struct dm_dirty_log *log = dm_rh_dirty_log(ms->rh);

	struct bio_list holds;
	struct bio *bio;

	atomic_set(&ms->suspend, 1);

	/*
	 * Process bios in the hold list to start recovery waiting
	 * for bios in the hold list. After the process, no bio has
	 * a chance to be added in the hold list because ms->suspend
	 * is set.
	 */
	spin_lock_irq(&ms->lock);
	holds = ms->holds;
	bio_list_init(&ms->holds);
	spin_unlock_irq(&ms->lock);

	while ((bio = bio_list_pop(&holds)))
		hold_bio(ms, bio);

	/*
	 * We must finish up all the work that we've
	 * generated (i.e. recovery work).
	 */
	dm_rh_stop_recovery(ms->rh);

	wait_event(_kmirrord_recovery_stopped,
		   !dm_rh_recovery_in_flight(ms->rh));

	if (log->type->presuspend && log->type->presuspend(log))
		/* FIXME: need better error handling */
		DMWARN("log presuspend failed");

	/*
	 * Now that recovery is complete/stopped and the
	 * delayed bios are queued, we need to wait for
	 * the worker thread to complete.  This way,
	 * we know that all of our I/O has been pushed.
	 */
	flush_workqueue(ms->kmirrord_wq);
}

static void mirror_postsuspend(struct dm_target *ti)
{
	struct mirror_set *ms = ti->private;
	struct dm_dirty_log *log = dm_rh_dirty_log(ms->rh);

	if (log->type->postsuspend && log->type->postsuspend(log))
		/* FIXME: need better error handling */
		DMWARN("log postsuspend failed");
}

static void mirror_resume(struct dm_target *ti)
{
	struct mirror_set *ms = ti->private;
	struct dm_dirty_log *log = dm_rh_dirty_log(ms->rh);

	atomic_set(&ms->suspend, 0);
	if (log->type->resume && log->type->resume(log))
		/* FIXME: need better error handling */
		DMWARN("log resume failed");
	dm_rh_start_recovery(ms->rh);
}

/*
 * device_status_char
 * @m: mirror device/leg we want the status of
 *
 * We return one character representing the most severe error
 * we have encountered.
 *    A => Alive - No failures
 *    D => Dead - A write failure occurred leaving mirror out-of-sync
 *    S => Sync - A sychronization failure occurred, mirror out-of-sync
 *    R => Read - A read failure occurred, mirror data unaffected
 *
 * Returns: <char>
 */
static char device_status_char(struct mirror *m)
{
	if (!atomic_read(&(m->error_count)))
		return 'A';

	return (test_bit(DM_RAID1_FLUSH_ERROR, &(m->error_type))) ? 'F' :
		(test_bit(DM_RAID1_WRITE_ERROR, &(m->error_type))) ? 'D' :
		(test_bit(DM_RAID1_SYNC_ERROR, &(m->error_type))) ? 'S' :
		(test_bit(DM_RAID1_READ_ERROR, &(m->error_type))) ? 'R' : 'U';
}


static int mirror_status(struct dm_target *ti, status_type_t type,
			 char *result, unsigned int maxlen)
{
	unsigned int m, sz = 0;
	struct mirror_set *ms = (struct mirror_set *) ti->private;
	struct dm_dirty_log *log = dm_rh_dirty_log(ms->rh);
	char buffer[ms->nr_mirrors + 1];

	switch (type) {
	case STATUSTYPE_INFO:
		DMEMIT("%d ", ms->nr_mirrors);
		for (m = 0; m < ms->nr_mirrors; m++) {
			DMEMIT("%s ", ms->mirror[m].dev->name);
			buffer[m] = device_status_char(&(ms->mirror[m]));
		}
		buffer[m] = '\0';

		DMEMIT("%llu/%llu 1 %s ",
		      (unsigned long long)log->type->get_sync_count(log),
		      (unsigned long long)ms->nr_regions, buffer);

		sz += log->type->status(log, type, result+sz, maxlen-sz);

		break;

	case STATUSTYPE_TABLE:
		sz = log->type->status(log, type, result, maxlen);

		DMEMIT("%d", ms->nr_mirrors);
		for (m = 0; m < ms->nr_mirrors; m++)
			DMEMIT(" %s %llu", ms->mirror[m].dev->name,
			       (unsigned long long)ms->mirror[m].offset);

		if (ms->features & DM_RAID1_HANDLE_ERRORS)
			DMEMIT(" 1 handle_errors");
	}

	return 0;
}

static int mirror_iterate_devices(struct dm_target *ti,
				  iterate_devices_callout_fn fn, void *data)
{
	struct mirror_set *ms = ti->private;
	int ret = 0;
	unsigned i;

	for (i = 0; !ret && i < ms->nr_mirrors; i++)
		ret = fn(ti, ms->mirror[i].dev,
			 ms->mirror[i].offset, ti->len, data);

	return ret;
}

static struct target_type mirror_target = {
	.name	 = "mirror",
	.version = {1, 12, 1},
	.module	 = THIS_MODULE,
	.ctr	 = mirror_ctr,
	.dtr	 = mirror_dtr,
	.map	 = mirror_map,
	.end_io	 = mirror_end_io,
	.presuspend = mirror_presuspend,
	.postsuspend = mirror_postsuspend,
	.resume	 = mirror_resume,
	.status	 = mirror_status,
	.iterate_devices = mirror_iterate_devices,
};

static int __init dm_mirror_init(void)
{
	int r;

	_dm_raid1_read_record_cache = KMEM_CACHE(dm_raid1_read_record, 0);
	if (!_dm_raid1_read_record_cache) {
		DMERR("Can't allocate dm_raid1_read_record cache");
		r = -ENOMEM;
		goto bad_cache;
	}

	r = dm_register_target(&mirror_target);
	if (r < 0) {
		DMERR("Failed to register mirror target");
		goto bad_target;
	}

	return 0;

bad_target:
	kmem_cache_destroy(_dm_raid1_read_record_cache);
bad_cache:
	return r;
}

static void __exit dm_mirror_exit(void)
{
	dm_unregister_target(&mirror_target);
	kmem_cache_destroy(_dm_raid1_read_record_cache);
}

/* Module hooks */
module_init(dm_mirror_init);
module_exit(dm_mirror_exit);

MODULE_DESCRIPTION(DM_NAME " mirror target");
MODULE_AUTHOR("Joe Thornber");
MODULE_LICENSE("GPL");<|MERGE_RESOLUTION|>--- conflicted
+++ resolved
@@ -259,11 +259,7 @@
 	struct dm_io_request io_req = {
 		.bi_rw = WRITE_FLUSH,
 		.mem.type = DM_IO_KMEM,
-<<<<<<< HEAD
-		.mem.ptr.bvec = NULL,
-=======
 		.mem.ptr.addr = NULL,
->>>>>>> 02f8c6ae
 		.client = ms->io_client,
 	};
 
@@ -678,12 +674,8 @@
 	bio_list_init(&requeue);
 
 	while ((bio = bio_list_pop(writes))) {
-<<<<<<< HEAD
-		if (bio->bi_rw & REQ_FLUSH) {
-=======
 		if ((bio->bi_rw & REQ_FLUSH) ||
 		    (bio->bi_rw & REQ_DISCARD)) {
->>>>>>> 02f8c6ae
 			bio_list_add(&sync, bio);
 			continue;
 		}
@@ -1087,10 +1079,7 @@
 	ti->private = ms;
 	ti->split_io = dm_rh_get_region_size(ms->rh);
 	ti->num_flush_requests = 1;
-<<<<<<< HEAD
-=======
 	ti->num_discard_requests = 1;
->>>>>>> 02f8c6ae
 
 	ms->kmirrord_wq = alloc_workqueue("kmirrord",
 					  WQ_NON_REENTRANT | WQ_MEM_RECLAIM, 0);
