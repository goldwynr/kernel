--- conflicted
+++ resolved
@@ -249,11 +249,7 @@
 	 * Issue the synchronous I/O from a different thread
 	 * to avoid generic_make_request recursion.
 	 */
-<<<<<<< HEAD
-	INIT_WORK_ON_STACK(&req.work, do_metadata);
-=======
 	INIT_WORK_ONSTACK(&req.work, do_metadata);
->>>>>>> 02f8c6ae
 	queue_work(ps->metadata_wq, &req.work);
 	flush_work(&req.work);
 
