--- conflicted
+++ resolved
@@ -78,9 +78,6 @@
 	void (*dtr)(struct crypt_config *cc);
 	int (*init)(struct crypt_config *cc);
 	int (*wipe)(struct crypt_config *cc);
-<<<<<<< HEAD
-	int (*generator)(struct crypt_config *cc, u8 *iv, sector_t sector);
-=======
 	int (*generator)(struct crypt_config *cc, u8 *iv,
 			 struct dm_crypt_request *dmreq);
 	int (*post)(struct crypt_config *cc, u8 *iv,
@@ -100,17 +97,6 @@
 struct iv_lmk_private {
 	struct crypto_shash *hash_tfm;
 	u8 *seed;
->>>>>>> 02f8c6ae
-};
-
-struct iv_essiv_private {
-	struct crypto_cipher *tfm;
-	struct crypto_hash *hash_tfm;
-	u8 *salt;
-};
-
-struct iv_benbi_private {
-	int shift;
 };
 
 /*
@@ -150,20 +136,13 @@
 	struct workqueue_struct *crypt_queue;
 
 	char *cipher;
-<<<<<<< HEAD
-	char *cipher_mode;
-=======
 	char *cipher_string;
->>>>>>> 02f8c6ae
 
 	struct crypt_iv_operations *iv_gen_ops;
 	union {
 		struct iv_essiv_private essiv;
 		struct iv_benbi_private benbi;
-<<<<<<< HEAD
-=======
 		struct iv_lmk_private lmk;
->>>>>>> 02f8c6ae
 	} iv_gen_private;
 	sector_t iv_offset;
 	unsigned int iv_size;
@@ -190,10 +169,6 @@
 	 */
 	unsigned int dmreq_start;
 
-<<<<<<< HEAD
-	struct crypto_ablkcipher *tfm;
-=======
->>>>>>> 02f8c6ae
 	unsigned long flags;
 	unsigned int key_size;
 	unsigned int key_parts;
@@ -270,17 +245,10 @@
 }
 
 static int crypt_iv_plain64_gen(struct crypt_config *cc, u8 *iv,
-<<<<<<< HEAD
-				sector_t sector)
-{
-	memset(iv, 0, cc->iv_size);
-	*(u64 *)iv = cpu_to_le64(sector);
-=======
 				struct dm_crypt_request *dmreq)
 {
 	memset(iv, 0, cc->iv_size);
 	*(u64 *)iv = cpu_to_le64(dmreq->iv_sector);
->>>>>>> 02f8c6ae
 
 	return 0;
 }
@@ -291,86 +259,12 @@
 	struct iv_essiv_private *essiv = &cc->iv_gen_private.essiv;
 	struct hash_desc desc;
 	struct scatterlist sg;
-<<<<<<< HEAD
-	int err;
-=======
 	struct crypto_cipher *essiv_tfm;
 	int err, cpu;
->>>>>>> 02f8c6ae
 
 	sg_init_one(&sg, cc->key, cc->key_size);
 	desc.tfm = essiv->hash_tfm;
 	desc.flags = CRYPTO_TFM_REQ_MAY_SLEEP;
-<<<<<<< HEAD
-
-	err = crypto_hash_digest(&desc, &sg, cc->key_size, essiv->salt);
-	if (err)
-		return err;
-
-	return crypto_cipher_setkey(essiv->tfm, essiv->salt,
-				    crypto_hash_digestsize(essiv->hash_tfm));
-}
-
-/* Wipe salt and reset key derived from volume key */
-static int crypt_iv_essiv_wipe(struct crypt_config *cc)
-{
-	struct iv_essiv_private *essiv = &cc->iv_gen_private.essiv;
-	unsigned salt_size = crypto_hash_digestsize(essiv->hash_tfm);
-
-	memset(essiv->salt, 0, salt_size);
-
-	return crypto_cipher_setkey(essiv->tfm, essiv->salt, salt_size);
-}
-
-static void crypt_iv_essiv_dtr(struct crypt_config *cc)
-{
-	struct iv_essiv_private *essiv = &cc->iv_gen_private.essiv;
-
-	crypto_free_cipher(essiv->tfm);
-	essiv->tfm = NULL;
-
-	crypto_free_hash(essiv->hash_tfm);
-	essiv->hash_tfm = NULL;
-
-	kzfree(essiv->salt);
-	essiv->salt = NULL;
-}
-
-static int crypt_iv_essiv_ctr(struct crypt_config *cc, struct dm_target *ti,
-			      const char *opts)
-{
-	struct crypto_cipher *essiv_tfm = NULL;
-	struct crypto_hash *hash_tfm = NULL;
-	u8 *salt = NULL;
-	int err;
-
-	if (!opts) {
-		ti->error = "Digest algorithm missing for ESSIV mode";
-		return -EINVAL;
-	}
-
-	/* Allocate hash algorithm */
-	hash_tfm = crypto_alloc_hash(opts, 0, CRYPTO_ALG_ASYNC);
-	if (IS_ERR(hash_tfm)) {
-		ti->error = "Error initializing ESSIV hash";
-		err = PTR_ERR(hash_tfm);
-		goto bad;
-	}
-
-	salt = kzalloc(crypto_hash_digestsize(hash_tfm), GFP_KERNEL);
-	if (!salt) {
-		ti->error = "Error kmallocing salt storage in ESSIV";
-		err = -ENOMEM;
-		goto bad;
-	}
-
-	/* Allocate essiv_tfm */
-	essiv_tfm = crypto_alloc_cipher(cc->cipher, 0, CRYPTO_ALG_ASYNC);
-	if (IS_ERR(essiv_tfm)) {
-		ti->error = "Error allocating crypto tfm for ESSIV";
-		err = PTR_ERR(essiv_tfm);
-		goto bad;
-=======
 
 	err = crypto_hash_digest(&desc, &sg, cc->key_size, essiv->salt);
 	if (err)
@@ -421,28 +315,12 @@
 	if (IS_ERR(essiv_tfm)) {
 		ti->error = "Error allocating crypto tfm for ESSIV";
 		return essiv_tfm;
->>>>>>> 02f8c6ae
 	}
 
 	if (crypto_cipher_blocksize(essiv_tfm) !=
 	    crypto_ablkcipher_ivsize(any_tfm(cc))) {
 		ti->error = "Block size of ESSIV cipher does "
 			    "not match IV size of block cipher";
-<<<<<<< HEAD
-		err = -EINVAL;
-		goto bad;
-	}
-
-	cc->iv_gen_private.essiv.salt = salt;
-	cc->iv_gen_private.essiv.tfm = essiv_tfm;
-	cc->iv_gen_private.essiv.hash_tfm = hash_tfm;
-
-	return 0;
-
-bad:
-	if (essiv_tfm && !IS_ERR(essiv_tfm))
-		crypto_free_cipher(essiv_tfm);
-=======
 		crypto_free_cipher(essiv_tfm);
 		return ERR_PTR(-EINVAL);
 	}
@@ -525,7 +403,6 @@
 	return 0;
 
 bad:
->>>>>>> 02f8c6ae
 	if (hash_tfm && !IS_ERR(hash_tfm))
 		crypto_free_hash(hash_tfm);
 	kfree(salt);
@@ -538,14 +415,9 @@
 	struct crypto_cipher *essiv_tfm = this_crypt_config(cc)->iv_private;
 
 	memset(iv, 0, cc->iv_size);
-<<<<<<< HEAD
-	*(u64 *)iv = cpu_to_le64(sector);
-	crypto_cipher_encrypt_one(cc->iv_gen_private.essiv.tfm, iv, iv);
-=======
 	*(u64 *)iv = cpu_to_le64(dmreq->iv_sector);
 	crypto_cipher_encrypt_one(essiv_tfm, iv, iv);
 
->>>>>>> 02f8c6ae
 	return 0;
 }
 
@@ -584,11 +456,7 @@
 
 	memset(iv, 0, cc->iv_size - sizeof(u64)); /* rest is cleared below */
 
-<<<<<<< HEAD
-	val = cpu_to_be64(((u64)sector << cc->iv_gen_private.benbi.shift) + 1);
-=======
 	val = cpu_to_be64(((u64)dmreq->iv_sector << cc->iv_gen_private.benbi.shift) + 1);
->>>>>>> 02f8c6ae
 	put_unaligned(val, (__be64 *)(iv + cc->iv_size - sizeof(u64)));
 
 	return 0;
@@ -1472,9 +1340,6 @@
 
 	set_bit(DM_CRYPT_KEY_VALID, &cc->flags);
 
-<<<<<<< HEAD
-	return crypto_ablkcipher_setkey(cc->tfm, cc->key, cc->key_size);
-=======
 	r = crypt_setkey_allcpus(cc);
 
 out:
@@ -1482,29 +1347,21 @@
 	memset(key, '0', key_string_len);
 
 	return r;
->>>>>>> 02f8c6ae
 }
 
 static int crypt_wipe_key(struct crypt_config *cc)
 {
 	clear_bit(DM_CRYPT_KEY_VALID, &cc->flags);
 	memset(&cc->key, 0, cc->key_size * sizeof(u8));
-<<<<<<< HEAD
-	return crypto_ablkcipher_setkey(cc->tfm, cc->key, cc->key_size);
-=======
 
 	return crypt_setkey_allcpus(cc);
->>>>>>> 02f8c6ae
 }
 
 static void crypt_dtr(struct dm_target *ti)
 {
 	struct crypt_config *cc = ti->private;
-<<<<<<< HEAD
-=======
 	struct crypt_cpu *cpu_cc;
 	int cpu;
->>>>>>> 02f8c6ae
 
 	ti->private = NULL;
 
@@ -1516,8 +1373,6 @@
 	if (cc->crypt_queue)
 		destroy_workqueue(cc->crypt_queue);
 
-<<<<<<< HEAD
-=======
 	if (cc->cpu)
 		for_each_possible_cpu(cpu) {
 			cpu_cc = per_cpu_ptr(cc->cpu, cpu);
@@ -1526,7 +1381,6 @@
 			crypt_free_tfms(cc, cpu);
 		}
 
->>>>>>> 02f8c6ae
 	if (cc->bs)
 		bioset_free(cc->bs);
 
@@ -1540,25 +1394,14 @@
 	if (cc->iv_gen_ops && cc->iv_gen_ops->dtr)
 		cc->iv_gen_ops->dtr(cc);
 
-<<<<<<< HEAD
-	if (cc->tfm && !IS_ERR(cc->tfm))
-		crypto_free_ablkcipher(cc->tfm);
-
 	if (cc->dev)
 		dm_put_device(ti, cc->dev);
 
-	kzfree(cc->cipher);
-	kzfree(cc->cipher_mode);
-=======
-	if (cc->dev)
-		dm_put_device(ti, cc->dev);
-
 	if (cc->cpu)
 		free_percpu(cc->cpu);
 
 	kzfree(cc->cipher);
 	kzfree(cc->cipher_string);
->>>>>>> 02f8c6ae
 
 	/* Must zero key material before freeing */
 	kzfree(cc);
@@ -1568,15 +1411,9 @@
 			    char *cipher_in, char *key)
 {
 	struct crypt_config *cc = ti->private;
-<<<<<<< HEAD
-	char *tmp, *cipher, *chainmode, *ivmode, *ivopts;
-	char *cipher_api = NULL;
-	int ret = -EINVAL;
-=======
 	char *tmp, *cipher, *chainmode, *ivmode, *ivopts, *keycount;
 	char *cipher_api = NULL;
 	int cpu, ret = -EINVAL;
->>>>>>> 02f8c6ae
 
 	/* Convert to crypto api definition? */
 	if (strchr(cipher_in, '(')) {
@@ -1584,14 +1421,6 @@
 		return -EINVAL;
 	}
 
-<<<<<<< HEAD
-	/*
-	 * Legacy dm-crypt cipher specification
-	 * cipher-mode-iv:ivopts
-	 */
-	tmp = cipher_in;
-	cipher = strsep(&tmp, "-");
-=======
 	cc->cipher_string = kstrdup(cipher_in, GFP_KERNEL);
 	if (!cc->cipher_string)
 		goto bad_mem;
@@ -1612,21 +1441,11 @@
 		return -EINVAL;
 	}
 	cc->key_parts = cc->tfms_count;
->>>>>>> 02f8c6ae
 
 	cc->cipher = kstrdup(cipher, GFP_KERNEL);
 	if (!cc->cipher)
 		goto bad_mem;
 
-<<<<<<< HEAD
-	if (tmp) {
-		cc->cipher_mode = kstrdup(tmp, GFP_KERNEL);
-		if (!cc->cipher_mode)
-			goto bad_mem;
-	}
-
-=======
->>>>>>> 02f8c6ae
 	chainmode = strsep(&tmp, "-");
 	ivopts = strsep(&tmp, "-");
 	ivmode = strsep(&ivopts, ":");
@@ -1634,12 +1453,6 @@
 	if (tmp)
 		DMWARN("Ignoring unexpected additional cipher options");
 
-<<<<<<< HEAD
-	/* Compatibility mode for old dm-crypt mappings */
-	if (!chainmode || (!strcmp(chainmode, "plain") && !ivmode)) {
-		kfree(cc->cipher_mode);
-		cc->cipher_mode = kstrdup("cbc-plain", GFP_KERNEL);
-=======
 	cc->cpu = __alloc_percpu(sizeof(*(cc->cpu)) +
 				 cc->tfms_count * sizeof(*(cc->cpu->tfms)),
 				 __alignof__(struct crypt_cpu));
@@ -1653,7 +1466,6 @@
 	 * only the cipher name is supplied, use cbc-plain.
 	 */
 	if (!chainmode || (!strcmp(chainmode, "plain") && !ivmode)) {
->>>>>>> 02f8c6ae
 		chainmode = "cbc";
 		ivmode = "plain";
 	}
@@ -1675,20 +1487,12 @@
 	}
 
 	/* Allocate cipher */
-<<<<<<< HEAD
-	cc->tfm = crypto_alloc_ablkcipher(cipher_api, 0, 0);
-	if (IS_ERR(cc->tfm)) {
-		ret = PTR_ERR(cc->tfm);
-		ti->error = "Error allocating crypto tfm";
-		goto bad;
-=======
 	for_each_possible_cpu(cpu) {
 		ret = crypt_alloc_tfms(cc, cpu, cipher_api);
 		if (ret < 0) {
 			ti->error = "Error allocating crypto tfm";
 			goto bad;
 		}
->>>>>>> 02f8c6ae
 	}
 
 	/* Initialize and set key */
@@ -1699,11 +1503,7 @@
 	}
 
 	/* Initialize IV */
-<<<<<<< HEAD
-	cc->iv_size = crypto_ablkcipher_ivsize(cc->tfm);
-=======
 	cc->iv_size = crypto_ablkcipher_ivsize(any_tfm(cc));
->>>>>>> 02f8c6ae
 	if (cc->iv_size)
 		/* at least a 64 bit sector number should fit in our buffer */
 		cc->iv_size = max(cc->iv_size,
@@ -1726,9 +1526,6 @@
 		cc->iv_gen_ops = &crypt_iv_benbi_ops;
 	else if (strcmp(ivmode, "null") == 0)
 		cc->iv_gen_ops = &crypt_iv_null_ops;
-<<<<<<< HEAD
-	else {
-=======
 	else if (strcmp(ivmode, "lmk") == 0) {
 		cc->iv_gen_ops = &crypt_iv_lmk_ops;
 		/* Version 2 and 3 is recognised according
@@ -1738,7 +1535,6 @@
 		if (cc->key_size % cc->key_parts)
 			cc->key_parts++;
 	} else {
->>>>>>> 02f8c6ae
 		ret = -EINVAL;
 		ti->error = "Invalid IV mode";
 		goto bad;
@@ -1795,10 +1591,7 @@
 		ti->error = "Cannot allocate encryption context";
 		return -ENOMEM;
 	}
-<<<<<<< HEAD
-=======
 	cc->key_size = key_size;
->>>>>>> 02f8c6ae
 
 	ti->private = cc;
 	ret = crypt_ctr_cipher(ti, argv[0], argv[1]);
@@ -1813,15 +1606,9 @@
 	}
 
 	cc->dmreq_start = sizeof(struct ablkcipher_request);
-<<<<<<< HEAD
-	cc->dmreq_start += crypto_ablkcipher_reqsize(cc->tfm);
-	cc->dmreq_start = ALIGN(cc->dmreq_start, crypto_tfm_ctx_alignment());
-	cc->dmreq_start += crypto_ablkcipher_alignmask(cc->tfm) &
-=======
 	cc->dmreq_start += crypto_ablkcipher_reqsize(any_tfm(cc));
 	cc->dmreq_start = ALIGN(cc->dmreq_start, crypto_tfm_ctx_alignment());
 	cc->dmreq_start += crypto_ablkcipher_alignmask(any_tfm(cc)) &
->>>>>>> 02f8c6ae
 			   ~(crypto_tfm_ctx_alignment() - 1);
 
 	cc->req_pool = mempool_create_kmalloc_pool(MIN_IOS, cc->dmreq_start +
@@ -1862,14 +1649,10 @@
 	cc->start = tmpll;
 
 	ret = -ENOMEM;
-<<<<<<< HEAD
-	cc->io_queue = create_singlethread_workqueue("kcryptd_io");
-=======
 	cc->io_queue = alloc_workqueue("kcryptd_io",
 				       WQ_NON_REENTRANT|
 				       WQ_MEM_RECLAIM,
 				       1);
->>>>>>> 02f8c6ae
 	if (!cc->io_queue) {
 		ti->error = "Couldn't create kcryptd io queue";
 		goto bad;
@@ -1928,14 +1711,7 @@
 		break;
 
 	case STATUSTYPE_TABLE:
-<<<<<<< HEAD
-		if (cc->cipher_mode)
-			DMEMIT("%s-%s ", cc->cipher, cc->cipher_mode);
-		else
-			DMEMIT("%s ", cc->cipher);
-=======
 		DMEMIT("%s ", cc->cipher_string);
->>>>>>> 02f8c6ae
 
 		if (cc->key_size > 0) {
 			if ((maxlen - sz) < ((cc->key_size << 1) + 1))
