--- conflicted
+++ resolved
@@ -24,24 +24,6 @@
 #include "md.h"
 #include "raid0.h"
 #include "raid5.h"
-<<<<<<< HEAD
-
-static void raid0_unplug(struct request_queue *q)
-{
-	mddev_t *mddev = q->queuedata;
-	raid0_conf_t *conf = mddev->private;
-	mdk_rdev_t **devlist = conf->devlist;
-	int raid_disks = conf->strip_zone[0].nb_dev;
-	int i;
-
-	for (i=0; i < raid_disks; i++) {
-		struct request_queue *r_queue = bdev_get_queue(devlist[i]->bdev);
-
-		blk_unplug(r_queue);
-	}
-}
-=======
->>>>>>> 02f8c6ae
 
 static int raid0_congested(void *data, int bits)
 {
@@ -79,11 +61,7 @@
 	for (j = 0; j < conf->nr_strip_zones; j++) {
 		printk(KERN_INFO "zone%d=[", j);
 		for (k = 0; k < conf->strip_zone[j].nb_dev; k++)
-<<<<<<< HEAD
-			printk("%s/",
-=======
 			printk(KERN_CONT "%s/",
->>>>>>> 02f8c6ae
 			bdevname(conf->devlist[j*raid_disks
 						+ k]->bdev, b));
 		printk(KERN_CONT "]\n");
@@ -209,11 +187,7 @@
 		disk_stack_limits(mddev->gendisk, rdev1->bdev,
 				  rdev1->data_offset << 9);
 		/* as we don't honour merge_bvec_fn, we must never risk
-<<<<<<< HEAD
-		 * violating it, so limit ->max_phys_segments to 1, lying within
-=======
 		 * violating it, so limit ->max_segments to 1, lying within
->>>>>>> 02f8c6ae
 		 * a single page.
 		 */
 
@@ -301,11 +275,7 @@
 	blk_queue_io_opt(mddev->queue,
 			 (mddev->chunk_sectors << 9) * mddev->raid_disks);
 
-<<<<<<< HEAD
-	printk(KERN_INFO "raid0: done.\n");
-=======
 	printk(KERN_INFO "md/raid0:%s: done.\n", mdname(mddev));
->>>>>>> 02f8c6ae
 	*private_conf = conf;
 
 	return 0;
@@ -375,10 +345,6 @@
 	if (md_check_no_bitmap(mddev))
 		return -EINVAL;
 	blk_queue_max_hw_sectors(mddev->queue, mddev->chunk_sectors);
-<<<<<<< HEAD
-	mddev->queue->queue_lock = &mddev->queue->__queue_lock;
-=======
->>>>>>> 02f8c6ae
 
 	/* if private is not null, we are here after takeover */
 	if (mddev->private == NULL) {
@@ -599,12 +565,8 @@
 	raid0_conf_t *priv_conf;
 
 	if (mddev->degraded != 1) {
-<<<<<<< HEAD
-		printk(KERN_ERR "md: raid5 must be degraded! Degraded disks: %d\n",
-=======
 		printk(KERN_ERR "md/raid0:%s: raid5 must be degraded! Degraded disks: %d\n",
 		       mdname(mddev),
->>>>>>> 02f8c6ae
 		       mddev->degraded);
 		return ERR_PTR(-EINVAL);
 	}
@@ -612,12 +574,8 @@
 	list_for_each_entry(rdev, &mddev->disks, same_set) {
 		/* check slot number for a disk */
 		if (rdev->raid_disk == mddev->raid_disks-1) {
-<<<<<<< HEAD
-			printk(KERN_ERR "md: raid5 must have missing parity disk!\n");
-=======
 			printk(KERN_ERR "md/raid0:%s: raid5 must have missing parity disk!\n",
 			       mdname(mddev));
->>>>>>> 02f8c6ae
 			return ERR_PTR(-EINVAL);
 		}
 	}
@@ -646,23 +604,12 @@
 	 *  - all mirrors must be already degraded
 	 */
 	if (mddev->layout != ((1 << 8) + 2)) {
-<<<<<<< HEAD
-		printk(KERN_ERR "md: Raid0 cannot takover layout: %x\n",
-=======
 		printk(KERN_ERR "md/raid0:%s:: Raid0 cannot takover layout: 0x%x\n",
 		       mdname(mddev),
->>>>>>> 02f8c6ae
 		       mddev->layout);
 		return ERR_PTR(-EINVAL);
 	}
 	if (mddev->raid_disks & 1) {
-<<<<<<< HEAD
-		printk(KERN_ERR "md: Raid0 cannot takover Raid10 with odd disk number.\n");
-		return ERR_PTR(-EINVAL);
-	}
-	if (mddev->degraded != (mddev->raid_disks>>1)) {
-		printk(KERN_ERR "md: All mirrors must be already degraded!\n");
-=======
 		printk(KERN_ERR "md/raid0:%s: Raid0 cannot takover Raid10 with odd disk number.\n",
 		       mdname(mddev));
 		return ERR_PTR(-EINVAL);
@@ -670,7 +617,6 @@
 	if (mddev->degraded != (mddev->raid_disks>>1)) {
 		printk(KERN_ERR "md/raid0:%s: All mirrors must be already degraded!\n",
 		       mdname(mddev));
->>>>>>> 02f8c6ae
 		return ERR_PTR(-EINVAL);
 	}
 
@@ -729,13 +675,8 @@
 		if (mddev->layout == ALGORITHM_PARITY_N)
 			return raid0_takeover_raid45(mddev);
 
-<<<<<<< HEAD
-		printk(KERN_ERR "md: Raid can only takeover Raid5 with layout: %d\n",
-		       ALGORITHM_PARITY_N);
-=======
 		printk(KERN_ERR "md/raid0:%s: Raid can only takeover Raid5 with layout: %d\n",
 		       mdname(mddev), ALGORITHM_PARITY_N);
->>>>>>> 02f8c6ae
 	}
 
 	if (mddev->level == 10)
