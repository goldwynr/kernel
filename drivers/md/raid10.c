--- conflicted
+++ resolved
@@ -487,11 +487,7 @@
 static int read_balance(conf_t *conf, r10bio_t *r10_bio)
 {
 	const sector_t this_sector = r10_bio->sector;
-<<<<<<< HEAD
-	int disk, slot, nslot;
-=======
 	int disk, slot;
->>>>>>> 02f8c6ae
 	const int sectors = r10_bio->sectors;
 	sector_t new_distance, best_dist;
 	mdk_rdev_t *rdev;
@@ -569,40 +565,6 @@
 	return disk;
 }
 
-<<<<<<< HEAD
-static void unplug_slaves(mddev_t *mddev)
-{
-	conf_t *conf = mddev->private;
-	int i;
-
-	rcu_read_lock();
-	for (i=0; i < conf->raid_disks; i++) {
-		mdk_rdev_t *rdev = rcu_dereference(conf->mirrors[i].rdev);
-		if (rdev && !test_bit(Faulty, &rdev->flags) && atomic_read(&rdev->nr_pending)) {
-			struct request_queue *r_queue = bdev_get_queue(rdev->bdev);
-
-			atomic_inc(&rdev->nr_pending);
-			rcu_read_unlock();
-
-			blk_unplug(r_queue);
-
-			rdev_dec_pending(rdev, mddev);
-			rcu_read_lock();
-		}
-	}
-	rcu_read_unlock();
-}
-
-static void raid10_unplug(struct request_queue *q)
-{
-	mddev_t *mddev = q->queuedata;
-
-	unplug_slaves(q->queuedata);
-	md_wakeup_thread(mddev->thread);
-}
-
-=======
->>>>>>> 02f8c6ae
 static int raid10_congested(void *data, int bits)
 {
 	mddev_t *mddev = data;
@@ -807,11 +769,7 @@
 		conf->nr_waiting++;
 		spin_unlock_irq(&conf->resync_lock);
 
-<<<<<<< HEAD
-		if (make_request(q, &bp->bio1))
-=======
 		if (make_request(mddev, &bp->bio1))
->>>>>>> 02f8c6ae
 			generic_make_request(&bp->bio1);
 		if (make_request(mddev, &bp->bio2))
 			generic_make_request(&bp->bio2);
@@ -946,10 +904,6 @@
 		atomic_inc(&r10_bio->remaining);
 		spin_lock_irqsave(&conf->device_lock, flags);
 		bio_list_add(&conf->pending_bio_list, mbio);
-<<<<<<< HEAD
-		blk_plug_device(mddev->queue);
-=======
->>>>>>> 02f8c6ae
 		spin_unlock_irqrestore(&conf->device_lock, flags);
 	}
 
@@ -1152,11 +1106,7 @@
 					  rdev->data_offset << 9);
 			/* as we don't honour merge_bvec_fn, we must
 			 * never risk violating it, so limit
-<<<<<<< HEAD
-			 * ->max_phys_segments to one lying with a single
-=======
 			 * ->max_segments to one lying with a single
->>>>>>> 02f8c6ae
 			 * page, as a one page request is never in
 			 * violation.
 			 */
@@ -1487,41 +1437,6 @@
 	int max_read_errors = atomic_read(&mddev->max_corr_read_errors);
 	int d = r10_bio->devs[r10_bio->read_slot].devnum;
 
-<<<<<<< HEAD
-	rcu_read_lock();
-	rdev = rcu_dereference(conf->mirrors[d].rdev);
-	if (rdev) { /* If rdev is not NULL */
-		char b[BDEVNAME_SIZE];
-		int cur_read_error_count = 0;
-
-		bdevname(rdev->bdev, b);
-
-		if (test_bit(Faulty, &rdev->flags)) {
-			rcu_read_unlock();
-			/* drive has already been failed, just ignore any
-			   more fix_read_error() attempts */
-			return;
-		}
-
-		check_decay_read_errors(mddev, rdev);
-		atomic_inc(&rdev->read_errors);
-		cur_read_error_count = atomic_read(&rdev->read_errors);
-		if (cur_read_error_count > max_read_errors) {
-			rcu_read_unlock();
-			printk(KERN_NOTICE
-			       "raid10: %s: Raid device exceeded "
-			       "read_error threshold "
-			       "[cur %d:max %d]\n",
-			       b, cur_read_error_count, max_read_errors);
-			printk(KERN_NOTICE
-			       "raid10: %s: Failing raid "
-			       "device\n", b);
-			md_error(mddev, conf->mirrors[d].rdev);
-			return;
-		}
-	}
-	rcu_read_unlock();
-=======
 	/* still own a reference to this rdev, so it cannot
 	 * have been cleared recently.
 	 */
@@ -1549,7 +1464,6 @@
 		md_error(mddev, conf->mirrors[d].rdev);
 		return;
 	}
->>>>>>> 02f8c6ae
 
 	while(sectors) {
 		int s = sectors;
@@ -1609,22 +1523,6 @@
 				atomic_add(s, &rdev->corrected_errors);
 				if (sync_page_io(rdev,
 						 r10_bio->devs[sl].addr +
-<<<<<<< HEAD
-						 sect + rdev->data_offset,
-						 s<<9, conf->tmppage, WRITE)
-				    == 0) {
-					/* Well, this device is dead */
-					printk(KERN_NOTICE
-					       "raid10:%s: read correction "
-					       "write failed"
-					       " (%d sectors at %llu on %s)\n",
-					       mdname(mddev), s,
-					       (unsigned long long)(sect+
-					       rdev->data_offset),
-					       bdevname(rdev->bdev, b));
-					printk(KERN_NOTICE "raid10:%s: failing "
-					       "drive\n",
-=======
 						 sect,
 						 s<<9, conf->tmppage, WRITE, false)
 				    == 0) {
@@ -1640,7 +1538,6 @@
 					printk(KERN_NOTICE "md/raid10:%s: %s: failing "
 					       "drive\n",
 					       mdname(mddev),
->>>>>>> 02f8c6ae
 					       bdevname(rdev->bdev, b));
 					md_error(mddev, rdev);
 				}
@@ -1663,21 +1560,6 @@
 				rcu_read_unlock();
 				if (sync_page_io(rdev,
 						 r10_bio->devs[sl].addr +
-<<<<<<< HEAD
-						 sect + rdev->data_offset,
-						 s<<9, conf->tmppage,
-						 READ) == 0) {
-					/* Well, this device is dead */
-					printk(KERN_NOTICE
-					       "raid10:%s: unable to read back "
-					       "corrected sectors"
-					       " (%d sectors at %llu on %s)\n",
-					       mdname(mddev), s,
-					       (unsigned long long)(sect+
-						    rdev->data_offset),
-					       bdevname(rdev->bdev, b));
-					printk(KERN_NOTICE "raid10:%s: failing drive\n",
-=======
 						 sect,
 						 s<<9, conf->tmppage,
 						 READ, false) == 0) {
@@ -1692,7 +1574,6 @@
 					       bdevname(rdev->bdev, b));
 					printk(KERN_NOTICE "md/raid10:%s: %s: failing drive\n",
 					       mdname(mddev),
->>>>>>> 02f8c6ae
 					       bdevname(rdev->bdev, b));
 
 					md_error(mddev, rdev);
@@ -1782,11 +1663,7 @@
 				raid_end_bio_io(r10_bio);
 				bio_put(bio);
 			} else {
-<<<<<<< HEAD
-				const bool do_sync = (r10_bio->master_bio->bi_rw & REQ_SYNC);
-=======
 				const unsigned long do_sync = (r10_bio->master_bio->bi_rw & REQ_SYNC);
->>>>>>> 02f8c6ae
 				bio_put(bio);
 				slot = r10_bio->read_slot;
 				rdev = conf->mirrors[mirror].rdev;
@@ -1798,13 +1675,8 @@
 					       (unsigned long long)r10_bio->sector);
 				bio = bio_clone_mddev(r10_bio->master_bio,
 						      GFP_NOIO, mddev);
-<<<<<<< HEAD
-				r10_bio->devs[r10_bio->read_slot].bio = bio;
-				bio->bi_sector = r10_bio->devs[r10_bio->read_slot].addr
-=======
 				r10_bio->devs[slot].bio = bio;
 				bio->bi_sector = r10_bio->devs[slot].addr
->>>>>>> 02f8c6ae
 					+ rdev->data_offset;
 				bio->bi_bdev = rdev->bdev;
 				bio->bi_rw = READ | do_sync;
@@ -2247,14 +2119,9 @@
 
 	if (mddev->new_chunk_sectors < (PAGE_SIZE >> 9) ||
 	    !is_power_of_2(mddev->new_chunk_sectors)) {
-<<<<<<< HEAD
-		printk(KERN_ERR "md/raid10: chunk size must be "
-		       "at least PAGE_SIZE(%ld) and be a power of 2.\n", PAGE_SIZE);
-=======
 		printk(KERN_ERR "md/raid10:%s: chunk size must be "
 		       "at least PAGE_SIZE(%ld) and be a power of 2.\n",
 		       mdname(mddev), PAGE_SIZE);
->>>>>>> 02f8c6ae
 		goto out;
 	}
 
@@ -2264,11 +2131,7 @@
 
 	if ((nc*fc) <2 || (nc*fc) > mddev->raid_disks ||
 	    (mddev->new_layout >> 17)) {
-<<<<<<< HEAD
-		printk(KERN_ERR "raid10: %s: unsupported raid10 layout: 0x%8x\n",
-=======
 		printk(KERN_ERR "md/raid10:%s: unsupported raid10 layout: 0x%8x\n",
->>>>>>> 02f8c6ae
 		       mdname(mddev), mddev->new_layout);
 		goto out;
 	}
@@ -2338,11 +2201,7 @@
 	return conf;
 
  out:
-<<<<<<< HEAD
-	printk(KERN_ERR "raid10: couldn't allocate memory for %s\n",
-=======
 	printk(KERN_ERR "md/raid10:%s: couldn't allocate memory.\n",
->>>>>>> 02f8c6ae
 	       mdname(mddev));
 	if (conf) {
 		if (conf->r10bio_pool)
@@ -2378,13 +2237,6 @@
 	if (!conf)
 		goto out;
 
-<<<<<<< HEAD
-	mddev->queue->queue_lock = &conf->device_lock;
-=======
-	mddev->thread = conf->thread;
-	conf->thread = NULL;
->>>>>>> 02f8c6ae
-
 	mddev->thread = conf->thread;
 	conf->thread = NULL;
 
@@ -2407,11 +2259,7 @@
 		disk_stack_limits(mddev->gendisk, rdev->bdev,
 				  rdev->data_offset << 9);
 		/* as we don't honour merge_bvec_fn, we must never risk
-<<<<<<< HEAD
-		 * violating it, so limit max_phys_segments to 1 lying
-=======
 		 * violating it, so limit max_segments to 1 lying
->>>>>>> 02f8c6ae
 		 * within a single page.
 		 */
 		if (rdev->bdev->bd_disk->queue->merge_bvec_fn) {
@@ -2448,11 +2296,7 @@
 		       " -- starting background reconstruction\n",
 		       mdname(mddev));
 	printk(KERN_INFO
-<<<<<<< HEAD
-		"raid10: raid set %s active with %d out of %d devices\n",
-=======
 		"md/raid10:%s: active with %d out of %d devices\n",
->>>>>>> 02f8c6ae
 		mdname(mddev), conf->raid_disks - mddev->degraded,
 		conf->raid_disks);
 	/*
@@ -2576,56 +2420,6 @@
 			printk(KERN_ERR "md/raid10:%s: cannot takeover raid 0"
 			       " with more than one zone.\n",
 			       mdname(mddev));
-			return ERR_PTR(-EINVAL);
-		}
-		return raid10_takeover_raid0(mddev);
-	}
-	return ERR_PTR(-EINVAL);
-}
-
-static void *raid10_takeover_raid0(mddev_t *mddev)
-{
-	mdk_rdev_t *rdev;
-	conf_t *conf;
-
-	if (mddev->degraded > 0) {
-		printk(KERN_ERR "error: degraded raid0!\n");
-		return ERR_PTR(-EINVAL);
-	}
-
-	/* Set new parameters */
-	mddev->new_level = 10;
-	/* new layout: far_copies = 1, near_copies = 2 */
-	mddev->new_layout = (1<<8) + 2;
-	mddev->new_chunk_sectors = mddev->chunk_sectors;
-	mddev->delta_disks = mddev->raid_disks;
-	mddev->raid_disks *= 2;
-	/* make sure it will be not marked as dirty */
-	mddev->recovery_cp = MaxSector;
-
-	conf = setup_conf(mddev);
-	if (!IS_ERR(conf)) {
-		list_for_each_entry(rdev, &mddev->disks, same_set)
-			if (rdev->raid_disk >= 0)
-				rdev->new_raid_disk = rdev->raid_disk * 2;
-		conf->barrier = 1;
-	}
-
-	return conf;
-}
-
-static void *raid10_takeover(mddev_t *mddev)
-{
-	struct raid0_private_data *raid0_priv;
-
-	/* raid10 can take over:
-	 *  raid0 - providing it has only two drives
-	 */
-	if (mddev->level == 0) {
-		/* for raid0 takeover only one zone is supported */
-		raid0_priv = mddev->private;
-		if (raid0_priv->nr_strip_zones > 1) {
-			printk(KERN_ERR "md: cannot takeover raid 0 with more than one zone.\n");
 			return ERR_PTR(-EINVAL);
 		}
 		return raid10_takeover_raid0(mddev);
