--- conflicted
+++ resolved
@@ -37,8 +37,6 @@
 static unsigned int major = 0;
 static unsigned int _major = 0;
 
-static DEFINE_IDR(_minor_idr);
-
 static DEFINE_SPINLOCK(_minor_lock);
 /*
  * For bio-based dm.
@@ -315,12 +313,6 @@
 
 	while (i--)
 		_exits[i]();
-
-	/*
-	 * Should be empty by this point.
-	 */
-	idr_remove_all(&_minor_idr);
-	idr_destroy(&_minor_idr);
 }
 
 /*
@@ -334,16 +326,25 @@
 static int dm_blk_open(struct block_device *bdev, fmode_t mode)
 {
 	struct mapped_device *md;
+	int retval = 0;
 
 	spin_lock(&_minor_lock);
 
 	md = bdev->bd_disk->private_data;
-	if (!md)
+	if (!md) {
+		retval = -ENXIO;
 		goto out;
+	}
 
 	if (test_bit(DMF_FREEING, &md->flags) ||
 	    dm_deleting_md(md)) {
 		md = NULL;
+		retval = -ENXIO;
+		goto out;
+	}
+	if (get_disk_ro(md->disk) && (mode & FMODE_WRITE)) {
+		md = NULL;
+		retval = -EROFS;
 		goto out;
 	}
 
@@ -353,7 +354,7 @@
 out:
 	spin_unlock(&_minor_lock);
 
-	return md ? 0 : -ENXIO;
+	return retval;
 }
 
 static int dm_blk_close(struct gendisk *disk, fmode_t mode)
@@ -412,19 +413,25 @@
 	if (!map || !dm_table_get_size(map))
 		goto out;
 
-	/* We only support devices that have a single target */
-	if (dm_table_get_num_targets(map) != 1)
-		goto out;
-
-	tgt = dm_table_get_target(map, 0);
-
 	if (dm_suspended_md(md)) {
 		r = -EAGAIN;
 		goto out;
 	}
 
-	if (tgt->type->ioctl)
-		r = tgt->type->ioctl(tgt, cmd, arg);
+	if (cmd == BLKRRPART) {
+		/* Emulate Re-read partitions table */
+		kobject_uevent(&disk_to_dev(md->disk)->kobj, KOBJ_CHANGE);
+		r = 0;
+	} else {
+		/* We only support devices that have a single target */
+		if (dm_table_get_num_targets(map) != 1)
+			goto out;
+
+		tgt = dm_table_get_target(map, 0);
+
+		if (tgt->type->ioctl)
+			r = tgt->type->ioctl(tgt, cmd, arg);
+	}
 
 out:
 	dm_table_put(map);
@@ -625,17 +632,10 @@
 		bio = io->bio;
 		end_io_acct(io);
 		free_io(md, io);
-<<<<<<< HEAD
 
 		if (io_error == DM_ENDIO_REQUEUE)
 			return;
 
-=======
-
-		if (io_error == DM_ENDIO_REQUEUE)
-			return;
-
->>>>>>> 02f8c6ae
 		if ((bio->bi_rw & REQ_FLUSH) && bio->bi_size) {
 			/*
 			 * Preflush done for flush with data, reissue
@@ -645,11 +645,7 @@
 			queue_io(md, bio);
 		} else {
 			/* done with normal IO or empty flush */
-<<<<<<< HEAD
-			trace_block_bio_complete(md->queue, bio);
-=======
 			trace_block_bio_complete(md->queue, bio, io_error);
->>>>>>> 02f8c6ae
 			bio_endio(bio, io_error);
 		}
 	}
@@ -1143,7 +1139,6 @@
 
 static void __issue_target_requests(struct clone_info *ci, struct dm_target *ti,
 				    unsigned num_requests, sector_t len)
-<<<<<<< HEAD
 {
 	unsigned request_nr;
 
@@ -1153,34 +1148,16 @@
 
 static int __clone_and_map_empty_flush(struct clone_info *ci)
 {
-=======
-{
-	unsigned request_nr;
-
-	for (request_nr = 0; request_nr < num_requests; request_nr++)
-		__issue_target_request(ci, ti, request_nr, len);
-}
-
-static int __clone_and_map_empty_flush(struct clone_info *ci)
-{
->>>>>>> 02f8c6ae
 	unsigned target_nr = 0;
 	struct dm_target *ti;
 
 	BUG_ON(bio_has_data(ci->bio));
 	while ((ti = dm_table_get_target(ci->map, target_nr++)))
 		__issue_target_requests(ci, ti, ti->num_flush_requests, 0);
-<<<<<<< HEAD
 
 	return 0;
 }
 
-=======
-
-	return 0;
-}
-
->>>>>>> 02f8c6ae
 /*
  * Perform all io with a single clone.
  */
@@ -1653,11 +1630,7 @@
 	while (!blk_queue_stopped(q)) {
 		rq = blk_peek_request(q);
 		if (!rq)
-<<<<<<< HEAD
-			goto plug_and_out;
-=======
 			goto delay_and_out;
->>>>>>> 02f8c6ae
 
 		/* always use block 0 to find the target for flushes for now */
 		pos = 0;
@@ -1678,28 +1651,15 @@
 		if (map_request(ti, clone, md))
 			goto requeued;
 
-<<<<<<< HEAD
-		spin_lock_irq(q->queue_lock);
-=======
 		BUG_ON(!irqs_disabled());
 		spin_lock(q->queue_lock);
->>>>>>> 02f8c6ae
 	}
 
 	goto out;
 
 requeued:
-<<<<<<< HEAD
-	spin_lock_irq(q->queue_lock);
-
-plug_and_out:
-	if (!elv_queue_empty(q))
-		/* Some requests still remain, retry later */
-		blk_plug_device(q);
-=======
 	BUG_ON(!irqs_disabled());
 	spin_lock(q->queue_lock);
->>>>>>> 02f8c6ae
 
 delay_and_out:
 	blk_delay_queue(q, HZ / 10);
@@ -1731,23 +1691,6 @@
 	return r;
 }
 
-<<<<<<< HEAD
-static void dm_unplug_all(struct request_queue *q)
-{
-	struct mapped_device *md = q->queuedata;
-	struct dm_table *map = dm_get_live_table(md);
-
-	if (map) {
-		if (dm_request_based(md))
-			generic_unplug_device(q);
-
-		dm_table_unplug_all(map);
-		dm_table_put(map);
-	}
-}
-
-=======
->>>>>>> 02f8c6ae
 static int dm_any_congested(void *congested_data, int bdi_bits)
 {
 	int r = bdi_bits;
@@ -1777,6 +1720,8 @@
 /*-----------------------------------------------------------------
  * An IDR is used to keep track of allocated minor numbers.
  *---------------------------------------------------------------*/
+static DEFINE_IDR(_minor_idr);
+
 static void free_minor(int minor)
 {
 	spin_lock(&_minor_lock);
@@ -1869,10 +1814,6 @@
 	md->queue->backing_dev_info.congested_data = md;
 	blk_queue_make_request(md->queue, dm_request);
 	blk_queue_bounce_limit(md->queue, BLK_BOUNCE_ANY);
-<<<<<<< HEAD
-	md->queue->unplug_fn = dm_unplug_all;
-=======
->>>>>>> 02f8c6ae
 	blk_queue_merge_bvec(md->queue, dm_merge_bvec);
 	blk_queue_flush(md->queue, REQ_FLUSH | REQ_FUA);
 }
@@ -2100,6 +2041,14 @@
 	dm_table_set_restrictions(t, q, limits);
 	write_unlock_irqrestore(&md->map_lock, flags);
 
+	dm_table_get(md->map);
+	if (!(dm_table_get_mode(t) & FMODE_WRITE)) {
+		set_disk_ro(md->disk, 1);
+	} else {
+		set_disk_ro(md->disk, 0);
+	}
+	dm_table_put(md->map);
+
 	return old_map;
 }
 
@@ -2317,11 +2266,6 @@
 {
 	int r = 0;
 	DECLARE_WAITQUEUE(wait, current);
-<<<<<<< HEAD
-
-	dm_unplug_all(md->queue);
-=======
->>>>>>> 02f8c6ae
 
 	add_wait_queue(&md->wait, &wait);
 
