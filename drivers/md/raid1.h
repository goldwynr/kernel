#ifndef _RAID1_H
#define _RAID1_H

typedef struct mirror_info mirror_info_t;

struct mirror_info {
	mdk_rdev_t	*rdev;
	sector_t	head_position;
};

/*
 * memory pools need a pointer to the mddev, so they can force an unplug
 * when memory is tight, and a count of the number of drives that the
 * pool was allocated for, so they know how much to allocate and free.
 * mddev->raid_disks cannot be used, as it can change while a pool is active
 * These two datums are stored in a kmalloced struct.
 */

struct pool_info {
	mddev_t *mddev;
	int	raid_disks;
};


typedef struct r1bio_s r1bio_t;

struct r1_private_data_s {
	mddev_t			*mddev;
	mirror_info_t		*mirrors;
	int			raid_disks;
	int			last_used;
	sector_t		next_seq_sect;
	spinlock_t		device_lock;

	struct list_head	retry_list;
	/* queue pending writes and submit them on unplug */
	struct bio_list		pending_bio_list;
<<<<<<< HEAD
	int			pending_count;
	/* queue of writes that have been unplugged */
	struct bio_list		flushing_bio_list;
=======
>>>>>>> 02f8c6ae

	/* for use when syncing mirrors: */

	spinlock_t		resync_lock;
	int			nr_pending;
	int			nr_waiting;
	int			nr_queued;
	int			barrier;
	sector_t		next_resync;
	int			fullsync;  /* set to 1 if a full sync is needed,
					    * (fresh device added).
					    * Cleared when a sync completes.
					    */

	wait_queue_head_t	wait_barrier;

	struct pool_info	*poolinfo;

	struct page		*tmppage;

	mempool_t *r1bio_pool;
	mempool_t *r1buf_pool;

	/* When taking over an array from a different personality, we store
	 * the new thread here until we fully activate the array.
	 */
	struct mdk_thread_s	*thread;
};

typedef struct r1_private_data_s conf_t;

/*
 * this is our 'private' RAID1 bio.
 *
 * it contains information about what kind of IO operations were started
 * for this RAID1 operation, and about their status:
 */

struct r1bio_s {
	atomic_t		remaining; /* 'have we finished' count,
					    * used from IRQ handlers
					    */
	atomic_t		behind_remaining; /* number of write-behind ios remaining
						 * in this BehindIO request
						 */
	sector_t		sector;
	int			sectors;
	unsigned long		state;
	mddev_t			*mddev;
	/*
	 * original bio going to /dev/mdx
	 */
	struct bio		*master_bio;
	/*
	 * if the IO is in READ direction, then this is where we read
	 */
	int			read_disk;

	struct list_head	retry_list;
	/* Next two are only valid when R1BIO_BehindIO is set */
	struct page		**behind_pages;
	int			behind_page_count;
	/*
	 * if the IO is in WRITE direction, then multiple bios are used.
	 * We choose the number when they are allocated.
	 */
	struct bio		*bios[0];
	/* DO NOT PUT ANY NEW FIELDS HERE - bios array is contiguously alloced*/
};

/* when we get a read error on a read-only array, we redirect to another
 * device without failing the first device, or trying to over-write to
 * correct the read error.  To keep track of bad blocks on a per-bio
 * level, we store IO_BLOCKED in the appropriate 'bios' pointer
 */
#define IO_BLOCKED ((struct bio*)1)

/* bits for r1bio.state */
#define	R1BIO_Uptodate	0
#define	R1BIO_IsSync	1
#define	R1BIO_Degraded	2
#define	R1BIO_BehindIO	3
/* For write-behind requests, we call bi_end_io when
 * the last non-write-behind device completes, providing
 * any write was successful.  Otherwise we call when
 * any write-behind write succeeds, otherwise we call
 * with failure when last write completes (and all failed).
 * Record that bi_end_io was called with this flag...
 */
#define	R1BIO_Returned 6

extern int md_raid1_congested(mddev_t *mddev, int bits);

#endif<|MERGE_RESOLUTION|>--- conflicted
+++ resolved
@@ -35,12 +35,6 @@
 	struct list_head	retry_list;
 	/* queue pending writes and submit them on unplug */
 	struct bio_list		pending_bio_list;
-<<<<<<< HEAD
-	int			pending_count;
-	/* queue of writes that have been unplugged */
-	struct bio_list		flushing_bio_list;
-=======
->>>>>>> 02f8c6ae
 
 	/* for use when syncing mirrors: */
 
