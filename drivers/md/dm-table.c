--- conflicted
+++ resolved
@@ -1371,9 +1371,6 @@
 
 bool dm_table_supports_discards(struct dm_table *t)
 {
-<<<<<<< HEAD
-	return t->md;
-=======
 	struct dm_target *ti;
 	unsigned i = 0;
 
@@ -1392,40 +1389,6 @@
 
 		if (ti->discards_supported)
 			return 1;
-
-		if (ti->type->iterate_devices &&
-		    ti->type->iterate_devices(ti, device_discard_capable, NULL))
-			return 1;
-	}
-
-	return 0;
->>>>>>> 02f8c6ae
-}
-
-static int device_discard_capable(struct dm_target *ti, struct dm_dev *dev,
-				  sector_t start, sector_t len, void *data)
-{
-	struct request_queue *q = bdev_get_queue(dev->bdev);
-
-	return q && blk_queue_discard(q);
-}
-
-bool dm_table_supports_discards(struct dm_table *t)
-{
-	struct dm_target *ti;
-	unsigned i = 0;
-
-	if (!t->discards_supported)
-		return 0;
-
-	/*
-	 * Ensure that at least one underlying device supports discards.
-	 * t->devices includes internal dm devices such as mirror logs
-	 * so we need to use iterate_devices here, which targets
-	 * supporting discard must provide.
-	 */
-	while (i < dm_table_get_num_targets(t)) {
-		ti = dm_table_get_target(t, i++);
 
 		if (ti->type->iterate_devices &&
 		    ti->type->iterate_devices(ti, device_discard_capable, NULL))
