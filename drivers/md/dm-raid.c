--- conflicted
+++ resolved
@@ -1405,11 +1405,7 @@
 
 static struct target_type raid_target = {
 	.name = "raid",
-<<<<<<< HEAD
-	.version = {1, 3, 2},
-=======
 	.version = {1, 4, 1},
->>>>>>> 81881a45
 	.module = THIS_MODULE,
 	.ctr = raid_ctr,
 	.dtr = raid_dtr,
