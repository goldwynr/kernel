--- conflicted
+++ resolved
@@ -1538,23 +1538,13 @@
 	if (test_and_clear_bit(In_sync, &rdev->flags)) {
 		mddev->degraded++;
 		set_bit(Faulty, &rdev->flags);
-<<<<<<< HEAD
-		/*
-		 * if recovery is running, make sure it aborts.
-		 */
-		set_bit(MD_RECOVERY_INTR, &mddev->recovery);
-	} else
-		set_bit(Faulty, &rdev->flags);
-	spin_unlock_irqrestore(&conf->device_lock, flags);
-=======
-		spin_unlock_irqrestore(&conf->device_lock, flags);
 	} else
 		set_bit(Faulty, &rdev->flags);
 	/*
 	 * if recovery is running, make sure it aborts.
 	 */
 	set_bit(MD_RECOVERY_INTR, &mddev->recovery);
->>>>>>> b45ddfa2
+	spin_unlock_irqrestore(&conf->device_lock, flags);
 	set_bit(MD_CHANGE_DEVS, &mddev->flags);
 	printk(KERN_ALERT
 	       "md/raid1:%s: Disk failure on %s, disabling device.\n"
