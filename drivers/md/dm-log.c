/*
 * Copyright (C) 2003 Sistina Software
 * Copyright (C) 2004-2008 Red Hat, Inc. All rights reserved.
 *
 * This file is released under the LGPL.
 */

#include <linux/init.h>
#include <linux/slab.h>
#include <linux/module.h>
#include <linux/vmalloc.h>
#include <linux/dm-io.h>
#include <linux/dm-dirty-log.h>

#include <linux/device-mapper.h>

#define DM_MSG_PREFIX "dirty region log"

static LIST_HEAD(_log_types);
static DEFINE_SPINLOCK(_lock);

static struct dm_dirty_log_type *__find_dirty_log_type(const char *name)
{
	struct dm_dirty_log_type *log_type;

	list_for_each_entry(log_type, &_log_types, list)
		if (!strcmp(name, log_type->name))
			return log_type;

	return NULL;
}

static struct dm_dirty_log_type *_get_dirty_log_type(const char *name)
{
	struct dm_dirty_log_type *log_type;

	spin_lock(&_lock);

	log_type = __find_dirty_log_type(name);
	if (log_type && !try_module_get(log_type->module))
		log_type = NULL;

	spin_unlock(&_lock);

	return log_type;
}

/*
 * get_type
 * @type_name
 *
 * Attempt to retrieve the dm_dirty_log_type by name.  If not already
 * available, attempt to load the appropriate module.
 *
 * Log modules are named "dm-log-" followed by the 'type_name'.
 * Modules may contain multiple types.
 * This function will first try the module "dm-log-<type_name>",
 * then truncate 'type_name' on the last '-' and try again.
 *
 * For example, if type_name was "clustered-disk", it would search
 * 'dm-log-clustered-disk' then 'dm-log-clustered'.
 *
 * Returns: dirty_log_type* on success, NULL on failure
 */
static struct dm_dirty_log_type *get_type(const char *type_name)
{
	char *p, *type_name_dup;
	struct dm_dirty_log_type *log_type;

	if (!type_name)
		return NULL;

	log_type = _get_dirty_log_type(type_name);
	if (log_type)
		return log_type;

	type_name_dup = kstrdup(type_name, GFP_KERNEL);
	if (!type_name_dup) {
		DMWARN("No memory left to attempt log module load for \"%s\"",
		       type_name);
		return NULL;
	}

	while (request_module("dm-log-%s", type_name_dup) ||
	       !(log_type = _get_dirty_log_type(type_name))) {
		p = strrchr(type_name_dup, '-');
		if (!p)
			break;
		p[0] = '\0';
	}

	if (!log_type)
		DMWARN("Module for logging type \"%s\" not found.", type_name);

	kfree(type_name_dup);

	return log_type;
}

static void put_type(struct dm_dirty_log_type *type)
{
	if (!type)
		return;

	spin_lock(&_lock);
	if (!__find_dirty_log_type(type->name))
		goto out;

	module_put(type->module);

out:
	spin_unlock(&_lock);
}

int dm_dirty_log_type_register(struct dm_dirty_log_type *type)
{
	int r = 0;

	spin_lock(&_lock);
	if (!__find_dirty_log_type(type->name))
		list_add(&type->list, &_log_types);
	else
		r = -EEXIST;
	spin_unlock(&_lock);

	return r;
}
EXPORT_SYMBOL(dm_dirty_log_type_register);

int dm_dirty_log_type_unregister(struct dm_dirty_log_type *type)
{
	spin_lock(&_lock);

	if (!__find_dirty_log_type(type->name)) {
		spin_unlock(&_lock);
		return -EINVAL;
	}

	list_del(&type->list);

	spin_unlock(&_lock);

	return 0;
}
EXPORT_SYMBOL(dm_dirty_log_type_unregister);

struct dm_dirty_log *dm_dirty_log_create(const char *type_name,
			struct dm_target *ti,
			int (*flush_callback_fn)(struct dm_target *ti),
			unsigned int argc, char **argv)
{
	struct dm_dirty_log_type *type;
	struct dm_dirty_log *log;

	log = kmalloc(sizeof(*log), GFP_KERNEL);
	if (!log)
		return NULL;

	type = get_type(type_name);
	if (!type) {
		kfree(log);
		return NULL;
	}

	log->flush_callback_fn = flush_callback_fn;
	log->type = type;
	if (type->ctr(log, ti, argc, argv)) {
		kfree(log);
		put_type(type);
		return NULL;
	}

	return log;
}
EXPORT_SYMBOL(dm_dirty_log_create);

void dm_dirty_log_destroy(struct dm_dirty_log *log)
{
	log->type->dtr(log);
	put_type(log->type);
	kfree(log);
}
EXPORT_SYMBOL(dm_dirty_log_destroy);

/*-----------------------------------------------------------------
 * Persistent and core logs share a lot of their implementation.
 * FIXME: need a reload method to be called from a resume
 *---------------------------------------------------------------*/
/*
 * Magic for persistent mirrors: "MiRr"
 */
#define MIRROR_MAGIC 0x4D695272

/*
 * The on-disk version of the metadata.
 */
#define MIRROR_DISK_VERSION 2
#define LOG_OFFSET 2

struct log_header {
	uint32_t magic;

	/*
	 * Simple, incrementing version. no backward
	 * compatibility.
	 */
	uint32_t version;
	sector_t nr_regions;
};

struct log_c {
	struct dm_target *ti;
	int touched_dirtied;
	int touched_cleaned;
	int flush_failed;
	uint32_t region_size;
	unsigned int region_count;
	region_t sync_count;

	unsigned bitset_uint32_count;
	uint32_t *clean_bits;
	uint32_t *sync_bits;
	uint32_t *recovering_bits;	/* FIXME: this seems excessive */

	int sync_search;

	/* Resync flag */
	enum sync {
		DEFAULTSYNC,	/* Synchronize if necessary */
		NOSYNC,		/* Devices known to be already in sync */
		FORCESYNC,	/* Force a sync to happen */
	} sync;

	struct dm_io_request io_req;

	/*
	 * Disk log fields
	 */
	int log_dev_failed;
	int log_dev_flush_failed;
	struct dm_dev *log_dev;
	struct log_header header;

	struct dm_io_region header_location;
	struct log_header *disk_header;
};

/*
 * The touched member needs to be updated every time we access
 * one of the bitsets.
 */
static inline int log_test_bit(uint32_t *bs, unsigned bit)
{
	return test_bit_le(bit, (unsigned long *) bs) ? 1 : 0;
}

static inline void log_set_bit(struct log_c *l,
			       uint32_t *bs, unsigned bit)
{
<<<<<<< HEAD
	ext2_set_bit(bit, (unsigned long *) bs);
=======
	__test_and_set_bit_le(bit, (unsigned long *) bs);
>>>>>>> 02f8c6ae
	l->touched_cleaned = 1;
}

static inline void log_clear_bit(struct log_c *l,
				 uint32_t *bs, unsigned bit)
{
<<<<<<< HEAD
	ext2_clear_bit(bit, (unsigned long *) bs);
=======
	__test_and_clear_bit_le(bit, (unsigned long *) bs);
>>>>>>> 02f8c6ae
	l->touched_dirtied = 1;
}

/*----------------------------------------------------------------
 * Header IO
 *--------------------------------------------------------------*/
static void header_to_disk(struct log_header *core, struct log_header *disk)
{
	disk->magic = cpu_to_le32(core->magic);
	disk->version = cpu_to_le32(core->version);
	disk->nr_regions = cpu_to_le64(core->nr_regions);
}

static void header_from_disk(struct log_header *core, struct log_header *disk)
{
	core->magic = le32_to_cpu(disk->magic);
	core->version = le32_to_cpu(disk->version);
	core->nr_regions = le64_to_cpu(disk->nr_regions);
}

static int rw_header(struct log_c *lc, int rw)
{
	lc->io_req.bi_rw = rw;

	return dm_io(&lc->io_req, 1, &lc->header_location, NULL);
}

static int flush_header(struct log_c *lc)
{
	struct dm_io_region null_location = {
		.bdev = lc->header_location.bdev,
		.sector = 0,
		.count = 0,
	};

	lc->io_req.bi_rw = WRITE_FLUSH;

	return dm_io(&lc->io_req, 1, &null_location, NULL);
}

static int read_header(struct log_c *log)
{
	int r;

	r = rw_header(log, READ);
	if (r)
		return r;

	header_from_disk(&log->header, log->disk_header);

	/* New log required? */
	if (log->sync != DEFAULTSYNC || log->header.magic != MIRROR_MAGIC) {
		log->header.magic = MIRROR_MAGIC;
		log->header.version = MIRROR_DISK_VERSION;
		log->header.nr_regions = 0;
	}

#ifdef __LITTLE_ENDIAN
	if (log->header.version == 1)
		log->header.version = 2;
#endif

	if (log->header.version != MIRROR_DISK_VERSION) {
		DMWARN("incompatible disk log version");
		return -EINVAL;
	}

	return 0;
}

static int _check_region_size(struct dm_target *ti, uint32_t region_size)
{
	if (region_size < 2 || region_size > ti->len)
		return 0;

	if (!is_power_of_2(region_size))
		return 0;

	return 1;
}

/*----------------------------------------------------------------
 * core log constructor/destructor
 *
 * argv contains region_size followed optionally by [no]sync
 *--------------------------------------------------------------*/
#define BYTE_SHIFT 3
static int create_log_context(struct dm_dirty_log *log, struct dm_target *ti,
			      unsigned int argc, char **argv,
			      struct dm_dev *dev)
{
	enum sync sync = DEFAULTSYNC;

	struct log_c *lc;
	uint32_t region_size;
	unsigned int region_count;
	size_t bitset_size, buf_size;
	int r;

	if (argc < 1 || argc > 2) {
		DMWARN("wrong number of arguments to dirty region log");
		return -EINVAL;
	}

	if (argc > 1) {
		if (!strcmp(argv[1], "sync"))
			sync = FORCESYNC;
		else if (!strcmp(argv[1], "nosync"))
			sync = NOSYNC;
		else {
			DMWARN("unrecognised sync argument to "
			       "dirty region log: %s", argv[1]);
			return -EINVAL;
		}
	}

	if (sscanf(argv[0], "%u", &region_size) != 1 ||
	    !_check_region_size(ti, region_size)) {
		DMWARN("invalid region size %s", argv[0]);
		return -EINVAL;
	}

	region_count = dm_sector_div_up(ti->len, region_size);

	lc = kmalloc(sizeof(*lc), GFP_KERNEL);
	if (!lc) {
		DMWARN("couldn't allocate core log");
		return -ENOMEM;
	}

	lc->ti = ti;
	lc->touched_dirtied = 0;
	lc->touched_cleaned = 0;
	lc->flush_failed = 0;
	lc->region_size = region_size;
	lc->region_count = region_count;
	lc->sync = sync;

	/*
	 * Work out how many "unsigned long"s we need to hold the bitset.
	 */
	bitset_size = dm_round_up(region_count,
				  sizeof(*lc->clean_bits) << BYTE_SHIFT);
	bitset_size >>= BYTE_SHIFT;

	lc->bitset_uint32_count = bitset_size / sizeof(*lc->clean_bits);

	/*
	 * Disk log?
	 */
	if (!dev) {
		lc->clean_bits = vmalloc(bitset_size);
		if (!lc->clean_bits) {
			DMWARN("couldn't allocate clean bitset");
			kfree(lc);
			return -ENOMEM;
		}
		lc->disk_header = NULL;
	} else {
		lc->log_dev = dev;
		lc->log_dev_failed = 0;
		lc->log_dev_flush_failed = 0;
		lc->header_location.bdev = lc->log_dev->bdev;
		lc->header_location.sector = 0;

		/*
		 * Buffer holds both header and bitset.
		 */
		buf_size =
		    dm_round_up((LOG_OFFSET << SECTOR_SHIFT) + bitset_size,
				bdev_logical_block_size(lc->header_location.
							    bdev));

		if (buf_size > i_size_read(dev->bdev->bd_inode)) {
			DMWARN("log device %s too small: need %llu bytes",
				dev->name, (unsigned long long)buf_size);
			kfree(lc);
			return -EINVAL;
		}

		lc->header_location.count = buf_size >> SECTOR_SHIFT;

		lc->io_req.mem.type = DM_IO_VMA;
		lc->io_req.notify.fn = NULL;
		lc->io_req.client = dm_io_client_create();
		if (IS_ERR(lc->io_req.client)) {
			r = PTR_ERR(lc->io_req.client);
			DMWARN("couldn't allocate disk io client");
			kfree(lc);
			return r;
		}

		lc->disk_header = vmalloc(buf_size);
		if (!lc->disk_header) {
			DMWARN("couldn't allocate disk log buffer");
			dm_io_client_destroy(lc->io_req.client);
			kfree(lc);
			return -ENOMEM;
		}

		lc->io_req.mem.ptr.vma = lc->disk_header;
		lc->clean_bits = (void *)lc->disk_header +
				 (LOG_OFFSET << SECTOR_SHIFT);
	}

	memset(lc->clean_bits, -1, bitset_size);

	lc->sync_bits = vmalloc(bitset_size);
	if (!lc->sync_bits) {
		DMWARN("couldn't allocate sync bitset");
		if (!dev)
			vfree(lc->clean_bits);
		else
			dm_io_client_destroy(lc->io_req.client);
		vfree(lc->disk_header);
		kfree(lc);
		return -ENOMEM;
	}
	memset(lc->sync_bits, (sync == NOSYNC) ? -1 : 0, bitset_size);
	lc->sync_count = (sync == NOSYNC) ? region_count : 0;

	lc->recovering_bits = vmalloc(bitset_size);
	if (!lc->recovering_bits) {
		DMWARN("couldn't allocate sync bitset");
		vfree(lc->sync_bits);
		if (!dev)
			vfree(lc->clean_bits);
		else
			dm_io_client_destroy(lc->io_req.client);
		vfree(lc->disk_header);
		kfree(lc);
		return -ENOMEM;
	}
	memset(lc->recovering_bits, 0, bitset_size);
	lc->sync_search = 0;
	log->context = lc;

	return 0;
}

static int core_ctr(struct dm_dirty_log *log, struct dm_target *ti,
		    unsigned int argc, char **argv)
{
	return create_log_context(log, ti, argc, argv, NULL);
}

static void destroy_log_context(struct log_c *lc)
{
	vfree(lc->sync_bits);
	vfree(lc->recovering_bits);
	kfree(lc);
}

static void core_dtr(struct dm_dirty_log *log)
{
	struct log_c *lc = (struct log_c *) log->context;

	vfree(lc->clean_bits);
	destroy_log_context(lc);
}

/*----------------------------------------------------------------
 * disk log constructor/destructor
 *
 * argv contains log_device region_size followed optionally by [no]sync
 *--------------------------------------------------------------*/
static int disk_ctr(struct dm_dirty_log *log, struct dm_target *ti,
		    unsigned int argc, char **argv)
{
	int r;
	struct dm_dev *dev;

	if (argc < 2 || argc > 3) {
		DMWARN("wrong number of arguments to disk dirty region log");
		return -EINVAL;
	}

<<<<<<< HEAD
	r = dm_get_device(ti, argv[0], FMODE_READ | FMODE_WRITE, &dev);
=======
	r = dm_get_device(ti, argv[0], dm_table_get_mode(ti->table), &dev);
>>>>>>> 02f8c6ae
	if (r)
		return r;

	r = create_log_context(log, ti, argc - 1, argv + 1, dev);
	if (r) {
		dm_put_device(ti, dev);
		return r;
	}

	return 0;
}

static void disk_dtr(struct dm_dirty_log *log)
{
	struct log_c *lc = (struct log_c *) log->context;

	dm_put_device(lc->ti, lc->log_dev);
	vfree(lc->disk_header);
	dm_io_client_destroy(lc->io_req.client);
	destroy_log_context(lc);
}

static int count_bits32(uint32_t *addr, unsigned size)
{
	int count = 0, i;

	for (i = 0; i < size; i++) {
		count += hweight32(*(addr+i));
	}
	return count;
}

static void fail_log_device(struct log_c *lc)
{
	if (lc->log_dev_failed)
		return;

	lc->log_dev_failed = 1;
	dm_table_event(lc->ti->table);
}

static int disk_resume(struct dm_dirty_log *log)
{
	int r;
	unsigned i;
	struct log_c *lc = (struct log_c *) log->context;
	size_t size = lc->bitset_uint32_count * sizeof(uint32_t);

	/* read the disk header */
	r = read_header(lc);
	if (r) {
		DMWARN("%s: Failed to read header on dirty region log device",
		       lc->log_dev->name);
		fail_log_device(lc);
		/*
		 * If the log device cannot be read, we must assume
		 * all regions are out-of-sync.  If we simply return
		 * here, the state will be uninitialized and could
		 * lead us to return 'in-sync' status for regions
		 * that are actually 'out-of-sync'.
		 */
		lc->header.nr_regions = 0;
	}

	/* set or clear any new bits -- device has grown */
	if (lc->sync == NOSYNC)
		for (i = lc->header.nr_regions; i < lc->region_count; i++)
			/* FIXME: amazingly inefficient */
			log_set_bit(lc, lc->clean_bits, i);
	else
		for (i = lc->header.nr_regions; i < lc->region_count; i++)
			/* FIXME: amazingly inefficient */
			log_clear_bit(lc, lc->clean_bits, i);

	/* clear any old bits -- device has shrunk */
	for (i = lc->region_count; i % (sizeof(*lc->clean_bits) << BYTE_SHIFT); i++)
		log_clear_bit(lc, lc->clean_bits, i);

	/* copy clean across to sync */
	memcpy(lc->sync_bits, lc->clean_bits, size);
	lc->sync_count = count_bits32(lc->clean_bits, lc->bitset_uint32_count);
	lc->sync_search = 0;

	/* set the correct number of regions in the header */
	lc->header.nr_regions = lc->region_count;

	header_to_disk(&lc->header, lc->disk_header);

	/* write the new header */
	r = rw_header(lc, WRITE);
	if (!r) {
		r = flush_header(lc);
		if (r)
			lc->log_dev_flush_failed = 1;
	}
	if (r) {
		DMWARN("%s: Failed to write header on dirty region log device",
		       lc->log_dev->name);
		fail_log_device(lc);
	}

	return r;
}

static uint32_t core_get_region_size(struct dm_dirty_log *log)
{
	struct log_c *lc = (struct log_c *) log->context;
	return lc->region_size;
}

static int core_resume(struct dm_dirty_log *log)
{
	struct log_c *lc = (struct log_c *) log->context;
	lc->sync_search = 0;
	return 0;
}

static int core_is_clean(struct dm_dirty_log *log, region_t region)
{
	struct log_c *lc = (struct log_c *) log->context;
	return log_test_bit(lc->clean_bits, region);
}

static int core_in_sync(struct dm_dirty_log *log, region_t region, int block)
{
	struct log_c *lc = (struct log_c *) log->context;
	return log_test_bit(lc->sync_bits, region);
}

static int core_flush(struct dm_dirty_log *log)
{
	/* no op */
	return 0;
}

static int disk_flush(struct dm_dirty_log *log)
{
	int r, i;
	struct log_c *lc = log->context;

	/* only write if the log has changed */
	if (!lc->touched_cleaned && !lc->touched_dirtied)
		return 0;

	if (lc->touched_cleaned && log->flush_callback_fn &&
	    log->flush_callback_fn(lc->ti)) {
		/*
		 * At this point it is impossible to determine which
		 * regions are clean and which are dirty (without
		 * re-reading the log off disk). So mark all of them
		 * dirty.
		 */
		lc->flush_failed = 1;
		for (i = 0; i < lc->region_count; i++)
			log_clear_bit(lc, lc->clean_bits, i);
	}

	r = rw_header(lc, WRITE);
	if (r)
		fail_log_device(lc);
	else {
		if (lc->touched_dirtied) {
			r = flush_header(lc);
			if (r) {
				lc->log_dev_flush_failed = 1;
				fail_log_device(lc);
			} else
				lc->touched_dirtied = 0;
		}
		lc->touched_cleaned = 0;
	}

	return r;
}

static void core_mark_region(struct dm_dirty_log *log, region_t region)
{
	struct log_c *lc = (struct log_c *) log->context;
	log_clear_bit(lc, lc->clean_bits, region);
}

static void core_clear_region(struct dm_dirty_log *log, region_t region)
{
	struct log_c *lc = (struct log_c *) log->context;
	if (likely(!lc->flush_failed))
		log_set_bit(lc, lc->clean_bits, region);
}

static int core_get_resync_work(struct dm_dirty_log *log, region_t *region)
{
	struct log_c *lc = (struct log_c *) log->context;

	if (lc->sync_search >= lc->region_count)
		return 0;

	do {
		*region = find_next_zero_bit_le(
					     (unsigned long *) lc->sync_bits,
					     lc->region_count,
					     lc->sync_search);
		lc->sync_search = *region + 1;

		if (*region >= lc->region_count)
			return 0;

	} while (log_test_bit(lc->recovering_bits, *region));

	log_set_bit(lc, lc->recovering_bits, *region);
	return 1;
}

static void core_set_region_sync(struct dm_dirty_log *log, region_t region,
				 int in_sync)
{
	struct log_c *lc = (struct log_c *) log->context;

	log_clear_bit(lc, lc->recovering_bits, region);
	if (in_sync) {
		log_set_bit(lc, lc->sync_bits, region);
                lc->sync_count++;
        } else if (log_test_bit(lc->sync_bits, region)) {
		lc->sync_count--;
		log_clear_bit(lc, lc->sync_bits, region);
	}
}

static region_t core_get_sync_count(struct dm_dirty_log *log)
{
        struct log_c *lc = (struct log_c *) log->context;

        return lc->sync_count;
}

#define	DMEMIT_SYNC \
	if (lc->sync != DEFAULTSYNC) \
		DMEMIT("%ssync ", lc->sync == NOSYNC ? "no" : "")

static int core_status(struct dm_dirty_log *log, status_type_t status,
		       char *result, unsigned int maxlen)
{
	int sz = 0;
	struct log_c *lc = log->context;

	switch(status) {
	case STATUSTYPE_INFO:
		DMEMIT("1 %s", log->type->name);
		break;

	case STATUSTYPE_TABLE:
		DMEMIT("%s %u %u ", log->type->name,
		       lc->sync == DEFAULTSYNC ? 1 : 2, lc->region_size);
		DMEMIT_SYNC;
	}

	return sz;
}

static int disk_status(struct dm_dirty_log *log, status_type_t status,
		       char *result, unsigned int maxlen)
{
	int sz = 0;
	struct log_c *lc = log->context;

	switch(status) {
	case STATUSTYPE_INFO:
		DMEMIT("3 %s %s %c", log->type->name, lc->log_dev->name,
		       lc->log_dev_flush_failed ? 'F' :
		       lc->log_dev_failed ? 'D' :
		       'A');
		break;

	case STATUSTYPE_TABLE:
		DMEMIT("%s %u %s %u ", log->type->name,
		       lc->sync == DEFAULTSYNC ? 2 : 3, lc->log_dev->name,
		       lc->region_size);
		DMEMIT_SYNC;
	}

	return sz;
}

static struct dm_dirty_log_type _core_type = {
	.name = "core",
	.module = THIS_MODULE,
	.ctr = core_ctr,
	.dtr = core_dtr,
	.resume = core_resume,
	.get_region_size = core_get_region_size,
	.is_clean = core_is_clean,
	.in_sync = core_in_sync,
	.flush = core_flush,
	.mark_region = core_mark_region,
	.clear_region = core_clear_region,
	.get_resync_work = core_get_resync_work,
	.set_region_sync = core_set_region_sync,
	.get_sync_count = core_get_sync_count,
	.status = core_status,
};

static struct dm_dirty_log_type _disk_type = {
	.name = "disk",
	.module = THIS_MODULE,
	.ctr = disk_ctr,
	.dtr = disk_dtr,
	.postsuspend = disk_flush,
	.resume = disk_resume,
	.get_region_size = core_get_region_size,
	.is_clean = core_is_clean,
	.in_sync = core_in_sync,
	.flush = disk_flush,
	.mark_region = core_mark_region,
	.clear_region = core_clear_region,
	.get_resync_work = core_get_resync_work,
	.set_region_sync = core_set_region_sync,
	.get_sync_count = core_get_sync_count,
	.status = disk_status,
};

static int __init dm_dirty_log_init(void)
{
	int r;

	r = dm_dirty_log_type_register(&_core_type);
	if (r)
		DMWARN("couldn't register core log");

	r = dm_dirty_log_type_register(&_disk_type);
	if (r) {
		DMWARN("couldn't register disk type");
		dm_dirty_log_type_unregister(&_core_type);
	}

	return r;
}

static void __exit dm_dirty_log_exit(void)
{
	dm_dirty_log_type_unregister(&_disk_type);
	dm_dirty_log_type_unregister(&_core_type);
}

module_init(dm_dirty_log_init);
module_exit(dm_dirty_log_exit);

MODULE_DESCRIPTION(DM_NAME " dirty region log");
MODULE_AUTHOR("Joe Thornber, Heinz Mauelshagen <dm-devel@redhat.com>");
MODULE_LICENSE("GPL");<|MERGE_RESOLUTION|>--- conflicted
+++ resolved
@@ -257,22 +257,14 @@
 static inline void log_set_bit(struct log_c *l,
 			       uint32_t *bs, unsigned bit)
 {
-<<<<<<< HEAD
-	ext2_set_bit(bit, (unsigned long *) bs);
-=======
 	__test_and_set_bit_le(bit, (unsigned long *) bs);
->>>>>>> 02f8c6ae
 	l->touched_cleaned = 1;
 }
 
 static inline void log_clear_bit(struct log_c *l,
 				 uint32_t *bs, unsigned bit)
 {
-<<<<<<< HEAD
-	ext2_clear_bit(bit, (unsigned long *) bs);
-=======
 	__test_and_clear_bit_le(bit, (unsigned long *) bs);
->>>>>>> 02f8c6ae
 	l->touched_dirtied = 1;
 }
 
@@ -550,11 +542,7 @@
 		return -EINVAL;
 	}
 
-<<<<<<< HEAD
-	r = dm_get_device(ti, argv[0], FMODE_READ | FMODE_WRITE, &dev);
-=======
 	r = dm_get_device(ti, argv[0], dm_table_get_mode(ti->table), &dev);
->>>>>>> 02f8c6ae
 	if (r)
 		return r;
 
