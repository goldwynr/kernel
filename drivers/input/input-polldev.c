/*
 * Generic implementation of a polled input device

 * Copyright (c) 2007 Dmitry Torokhov
 *
 * This program is free software; you can redistribute it and/or modify it
 * under the terms of the GNU General Public License version 2 as published by
 * the Free Software Foundation.
 */

#define pr_fmt(fmt) KBUILD_MODNAME ": " fmt

#include <linux/jiffies.h>
#include <linux/slab.h>
#include <linux/mutex.h>
#include <linux/workqueue.h>
#include <linux/input-polldev.h>

MODULE_AUTHOR("Dmitry Torokhov <dtor@mail.ru>");
MODULE_DESCRIPTION("Generic implementation of a polled input device");
MODULE_LICENSE("GPL v2");
MODULE_VERSION("0.1");

static void input_polldev_queue_work(struct input_polled_dev *dev)
{
	unsigned long delay;

	delay = msecs_to_jiffies(dev->poll_interval);
	if (delay >= HZ)
		delay = round_jiffies_relative(delay);

	queue_delayed_work(system_freezable_wq, &dev->work, delay);
}

static void input_polled_device_work(struct work_struct *work)
{
	struct input_polled_dev *dev =
		container_of(work, struct input_polled_dev, work.work);

	dev->poll(dev);
	input_polldev_queue_work(dev);
}

static int input_open_polled_device(struct input_dev *input)
{
	struct input_polled_dev *dev = input_get_drvdata(input);

	if (dev->open)
		dev->open(dev);

	/* Only start polling if polling is enabled */
	if (dev->poll_interval > 0)
		queue_delayed_work(system_freezable_wq, &dev->work, 0);

	return 0;
}

static void input_close_polled_device(struct input_dev *input)
{
	struct input_polled_dev *dev = input_get_drvdata(input);

	cancel_delayed_work_sync(&dev->work);

	if (dev->close)
		dev->close(dev);
}

/* SYSFS interface */

static ssize_t input_polldev_get_poll(struct device *dev,
				      struct device_attribute *attr, char *buf)
{
	struct input_polled_dev *polldev = dev_get_drvdata(dev);

	return sprintf(buf, "%d\n", polldev->poll_interval);
}

static ssize_t input_polldev_set_poll(struct device *dev,
				struct device_attribute *attr, const char *buf,
				size_t count)
{
	struct input_polled_dev *polldev = dev_get_drvdata(dev);
	struct input_dev *input = polldev->input;
	unsigned long interval;

	if (strict_strtoul(buf, 0, &interval))
		return -EINVAL;

	if (interval < polldev->poll_interval_min)
		return -EINVAL;

	if (interval > polldev->poll_interval_max)
		return -EINVAL;

	mutex_lock(&input->mutex);

	polldev->poll_interval = interval;

	if (input->users) {
		cancel_delayed_work_sync(&polldev->work);
		if (polldev->poll_interval > 0)
			input_polldev_queue_work(polldev);
	}

	mutex_unlock(&input->mutex);

	return count;
}

static DEVICE_ATTR(poll, S_IRUGO | S_IWUSR, input_polldev_get_poll,
					    input_polldev_set_poll);


static ssize_t input_polldev_get_max(struct device *dev,
				     struct device_attribute *attr, char *buf)
{
	struct input_polled_dev *polldev = dev_get_drvdata(dev);

	return sprintf(buf, "%d\n", polldev->poll_interval_max);
}

static DEVICE_ATTR(max, S_IRUGO, input_polldev_get_max, NULL);

static ssize_t input_polldev_get_min(struct device *dev,
				     struct device_attribute *attr, char *buf)
{
	struct input_polled_dev *polldev = dev_get_drvdata(dev);

	return sprintf(buf, "%d\n", polldev->poll_interval_min);
}

static DEVICE_ATTR(min, S_IRUGO, input_polldev_get_min, NULL);

static struct attribute *sysfs_attrs[] = {
	&dev_attr_poll.attr,
	&dev_attr_max.attr,
	&dev_attr_min.attr,
	NULL
};

static struct attribute_group input_polldev_attribute_group = {
	.attrs = sysfs_attrs
};

/**
 * input_allocate_polled_device - allocate memory for polled device
 *
 * The function allocates memory for a polled device and also
 * for an input device associated with this polled device.
 */
struct input_polled_dev *input_allocate_polled_device(void)
{
	struct input_polled_dev *dev;

	dev = kzalloc(sizeof(struct input_polled_dev), GFP_KERNEL);
	if (!dev)
		return NULL;

	dev->input = input_allocate_device();
	if (!dev->input) {
		kfree(dev);
		return NULL;
	}

	return dev;
}
EXPORT_SYMBOL(input_allocate_polled_device);

/**
 * input_free_polled_device - free memory allocated for polled device
 * @dev: device to free
 *
 * The function frees memory allocated for polling device and drops
 * reference to the associated input device.
 */
void input_free_polled_device(struct input_polled_dev *dev)
{
	if (dev) {
		input_free_device(dev->input);
		kfree(dev);
	}
}
EXPORT_SYMBOL(input_free_polled_device);

/**
 * input_register_polled_device - register polled device
 * @dev: device to register
 *
 * The function registers previously initialized polled input device
 * with input layer. The device should be allocated with call to
 * input_allocate_polled_device(). Callers should also set up poll()
 * method and set up capabilities (id, name, phys, bits) of the
 * corresponding input_dev structure.
 */
int input_register_polled_device(struct input_polled_dev *dev)
{
	struct input_dev *input = dev->input;
	int error;

	input_set_drvdata(input, dev);
	INIT_DELAYED_WORK(&dev->work, input_polled_device_work);
	if (!dev->poll_interval)
		dev->poll_interval = 500;
	if (!dev->poll_interval_max)
		dev->poll_interval_max = dev->poll_interval;
	input->open = input_open_polled_device;
	input->close = input_close_polled_device;

	error = input_register_device(input);
	if (error)
		return error;

<<<<<<< HEAD
=======
	error = sysfs_create_group(&input->dev.kobj,
				   &input_polldev_attribute_group);
	if (error) {
		input_unregister_device(input);
		return error;
	}

>>>>>>> 02f8c6ae
	/*
	 * Take extra reference to the underlying input device so
	 * that it survives call to input_unregister_polled_device()
	 * and is deleted only after input_free_polled_device()
	 * has been invoked. This is needed to ease task of freeing
	 * sparse keymaps.
	 */
	input_get_device(input);

	return 0;
}
EXPORT_SYMBOL(input_register_polled_device);

/**
 * input_unregister_polled_device - unregister polled device
 * @dev: device to unregister
 *
 * The function unregisters previously registered polled input
 * device from input layer. Polling is stopped and device is
 * ready to be freed with call to input_free_polled_device().
 */
void input_unregister_polled_device(struct input_polled_dev *dev)
{
	sysfs_remove_group(&dev->input->dev.kobj,
			   &input_polldev_attribute_group);

	input_unregister_device(dev->input);
}
EXPORT_SYMBOL(input_unregister_polled_device);<|MERGE_RESOLUTION|>--- conflicted
+++ resolved
@@ -210,8 +210,6 @@
 	if (error)
 		return error;
 
-<<<<<<< HEAD
-=======
 	error = sysfs_create_group(&input->dev.kobj,
 				   &input_polldev_attribute_group);
 	if (error) {
@@ -219,7 +217,6 @@
 		return error;
 	}
 
->>>>>>> 02f8c6ae
 	/*
 	 * Take extra reference to the underlying input device so
 	 * that it survives call to input_unregister_polled_device()
