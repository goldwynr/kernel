/*
 *  Acorn RiscPC mouse driver for Linux/ARM
 *
 *  Copyright (c) 2000-2002 Vojtech Pavlik
 *  Copyright (C) 1996-1998 Russell King
 *
 */

/*
 * This program is free software; you can redistribute it and/or modify it
 * under the terms of the GNU General Public License version 2 as published by
 * the Free Software Foundation.
 *
 * This handles the Acorn RiscPCs mouse.  We basically have a couple of
 * hardware registers that track the sensor count for the X-Y movement and
 * another register holding the button state.  On every VSYNC interrupt we read
 * the complete state and then work out if something has changed.
 */

#include <linux/module.h>
#include <linux/sched.h>
#include <linux/ptrace.h>
#include <linux/interrupt.h>
#include <linux/init.h>
#include <linux/input.h>

#include <asm/hardware.h>
#include <asm/irq.h>
#include <asm/io.h>
#include <asm/hardware/iomd.h>

MODULE_AUTHOR("Vojtech Pavlik, Russell King");
MODULE_DESCRIPTION("Acorn RiscPC mouse driver");
MODULE_LICENSE("GPL");

static short rpcmouse_lastx, rpcmouse_lasty;
static unsigned int rpcmouse_lastb;

static struct input_dev rpcmouse_dev = {
	.evbit	= { BIT(EV_KEY) | BIT(EV_REL) },
	.keybit = { [LONG(BTN_LEFT)] = BIT(BTN_LEFT) | BIT(BTN_MIDDLE) | BIT(BTN_RIGHT) },
	.relbit	= { BIT(REL_X) | BIT(REL_Y) },
	.name	= "Acorn RiscPC Mouse",
	.phys	= "rpcmouse/input0",
	.id	= {
		.bustype = BUS_HOST,
		.vendor  = 0x0005,
		.product = 0x0001,
		.version = 0x0100,
	},
};

static void rpcmouse_irq(int irq, void *dev_id, struct pt_regs *regs)
{
	struct input_dev *dev = dev_id;
<<<<<<< HEAD
	short x, y, dx, dy, b;

	x = (short) iomd_readl(IOMD_MOUSEX);
	y = (short) iomd_readl(IOMD_MOUSEY);
	b = (short) (__raw_readl(0xe0310000) ^ 0x70);
=======
	short x, y, dx, dy;
	unsigned int b;

	x = (short) iomd_readl(IOMD_MOUSEX);
	y = (short) iomd_readl(IOMD_MOUSEY);
>>>>>>> a7604c37

	dx = x - rpcmouse_lastx;
	dy = y - rpcmouse_lasty; 

	rpcmouse_lastx = x;
	rpcmouse_lasty = y;

<<<<<<< HEAD
	input_report_rel(dev, REL_X, dx);
	input_report_rel(dev, REL_Y, -dy);

	input_report_key(dev, BTN_LEFT,   b & 0x40);
	input_report_key(dev, BTN_MIDDLE, b & 0x20);
	input_report_key(dev, BTN_RIGHT,  b & 0x10);

	input_sync(dev);
=======
	if (dx)
		input_report_rel(dev, REL_X, dx);
	if (dy)
		input_report_rel(dev, REL_Y, -dy);

	b = __raw_readl(0xe0310000) ^ 0x70;
	if (b != rpcmouse_lastb) {
		input_report_key(dev, BTN_LEFT,   b & 0x40);
		input_report_key(dev, BTN_MIDDLE, b & 0x20);
		input_report_key(dev, BTN_RIGHT,  b & 0x10);
	}

	if (b != rpcmouse_lastb || dx || dy)
		input_sync(dev);

	rpcmouse_lastb = b;
>>>>>>> a7604c37
}

static int __init rpcmouse_init(void)
{
	init_input_dev(&rpcmouse_dev);

	rpcmouse_lastx = (short) iomd_readl(IOMD_MOUSEX);
	rpcmouse_lasty = (short) iomd_readl(IOMD_MOUSEY);

	if (request_irq(IRQ_VSYNCPULSE, rpcmouse_irq, SA_SHIRQ, "rpcmouse", &rpcmouse_dev)) {
		printk(KERN_ERR "rpcmouse: unable to allocate VSYNC interrupt\n");
		return -1;
	}

	input_register_device(&rpcmouse_dev);

	printk(KERN_INFO "input: Acorn RiscPC mouse irq %d", IRQ_VSYNCPULSE);

	return 0;
}

static void __exit rpcmouse_exit(void)
{
	input_unregister_device(&rpcmouse_dev);
	free_irq(IRQ_VSYNCPULSE, &rpcmouse_dev);
}

module_init(rpcmouse_init);
module_exit(rpcmouse_exit);<|MERGE_RESOLUTION|>--- conflicted
+++ resolved
@@ -53,19 +53,12 @@
 static void rpcmouse_irq(int irq, void *dev_id, struct pt_regs *regs)
 {
 	struct input_dev *dev = dev_id;
-<<<<<<< HEAD
-	short x, y, dx, dy, b;
-
-	x = (short) iomd_readl(IOMD_MOUSEX);
-	y = (short) iomd_readl(IOMD_MOUSEY);
-	b = (short) (__raw_readl(0xe0310000) ^ 0x70);
-=======
 	short x, y, dx, dy;
 	unsigned int b;
 
 	x = (short) iomd_readl(IOMD_MOUSEX);
 	y = (short) iomd_readl(IOMD_MOUSEY);
->>>>>>> a7604c37
+	b = (short) (__raw_readl(0xe0310000) >> 4) & 7;
 
 	dx = x - rpcmouse_lastx;
 	dy = y - rpcmouse_lasty; 
@@ -73,16 +66,6 @@
 	rpcmouse_lastx = x;
 	rpcmouse_lasty = y;
 
-<<<<<<< HEAD
-	input_report_rel(dev, REL_X, dx);
-	input_report_rel(dev, REL_Y, -dy);
-
-	input_report_key(dev, BTN_LEFT,   b & 0x40);
-	input_report_key(dev, BTN_MIDDLE, b & 0x20);
-	input_report_key(dev, BTN_RIGHT,  b & 0x10);
-
-	input_sync(dev);
-=======
 	if (dx)
 		input_report_rel(dev, REL_X, dx);
 	if (dy)
@@ -94,12 +77,10 @@
 		input_report_key(dev, BTN_MIDDLE, b & 0x20);
 		input_report_key(dev, BTN_RIGHT,  b & 0x10);
 	}
-
 	if (b != rpcmouse_lastb || dx || dy)
 		input_sync(dev);
 
 	rpcmouse_lastb = b;
->>>>>>> a7604c37
 }
 
 static int __init rpcmouse_init(void)
