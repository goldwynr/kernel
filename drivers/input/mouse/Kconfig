--- conflicted
+++ resolved
@@ -19,7 +19,6 @@
 	select SERIO_LIBPS2
 	select SERIO_I8042 if X86
 	select SERIO_GSCPS2 if GSC
-	select LEDS_CLASS if MOUSE_PS2_SYNAPICS_LED
 	help
 	  Say Y here if you have a PS/2 mouse connected to your system. This
 	  includes the standard 2 or 3-button PS/2 mouse, as well as PS/2
@@ -72,11 +71,7 @@
 config MOUSE_PS2_SYNAPTICS_LED
 	bool "Support embedded LED on Synaptics devices"
 	depends on MOUSE_PS2_SYNAPTICS
-<<<<<<< HEAD
-	select NEW_LEDS
-=======
 	depends on LEDS_CLASS=y || LEDS_CLASS=MOUSE_PS2
->>>>>>> 55e02733
 	help
 	  Say Y here if you have a Synaptics device with an embedded LED.
 	  This will enable LED class driver to control the LED device.
