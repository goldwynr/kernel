/*
 * Synaptics TouchPad PS/2 mouse driver
 *
 *   2003 Dmitry Torokhov <dtor@mail.ru>
 *     Added support for pass-through port. Special thanks to Peter Berg Larsen
 *     for explaining various Synaptics quirks.
 *
 *   2003 Peter Osterlund <petero2@telia.com>
 *     Ported to 2.5 input device infrastructure.
 *
 *   Copyright (C) 2001 Stefan Gmeiner <riddlebox@freesurf.ch>
 *     start merging tpconfig and gpm code to a xfree-input module
 *     adding some changes and extensions (ex. 3rd and 4th button)
 *
 *   Copyright (c) 1997 C. Scott Ananian <cananian@alumni.priceton.edu>
 *   Copyright (c) 1998-2000 Bruce Kalk <kall@compass.com>
 *     code for the special synaptics commands (from the tpconfig-source)
 *
 * This program is free software; you can redistribute it and/or modify it
 * under the terms of the GNU General Public License version 2 as published by
 * the Free Software Foundation.
 *
 * Trademarks are the property of their respective owners.
 */

#include <linux/module.h>
#include <linux/dmi.h>
#include <linux/input/mt.h>
#include <linux/serio.h>
#include <linux/libps2.h>
#include <linux/leds.h>
#include <linux/slab.h>
#include "psmouse.h"
#include "synaptics.h"

/*
 * The x/y limits are taken from the Synaptics TouchPad interfacing Guide,
 * section 2.3.2, which says that they should be valid regardless of the
 * actual size of the sensor.
 * Note that newer firmware allows querying device for maximum useable
 * coordinates.
 */
#define XMIN_NOMINAL 1472
#define XMAX_NOMINAL 5472
#define YMIN_NOMINAL 1408
#define YMAX_NOMINAL 4448


/*****************************************************************************
 *	Stuff we need even when we do not want native Synaptics support
 ****************************************************************************/

/*
 * Set the synaptics touchpad mode byte by special commands
 */
static int synaptics_mode_cmd(struct psmouse *psmouse, unsigned char mode)
{
	unsigned char param[1];

	if (psmouse_sliced_command(psmouse, mode))
		return -1;
	param[0] = SYN_PS_SET_MODE2;
	if (ps2_command(&psmouse->ps2dev, param, PSMOUSE_CMD_SETRATE))
		return -1;
	return 0;
}

int synaptics_detect(struct psmouse *psmouse, bool set_properties)
{
	struct ps2dev *ps2dev = &psmouse->ps2dev;
	unsigned char param[4];

	param[0] = 0;

	ps2_command(ps2dev, param, PSMOUSE_CMD_SETRES);
	ps2_command(ps2dev, param, PSMOUSE_CMD_SETRES);
	ps2_command(ps2dev, param, PSMOUSE_CMD_SETRES);
	ps2_command(ps2dev, param, PSMOUSE_CMD_SETRES);
	ps2_command(ps2dev, param, PSMOUSE_CMD_GETINFO);

	if (param[1] != 0x47)
		return -ENODEV;

	if (set_properties) {
		psmouse->vendor = "Synaptics";
		psmouse->name = "TouchPad";
	}

	return 0;
}

void synaptics_reset(struct psmouse *psmouse)
{
	/* reset touchpad back to relative mode, gestures enabled */
	synaptics_mode_cmd(psmouse, 0);
}

#ifdef CONFIG_MOUSE_PS2_SYNAPTICS

/*****************************************************************************
 *	Synaptics communications functions
 ****************************************************************************/

/*
 * Send a command to the synpatics touchpad by special commands
 */
static int synaptics_send_cmd(struct psmouse *psmouse, unsigned char c, unsigned char *param)
{
	if (psmouse_sliced_command(psmouse, c))
		return -1;
	if (ps2_command(&psmouse->ps2dev, param, PSMOUSE_CMD_GETINFO))
		return -1;
	return 0;
}

/*
 * Read the model-id bytes from the touchpad
 * see also SYN_MODEL_* macros
 */
static int synaptics_model_id(struct psmouse *psmouse)
{
	struct synaptics_data *priv = psmouse->private;
	unsigned char mi[3];

	if (synaptics_send_cmd(psmouse, SYN_QUE_MODEL, mi))
		return -1;
	priv->model_id = (mi[0]<<16) | (mi[1]<<8) | mi[2];
	return 0;
}

/*
 * Read the capability-bits from the touchpad
 * see also the SYN_CAP_* macros
 */
static int synaptics_capability(struct psmouse *psmouse)
{
	struct synaptics_data *priv = psmouse->private;
	unsigned char cap[3];

	if (synaptics_send_cmd(psmouse, SYN_QUE_CAPABILITIES, cap))
		return -1;
	priv->capabilities = (cap[0] << 16) | (cap[1] << 8) | cap[2];
	priv->ext_cap = priv->ext_cap_0c = 0;

	/*
	 * Older firmwares had submodel ID fixed to 0x47
	 */
	if (SYN_ID_FULL(priv->identity) < 0x705 &&
	    SYN_CAP_SUBMODEL_ID(priv->capabilities) != 0x47) {
		return -1;
	}

	/*
	 * Unless capExtended is set the rest of the flags should be ignored
	 */
	if (!SYN_CAP_EXTENDED(priv->capabilities))
		priv->capabilities = 0;

	if (SYN_EXT_CAP_REQUESTS(priv->capabilities) >= 1) {
		if (synaptics_send_cmd(psmouse, SYN_QUE_EXT_CAPAB, cap)) {
			printk(KERN_ERR "Synaptics claims to have extended capabilities,"
			       " but I'm not able to read them.\n");
		} else {
			priv->ext_cap = (cap[0] << 16) | (cap[1] << 8) | cap[2];

			/*
			 * if nExtBtn is greater than 8 it should be considered
			 * invalid and treated as 0
			 */
			if (SYN_CAP_MULTI_BUTTON_NO(priv->ext_cap) > 8)
				priv->ext_cap &= 0xff0fff;
		}
	}

	if (SYN_EXT_CAP_REQUESTS(priv->capabilities) >= 4) {
		if (synaptics_send_cmd(psmouse, SYN_QUE_EXT_CAPAB_0C, cap)) {
			printk(KERN_ERR "Synaptics claims to have extended capability 0x0c,"
			       " but I'm not able to read it.\n");
		} else {
			priv->ext_cap_0c = (cap[0] << 16) | (cap[1] << 8) | cap[2];
		}
	}

	return 0;
}

/*
 * Identify Touchpad
 * See also the SYN_ID_* macros
 */
static int synaptics_identify(struct psmouse *psmouse)
{
	struct synaptics_data *priv = psmouse->private;
	unsigned char id[3];

	if (synaptics_send_cmd(psmouse, SYN_QUE_IDENTIFY, id))
		return -1;
	priv->identity = (id[0]<<16) | (id[1]<<8) | id[2];
	if (SYN_ID_IS_SYNAPTICS(priv->identity))
		return 0;
	return -1;
}

/*
 * Read touchpad resolution and maximum reported coordinates
 * Resolution is left zero if touchpad does not support the query
 */
static int synaptics_resolution(struct psmouse *psmouse)
{
	struct synaptics_data *priv = psmouse->private;
	unsigned char res[3];
	unsigned char max[3];

	if (SYN_ID_MAJOR(priv->identity) < 4)
		return 0;

	if (synaptics_send_cmd(psmouse, SYN_QUE_RESOLUTION, res) == 0) {
		if (res[0] != 0 && (res[1] & 0x80) && res[2] != 0) {
			priv->x_res = res[0]; /* x resolution in units/mm */
			priv->y_res = res[2]; /* y resolution in units/mm */
		}
	}

	if (SYN_EXT_CAP_REQUESTS(priv->capabilities) >= 5 &&
	    SYN_CAP_MAX_DIMENSIONS(priv->ext_cap_0c)) {
		if (synaptics_send_cmd(psmouse, SYN_QUE_EXT_DIMENSIONS, max)) {
			printk(KERN_ERR "Synaptics claims to have dimensions query,"
			       " but I'm not able to read it.\n");
		} else {
			priv->x_max = (max[0] << 5) | ((max[1] & 0x0f) << 1);
			priv->y_max = (max[2] << 5) | ((max[1] & 0xf0) >> 3);
		}
	}

	return 0;
}

static int synaptics_query_hardware(struct psmouse *psmouse)
{
	if (synaptics_identify(psmouse))
		return -1;
	if (synaptics_model_id(psmouse))
		return -1;
	if (synaptics_capability(psmouse))
		return -1;
	if (synaptics_resolution(psmouse))
		return -1;

	return 0;
}

static int synaptics_set_absolute_mode(struct psmouse *psmouse)
{
	struct synaptics_data *priv = psmouse->private;

	priv->mode = SYN_BIT_ABSOLUTE_MODE;
	if (SYN_ID_MAJOR(priv->identity) >= 4)
		priv->mode |= SYN_BIT_DISABLE_GESTURE;
	if (SYN_CAP_EXTENDED(priv->capabilities))
		priv->mode |= SYN_BIT_W_MODE;

	if (synaptics_mode_cmd(psmouse, priv->mode))
		return -1;

	return 0;
}

static void synaptics_set_rate(struct psmouse *psmouse, unsigned int rate)
{
	struct synaptics_data *priv = psmouse->private;

	if (rate >= 80) {
		priv->mode |= SYN_BIT_HIGH_RATE;
		psmouse->rate = 80;
	} else {
		priv->mode &= ~SYN_BIT_HIGH_RATE;
		psmouse->rate = 40;
	}

	synaptics_mode_cmd(psmouse, priv->mode);
}

static int synaptics_set_advanced_gesture_mode(struct psmouse *psmouse)
{
	static unsigned char param = 0xc8;
	struct synaptics_data *priv = psmouse->private;

	if (!SYN_CAP_ADV_GESTURE(priv->ext_cap_0c))
		return 0;

	if (psmouse_sliced_command(psmouse, SYN_QUE_MODEL))
		return -1;
	if (ps2_command(&psmouse->ps2dev, &param, PSMOUSE_CMD_SETRATE))
		return -1;

	/* Advanced gesture mode also sends multi finger data */
	priv->capabilities |= BIT(1);

	return 0;
}

/*****************************************************************************
 *	Synaptics pass-through PS/2 port support
 ****************************************************************************/
static int synaptics_pt_write(struct serio *serio, unsigned char c)
{
	struct psmouse *parent = serio_get_drvdata(serio->parent);
	char rate_param = SYN_PS_CLIENT_CMD; /* indicates that we want pass-through port */

	if (psmouse_sliced_command(parent, c))
		return -1;
	if (ps2_command(&parent->ps2dev, &rate_param, PSMOUSE_CMD_SETRATE))
		return -1;
	return 0;
}

static int synaptics_pt_start(struct serio *serio)
{
	struct psmouse *parent = serio_get_drvdata(serio->parent);
	struct synaptics_data *priv = parent->private;

	serio_pause_rx(parent->ps2dev.serio);
	priv->pt_port = serio;
	serio_continue_rx(parent->ps2dev.serio);

	return 0;
}

static void synaptics_pt_stop(struct serio *serio)
{
	struct psmouse *parent = serio_get_drvdata(serio->parent);
	struct synaptics_data *priv = parent->private;

	serio_pause_rx(parent->ps2dev.serio);
	priv->pt_port = NULL;
	serio_continue_rx(parent->ps2dev.serio);
}

static int synaptics_is_pt_packet(unsigned char *buf)
{
	return (buf[0] & 0xFC) == 0x84 && (buf[3] & 0xCC) == 0xC4;
}

static void synaptics_pass_pt_packet(struct serio *ptport, unsigned char *packet)
{
	struct psmouse *child = serio_get_drvdata(ptport);

	if (child && child->state == PSMOUSE_ACTIVATED) {
		serio_interrupt(ptport, packet[1], 0);
		serio_interrupt(ptport, packet[4], 0);
		serio_interrupt(ptport, packet[5], 0);
		if (child->pktsize == 4)
			serio_interrupt(ptport, packet[2], 0);
	} else
		serio_interrupt(ptport, packet[1], 0);
}

static void synaptics_pt_activate(struct psmouse *psmouse)
{
	struct synaptics_data *priv = psmouse->private;
	struct psmouse *child = serio_get_drvdata(priv->pt_port);

	/* adjust the touchpad to child's choice of protocol */
	if (child) {
		if (child->pktsize == 4)
			priv->mode |= SYN_BIT_FOUR_BYTE_CLIENT;
		else
			priv->mode &= ~SYN_BIT_FOUR_BYTE_CLIENT;

		if (synaptics_mode_cmd(psmouse, priv->mode))
			printk(KERN_INFO "synaptics: failed to switch guest protocol\n");
	}
}

static void synaptics_pt_create(struct psmouse *psmouse)
{
	struct serio *serio;

	serio = kzalloc(sizeof(struct serio), GFP_KERNEL);
	if (!serio) {
		printk(KERN_ERR "synaptics: not enough memory to allocate pass-through port\n");
		return;
	}

	serio->id.type = SERIO_PS_PSTHRU;
	strlcpy(serio->name, "Synaptics pass-through", sizeof(serio->name));
	strlcpy(serio->phys, "synaptics-pt/serio0", sizeof(serio->name));
	serio->write = synaptics_pt_write;
	serio->start = synaptics_pt_start;
	serio->stop = synaptics_pt_stop;
	serio->parent = psmouse->ps2dev.serio;

	psmouse->pt_activate = synaptics_pt_activate;

	printk(KERN_INFO "serio: %s port at %s\n", serio->name, psmouse->phys);
	serio_register_port(serio);
}

#ifdef CONFIG_MOUSE_PS2_SYNAPTICS_LED
/*
 * LED handling:
 * Some Synaptics devices have an embeded LED at the top-left corner.
 */

struct synaptics_led {
	struct psmouse *psmouse;
	struct work_struct work;
	struct led_classdev cdev;
};

static void synaptics_set_led(struct psmouse *psmouse, int on)
{
	int i;
	unsigned char cmd = on ? 0x88 : 0x10;

	ps2_begin_command(&psmouse->ps2dev);
	if (__ps2_command(&psmouse->ps2dev, NULL, PSMOUSE_CMD_SETSCALE11))
		goto out;
	for (i = 6; i >= 0; i -= 2) {
		unsigned char d = (cmd >> i) & 3;
		if (__ps2_command(&psmouse->ps2dev, &d, PSMOUSE_CMD_SETRES))
			goto out;
	}
	cmd = 0x0a;
	__ps2_command(&psmouse->ps2dev, &cmd, PSMOUSE_CMD_SETRATE);
 out:
	ps2_end_command(&psmouse->ps2dev);
}

static void synaptics_led_work(struct work_struct *work)
{
	struct synaptics_led *led;

	led = container_of(work, struct synaptics_led, work);
	synaptics_set_led(led->psmouse, led->cdev.brightness);
}

static void synaptics_led_cdev_brightness_set(struct led_classdev *cdev,
					      enum led_brightness value)
{
	struct synaptics_led *led;

	led = container_of(cdev, struct synaptics_led, cdev);
	schedule_work(&led->work);
}

static void synaptics_sync_led(struct psmouse *psmouse)
{
	struct synaptics_data *priv = psmouse->private;

	if (priv->led)
		synaptics_set_led(psmouse, priv->led->cdev.brightness);
}

static int synaptics_init_led(struct psmouse *psmouse)
{
	struct synaptics_data *priv = psmouse->private;
	struct synaptics_led *led;
	int err;

	/* FIXME: LED is supposedly detectable in cap0c[1] 0x20, but it seems
	 * not working on real machines.
	 * So we check the product id to be sure.
	 */
	if (!priv->ext_cap_0c || SYN_CAP_PRODUCT_ID(priv->ext_cap) != 0xe4)
		return 0;

	printk(KERN_INFO "synaptics: support LED control\n");
	led = kzalloc(sizeof(struct synaptics_led), GFP_KERNEL);
	if (!led)
		return -ENOMEM;
	led->psmouse = psmouse;
	INIT_WORK(&led->work, synaptics_led_work);
	led->cdev.name = "psmouse::synaptics";
	led->cdev.brightness_set = synaptics_led_cdev_brightness_set;
	led->cdev.flags = LED_CORE_SUSPENDRESUME;
	err = led_classdev_register(NULL, &led->cdev);
	if (err < 0) {
		kfree(led);
		return err;
	}
	priv->led = led;
	return 0;
}

static void synaptics_free_led(struct psmouse *psmouse)
{
	struct synaptics_data *priv = psmouse->private;

	if (!priv->led)
		return;
	cancel_work_sync(&priv->led->work);
	synaptics_set_led(psmouse, 0);
	led_classdev_unregister(&priv->led->cdev);
	kfree(priv->led);
}
#else
#define synaptics_init_led(ps)	0
#define synaptics_free_led(ps)	do {} while (0)
#define synaptics_sync_led(ps)	do {} while (0)
#endif

/*****************************************************************************
 *	Functions to interpret the absolute mode packets
 ****************************************************************************/

static int synaptics_parse_hw_state(const unsigned char buf[],
				    struct synaptics_data *priv,
				    struct synaptics_hw_state *hw)
{
	memset(hw, 0, sizeof(struct synaptics_hw_state));

	if (SYN_MODEL_NEWABS(priv->model_id)) {
		hw->x = (((buf[3] & 0x10) << 8) |
			 ((buf[1] & 0x0f) << 8) |
			 buf[4]);
		hw->y = (((buf[3] & 0x20) << 7) |
			 ((buf[1] & 0xf0) << 4) |
			 buf[5]);

		hw->z = buf[2];
		hw->w = (((buf[0] & 0x30) >> 2) |
			 ((buf[0] & 0x04) >> 1) |
			 ((buf[3] & 0x04) >> 2));

		if (SYN_CAP_ADV_GESTURE(priv->ext_cap_0c) && hw->w == 2) {
			/* Gesture packet: (x, y, z) at half resolution */
			priv->mt.x = (((buf[4] & 0x0f) << 8) | buf[1]) << 1;
			priv->mt.y = (((buf[4] & 0xf0) << 4) | buf[2]) << 1;
			priv->mt.z = ((buf[3] & 0x30) | (buf[5] & 0x0f)) << 1;
			return 1;
		}

		hw->left  = (buf[0] & 0x01) ? 1 : 0;
		hw->right = (buf[0] & 0x02) ? 1 : 0;

		if (SYN_CAP_CLICKPAD(priv->ext_cap_0c)) {
			/*
			 * Clickpad's button is transmitted as middle button,
			 * however, since it is primary button, we will report
			 * it as BTN_LEFT.
			 */
			hw->left = ((buf[0] ^ buf[3]) & 0x01) ? 1 : 0;

		} else if (SYN_CAP_MIDDLE_BUTTON(priv->capabilities)) {
			hw->middle = ((buf[0] ^ buf[3]) & 0x01) ? 1 : 0;
			if (hw->w == 2)
				hw->scroll = (signed char)(buf[1]);
		}

		if (SYN_CAP_FOUR_BUTTON(priv->capabilities)) {
			hw->up   = ((buf[0] ^ buf[3]) & 0x01) ? 1 : 0;
			hw->down = ((buf[0] ^ buf[3]) & 0x02) ? 1 : 0;
		}

		if (SYN_CAP_MULTI_BUTTON_NO(priv->ext_cap) &&
		    ((buf[0] ^ buf[3]) & 0x02)) {
			switch (SYN_CAP_MULTI_BUTTON_NO(priv->ext_cap) & ~0x01) {
			default:
				/*
				 * if nExtBtn is greater than 8 it should be
				 * considered invalid and treated as 0
				 */
				break;
			case 8:
				hw->ext_buttons |= ((buf[5] & 0x08)) ? 0x80 : 0;
				hw->ext_buttons |= ((buf[4] & 0x08)) ? 0x40 : 0;
			case 6:
				hw->ext_buttons |= ((buf[5] & 0x04)) ? 0x20 : 0;
				hw->ext_buttons |= ((buf[4] & 0x04)) ? 0x10 : 0;
			case 4:
				hw->ext_buttons |= ((buf[5] & 0x02)) ? 0x08 : 0;
				hw->ext_buttons |= ((buf[4] & 0x02)) ? 0x04 : 0;
			case 2:
				hw->ext_buttons |= ((buf[5] & 0x01)) ? 0x02 : 0;
				hw->ext_buttons |= ((buf[4] & 0x01)) ? 0x01 : 0;
			}
		}
	} else {
		hw->x = (((buf[1] & 0x1f) << 8) | buf[2]);
		hw->y = (((buf[4] & 0x1f) << 8) | buf[5]);

		hw->z = (((buf[0] & 0x30) << 2) | (buf[3] & 0x3F));
		hw->w = (((buf[1] & 0x80) >> 4) | ((buf[0] & 0x04) >> 1));

		hw->left  = (buf[0] & 0x01) ? 1 : 0;
		hw->right = (buf[0] & 0x02) ? 1 : 0;
	}

	return 0;
}

static void set_slot(struct input_dev *dev, int slot, bool active, int x, int y)
{
	input_mt_slot(dev, slot);
	input_mt_report_slot_state(dev, MT_TOOL_FINGER, active);
	if (active) {
		input_report_abs(dev, ABS_MT_POSITION_X, x);
		input_report_abs(dev, ABS_MT_POSITION_Y,
				 YMAX_NOMINAL + YMIN_NOMINAL - y);
	}
}

static void synaptics_report_semi_mt_data(struct input_dev *dev,
					  const struct synaptics_hw_state *a,
					  const struct synaptics_hw_state *b,
					  int num_fingers)
{
	if (num_fingers >= 2) {
		set_slot(dev, 0, true, min(a->x, b->x), min(a->y, b->y));
		set_slot(dev, 1, true, max(a->x, b->x), max(a->y, b->y));
	} else if (num_fingers == 1) {
		set_slot(dev, 0, true, a->x, a->y);
		set_slot(dev, 1, false, 0, 0);
	} else {
		set_slot(dev, 0, false, 0, 0);
		set_slot(dev, 1, false, 0, 0);
	}
}

/*
 *  called for each full received packet from the touchpad
 */
static void synaptics_process_packet(struct psmouse *psmouse)
{
	struct input_dev *dev = psmouse->dev;
	struct synaptics_data *priv = psmouse->private;
	struct synaptics_hw_state hw;
	int num_fingers;
	int finger_width;
	int i;

	if (synaptics_parse_hw_state(psmouse->packet, priv, &hw))
		return;

	if (hw.scroll) {
		priv->scroll += hw.scroll;

		while (priv->scroll >= 4) {
			input_report_key(dev, BTN_BACK, !hw.down);
			input_sync(dev);
			input_report_key(dev, BTN_BACK, hw.down);
			input_sync(dev);
			priv->scroll -= 4;
		}
		while (priv->scroll <= -4) {
			input_report_key(dev, BTN_FORWARD, !hw.up);
			input_sync(dev);
			input_report_key(dev, BTN_FORWARD, hw.up);
			input_sync(dev);
			priv->scroll += 4;
		}
		return;
	}

	if (hw.z > 0 && hw.x > 1) {
		num_fingers = 1;
		finger_width = 5;
		if (SYN_CAP_EXTENDED(priv->capabilities)) {
			switch (hw.w) {
			case 0 ... 1:
				if (SYN_CAP_MULTIFINGER(priv->capabilities))
					num_fingers = hw.w + 2;
				break;
			case 2:
				if (SYN_MODEL_PEN(priv->model_id))
					;   /* Nothing, treat a pen as a single finger */
				break;
			case 4 ... 15:
				if (SYN_CAP_PALMDETECT(priv->capabilities))
					finger_width = hw.w;
				break;
			}
		}
	} else {
		num_fingers = 0;
		finger_width = 0;
	}

	if (SYN_CAP_ADV_GESTURE(priv->ext_cap_0c))
		synaptics_report_semi_mt_data(dev, &hw, &priv->mt, num_fingers);

	/* Post events
	 * BTN_TOUCH has to be first as mousedev relies on it when doing
	 * absolute -> relative conversion
	 */
	if (hw.z > 30) input_report_key(dev, BTN_TOUCH, 1);
	if (hw.z < 25) input_report_key(dev, BTN_TOUCH, 0);

	if (num_fingers > 0) {
		input_report_abs(dev, ABS_X, hw.x);
		input_report_abs(dev, ABS_Y, YMAX_NOMINAL + YMIN_NOMINAL - hw.y);
	}
	input_report_abs(dev, ABS_PRESSURE, hw.z);

	if (SYN_CAP_PALMDETECT(priv->capabilities))
		input_report_abs(dev, ABS_TOOL_WIDTH, finger_width);

	input_report_key(dev, BTN_TOOL_FINGER, num_fingers == 1);
	input_report_key(dev, BTN_LEFT, hw.left);
	input_report_key(dev, BTN_RIGHT, hw.right);

	if (SYN_CAP_MULTIFINGER(priv->capabilities)) {
		input_report_key(dev, BTN_TOOL_DOUBLETAP, num_fingers == 2);
		input_report_key(dev, BTN_TOOL_TRIPLETAP, num_fingers == 3);
	}

	if (SYN_CAP_MIDDLE_BUTTON(priv->capabilities))
		input_report_key(dev, BTN_MIDDLE, hw.middle);

	if (SYN_CAP_FOUR_BUTTON(priv->capabilities)) {
		input_report_key(dev, BTN_FORWARD, hw.up);
		input_report_key(dev, BTN_BACK, hw.down);
	}

	for (i = 0; i < SYN_CAP_MULTI_BUTTON_NO(priv->ext_cap); i++)
		input_report_key(dev, BTN_0 + i, hw.ext_buttons & (1 << i));

	input_sync(dev);
}

static int synaptics_validate_byte(unsigned char packet[], int idx, unsigned char pkt_type)
{
	static const unsigned char newabs_mask[]	= { 0xC8, 0x00, 0x00, 0xC8, 0x00 };
	static const unsigned char newabs_rel_mask[]	= { 0xC0, 0x00, 0x00, 0xC0, 0x00 };
	static const unsigned char newabs_rslt[]	= { 0x80, 0x00, 0x00, 0xC0, 0x00 };
	static const unsigned char oldabs_mask[]	= { 0xC0, 0x60, 0x00, 0xC0, 0x60 };
	static const unsigned char oldabs_rslt[]	= { 0xC0, 0x00, 0x00, 0x80, 0x00 };

	if (idx < 0 || idx > 4)
		return 0;

	switch (pkt_type) {

	case SYN_NEWABS:
	case SYN_NEWABS_RELAXED:
		return (packet[idx] & newabs_rel_mask[idx]) == newabs_rslt[idx];

	case SYN_NEWABS_STRICT:
		return (packet[idx] & newabs_mask[idx]) == newabs_rslt[idx];

	case SYN_OLDABS:
		return (packet[idx] & oldabs_mask[idx]) == oldabs_rslt[idx];

	default:
		printk(KERN_ERR "synaptics: unknown packet type %d\n", pkt_type);
		return 0;
	}
}

static unsigned char synaptics_detect_pkt_type(struct psmouse *psmouse)
{
	int i;

	for (i = 0; i < 5; i++)
		if (!synaptics_validate_byte(psmouse->packet, i, SYN_NEWABS_STRICT)) {
			printk(KERN_INFO "synaptics: using relaxed packet validation\n");
			return SYN_NEWABS_RELAXED;
		}

	return SYN_NEWABS_STRICT;
}

static psmouse_ret_t synaptics_process_byte(struct psmouse *psmouse)
{
	struct synaptics_data *priv = psmouse->private;

	if (psmouse->pktcnt >= 6) { /* Full packet received */
		if (unlikely(priv->pkt_type == SYN_NEWABS))
			priv->pkt_type = synaptics_detect_pkt_type(psmouse);

		if (SYN_CAP_PASS_THROUGH(priv->capabilities) &&
		    synaptics_is_pt_packet(psmouse->packet)) {
			if (priv->pt_port)
				synaptics_pass_pt_packet(priv->pt_port, psmouse->packet);
		} else
			synaptics_process_packet(psmouse);

		return PSMOUSE_FULL_PACKET;
	}

	return synaptics_validate_byte(psmouse->packet, psmouse->pktcnt - 1, priv->pkt_type) ?
		PSMOUSE_GOOD_DATA : PSMOUSE_BAD_DATA;
}

/*****************************************************************************
 *	Driver initialization/cleanup functions
 ****************************************************************************/
static void set_input_params(struct input_dev *dev, struct synaptics_data *priv)
{
	int i;

	__set_bit(INPUT_PROP_POINTER, dev->propbit);

	__set_bit(EV_ABS, dev->evbit);
	input_set_abs_params(dev, ABS_X,
			     XMIN_NOMINAL, priv->x_max ?: XMAX_NOMINAL, 0, 0);
	input_set_abs_params(dev, ABS_Y,
			     YMIN_NOMINAL, priv->y_max ?: YMAX_NOMINAL, 0, 0);
	input_set_abs_params(dev, ABS_PRESSURE, 0, 255, 0, 0);

	if (SYN_CAP_ADV_GESTURE(priv->ext_cap_0c)) {
		__set_bit(INPUT_PROP_SEMI_MT, dev->propbit);
		input_mt_init_slots(dev, 2);
		input_set_abs_params(dev, ABS_MT_POSITION_X, XMIN_NOMINAL,
				     priv->x_max ?: XMAX_NOMINAL, 0, 0);
		input_set_abs_params(dev, ABS_MT_POSITION_Y, YMIN_NOMINAL,
				     priv->y_max ?: YMAX_NOMINAL, 0, 0);
	}

	if (SYN_CAP_PALMDETECT(priv->capabilities))
		input_set_abs_params(dev, ABS_TOOL_WIDTH, 0, 15, 0, 0);

	__set_bit(EV_KEY, dev->evbit);
	__set_bit(BTN_TOUCH, dev->keybit);
	__set_bit(BTN_TOOL_FINGER, dev->keybit);
	__set_bit(BTN_LEFT, dev->keybit);
	__set_bit(BTN_RIGHT, dev->keybit);

	if (SYN_CAP_MULTIFINGER(priv->capabilities)) {
		__set_bit(BTN_TOOL_DOUBLETAP, dev->keybit);
		__set_bit(BTN_TOOL_TRIPLETAP, dev->keybit);
	}

	if (SYN_CAP_MIDDLE_BUTTON(priv->capabilities))
		__set_bit(BTN_MIDDLE, dev->keybit);

	if (SYN_CAP_FOUR_BUTTON(priv->capabilities) ||
	    SYN_CAP_MIDDLE_BUTTON(priv->capabilities)) {
		__set_bit(BTN_FORWARD, dev->keybit);
		__set_bit(BTN_BACK, dev->keybit);
	}

	for (i = 0; i < SYN_CAP_MULTI_BUTTON_NO(priv->ext_cap); i++)
		__set_bit(BTN_0 + i, dev->keybit);

	__clear_bit(EV_REL, dev->evbit);
	__clear_bit(REL_X, dev->relbit);
	__clear_bit(REL_Y, dev->relbit);

	input_abs_set_res(dev, ABS_X, priv->x_res);
	input_abs_set_res(dev, ABS_Y, priv->y_res);

	if (SYN_CAP_CLICKPAD(priv->ext_cap_0c)) {
		__set_bit(INPUT_PROP_BUTTONPAD, dev->propbit);
		/* Clickpads report only left button */
		__clear_bit(BTN_RIGHT, dev->keybit);
		__clear_bit(BTN_MIDDLE, dev->keybit);
	}
}

static void synaptics_disconnect(struct psmouse *psmouse)
{
	synaptics_free_led(psmouse);
	synaptics_reset(psmouse);
	kfree(psmouse->private);
	psmouse->private = NULL;
}

static int synaptics_reconnect(struct psmouse *psmouse)
{
	struct synaptics_data *priv = psmouse->private;
	struct synaptics_data old_priv = *priv;
	int retry = 0;
	int error;

	do {
		psmouse_reset(psmouse);
		error = synaptics_detect(psmouse, 0);
	} while (error && ++retry < 3);

	if (error)
		return -1;

	if (retry > 1)
		printk(KERN_DEBUG "Synaptics reconnected after %d tries\n",
			retry);

	if (synaptics_query_hardware(psmouse)) {
		printk(KERN_ERR "Unable to query Synaptics hardware.\n");
		return -1;
	}

	if (synaptics_set_absolute_mode(psmouse)) {
		printk(KERN_ERR "Unable to initialize Synaptics hardware.\n");
		return -1;
	}

	if (synaptics_set_advanced_gesture_mode(psmouse)) {
		printk(KERN_ERR "Advanced gesture mode reconnect failed.\n");
		return -1;
	}

<<<<<<< HEAD
	synaptics_sync_led(psmouse);
=======
	if (old_priv.identity != priv->identity ||
	    old_priv.model_id != priv->model_id ||
	    old_priv.capabilities != priv->capabilities ||
	    old_priv.ext_cap != priv->ext_cap) {
		printk(KERN_ERR "Synaptics hardware appears to be different: "
			"id(%ld-%ld), model(%ld-%ld), caps(%lx-%lx), ext(%lx-%lx).\n",
			old_priv.identity, priv->identity,
			old_priv.model_id, priv->model_id,
			old_priv.capabilities, priv->capabilities,
			old_priv.ext_cap, priv->ext_cap);
		return -1;
	}
>>>>>>> ebf53826

	return 0;
}

static bool impaired_toshiba_kbc;

static const struct dmi_system_id __initconst toshiba_dmi_table[] = {
#if defined(CONFIG_DMI) && defined(CONFIG_X86)
	{
		/* Toshiba Satellite */
		.matches = {
			DMI_MATCH(DMI_SYS_VENDOR, "TOSHIBA"),
			DMI_MATCH(DMI_PRODUCT_NAME, "Satellite"),
		},
	},
	{
		/* Toshiba Dynabook */
		.matches = {
			DMI_MATCH(DMI_SYS_VENDOR, "TOSHIBA"),
			DMI_MATCH(DMI_PRODUCT_NAME, "dynabook"),
		},
	},
	{
		/* Toshiba Portege M300 */
		.matches = {
			DMI_MATCH(DMI_SYS_VENDOR, "TOSHIBA"),
			DMI_MATCH(DMI_PRODUCT_NAME, "PORTEGE M300"),
		},

	},
	{
		/* Toshiba Portege M300 */
		.matches = {
			DMI_MATCH(DMI_SYS_VENDOR, "TOSHIBA"),
			DMI_MATCH(DMI_PRODUCT_NAME, "Portable PC"),
			DMI_MATCH(DMI_PRODUCT_VERSION, "Version 1.0"),
		},

	},
	{ }
#endif
};

static bool broken_olpc_ec;

static const struct dmi_system_id __initconst olpc_dmi_table[] = {
#if defined(CONFIG_DMI) && defined(CONFIG_OLPC)
	{
		/* OLPC XO-1 or XO-1.5 */
		.matches = {
			DMI_MATCH(DMI_SYS_VENDOR, "OLPC"),
			DMI_MATCH(DMI_PRODUCT_NAME, "XO"),
		},
	},
	{ }
#endif
};

void __init synaptics_module_init(void)
{
	impaired_toshiba_kbc = dmi_check_system(toshiba_dmi_table);
	broken_olpc_ec = dmi_check_system(olpc_dmi_table);
}

int synaptics_init(struct psmouse *psmouse)
{
	struct synaptics_data *priv;

	/*
	 * The OLPC XO has issues with Synaptics' absolute mode; similarly to
	 * the HGPK, it quickly degrades and the hardware becomes jumpy and
	 * overly sensitive.  Not only that, but the constant packet spew
	 * (even at a lowered 40pps rate) overloads the EC such that key
	 * presses on the keyboard are missed.  Given all of that, don't
	 * even attempt to use Synaptics mode.  Relative mode seems to work
	 * just fine.
	 */
	if (broken_olpc_ec) {
		printk(KERN_INFO "synaptics: OLPC XO detected, not enabling Synaptics protocol.\n");
		return -ENODEV;
	}

	psmouse->private = priv = kzalloc(sizeof(struct synaptics_data), GFP_KERNEL);
	if (!priv)
		return -ENOMEM;

	psmouse_reset(psmouse);

	if (synaptics_query_hardware(psmouse)) {
		printk(KERN_ERR "Unable to query Synaptics hardware.\n");
		goto init_fail;
	}

	if (synaptics_set_absolute_mode(psmouse)) {
		printk(KERN_ERR "Unable to initialize Synaptics hardware.\n");
		goto init_fail;
	}

	if (synaptics_set_advanced_gesture_mode(psmouse)) {
		printk(KERN_ERR "Advanced gesture mode init failed.\n");
		goto init_fail;
	}

	priv->pkt_type = SYN_MODEL_NEWABS(priv->model_id) ? SYN_NEWABS : SYN_OLDABS;

	printk(KERN_INFO "Synaptics Touchpad, model: %ld, fw: %ld.%ld, id: %#lx, caps: %#lx/%#lx/%#lx\n",
		SYN_ID_MODEL(priv->identity),
		SYN_ID_MAJOR(priv->identity), SYN_ID_MINOR(priv->identity),
		priv->model_id, priv->capabilities, priv->ext_cap, priv->ext_cap_0c);

	if (synaptics_init_led(psmouse) < 0)
		goto init_fail;

	set_input_params(psmouse->dev, priv);

	/*
	 * Encode touchpad model so that it can be used to set
	 * input device->id.version and be visible to userspace.
	 * Because version is __u16 we have to drop something.
	 * Hardware info bits seem to be good candidates as they
	 * are documented to be for Synaptics corp. internal use.
	 */
	psmouse->model = ((priv->model_id & 0x00ff0000) >> 8) |
			  (priv->model_id & 0x000000ff);

	psmouse->protocol_handler = synaptics_process_byte;
	psmouse->set_rate = synaptics_set_rate;
	psmouse->disconnect = synaptics_disconnect;
	psmouse->reconnect = synaptics_reconnect;
	psmouse->cleanup = synaptics_reset;
	psmouse->pktsize = 6;
	/* Synaptics can usually stay in sync without extra help */
	psmouse->resync_time = 0;

	if (SYN_CAP_PASS_THROUGH(priv->capabilities))
		synaptics_pt_create(psmouse);

	/*
	 * Toshiba's KBC seems to have trouble handling data from
	 * Synaptics at full rate.  Switch to a lower rate (roughly
	 * the same rate as a standard PS/2 mouse).
	 */
	if (psmouse->rate >= 80 && impaired_toshiba_kbc) {
		printk(KERN_INFO "synaptics: Toshiba %s detected, limiting rate to 40pps.\n",
			dmi_get_system_info(DMI_PRODUCT_NAME));
		psmouse->rate = 40;
	}

	return 0;

 init_fail:
	kfree(priv);
	return -1;
}

bool synaptics_supported(void)
{
	return true;
}

#else /* CONFIG_MOUSE_PS2_SYNAPTICS */

void __init synaptics_module_init(void)
{
}

int synaptics_init(struct psmouse *psmouse)
{
	return -ENOSYS;
}

bool synaptics_supported(void)
{
	return false;
}

#endif /* CONFIG_MOUSE_PS2_SYNAPTICS */
<|MERGE_RESOLUTION|>--- conflicted
+++ resolved
@@ -891,9 +891,6 @@
 		return -1;
 	}
 
-<<<<<<< HEAD
-	synaptics_sync_led(psmouse);
-=======
 	if (old_priv.identity != priv->identity ||
 	    old_priv.model_id != priv->model_id ||
 	    old_priv.capabilities != priv->capabilities ||
@@ -906,7 +903,8 @@
 			old_priv.ext_cap, priv->ext_cap);
 		return -1;
 	}
->>>>>>> ebf53826
+
+	synaptics_sync_led(psmouse);
 
 	return 0;
 }
