--- conflicted
+++ resolved
@@ -28,11 +28,8 @@
 #include <linux/input/mt.h>
 #include <linux/serio.h>
 #include <linux/libps2.h>
-<<<<<<< HEAD
 #include <linux/workqueue.h>
-=======
 #include <linux/slab.h>
->>>>>>> 02f8c6ae
 #include "psmouse.h"
 #include "synaptics.h"
 
@@ -145,16 +142,11 @@
 	priv->capabilities = (cap[0] << 16) | (cap[1] << 8) | cap[2];
 	priv->ext_cap = priv->ext_cap_0c = 0;
 
-<<<<<<< HEAD
-	if (!SYN_CAP_VALID(priv->capabilities) &&
-	    (priv->capabilities & 0xffff00) != 0xd00000)
-=======
 	/*
 	 * Older firmwares had submodel ID fixed to 0x47
 	 */
 	if (SYN_ID_FULL(priv->identity) < 0x705 &&
 	    SYN_CAP_SUBMODEL_ID(priv->capabilities) != 0x47) {
->>>>>>> 02f8c6ae
 		return -1;
 	}
 
@@ -408,7 +400,6 @@
  *	Functions to interpret the absolute mode packets
  ****************************************************************************/
 
-<<<<<<< HEAD
 static void synaptics_set_led(struct psmouse *psmouse, int on)
 {
 	unsigned char param[1];
@@ -445,9 +436,7 @@
 	struct synaptics_data *priv = psmouse->private;
 	unsigned char ncap[3];
 
-	if (SYN_CAP_PRODUCT_ID(priv->ext_cap) != 0xe4 &&
-	    (SYN_CAP_PRODUCT_ID(priv->ext_cap) != 0x64 ||
-	     priv->capabilities != 0xd00073))
+	if (SYN_CAP_PRODUCT_ID(priv->ext_cap) != 0xe4)
 		return;
 	if (synaptics_send_cmd(psmouse, 0x0c, ncap))
 		return;
@@ -461,12 +450,9 @@
 	}
 }
 
-static void synaptics_parse_hw_state(unsigned char buf[], struct synaptics_data *priv, struct synaptics_hw_state *hw)
-=======
 static int synaptics_parse_hw_state(const unsigned char buf[],
 				    struct synaptics_data *priv,
 				    struct synaptics_hw_state *hw)
->>>>>>> 02f8c6ae
 {
 	memset(hw, 0, sizeof(struct synaptics_hw_state));
 
@@ -798,31 +784,21 @@
 	__clear_bit(REL_X, dev->relbit);
 	__clear_bit(REL_Y, dev->relbit);
 
-<<<<<<< HEAD
-	dev->absres[ABS_X] = priv->x_res;
-	dev->absres[ABS_Y] = priv->y_res;
-
-	if (SYN_CAP_CLICKPAD(priv->ext_cap_0c)) {
-=======
 	input_abs_set_res(dev, ABS_X, priv->x_res);
 	input_abs_set_res(dev, ABS_Y, priv->y_res);
 
 	if (SYN_CAP_CLICKPAD(priv->ext_cap_0c)) {
 		__set_bit(INPUT_PROP_BUTTONPAD, dev->propbit);
->>>>>>> 02f8c6ae
 		/* Clickpads report only left button */
 		__clear_bit(BTN_RIGHT, dev->keybit);
 		__clear_bit(BTN_MIDDLE, dev->keybit);
 	}
-<<<<<<< HEAD
 	if (priv->has_led) {
 		__set_bit(EV_LED, dev->evbit);
 		__set_bit(LED_MUTE, dev->ledbit);
 		dev->event = synaptics_led_event;
 		dev->dev.platform_data = priv;
 	}
-=======
->>>>>>> 02f8c6ae
 }
 
 static void synaptics_disconnect(struct psmouse *psmouse)
@@ -997,11 +973,8 @@
 		SYN_ID_MODEL(priv->identity),
 		SYN_ID_MAJOR(priv->identity), SYN_ID_MINOR(priv->identity),
 		priv->model_id, priv->capabilities, priv->ext_cap, priv->ext_cap_0c);
-<<<<<<< HEAD
 
 	synaptics_check_clickpad(psmouse);
-=======
->>>>>>> 02f8c6ae
 
 	set_input_params(psmouse->dev, priv);
 
