--- conflicted
+++ resolved
@@ -136,15 +136,10 @@
 	if (synaptics_send_cmd(psmouse, SYN_QUE_CAPABILITIES, cap))
 		return -1;
 	priv->capabilities = (cap[0] << 16) | (cap[1] << 8) | cap[2];
-<<<<<<< HEAD
-	priv->ext_cap = 0;
+	priv->ext_cap = priv->ext_cap_0c = 0;
+
 	if (!SYN_CAP_VALID(priv->capabilities) &&
 	    (priv->capabilities & 0xffff00) != 0xd00000)
-=======
-	priv->ext_cap = priv->ext_cap_0c = 0;
-
-	if (!SYN_CAP_VALID(priv->capabilities))
->>>>>>> 790b1f61
 		return -1;
 
 	/*
@@ -388,10 +383,6 @@
 		return;
 	printk(KERN_INFO "Synaptics: newcap: %02x:%02x:%02x\n",
 	       ncap[0], ncap[1], ncap[2]);
-	priv->clickpad = ((ncap[0] & 0x10) >> 4) | ((ncap[1] & 0x01) << 1);
-	if (priv->clickpad)
-		printk(KERN_INFO "Synaptics: Clickpad device detected: %d\n",
-		       priv->clickpad);
 	/* XXX: this should be ncap[1] 0x20, but it's not really... */
 	priv->has_led = 1;
 	if (priv->has_led) {
@@ -432,13 +423,6 @@
 			hw->middle = ((buf[0] ^ buf[3]) & 0x01) ? 1 : 0;
 			if (hw->w == 2)
 				hw->scroll = (signed char)(buf[1]);
-		}
-
-		if (priv->clickpad) {
-			/* clickpad reports only the middle button, report
-			 * it as the left button
-			 */
-			hw->left = ((buf[0] ^ buf[3]) & 0x01) ? 1 : 0;
 		}
 
 		if (SYN_CAP_FOUR_BUTTON(priv->capabilities)) {
@@ -681,9 +665,9 @@
 	dev->absres[ABS_X] = priv->x_res;
 	dev->absres[ABS_Y] = priv->y_res;
 
-<<<<<<< HEAD
-	if (priv->clickpad) {
-		__clear_bit(BTN_RIGHT, dev->keybit); /* only left-button */
+	if (SYN_CAP_CLICKPAD(priv->ext_cap_0c)) {
+		/* Clickpads report only left button */
+		__clear_bit(BTN_RIGHT, dev->keybit);
 		__clear_bit(BTN_MIDDLE, dev->keybit);
 	}
 	if (priv->has_led) {
@@ -692,13 +676,6 @@
 		dev->event = synaptics_led_event;
 		dev->dev.platform_data = priv;
 	}
-=======
-	if (SYN_CAP_CLICKPAD(priv->ext_cap_0c)) {
-		/* Clickpads report only left button */
-		__clear_bit(BTN_RIGHT, dev->keybit);
-		__clear_bit(BTN_MIDDLE, dev->keybit);
-	}
->>>>>>> 790b1f61
 }
 
 static void synaptics_disconnect(struct psmouse *psmouse)
