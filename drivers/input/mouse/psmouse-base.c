/*
 * PS/2 mouse driver
 *
 * Copyright (c) 1999-2002 Vojtech Pavlik
 */

/*
 * This program is free software; you can redistribute it and/or modify it
 * under the terms of the GNU General Public License version 2 as published by
 * the Free Software Foundation.
 */

#include <linux/delay.h>
#include <linux/module.h>
#include <linux/moduleparam.h>
#include <linux/slab.h>
#include <linux/interrupt.h>
#include <linux/input.h>
#include <linux/serio.h>
#include <linux/init.h>
#include "psmouse.h"
#include "synaptics.h"
#include "logips2pp.h"

#define DRIVER_DESC	"PS/2 mouse driver"

MODULE_AUTHOR("Vojtech Pavlik <vojtech@suse.cz>");
MODULE_DESCRIPTION(DRIVER_DESC);
MODULE_LICENSE("GPL");

static char *psmouse_proto;
static unsigned int psmouse_max_proto = -1U;
module_param_named(proto, psmouse_proto, charp, 0);
MODULE_PARM_DESC(proto, "Highest protocol extension to probe (bare, imps, exps). Useful for KVM switches.");

int psmouse_resolution = 200;
module_param_named(resolution, psmouse_resolution, uint, 0);
MODULE_PARM_DESC(resolution, "Resolution, in dpi.");

unsigned int psmouse_rate = 100;
module_param_named(rate, psmouse_rate, uint, 0);
MODULE_PARM_DESC(rate, "Report rate, in reports per second.");

int psmouse_smartscroll = 1;
module_param_named(smartscroll, psmouse_smartscroll, bool, 0);
MODULE_PARM_DESC(smartscroll, "Logitech Smartscroll autorepeat, 1 = enabled (default), 0 = disabled.");

static unsigned int psmouse_resetafter;
module_param_named(resetafter, psmouse_resetafter, uint, 0);
MODULE_PARM_DESC(resetafter, "Reset device after so many bad packets (0 = never).");

__obsolete_setup("psmouse_noext");
__obsolete_setup("psmouse_resolution=");
__obsolete_setup("psmouse_smartscroll=");
__obsolete_setup("psmouse_resetafter=");
__obsolete_setup("psmouse_rate=");

static char *psmouse_protocols[] = { "None", "PS/2", "PS2++", "PS2T++", "GenPS/2", "ImPS/2", "ImExPS/2", "SynPS/2"};

/*
 * psmouse_process_byte() analyzes the PS/2 data stream and reports
 * relevant events to the input module once full packet has arrived.
 */

static psmouse_ret_t psmouse_process_byte(struct psmouse *psmouse, struct pt_regs *regs)
{
	struct input_dev *dev = &psmouse->dev;
	unsigned char *packet = psmouse->packet;

	if (psmouse->pktcnt < 3 + (psmouse->type >= PSMOUSE_GENPS))
		return PSMOUSE_GOOD_DATA;

/*
 * Full packet accumulated, process it
 */

	input_regs(dev, regs);

/*
 * The PS2++ protocol is a little bit complex
 */

	if (psmouse->type == PSMOUSE_PS2PP || psmouse->type == PSMOUSE_PS2TPP)
		ps2pp_process_packet(psmouse);

/*
 * Scroll wheel on IntelliMice, scroll buttons on NetMice
 */

	if (psmouse->type == PSMOUSE_IMPS || psmouse->type == PSMOUSE_GENPS)
		input_report_rel(dev, REL_WHEEL, -(signed char) packet[3]);

/*
 * Scroll wheel and buttons on IntelliMouse Explorer
 */

	if (psmouse->type == PSMOUSE_IMEX) {
		input_report_rel(dev, REL_WHEEL, (int) (packet[3] & 8) - (int) (packet[3] & 7));
		input_report_key(dev, BTN_SIDE, (packet[3] >> 4) & 1);
		input_report_key(dev, BTN_EXTRA, (packet[3] >> 5) & 1);
	}

/*
 * Extra buttons on Genius NewNet 3D
 */

	if (psmouse->type == PSMOUSE_GENPS) {
		input_report_key(dev, BTN_SIDE, (packet[0] >> 6) & 1);
		input_report_key(dev, BTN_EXTRA, (packet[0] >> 7) & 1);
	}

/*
 * Generic PS/2 Mouse
 */

	input_report_key(dev, BTN_LEFT,    packet[0]       & 1);
	input_report_key(dev, BTN_MIDDLE, (packet[0] >> 2) & 1);
	input_report_key(dev, BTN_RIGHT,  (packet[0] >> 1) & 1);

	input_report_rel(dev, REL_X, packet[1] ? (int) packet[1] - (int) ((packet[0] << 4) & 0x100) : 0);
	input_report_rel(dev, REL_Y, packet[2] ? (int) ((packet[0] << 3) & 0x100) - (int) packet[2] : 0);

	input_sync(dev);

	return PSMOUSE_FULL_PACKET;
}

/*
 * psmouse_interrupt() handles incoming characters, either gathering them into
 * packets or passing them to the command routine as command output.
 */

static irqreturn_t psmouse_interrupt(struct serio *serio,
		unsigned char data, unsigned int flags, struct pt_regs *regs)
{
	struct psmouse *psmouse = serio->private;
	psmouse_ret_t rc;

	if (psmouse->state == PSMOUSE_IGNORE)
		goto out;

	if (flags & (SERIO_PARITY|SERIO_TIMEOUT)) {
		if (psmouse->state == PSMOUSE_ACTIVATED)
			printk(KERN_WARNING "psmouse.c: bad data from KBC -%s%s\n",
				flags & SERIO_TIMEOUT ? " timeout" : "",
				flags & SERIO_PARITY ? " bad parity" : "");
		psmouse->nak = 1;
		clear_bit(PSMOUSE_FLAG_ACK, &psmouse->flags);
		clear_bit(PSMOUSE_FLAG_CMD,  &psmouse->flags);
<<<<<<< HEAD
		goto out;
	}

	if (test_bit(PSMOUSE_FLAG_ACK, &psmouse->flags))
		switch (data) {
			case PSMOUSE_RET_ACK:
				psmouse->nak = 0;
				clear_bit(PSMOUSE_FLAG_ACK, &psmouse->flags);
				goto out;
=======
		wake_up_interruptible(&psmouse->wait);
		goto out;
	}

	if (test_bit(PSMOUSE_FLAG_ACK, &psmouse->flags)) {
		switch (data) {
			case PSMOUSE_RET_ACK:
				psmouse->nak = 0;
>>>>>>> 419bd06b
				break;

			case PSMOUSE_RET_NAK:
				psmouse->nak = 1;
<<<<<<< HEAD
				clear_bit(PSMOUSE_FLAG_ACK, &psmouse->flags);
				goto out;
			default:
				psmouse->nak = 0;	/* Workaround for mice which don't ACK the Get ID command */
				clear_bit(PSMOUSE_FLAG_ACK, &psmouse->flags);
				if (!test_bit(PSMOUSE_FLAG_CMD, &psmouse->flags))
					goto out;

		}

	if (test_bit(PSMOUSE_FLAG_CMD, &psmouse->flags)) {

		psmouse->cmdcnt--;
		psmouse->cmdbuf[psmouse->cmdcnt] = data;

		if (psmouse->cmdcnt == 1) {
			if (data != 0xab && data != 0xac)
				clear_bit(PSMOUSE_FLAG_ID, &psmouse->flags);
			clear_bit(PSMOUSE_FLAG_CMD1, &psmouse->flags);
		}

		if (!psmouse->cmdcnt)
			clear_bit(PSMOUSE_FLAG_CMD, &psmouse->flags);

=======
				break;

			/*
			 * Workaround for mice which don't ACK the Get ID command.
			 * These are valid mouse IDs that we recognize.
			 */
			case 0x00:
			case 0x03:
			case 0x04:
				if (test_bit(PSMOUSE_FLAG_WAITID, &psmouse->flags)) {
					psmouse->nak = 0;
					break;
				}
				/* Fall through */
			default:
				goto out;
		}

		if (!psmouse->nak && psmouse->cmdcnt) {
			set_bit(PSMOUSE_FLAG_CMD, &psmouse->flags);
			set_bit(PSMOUSE_FLAG_CMD1, &psmouse->flags);
		}
		clear_bit(PSMOUSE_FLAG_ACK, &psmouse->flags);
		wake_up_interruptible(&psmouse->wait);

		if (data == PSMOUSE_RET_ACK || data == PSMOUSE_RET_NAK)
			goto out;
	}

	if (test_bit(PSMOUSE_FLAG_CMD, &psmouse->flags)) {
		if (psmouse->cmdcnt)
			psmouse->cmdbuf[--psmouse->cmdcnt] = data;

		if (test_and_clear_bit(PSMOUSE_FLAG_CMD1, &psmouse->flags) && psmouse->cmdcnt)
			wake_up_interruptible(&psmouse->wait);

		if (!psmouse->cmdcnt) {
			clear_bit(PSMOUSE_FLAG_CMD, &psmouse->flags);
			wake_up_interruptible(&psmouse->wait);
		}
>>>>>>> 419bd06b
		goto out;
	}

	if (psmouse->state == PSMOUSE_INITIALIZING)
		goto out;

	if (psmouse->state == PSMOUSE_ACTIVATED &&
	    psmouse->pktcnt && time_after(jiffies, psmouse->last + HZ/2)) {
		printk(KERN_WARNING "psmouse.c: %s at %s lost synchronization, throwing %d bytes away.\n",
		       psmouse->name, psmouse->phys, psmouse->pktcnt);
		psmouse->pktcnt = 0;
	}

	psmouse->last = jiffies;
	psmouse->packet[psmouse->pktcnt++] = data;

	if (psmouse->packet[0] == PSMOUSE_RET_BAT) {
		if (psmouse->pktcnt == 1)
			goto out;

		if (psmouse->pktcnt == 2) {
			if (psmouse->packet[1] == PSMOUSE_RET_ID) {
				psmouse->state = PSMOUSE_IGNORE;
				serio_reconnect(serio);
				goto out;
			}
			if (psmouse->type == PSMOUSE_SYNAPTICS) {
				/* neither 0xAA nor 0x00 are valid first bytes
				 * for a packet in absolute mode
				 */
				psmouse->pktcnt = 0;
				goto out;
			}
		}
	}

	rc = psmouse->protocol_handler(psmouse, regs);

	switch (rc) {
		case PSMOUSE_BAD_DATA:
			printk(KERN_WARNING "psmouse.c: %s at %s lost sync at byte %d\n",
				psmouse->name, psmouse->phys, psmouse->pktcnt);
			psmouse->pktcnt = 0;

			if (++psmouse->out_of_sync == psmouse_resetafter) {
				psmouse->state = PSMOUSE_IGNORE;
				printk(KERN_NOTICE "psmouse.c: issuing reconnect request\n");
				serio_reconnect(psmouse->serio);
			}
			break;

		case PSMOUSE_FULL_PACKET:
			psmouse->pktcnt = 0;
			if (psmouse->out_of_sync) {
				psmouse->out_of_sync = 0;
				printk(KERN_NOTICE "psmouse.c: %s at %s - driver resynched.\n",
					psmouse->name, psmouse->phys);
			}
			break;

		case PSMOUSE_GOOD_DATA:
			break;
	}
out:
	return IRQ_HANDLED;
}

/*
 * psmouse_sendbyte() sends a byte to the mouse, and waits for acknowledge.
 * It doesn't handle retransmission, though it could - because when there would
 * be need for retransmissions, the mouse has to be replaced anyway.
 *
 * psmouse_sendbyte() can only be called from a process context
 */

static int psmouse_sendbyte(struct psmouse *psmouse, unsigned char byte)
{
<<<<<<< HEAD
	int timeout = 200000; /* 200 msec */

	set_bit(PSMOUSE_FLAG_ACK, &psmouse->flags);
	if (serio_write(psmouse->serio, byte))
		return -1;
	while (test_bit(PSMOUSE_FLAG_ACK, &psmouse->flags) && timeout--) udelay(1);
	clear_bit(PSMOUSE_FLAG_ACK, &psmouse->flags);

=======
	psmouse->nak = 1;
	set_bit(PSMOUSE_FLAG_ACK, &psmouse->flags);

	if (serio_write(psmouse->serio, byte) == 0)
		wait_event_interruptible_timeout(psmouse->wait,
				!test_bit(PSMOUSE_FLAG_ACK, &psmouse->flags),
				msecs_to_jiffies(200));

	clear_bit(PSMOUSE_FLAG_ACK, &psmouse->flags);
>>>>>>> 419bd06b
	return -psmouse->nak;
}

/*
 * psmouse_command() sends a command and its parameters to the mouse,
 * then waits for the response and puts it in the param array.
 *
 * psmouse_command() can only be called from a process context
 */

int psmouse_command(struct psmouse *psmouse, unsigned char *param, int command)
{
	int timeout;
	int send = (command >> 12) & 0xf;
	int receive = (command >> 8) & 0xf;
	int rc = -1;
	int i;

	timeout = msecs_to_jiffies(command == PSMOUSE_CMD_RESET_BAT ? 4000 : 500);

<<<<<<< HEAD
	if (command == PSMOUSE_CMD_RESET_BAT)
		timeout = 4000000; /* 4 sec */
=======
	clear_bit(PSMOUSE_FLAG_CMD, &psmouse->flags);
	if (command == PSMOUSE_CMD_GETID)
		set_bit(PSMOUSE_FLAG_WAITID, &psmouse->flags);
>>>>>>> 419bd06b

	if (receive && param)
		for (i = 0; i < receive; i++)
			psmouse->cmdbuf[(receive - 1) - i] = param[i];

<<<<<<< HEAD
	if (receive) {
		set_bit(PSMOUSE_FLAG_CMD, &psmouse->flags);
		set_bit(PSMOUSE_FLAG_CMD1, &psmouse->flags);
		set_bit(PSMOUSE_FLAG_ID, &psmouse->flags);
	}

	if (command & 0xff)
		if (psmouse_sendbyte(psmouse, command & 0xff)) {
			clear_bit(PSMOUSE_FLAG_CMD, &psmouse->flags);
			return -1;
		}

	for (i = 0; i < send; i++)
		if (psmouse_sendbyte(psmouse, param[i])) {
			clear_bit(PSMOUSE_FLAG_CMD, &psmouse->flags);
			return -1;
		}

	while (test_bit(PSMOUSE_FLAG_CMD, &psmouse->flags) && timeout--) {

		if (!test_bit(PSMOUSE_FLAG_CMD1, &psmouse->flags)) {
		    
			if (command == PSMOUSE_CMD_RESET_BAT && timeout > 100000)
				timeout = 100000;

			if (command == PSMOUSE_CMD_GETID && !test_bit(PSMOUSE_FLAG_ID, &psmouse->flags)) {
				clear_bit(PSMOUSE_FLAG_CMD, &psmouse->flags);
				psmouse->cmdcnt = 0;
				break;
			}
=======
	psmouse->cmdcnt = receive;

	if (command & 0xff)
		if (psmouse_sendbyte(psmouse, command & 0xff))
			goto out;

	for (i = 0; i < send; i++)
		if (psmouse_sendbyte(psmouse, param[i]))
			goto out;

	timeout = wait_event_interruptible_timeout(psmouse->wait,
				!test_bit(PSMOUSE_FLAG_CMD1, &psmouse->flags), timeout);

	if (psmouse->cmdcnt && timeout > 0) {
		if (command == PSMOUSE_CMD_RESET_BAT && jiffies_to_msecs(timeout) > 100)
			timeout = msecs_to_jiffies(100);

		if (command == PSMOUSE_CMD_GETID &&
		    psmouse->cmdbuf[receive - 1] != 0xab && psmouse->cmdbuf[receive - 1] != 0xac) {
			/*
			 * Device behind the port is not a keyboard
			 * so we don't need to wait for the 2nd byte
			 * of ID response.
			 */
			clear_bit(PSMOUSE_FLAG_CMD, &psmouse->flags);
			psmouse->cmdcnt = 0;
>>>>>>> 419bd06b
		}

		wait_event_interruptible_timeout(psmouse->wait,
				!test_bit(PSMOUSE_FLAG_CMD, &psmouse->flags), timeout);
	}

<<<<<<< HEAD
	clear_bit(PSMOUSE_FLAG_CMD, &psmouse->flags);

	if (param)
		for (i = 0; i < receive; i++)
			param[i] = psmouse->cmdbuf[(receive - 1) - i];

	if (command == PSMOUSE_CMD_RESET_BAT && psmouse->cmdcnt == 1)
		return 0;

	if (psmouse->cmdcnt)
		return -1;
=======
	if (param)
		for (i = 0; i < receive; i++)
			param[i] = psmouse->cmdbuf[(receive - 1) - i];

	if (psmouse->cmdcnt && (command != PSMOUSE_CMD_RESET_BAT || psmouse->cmdcnt != 1))
		goto out;
>>>>>>> 419bd06b

	rc = 0;

<<<<<<< HEAD
=======
out:
	clear_bit(PSMOUSE_FLAG_CMD, &psmouse->flags);
	clear_bit(PSMOUSE_FLAG_CMD1, &psmouse->flags);
	clear_bit(PSMOUSE_FLAG_WAITID, &psmouse->flags);
	return rc;
}

>>>>>>> 419bd06b
/*
 * psmouse_sliced_command() sends an extended PS/2 command to the mouse
 * using sliced syntax, understood by advanced devices, such as Logitech
 * or Synaptics touchpads. The command is encoded as:
 * 0xE6 0xE8 rr 0xE8 ss 0xE8 tt 0xE8 uu where (rr*64)+(ss*16)+(tt*4)+uu
 * is the command.
 */
int psmouse_sliced_command(struct psmouse *psmouse, unsigned char command)
{
	int i;

	if (psmouse_command(psmouse, NULL, PSMOUSE_CMD_SETSCALE11))
		return -1;

	for (i = 6; i >= 0; i -= 2) {
		unsigned char d = (command >> i) & 3;
		if (psmouse_command(psmouse, &d, PSMOUSE_CMD_SETRES))
			return -1;
	}

	return 0;
}


/*
 * psmouse_reset() resets the mouse into power-on state.
 */
int psmouse_reset(struct psmouse *psmouse)
{
	unsigned char param[2];

	if (psmouse_command(psmouse, param, PSMOUSE_CMD_RESET_BAT))
		return -1;

	if (param[0] != PSMOUSE_RET_BAT && param[1] != PSMOUSE_RET_ID)
		return -1;

	return 0;
}


/*
 * Genius NetMouse magic init.
 */
static int genius_detect(struct psmouse *psmouse)
{
	unsigned char param[4];

	param[0] = 3;
	psmouse_command(psmouse, param, PSMOUSE_CMD_SETRES);
	psmouse_command(psmouse,  NULL, PSMOUSE_CMD_SETSCALE11);
	psmouse_command(psmouse,  NULL, PSMOUSE_CMD_SETSCALE11);
	psmouse_command(psmouse,  NULL, PSMOUSE_CMD_SETSCALE11);
	psmouse_command(psmouse, param, PSMOUSE_CMD_GETINFO);

	return param[0] == 0x00 && param[1] == 0x33 && param[2] == 0x55;
}

/*
 * IntelliMouse magic init.
 */
static int intellimouse_detect(struct psmouse *psmouse)
{
	unsigned char param[2];

	param[0] = 200;
	psmouse_command(psmouse, param, PSMOUSE_CMD_SETRATE);
	param[0] = 100;
	psmouse_command(psmouse, param, PSMOUSE_CMD_SETRATE);
	param[0] =  80;
	psmouse_command(psmouse, param, PSMOUSE_CMD_SETRATE);
	psmouse_command(psmouse, param, PSMOUSE_CMD_GETID);

	return param[0] == 3;
}

/*
 * Try IntelliMouse/Explorer magic init.
 */
static int im_explorer_detect(struct psmouse *psmouse)
{
	unsigned char param[2];

	intellimouse_detect(psmouse);

	param[0] = 200;
	psmouse_command(psmouse, param, PSMOUSE_CMD_SETRATE);
	param[0] = 200;
	psmouse_command(psmouse, param, PSMOUSE_CMD_SETRATE);
	param[0] =  80;
	psmouse_command(psmouse, param, PSMOUSE_CMD_SETRATE);
	psmouse_command(psmouse, param, PSMOUSE_CMD_GETID);

	return param[0] == 4;
}

/*
 * psmouse_extensions() probes for any extensions to the basic PS/2 protocol
 * the mouse may have.
 */

static int psmouse_extensions(struct psmouse *psmouse,
			      unsigned int max_proto, int set_properties)
{
	int synaptics_hardware = 0;

/*
 * Try Synaptics TouchPad
 */
	if (max_proto > PSMOUSE_PS2 && synaptics_detect(psmouse)) {
		synaptics_hardware = 1;

		if (set_properties) {
			psmouse->vendor = "Synaptics";
			psmouse->name = "TouchPad";
		}

		if (max_proto > PSMOUSE_IMEX) {
			if (!set_properties || synaptics_init(psmouse) == 0)
				return PSMOUSE_SYNAPTICS;
/*
 * Some Synaptics touchpads can emulate extended protocols (like IMPS/2).
 * Unfortunately Logitech/Genius probes confuse some firmware versions so
 * we'll have to skip them.
 */
			max_proto = PSMOUSE_IMEX;
		}
/*
 * Make sure that touchpad is in relative mode, gestures (taps) are enabled
 */
		synaptics_reset(psmouse);
	}

	if (max_proto > PSMOUSE_IMEX && genius_detect(psmouse)) {

		if (set_properties) {
			set_bit(BTN_EXTRA, psmouse->dev.keybit);
			set_bit(BTN_SIDE, psmouse->dev.keybit);
			set_bit(REL_WHEEL, psmouse->dev.relbit);
			psmouse->vendor = "Genius";
			psmouse->name = "Wheel Mouse";
		}

		return PSMOUSE_GENPS;
	}

	if (max_proto > PSMOUSE_IMEX) {
		int type = ps2pp_init(psmouse, set_properties);
		if (type > PSMOUSE_PS2)
			return type;
	}

	if (max_proto >= PSMOUSE_IMEX && im_explorer_detect(psmouse)) {

		if (set_properties) {
			set_bit(REL_WHEEL, psmouse->dev.relbit);
			set_bit(BTN_SIDE, psmouse->dev.keybit);
			set_bit(BTN_EXTRA, psmouse->dev.keybit);
			if (!psmouse->name)
				psmouse->name = "Explorer Mouse";
		}

		return PSMOUSE_IMEX;
	}

	if (max_proto >= PSMOUSE_IMPS && intellimouse_detect(psmouse)) {

		if (set_properties) {
			set_bit(REL_WHEEL, psmouse->dev.relbit);
			if (!psmouse->name)
				psmouse->name = "Wheel Mouse";
		}

		return PSMOUSE_IMPS;
	}

/*
 * Okay, all failed, we have a standard mouse here. The number of the buttons
 * is still a question, though. We assume 3.
 */
	if (synaptics_hardware) {
/*
 * We detected Synaptics hardware but it did not respond to IMPS/2 probes.
 * We need to reset the touchpad because if there is a track point on the
 * pass through port it could get disabled while probing for protocol
 * extensions.
 */
		psmouse_reset(psmouse);
		psmouse_command(psmouse, NULL, PSMOUSE_CMD_RESET_DIS);
	}

	return PSMOUSE_PS2;
}

/*
 * psmouse_probe() probes for a PS/2 mouse.
 */

static int psmouse_probe(struct psmouse *psmouse)
{
	unsigned char param[2];

/*
 * First, we check if it's a mouse. It should send 0x00 or 0x03
 * in case of an IntelliMouse in 4-byte mode or 0x04 for IM Explorer.
 */

	param[0] = 0xa5;

	if (psmouse_command(psmouse, param, PSMOUSE_CMD_GETID))
		return -1;

	if (param[0] != 0x00 && param[0] != 0x03 && param[0] != 0x04)
		return -1;

/*
 * Then we reset and disable the mouse so that it doesn't generate events.
 */

	if (psmouse_command(psmouse, NULL, PSMOUSE_CMD_RESET_DIS))
		printk(KERN_WARNING "psmouse.c: Failed to reset mouse on %s\n", psmouse->serio->phys);

	return 0;
}

/*
 * Here we set the mouse resolution.
 */

static void psmouse_set_resolution(struct psmouse *psmouse)
{
	unsigned char param[1];

	if (psmouse->type == PSMOUSE_PS2PP && psmouse_resolution > 400) {
		ps2pp_set_800dpi(psmouse);
		return;
	}

	if (!psmouse_resolution || psmouse_resolution >= 200)
		param[0] = 3;
	else if (psmouse_resolution >= 100)
		param[0] = 2;
	else if (psmouse_resolution >= 50)
		param[0] = 1;
	else if (psmouse_resolution)
		param[0] = 0;

        psmouse_command(psmouse, param, PSMOUSE_CMD_SETRES);
}

/*
 * Here we set the mouse report rate.
 */

static void psmouse_set_rate(struct psmouse *psmouse)
{
	unsigned char rates[] = { 200, 100, 80, 60, 40, 20, 10, 0 };
	int i = 0;

	while (rates[i] > psmouse_rate) i++;
	psmouse_command(psmouse, rates + i, PSMOUSE_CMD_SETRATE);
}

/*
 * psmouse_initialize() initializes the mouse to a sane state.
 */

static void psmouse_initialize(struct psmouse *psmouse)
{
	unsigned char param[2];

/*
 * We set the mouse report rate, resolution and scaling.
 */

	if (psmouse_max_proto != PSMOUSE_PS2) {
		psmouse_set_rate(psmouse);
		psmouse_set_resolution(psmouse);
		psmouse_command(psmouse,  NULL, PSMOUSE_CMD_SETSCALE11);
	}

/*
 * We set the mouse into streaming mode.
 */

	psmouse_command(psmouse, param, PSMOUSE_CMD_SETSTREAM);
}

/*
 * psmouse_set_state() sets new psmouse state and resets all flags and
 * counters while holding serio lock so fighting with interrupt handler
 * is not a concern.
 */

static void psmouse_set_state(struct psmouse *psmouse, enum psmouse_state new_state)
{
	serio_pause_rx(psmouse->serio);
	psmouse->state = new_state;
	psmouse->pktcnt = psmouse->cmdcnt = psmouse->out_of_sync = 0;
	psmouse->flags = 0;
	serio_continue_rx(psmouse->serio);
}

/*
 * psmouse_activate() enables the mouse so that we get motion reports from it.
 */

static void psmouse_activate(struct psmouse *psmouse)
{
	if (psmouse_command(psmouse, NULL, PSMOUSE_CMD_ENABLE))
		printk(KERN_WARNING "psmouse.c: Failed to enable mouse on %s\n", psmouse->serio->phys);

	psmouse_set_state(psmouse, PSMOUSE_ACTIVATED);
}


/*
 * psmouse_deactivate() puts the mouse into poll mode so that we don't get motion
 * reports from it unless we explicitely request it.
 */

static void psmouse_deactivate(struct psmouse *psmouse)
{
	if (psmouse_command(psmouse, NULL, PSMOUSE_CMD_DISABLE))
		printk(KERN_WARNING "psmouse.c: Failed to deactivate mouse on %s\n", psmouse->serio->phys);

	psmouse_set_state(psmouse, PSMOUSE_CMD_MODE);
}


/*
 * psmouse_cleanup() resets the mouse into power-on state.
 */

static void psmouse_cleanup(struct serio *serio)
{
	struct psmouse *psmouse = serio->private;

	psmouse_reset(psmouse);
}

/*
 * psmouse_disconnect() closes and frees.
 */

static void psmouse_disconnect(struct serio *serio)
{
	struct psmouse *psmouse, *parent;

	psmouse = serio->private;
<<<<<<< HEAD
	psmouse->state = PSMOUSE_CMD_MODE;
=======
	psmouse_set_state(psmouse, PSMOUSE_CMD_MODE);
>>>>>>> 419bd06b

	if (serio->parent && (serio->type & SERIO_TYPE) == SERIO_PS_PSTHRU) {
		parent = serio->parent->private;
		if (parent->pt_deactivate)
			parent->pt_deactivate(parent);
	}

	if (psmouse->disconnect)
		psmouse->disconnect(psmouse);

	psmouse_set_state(psmouse, PSMOUSE_IGNORE);

	input_unregister_device(&psmouse->dev);
	serio_close(serio);
	kfree(psmouse);
}

/*
 * psmouse_connect() is a callback from the serio module when
 * an unhandled serio port is found.
 */
static void psmouse_connect(struct serio *serio, struct serio_driver *drv)
{
	struct psmouse *psmouse, *parent = NULL;

	if ((serio->type & SERIO_TYPE) != SERIO_8042 &&
	    (serio->type & SERIO_TYPE) != SERIO_PS_PSTHRU)
		return;

<<<<<<< HEAD
	if (serio->parent && (serio->type & SERIO_TYPE) == SERIO_PS_PSTHRU)
		parent = serio->parent->private;
=======
	/*
	 * If this is a pass-through port deactivate parent so the device
	 * connected to this port can be successfully identified
	 */
	if (serio->parent && (serio->type & SERIO_TYPE) == SERIO_PS_PSTHRU) {
		parent = serio->parent->private;
		psmouse_deactivate(parent);
	}
>>>>>>> 419bd06b

	if (!(psmouse = kmalloc(sizeof(struct psmouse), GFP_KERNEL)))
		goto out;

	memset(psmouse, 0, sizeof(struct psmouse));

	init_waitqueue_head(&psmouse->wait);
	init_input_dev(&psmouse->dev);
	psmouse->dev.evbit[0] = BIT(EV_KEY) | BIT(EV_REL);
	psmouse->dev.keybit[LONG(BTN_MOUSE)] = BIT(BTN_LEFT) | BIT(BTN_MIDDLE) | BIT(BTN_RIGHT);
	psmouse->dev.relbit[0] = BIT(REL_X) | BIT(REL_Y);
	psmouse->serio = serio;
	psmouse->dev.private = psmouse;
	psmouse_set_state(psmouse, PSMOUSE_INITIALIZING);

	serio->private = psmouse;
	if (serio_open(serio, drv)) {
		kfree(psmouse);
		serio->private = NULL;
		goto out;
	}

	if (psmouse_probe(psmouse) < 0) {
		serio_close(serio);
		kfree(psmouse);
		serio->private = NULL;
		goto out;
	}

	psmouse->type = psmouse_extensions(psmouse, psmouse_max_proto, 1);
	if (!psmouse->vendor)
		psmouse->vendor = "Generic";
	if (!psmouse->name)
		psmouse->name = "Mouse";
	if (!psmouse->protocol_handler)
		psmouse->protocol_handler = psmouse_process_byte;

	sprintf(psmouse->devname, "%s %s %s",
		psmouse_protocols[psmouse->type], psmouse->vendor, psmouse->name);
	sprintf(psmouse->phys, "%s/input0",
		serio->phys);

	psmouse->dev.name = psmouse->devname;
	psmouse->dev.phys = psmouse->phys;
	psmouse->dev.id.bustype = BUS_I8042;
	psmouse->dev.id.vendor = 0x0002;
	psmouse->dev.id.product = psmouse->type;
	psmouse->dev.id.version = psmouse->model;

	input_register_device(&psmouse->dev);

	printk(KERN_INFO "input: %s on %s\n", psmouse->devname, serio->phys);

	psmouse_set_state(psmouse, PSMOUSE_CMD_MODE);

	psmouse_initialize(psmouse);

	if (parent && parent->pt_activate)
		parent->pt_activate(parent);

<<<<<<< HEAD
	/*
	 * OK, the device is ready, we just need to activate it (turn the
	 * stream mode on). But if mouse has a pass-through port we don't
	 * want to do it yet to not disturb child detection.
	 * The child will activate this port when it's ready.
	 */

=======
>>>>>>> 419bd06b
	if (serio->child) {
		/*
		 * Nothing to be done here, serio core will detect that
		 * the driver set serio->child and will register it for us.
		 */
		printk(KERN_INFO "serio: %s port at %s\n", serio->child->name, psmouse->phys);
<<<<<<< HEAD
	} else
		psmouse_activate(psmouse);

=======
	}

	psmouse_activate(psmouse);

>>>>>>> 419bd06b
out:
	/* If this is a pass-through port the parent awaits to be activated */
	if (parent)
		psmouse_activate(parent);
}


static int psmouse_reconnect(struct serio *serio)
{
	struct psmouse *psmouse = serio->private;
	struct psmouse *parent = NULL;
	struct serio_driver *drv = serio->drv;
<<<<<<< HEAD
=======
	int rc = -1;
>>>>>>> 419bd06b

	if (!drv || !psmouse) {
		printk(KERN_DEBUG "psmouse: reconnect request, but serio is disconnected, ignoring...\n");
		return -1;
	}

<<<<<<< HEAD
	psmouse->state = PSMOUSE_CMD_MODE;

	clear_bit(PSMOUSE_FLAG_ACK, &psmouse->flags);
	clear_bit(PSMOUSE_FLAG_CMD,  &psmouse->flags);

	psmouse->pktcnt = psmouse->out_of_sync = 0;
=======
	if (serio->parent && (serio->type & SERIO_TYPE) == SERIO_PS_PSTHRU) {
		parent = serio->parent->private;
		psmouse_deactivate(parent);
	}

	psmouse_set_state(psmouse, PSMOUSE_INITIALIZING);
>>>>>>> 419bd06b

	if (psmouse->reconnect) {
	       if (psmouse->reconnect(psmouse))
			goto out;
	} else if (psmouse_probe(psmouse) < 0 ||
		   psmouse->type != psmouse_extensions(psmouse, psmouse_max_proto, 0))
		goto out;

	/* ok, the device type (and capabilities) match the old one,
	 * we can continue using it, complete intialization
	 */
	psmouse_set_state(psmouse, PSMOUSE_CMD_MODE);

	psmouse_initialize(psmouse);

<<<<<<< HEAD
	if (serio->parent && (serio->type & SERIO_TYPE) == SERIO_PS_PSTHRU)
		parent = serio->parent->private;

	if (parent && parent->pt_activate)
		parent->pt_activate(parent);

	if (!serio->child)
		psmouse_activate(psmouse);

	/* If this is a pass-through port the parent waits to be activated */
	if (parent)
		psmouse_activate(parent);

	return 0;
=======
	if (parent && parent->pt_activate)
		parent->pt_activate(parent);

	psmouse_activate(psmouse);
	rc = 0;

out:
	/* If this is a pass-through port the parent waits to be activated */
	if (parent)
		psmouse_activate(parent);

	return rc;
>>>>>>> 419bd06b
}


static struct serio_driver psmouse_drv = {
	.driver		= {
		.name	= "psmouse",
	},
	.description	= DRIVER_DESC,
	.interrupt	= psmouse_interrupt,
	.connect	= psmouse_connect,
	.reconnect	= psmouse_reconnect,
	.disconnect	= psmouse_disconnect,
	.cleanup	= psmouse_cleanup,
};

static inline void psmouse_parse_proto(void)
{
	if (psmouse_proto) {
		if (!strcmp(psmouse_proto, "bare"))
			psmouse_max_proto = PSMOUSE_PS2;
		else if (!strcmp(psmouse_proto, "imps"))
			psmouse_max_proto = PSMOUSE_IMPS;
		else if (!strcmp(psmouse_proto, "exps"))
			psmouse_max_proto = PSMOUSE_IMEX;
		else
			printk(KERN_ERR "psmouse: unknown protocol type '%s'\n", psmouse_proto);
	}
}

int __init psmouse_init(void)
{
	psmouse_parse_proto();
	serio_register_driver(&psmouse_drv);
	return 0;
}

void __exit psmouse_exit(void)
{
	serio_unregister_driver(&psmouse_drv);
}

module_init(psmouse_init);
module_exit(psmouse_exit);<|MERGE_RESOLUTION|>--- conflicted
+++ resolved
@@ -147,17 +147,6 @@
 		psmouse->nak = 1;
 		clear_bit(PSMOUSE_FLAG_ACK, &psmouse->flags);
 		clear_bit(PSMOUSE_FLAG_CMD,  &psmouse->flags);
-<<<<<<< HEAD
-		goto out;
-	}
-
-	if (test_bit(PSMOUSE_FLAG_ACK, &psmouse->flags))
-		switch (data) {
-			case PSMOUSE_RET_ACK:
-				psmouse->nak = 0;
-				clear_bit(PSMOUSE_FLAG_ACK, &psmouse->flags);
-				goto out;
-=======
 		wake_up_interruptible(&psmouse->wait);
 		goto out;
 	}
@@ -166,37 +155,10 @@
 		switch (data) {
 			case PSMOUSE_RET_ACK:
 				psmouse->nak = 0;
->>>>>>> 419bd06b
 				break;
 
 			case PSMOUSE_RET_NAK:
 				psmouse->nak = 1;
-<<<<<<< HEAD
-				clear_bit(PSMOUSE_FLAG_ACK, &psmouse->flags);
-				goto out;
-			default:
-				psmouse->nak = 0;	/* Workaround for mice which don't ACK the Get ID command */
-				clear_bit(PSMOUSE_FLAG_ACK, &psmouse->flags);
-				if (!test_bit(PSMOUSE_FLAG_CMD, &psmouse->flags))
-					goto out;
-
-		}
-
-	if (test_bit(PSMOUSE_FLAG_CMD, &psmouse->flags)) {
-
-		psmouse->cmdcnt--;
-		psmouse->cmdbuf[psmouse->cmdcnt] = data;
-
-		if (psmouse->cmdcnt == 1) {
-			if (data != 0xab && data != 0xac)
-				clear_bit(PSMOUSE_FLAG_ID, &psmouse->flags);
-			clear_bit(PSMOUSE_FLAG_CMD1, &psmouse->flags);
-		}
-
-		if (!psmouse->cmdcnt)
-			clear_bit(PSMOUSE_FLAG_CMD, &psmouse->flags);
-
-=======
 				break;
 
 			/*
@@ -237,7 +199,6 @@
 			clear_bit(PSMOUSE_FLAG_CMD, &psmouse->flags);
 			wake_up_interruptible(&psmouse->wait);
 		}
->>>>>>> 419bd06b
 		goto out;
 	}
 
@@ -315,16 +276,6 @@
 
 static int psmouse_sendbyte(struct psmouse *psmouse, unsigned char byte)
 {
-<<<<<<< HEAD
-	int timeout = 200000; /* 200 msec */
-
-	set_bit(PSMOUSE_FLAG_ACK, &psmouse->flags);
-	if (serio_write(psmouse->serio, byte))
-		return -1;
-	while (test_bit(PSMOUSE_FLAG_ACK, &psmouse->flags) && timeout--) udelay(1);
-	clear_bit(PSMOUSE_FLAG_ACK, &psmouse->flags);
-
-=======
 	psmouse->nak = 1;
 	set_bit(PSMOUSE_FLAG_ACK, &psmouse->flags);
 
@@ -334,7 +285,6 @@
 				msecs_to_jiffies(200));
 
 	clear_bit(PSMOUSE_FLAG_ACK, &psmouse->flags);
->>>>>>> 419bd06b
 	return -psmouse->nak;
 }
 
@@ -355,51 +305,14 @@
 
 	timeout = msecs_to_jiffies(command == PSMOUSE_CMD_RESET_BAT ? 4000 : 500);
 
-<<<<<<< HEAD
-	if (command == PSMOUSE_CMD_RESET_BAT)
-		timeout = 4000000; /* 4 sec */
-=======
 	clear_bit(PSMOUSE_FLAG_CMD, &psmouse->flags);
 	if (command == PSMOUSE_CMD_GETID)
 		set_bit(PSMOUSE_FLAG_WAITID, &psmouse->flags);
->>>>>>> 419bd06b
 
 	if (receive && param)
 		for (i = 0; i < receive; i++)
 			psmouse->cmdbuf[(receive - 1) - i] = param[i];
 
-<<<<<<< HEAD
-	if (receive) {
-		set_bit(PSMOUSE_FLAG_CMD, &psmouse->flags);
-		set_bit(PSMOUSE_FLAG_CMD1, &psmouse->flags);
-		set_bit(PSMOUSE_FLAG_ID, &psmouse->flags);
-	}
-
-	if (command & 0xff)
-		if (psmouse_sendbyte(psmouse, command & 0xff)) {
-			clear_bit(PSMOUSE_FLAG_CMD, &psmouse->flags);
-			return -1;
-		}
-
-	for (i = 0; i < send; i++)
-		if (psmouse_sendbyte(psmouse, param[i])) {
-			clear_bit(PSMOUSE_FLAG_CMD, &psmouse->flags);
-			return -1;
-		}
-
-	while (test_bit(PSMOUSE_FLAG_CMD, &psmouse->flags) && timeout--) {
-
-		if (!test_bit(PSMOUSE_FLAG_CMD1, &psmouse->flags)) {
-		    
-			if (command == PSMOUSE_CMD_RESET_BAT && timeout > 100000)
-				timeout = 100000;
-
-			if (command == PSMOUSE_CMD_GETID && !test_bit(PSMOUSE_FLAG_ID, &psmouse->flags)) {
-				clear_bit(PSMOUSE_FLAG_CMD, &psmouse->flags);
-				psmouse->cmdcnt = 0;
-				break;
-			}
-=======
 	psmouse->cmdcnt = receive;
 
 	if (command & 0xff)
@@ -426,38 +339,21 @@
 			 */
 			clear_bit(PSMOUSE_FLAG_CMD, &psmouse->flags);
 			psmouse->cmdcnt = 0;
->>>>>>> 419bd06b
 		}
 
 		wait_event_interruptible_timeout(psmouse->wait,
 				!test_bit(PSMOUSE_FLAG_CMD, &psmouse->flags), timeout);
 	}
-
-<<<<<<< HEAD
-	clear_bit(PSMOUSE_FLAG_CMD, &psmouse->flags);
 
 	if (param)
 		for (i = 0; i < receive; i++)
 			param[i] = psmouse->cmdbuf[(receive - 1) - i];
 
-	if (command == PSMOUSE_CMD_RESET_BAT && psmouse->cmdcnt == 1)
-		return 0;
-
-	if (psmouse->cmdcnt)
-		return -1;
-=======
-	if (param)
-		for (i = 0; i < receive; i++)
-			param[i] = psmouse->cmdbuf[(receive - 1) - i];
-
 	if (psmouse->cmdcnt && (command != PSMOUSE_CMD_RESET_BAT || psmouse->cmdcnt != 1))
 		goto out;
->>>>>>> 419bd06b
 
 	rc = 0;
 
-<<<<<<< HEAD
-=======
 out:
 	clear_bit(PSMOUSE_FLAG_CMD, &psmouse->flags);
 	clear_bit(PSMOUSE_FLAG_CMD1, &psmouse->flags);
@@ -465,7 +361,6 @@
 	return rc;
 }
 
->>>>>>> 419bd06b
 /*
  * psmouse_sliced_command() sends an extended PS/2 command to the mouse
  * using sliced syntax, understood by advanced devices, such as Logitech
@@ -816,11 +711,7 @@
 	struct psmouse *psmouse, *parent;
 
 	psmouse = serio->private;
-<<<<<<< HEAD
-	psmouse->state = PSMOUSE_CMD_MODE;
-=======
 	psmouse_set_state(psmouse, PSMOUSE_CMD_MODE);
->>>>>>> 419bd06b
 
 	if (serio->parent && (serio->type & SERIO_TYPE) == SERIO_PS_PSTHRU) {
 		parent = serio->parent->private;
@@ -850,10 +741,6 @@
 	    (serio->type & SERIO_TYPE) != SERIO_PS_PSTHRU)
 		return;
 
-<<<<<<< HEAD
-	if (serio->parent && (serio->type & SERIO_TYPE) == SERIO_PS_PSTHRU)
-		parent = serio->parent->private;
-=======
 	/*
 	 * If this is a pass-through port deactivate parent so the device
 	 * connected to this port can be successfully identified
@@ -862,7 +749,6 @@
 		parent = serio->parent->private;
 		psmouse_deactivate(parent);
 	}
->>>>>>> 419bd06b
 
 	if (!(psmouse = kmalloc(sizeof(struct psmouse), GFP_KERNEL)))
 		goto out;
@@ -923,32 +809,16 @@
 	if (parent && parent->pt_activate)
 		parent->pt_activate(parent);
 
-<<<<<<< HEAD
-	/*
-	 * OK, the device is ready, we just need to activate it (turn the
-	 * stream mode on). But if mouse has a pass-through port we don't
-	 * want to do it yet to not disturb child detection.
-	 * The child will activate this port when it's ready.
-	 */
-
-=======
->>>>>>> 419bd06b
 	if (serio->child) {
 		/*
 		 * Nothing to be done here, serio core will detect that
 		 * the driver set serio->child and will register it for us.
 		 */
 		printk(KERN_INFO "serio: %s port at %s\n", serio->child->name, psmouse->phys);
-<<<<<<< HEAD
-	} else
-		psmouse_activate(psmouse);
-
-=======
 	}
 
 	psmouse_activate(psmouse);
 
->>>>>>> 419bd06b
 out:
 	/* If this is a pass-through port the parent awaits to be activated */
 	if (parent)
@@ -961,31 +831,19 @@
 	struct psmouse *psmouse = serio->private;
 	struct psmouse *parent = NULL;
 	struct serio_driver *drv = serio->drv;
-<<<<<<< HEAD
-=======
 	int rc = -1;
->>>>>>> 419bd06b
 
 	if (!drv || !psmouse) {
 		printk(KERN_DEBUG "psmouse: reconnect request, but serio is disconnected, ignoring...\n");
 		return -1;
 	}
 
-<<<<<<< HEAD
-	psmouse->state = PSMOUSE_CMD_MODE;
-
-	clear_bit(PSMOUSE_FLAG_ACK, &psmouse->flags);
-	clear_bit(PSMOUSE_FLAG_CMD,  &psmouse->flags);
-
-	psmouse->pktcnt = psmouse->out_of_sync = 0;
-=======
 	if (serio->parent && (serio->type & SERIO_TYPE) == SERIO_PS_PSTHRU) {
 		parent = serio->parent->private;
 		psmouse_deactivate(parent);
 	}
 
 	psmouse_set_state(psmouse, PSMOUSE_INITIALIZING);
->>>>>>> 419bd06b
 
 	if (psmouse->reconnect) {
 	       if (psmouse->reconnect(psmouse))
@@ -1001,22 +859,6 @@
 
 	psmouse_initialize(psmouse);
 
-<<<<<<< HEAD
-	if (serio->parent && (serio->type & SERIO_TYPE) == SERIO_PS_PSTHRU)
-		parent = serio->parent->private;
-
-	if (parent && parent->pt_activate)
-		parent->pt_activate(parent);
-
-	if (!serio->child)
-		psmouse_activate(psmouse);
-
-	/* If this is a pass-through port the parent waits to be activated */
-	if (parent)
-		psmouse_activate(parent);
-
-	return 0;
-=======
 	if (parent && parent->pt_activate)
 		parent->pt_activate(parent);
 
@@ -1029,7 +871,6 @@
 		psmouse_activate(parent);
 
 	return rc;
->>>>>>> 419bd06b
 }
 
 
