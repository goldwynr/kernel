--- conflicted
+++ resolved
@@ -360,19 +360,12 @@
 };
 MODULE_DEVICE_TABLE(of, xps2_of_match);
 
-<<<<<<< HEAD
-static struct of_platform_driver xps2_of_driver = {
-	.owner		= THIS_MODULE,
-	.name		= DRIVER_NAME,
-	.match_table	= xps2_of_match,
-=======
 static struct platform_driver xps2_of_driver = {
 	.driver = {
 		.name = DRIVER_NAME,
 		.owner = THIS_MODULE,
 		.of_match_table = xps2_of_match,
 	},
->>>>>>> 02f8c6ae
 	.probe		= xps2_of_probe,
 	.remove		= __devexit_p(xps2_of_remove),
 };
