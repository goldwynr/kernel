--- conflicted
+++ resolved
@@ -193,7 +193,13 @@
 		},
 	},
 	{
-<<<<<<< HEAD
+		.ident = "Fujitsu-Siemens Amilo Pro 2030",
+		.matches = {
+			DMI_MATCH(DMI_SYS_VENDOR, "FUJITSU SIEMENS"),
+			DMI_MATCH(DMI_PRODUCT_NAME, "AMILO PRO V2030"),
+		},
+	},
+	{
 		.ident = "Fujitsu-Siemens Amilo Pro 2010",
 		.matches = {
 			DMI_MATCH(DMI_SYS_VENDOR, "FUJITSU SIEMENS"),
@@ -201,8 +207,6 @@
 		},
 	},
 	{
-=======
->>>>>>> 952f4a0a
 		.ident = "Fujitsu-Siemens Amilo Pro 2030",
 		.matches = {
 			DMI_MATCH(DMI_SYS_VENDOR, "FUJITSU SIEMENS"),
