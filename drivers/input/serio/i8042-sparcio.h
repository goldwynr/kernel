--- conflicted
+++ resolved
@@ -95,19 +95,12 @@
 };
 MODULE_DEVICE_TABLE(of, sparc_i8042_match);
 
-<<<<<<< HEAD
-static struct of_platform_driver sparc_i8042_driver = {
-	.owner		= THIS_MODULE,
-	.name		= "i8042",
-	.match_table	= sparc_i8042_match,
-=======
 static struct platform_driver sparc_i8042_driver = {
 	.driver = {
 		.name = "i8042",
 		.owner = THIS_MODULE,
 		.of_match_table = sparc_i8042_match,
 	},
->>>>>>> 02f8c6ae
 	.probe		= sparc_i8042_probe,
 	.remove		= __devexit_p(sparc_i8042_remove),
 };
