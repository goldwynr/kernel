--- conflicted
+++ resolved
@@ -70,11 +70,8 @@
  *      v1.50 (pc) - Fixed a TabletPC touch bug in 2.6.28
  *      v1.51 (pc) - Added support for Intuos4
  *      v1.52 (pc) - Query Wacom data upon system resume
-<<<<<<< HEAD
-=======
  *                 - add defines for features->type
  *                 - add new devices (0x9F, 0xE2, and 0XE3)
->>>>>>> 02f8c6ae
  */
 
 /*
