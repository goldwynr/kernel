--- conflicted
+++ resolved
@@ -485,16 +485,11 @@
 		goto fail1;
 	}
 
-<<<<<<< HEAD
-	wacom_wac->data = usb_alloc_coherent(dev, 10, GFP_KERNEL, &wacom->data_dma);
-	if (!wacom_wac->data)
-=======
 	wacom_wac = &wacom->wacom_wac;
 	wacom_wac->features = *((struct wacom_features *)id->driver_info);
 	features = &wacom_wac->features;
 	if (features->pktlen > WACOM_PKGLEN_MAX) {
 		error = -EINVAL;
->>>>>>> 02f8c6ae
 		goto fail1;
 	}
 
@@ -570,11 +565,7 @@
 
  fail4:	wacom_remove_shared_data(wacom_wac);
  fail3:	usb_free_urb(wacom->irq);
-<<<<<<< HEAD
- fail2:	usb_free_coherent(dev, 10, wacom_wac->data, wacom->data_dma);
-=======
  fail2:	usb_free_coherent(dev, WACOM_PKGLEN_MAX, wacom_wac->data, wacom->data_dma);
->>>>>>> 02f8c6ae
  fail1:	input_free_device(input_dev);
 	kfree(wacom);
 	return error;
@@ -589,15 +580,9 @@
 	usb_kill_urb(wacom->irq);
 	input_unregister_device(wacom->wacom_wac.input);
 	usb_free_urb(wacom->irq);
-<<<<<<< HEAD
-	usb_free_coherent(interface_to_usbdev(intf), 10,
-			wacom->wacom_wac->data, wacom->data_dma);
-	kfree(wacom->wacom_wac);
-=======
 	usb_free_coherent(interface_to_usbdev(intf), WACOM_PKGLEN_MAX,
 			wacom->wacom_wac.data, wacom->data_dma);
 	wacom_remove_shared_data(&wacom->wacom_wac);
->>>>>>> 02f8c6ae
 	kfree(wacom);
 }
 
@@ -621,11 +606,7 @@
 	mutex_lock(&wacom->lock);
 
 	/* switch to wacom mode first */
-<<<<<<< HEAD
-	wacom_query_tablet_data(intf);
-=======
 	wacom_query_tablet_data(intf, features);
->>>>>>> 02f8c6ae
 
 	if (wacom->open)
 		rv = usb_submit_urb(wacom->irq, GFP_NOIO);
