/* mga_drv.c -- Matrox G200/G400 driver -*- linux-c -*-
 * Created: Mon Dec 13 01:56:22 1999 by jhartmann@precisioninsight.com
 *
 * Copyright 1999 Precision Insight, Inc., Cedar Park, Texas.
 * Copyright 2000 VA Linux Systems, Inc., Sunnyvale, California.
 * All Rights Reserved.
 *
 * Permission is hereby granted, free of charge, to any person obtaining a
 * copy of this software and associated documentation files (the "Software"),
 * to deal in the Software without restriction, including without limitation
 * the rights to use, copy, modify, merge, publish, distribute, sublicense,
 * and/or sell copies of the Software, and to permit persons to whom the
 * Software is furnished to do so, subject to the following conditions:
 *
 * The above copyright notice and this permission notice (including the next
 * paragraph) shall be included in all copies or substantial portions of the
 * Software.
 *
 * THE SOFTWARE IS PROVIDED "AS IS", WITHOUT WARRANTY OF ANY KIND, EXPRESS OR
 * IMPLIED, INCLUDING BUT NOT LIMITED TO THE WARRANTIES OF MERCHANTABILITY,
 * FITNESS FOR A PARTICULAR PURPOSE AND NONINFRINGEMENT.  IN NO EVENT SHALL
 * VA LINUX SYSTEMS AND/OR ITS SUPPLIERS BE LIABLE FOR ANY CLAIM, DAMAGES OR
 * OTHER LIABILITY, WHETHER IN AN ACTION OF CONTRACT, TORT OR OTHERWISE,
 * ARISING FROM, OUT OF OR IN CONNECTION WITH THE SOFTWARE OR THE USE OR
 * OTHER DEALINGS IN THE SOFTWARE.
 *
 * Authors:
 *    Rickard E. (Rik) Faith <faith@valinux.com>
 *    Gareth Hughes <gareth@valinux.com>
 */

#include "drmP.h"
#include "drm.h"
#include "mga_drm.h"
#include "mga_drv.h"

#include "drm_pciids.h"

static int mga_driver_device_is_agp(struct drm_device *dev);

static struct pci_device_id pciidlist[] = {
	mga_PCI_IDS
};

static struct drm_driver driver = {
	.driver_features =
	    DRIVER_USE_AGP | DRIVER_USE_MTRR | DRIVER_PCI_DMA |
	    DRIVER_HAVE_DMA | DRIVER_HAVE_IRQ | DRIVER_IRQ_SHARED,
	.dev_priv_size = sizeof(drm_mga_buf_priv_t),
	.load = mga_driver_load,
	.unload = mga_driver_unload,
	.lastclose = mga_driver_lastclose,
	.dma_quiescent = mga_driver_dma_quiescent,
	.device_is_agp = mga_driver_device_is_agp,
	.get_vblank_counter = mga_get_vblank_counter,
	.enable_vblank = mga_enable_vblank,
	.disable_vblank = mga_disable_vblank,
	.irq_preinstall = mga_driver_irq_preinstall,
	.irq_postinstall = mga_driver_irq_postinstall,
	.irq_uninstall = mga_driver_irq_uninstall,
	.irq_handler = mga_driver_irq_handler,
	.reclaim_buffers = drm_core_reclaim_buffers,
	.ioctls = mga_ioctls,
	.dma_ioctl = mga_dma_buffers,
	.fops = {
		.owner = THIS_MODULE,
		.open = drm_open,
		.release = drm_release,
		.unlocked_ioctl = drm_ioctl,
		.mmap = drm_mmap,
		.poll = drm_poll,
		.fasync = drm_fasync,
#ifdef CONFIG_COMPAT
		.compat_ioctl = mga_compat_ioctl,
#endif
<<<<<<< HEAD
=======
		.llseek = noop_llseek,
>>>>>>> 02f8c6ae
	},

	.name = DRIVER_NAME,
	.desc = DRIVER_DESC,
	.date = DRIVER_DATE,
	.major = DRIVER_MAJOR,
	.minor = DRIVER_MINOR,
	.patchlevel = DRIVER_PATCHLEVEL,
};

static struct pci_driver mga_pci_driver = {
	.name = DRIVER_NAME,
	.id_table = pciidlist,
};

static int __init mga_init(void)
{
	driver.num_ioctls = mga_max_ioctl;
	return drm_pci_init(&driver, &mga_pci_driver);
}

static void __exit mga_exit(void)
{
	drm_pci_exit(&driver, &mga_pci_driver);
}

module_init(mga_init);
module_exit(mga_exit);

MODULE_AUTHOR(DRIVER_AUTHOR);
MODULE_DESCRIPTION(DRIVER_DESC);
MODULE_LICENSE("GPL and additional rights");

/**
 * Determine if the device really is AGP or not.
 *
 * In addition to the usual tests performed by \c drm_device_is_agp, this
 * function detects PCI G450 cards that appear to the system exactly like
 * AGP G450 cards.
 *
 * \param dev   The device to be tested.
 *
 * \returns
 * If the device is a PCI G450, zero is returned.  Otherwise 2 is returned.
 */
static int mga_driver_device_is_agp(struct drm_device *dev)
{
	const struct pci_dev *const pdev = dev->pdev;

	/* There are PCI versions of the G450.  These cards have the
	 * same PCI ID as the AGP G450, but have an additional PCI-to-PCI
	 * bridge chip.  We detect these cards, which are not currently
	 * supported by this driver, by looking at the device ID of the
	 * bus the "card" is on.  If vendor is 0x3388 (Hint Corp) and the
	 * device is 0x0021 (HB6 Universal PCI-PCI bridge), we reject the
	 * device.
	 */

	if ((pdev->device == 0x0525) && pdev->bus->self
	    && (pdev->bus->self->vendor == 0x3388)
	    && (pdev->bus->self->device == 0x0021)) {
		return 0;
	}

	return 2;
}<|MERGE_RESOLUTION|>--- conflicted
+++ resolved
@@ -73,10 +73,7 @@
 #ifdef CONFIG_COMPAT
 		.compat_ioctl = mga_compat_ioctl,
 #endif
-<<<<<<< HEAD
-=======
 		.llseek = noop_llseek,
->>>>>>> 02f8c6ae
 	},
 
 	.name = DRIVER_NAME,
