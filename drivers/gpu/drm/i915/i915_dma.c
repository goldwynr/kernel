/* i915_dma.c -- DMA support for the I915 -*- linux-c -*-
 */
/*
 * Copyright 2003 Tungsten Graphics, Inc., Cedar Park, Texas.
 * All Rights Reserved.
 *
 * Permission is hereby granted, free of charge, to any person obtaining a
 * copy of this software and associated documentation files (the
 * "Software"), to deal in the Software without restriction, including
 * without limitation the rights to use, copy, modify, merge, publish,
 * distribute, sub license, and/or sell copies of the Software, and to
 * permit persons to whom the Software is furnished to do so, subject to
 * the following conditions:
 *
 * The above copyright notice and this permission notice (including the
 * next paragraph) shall be included in all copies or substantial portions
 * of the Software.
 *
 * THE SOFTWARE IS PROVIDED "AS IS", WITHOUT WARRANTY OF ANY KIND, EXPRESS
 * OR IMPLIED, INCLUDING BUT NOT LIMITED TO THE WARRANTIES OF
 * MERCHANTABILITY, FITNESS FOR A PARTICULAR PURPOSE AND NON-INFRINGEMENT.
 * IN NO EVENT SHALL TUNGSTEN GRAPHICS AND/OR ITS SUPPLIERS BE LIABLE FOR
 * ANY CLAIM, DAMAGES OR OTHER LIABILITY, WHETHER IN AN ACTION OF CONTRACT,
 * TORT OR OTHERWISE, ARISING FROM, OUT OF OR IN CONNECTION WITH THE
 * SOFTWARE OR THE USE OR OTHER DEALINGS IN THE SOFTWARE.
 *
 */

#include "drmP.h"
#include "drm.h"
#include "drm_crtc_helper.h"
#include "drm_fb_helper.h"
#include "intel_drv.h"
#include "i915_drm.h"
#include "i915_drv.h"
#include "i915_trace.h"
<<<<<<< HEAD
=======
#include "../../../platform/x86/intel_ips.h"
>>>>>>> 02f8c6ae
#include <linux/pci.h>
#include <linux/vgaarb.h>
#include <linux/acpi.h>
#include <linux/pnp.h>
#include <linux/vga_switcheroo.h>
#include <linux/slab.h>
#include <acpi/video.h>

static void i915_write_hws_pga(struct drm_device *dev)
{
	drm_i915_private_t *dev_priv = dev->dev_private;
	u32 addr;

	addr = dev_priv->status_page_dmah->busaddr;
	if (INTEL_INFO(dev)->gen >= 4)
		addr |= (dev_priv->status_page_dmah->busaddr >> 28) & 0xf0;
	I915_WRITE(HWS_PGA, addr);
}

/**
 * Sets up the hardware status page for devices that need a physical address
 * in the register.
 */
static int i915_init_phys_hws(struct drm_device *dev)
{
	drm_i915_private_t *dev_priv = dev->dev_private;
<<<<<<< HEAD
=======
	struct intel_ring_buffer *ring = LP_RING(dev_priv);
>>>>>>> 02f8c6ae

	/* Program Hardware Status Page */
	dev_priv->status_page_dmah =
		drm_pci_alloc(dev, PAGE_SIZE, PAGE_SIZE);

	if (!dev_priv->status_page_dmah) {
		DRM_ERROR("Can not allocate hardware status page\n");
		return -ENOMEM;
	}
<<<<<<< HEAD

	memset_io((void __force __iomem *)dev_priv->status_page_dmah->vaddr,
		  0, PAGE_SIZE);

=======
	ring->status_page.page_addr =
		(void __force __iomem *)dev_priv->status_page_dmah->vaddr;

	memset_io(ring->status_page.page_addr, 0, PAGE_SIZE);

>>>>>>> 02f8c6ae
	i915_write_hws_pga(dev);

	DRM_DEBUG_DRIVER("Enabled hardware status page\n");
	return 0;
}

/**
 * Frees the hardware status page, whether it's a physical address or a virtual
 * address set up by the X Server.
 */
static void i915_free_hws(struct drm_device *dev)
{
	drm_i915_private_t *dev_priv = dev->dev_private;
	struct intel_ring_buffer *ring = LP_RING(dev_priv);

	if (dev_priv->status_page_dmah) {
		drm_pci_free(dev, dev_priv->status_page_dmah);
		dev_priv->status_page_dmah = NULL;
	}

	if (ring->status_page.gfx_addr) {
		ring->status_page.gfx_addr = 0;
		drm_core_ioremapfree(&dev_priv->hws_map, dev);
	}

	/* Need to rewrite hardware status page */
	I915_WRITE(HWS_PGA, 0x1ffff000);
}

void i915_kernel_lost_context(struct drm_device * dev)
{
	drm_i915_private_t *dev_priv = dev->dev_private;
	struct drm_i915_master_private *master_priv;
	struct intel_ring_buffer *ring = LP_RING(dev_priv);

	/*
	 * We should never lose context on the ring with modesetting
	 * as we don't expose it to userspace
	 */
	if (drm_core_check_feature(dev, DRIVER_MODESET))
		return;

	ring->head = I915_READ_HEAD(ring) & HEAD_ADDR;
	ring->tail = I915_READ_TAIL(ring) & TAIL_ADDR;
	ring->space = ring->head - (ring->tail + 8);
	if (ring->space < 0)
		ring->space += ring->size;

	if (!dev->primary->master)
		return;

	master_priv = dev->primary->master->driver_priv;
	if (ring->head == ring->tail && master_priv->sarea_priv)
		master_priv->sarea_priv->perf_boxes |= I915_BOX_RING_EMPTY;
}

static int i915_dma_cleanup(struct drm_device * dev)
{
	drm_i915_private_t *dev_priv = dev->dev_private;
	int i;

	/* Make sure interrupts are disabled here because the uninstall ioctl
	 * may not have been called from userspace and after dev_private
	 * is freed, it's too late.
	 */
	if (dev->irq_enabled)
		drm_irq_uninstall(dev);

	mutex_lock(&dev->struct_mutex);
	for (i = 0; i < I915_NUM_RINGS; i++)
		intel_cleanup_ring_buffer(&dev_priv->ring[i]);
	mutex_unlock(&dev->struct_mutex);

	/* Clear the HWS virtual address at teardown */
	if (I915_NEED_GFX_HWS(dev))
		i915_free_hws(dev);

	return 0;
}

static int i915_initialize(struct drm_device * dev, drm_i915_init_t * init)
{
	drm_i915_private_t *dev_priv = dev->dev_private;
	struct drm_i915_master_private *master_priv = dev->primary->master->driver_priv;
	int ret;

	master_priv->sarea = drm_getsarea(dev);
	if (master_priv->sarea) {
		master_priv->sarea_priv = (drm_i915_sarea_t *)
			((u8 *)master_priv->sarea->handle + init->sarea_priv_offset);
	} else {
		DRM_DEBUG_DRIVER("sarea not found assuming DRI2 userspace\n");
	}

	if (init->ring_size != 0) {
		if (LP_RING(dev_priv)->obj != NULL) {
			i915_dma_cleanup(dev);
			DRM_ERROR("Client tried to initialize ringbuffer in "
				  "GEM mode\n");
			return -EINVAL;
		}

		ret = intel_render_ring_init_dri(dev,
						 init->ring_start,
						 init->ring_size);
		if (ret) {
			i915_dma_cleanup(dev);
			return ret;
		}
	}

	dev_priv->cpp = init->cpp;
	dev_priv->back_offset = init->back_offset;
	dev_priv->front_offset = init->front_offset;
	dev_priv->current_page = 0;
	if (master_priv->sarea_priv)
		master_priv->sarea_priv->pf_current_page = 0;

	/* Allow hardware batchbuffers unless told otherwise.
	 */
	dev_priv->allow_batchbuffer = 1;

	return 0;
}

static int i915_dma_resume(struct drm_device * dev)
{
	drm_i915_private_t *dev_priv = (drm_i915_private_t *) dev->dev_private;
	struct intel_ring_buffer *ring = LP_RING(dev_priv);

	DRM_DEBUG_DRIVER("%s\n", __func__);

	if (ring->map.handle == NULL) {
		DRM_ERROR("can not ioremap virtual address for"
			  " ring buffer\n");
		return -ENOMEM;
	}

	/* Program Hardware Status Page */
	if (!ring->status_page.page_addr) {
		DRM_ERROR("Can not find hardware status page\n");
		return -EINVAL;
	}
	DRM_DEBUG_DRIVER("hw status page @ %p\n",
				ring->status_page.page_addr);
	if (ring->status_page.gfx_addr != 0)
		intel_ring_setup_status_page(ring);
	else
		i915_write_hws_pga(dev);

	DRM_DEBUG_DRIVER("Enabled hardware status page\n");

	return 0;
}

static int i915_dma_init(struct drm_device *dev, void *data,
			 struct drm_file *file_priv)
{
	drm_i915_init_t *init = data;
	int retcode = 0;

	switch (init->func) {
	case I915_INIT_DMA:
		retcode = i915_initialize(dev, init);
		break;
	case I915_CLEANUP_DMA:
		retcode = i915_dma_cleanup(dev);
		break;
	case I915_RESUME_DMA:
		retcode = i915_dma_resume(dev);
		break;
	default:
		retcode = -EINVAL;
		break;
	}

	return retcode;
}

/* Implement basically the same security restrictions as hardware does
 * for MI_BATCH_NON_SECURE.  These can be made stricter at any time.
 *
 * Most of the calculations below involve calculating the size of a
 * particular instruction.  It's important to get the size right as
 * that tells us where the next instruction to check is.  Any illegal
 * instruction detected will be given a size of zero, which is a
 * signal to abort the rest of the buffer.
 */
static int validate_cmd(int cmd)
{
	switch (((cmd >> 29) & 0x7)) {
	case 0x0:
		switch ((cmd >> 23) & 0x3f) {
		case 0x0:
			return 1;	/* MI_NOOP */
		case 0x4:
			return 1;	/* MI_FLUSH */
		default:
			return 0;	/* disallow everything else */
		}
		break;
	case 0x1:
		return 0;	/* reserved */
	case 0x2:
		return (cmd & 0xff) + 2;	/* 2d commands */
	case 0x3:
		if (((cmd >> 24) & 0x1f) <= 0x18)
			return 1;

		switch ((cmd >> 24) & 0x1f) {
		case 0x1c:
			return 1;
		case 0x1d:
			switch ((cmd >> 16) & 0xff) {
			case 0x3:
				return (cmd & 0x1f) + 2;
			case 0x4:
				return (cmd & 0xf) + 2;
			default:
				return (cmd & 0xffff) + 2;
			}
		case 0x1e:
			if (cmd & (1 << 23))
				return (cmd & 0xffff) + 1;
			else
				return 1;
		case 0x1f:
			if ((cmd & (1 << 23)) == 0)	/* inline vertices */
				return (cmd & 0x1ffff) + 2;
			else if (cmd & (1 << 17))	/* indirect random */
				if ((cmd & 0xffff) == 0)
					return 0;	/* unknown length, too hard */
				else
					return (((cmd & 0xffff) + 1) / 2) + 1;
			else
				return 2;	/* indirect sequential */
		default:
			return 0;
		}
	default:
		return 0;
	}

	return 0;
}

static int i915_emit_cmds(struct drm_device * dev, int *buffer, int dwords)
{
	drm_i915_private_t *dev_priv = dev->dev_private;
	int i, ret;

	if ((dwords+1) * sizeof(int) >= LP_RING(dev_priv)->size - 8)
		return -EINVAL;

	for (i = 0; i < dwords;) {
		int sz = validate_cmd(buffer[i]);
		if (sz == 0 || i + sz > dwords)
			return -EINVAL;
		i += sz;
	}

	ret = BEGIN_LP_RING((dwords+1)&~1);
	if (ret)
		return ret;

	for (i = 0; i < dwords; i++)
		OUT_RING(buffer[i]);
	if (dwords & 1)
		OUT_RING(0);

	ADVANCE_LP_RING();

	return 0;
}

int
i915_emit_box(struct drm_device *dev,
	      struct drm_clip_rect *box,
	      int DR1, int DR4)
{
	struct drm_i915_private *dev_priv = dev->dev_private;
	int ret;

	if (box->y2 <= box->y1 || box->x2 <= box->x1 ||
	    box->y2 <= 0 || box->x2 <= 0) {
		DRM_ERROR("Bad box %d,%d..%d,%d\n",
			  box->x1, box->y1, box->x2, box->y2);
		return -EINVAL;
	}

	if (INTEL_INFO(dev)->gen >= 4) {
		ret = BEGIN_LP_RING(4);
		if (ret)
			return ret;

		OUT_RING(GFX_OP_DRAWRECT_INFO_I965);
		OUT_RING((box->x1 & 0xffff) | (box->y1 << 16));
		OUT_RING(((box->x2 - 1) & 0xffff) | ((box->y2 - 1) << 16));
		OUT_RING(DR4);
	} else {
		ret = BEGIN_LP_RING(6);
		if (ret)
			return ret;

		OUT_RING(GFX_OP_DRAWRECT_INFO);
		OUT_RING(DR1);
		OUT_RING((box->x1 & 0xffff) | (box->y1 << 16));
		OUT_RING(((box->x2 - 1) & 0xffff) | ((box->y2 - 1) << 16));
		OUT_RING(DR4);
		OUT_RING(0);
	}
	ADVANCE_LP_RING();

	return 0;
}

/* XXX: Emitting the counter should really be moved to part of the IRQ
 * emit. For now, do it in both places:
 */

static void i915_emit_breadcrumb(struct drm_device *dev)
{
	drm_i915_private_t *dev_priv = dev->dev_private;
	struct drm_i915_master_private *master_priv = dev->primary->master->driver_priv;

	dev_priv->counter++;
	if (dev_priv->counter > 0x7FFFFFFFUL)
		dev_priv->counter = 0;
	if (master_priv->sarea_priv)
		master_priv->sarea_priv->last_enqueue = dev_priv->counter;

	if (BEGIN_LP_RING(4) == 0) {
		OUT_RING(MI_STORE_DWORD_INDEX);
		OUT_RING(I915_BREADCRUMB_INDEX << MI_STORE_DWORD_INDEX_SHIFT);
		OUT_RING(dev_priv->counter);
		OUT_RING(0);
		ADVANCE_LP_RING();
	}
}

static int i915_dispatch_cmdbuffer(struct drm_device * dev,
				   drm_i915_cmdbuffer_t *cmd,
				   struct drm_clip_rect *cliprects,
				   void *cmdbuf)
{
	int nbox = cmd->num_cliprects;
	int i = 0, count, ret;

	if (cmd->sz & 0x3) {
		DRM_ERROR("alignment");
		return -EINVAL;
	}

	i915_kernel_lost_context(dev);

	count = nbox ? nbox : 1;

	for (i = 0; i < count; i++) {
		if (i < nbox) {
			ret = i915_emit_box(dev, &cliprects[i],
					    cmd->DR1, cmd->DR4);
			if (ret)
				return ret;
		}

		ret = i915_emit_cmds(dev, cmdbuf, cmd->sz / 4);
		if (ret)
			return ret;
	}

	i915_emit_breadcrumb(dev);
	return 0;
}

static int i915_dispatch_batchbuffer(struct drm_device * dev,
				     drm_i915_batchbuffer_t * batch,
				     struct drm_clip_rect *cliprects)
{
	struct drm_i915_private *dev_priv = dev->dev_private;
	int nbox = batch->num_cliprects;
	int i, count, ret;

	if ((batch->start | batch->used) & 0x7) {
		DRM_ERROR("alignment");
		return -EINVAL;
	}

	i915_kernel_lost_context(dev);

	count = nbox ? nbox : 1;
	for (i = 0; i < count; i++) {
		if (i < nbox) {
			ret = i915_emit_box(dev, &cliprects[i],
					    batch->DR1, batch->DR4);
			if (ret)
				return ret;
		}

		if (!IS_I830(dev) && !IS_845G(dev)) {
			ret = BEGIN_LP_RING(2);
			if (ret)
				return ret;

			if (INTEL_INFO(dev)->gen >= 4) {
				OUT_RING(MI_BATCH_BUFFER_START | (2 << 6) | MI_BATCH_NON_SECURE_I965);
				OUT_RING(batch->start);
			} else {
				OUT_RING(MI_BATCH_BUFFER_START | (2 << 6));
				OUT_RING(batch->start | MI_BATCH_NON_SECURE);
			}
		} else {
			ret = BEGIN_LP_RING(4);
			if (ret)
				return ret;

			OUT_RING(MI_BATCH_BUFFER);
			OUT_RING(batch->start | MI_BATCH_NON_SECURE);
			OUT_RING(batch->start + batch->used - 4);
			OUT_RING(0);
		}
		ADVANCE_LP_RING();
	}


	if (IS_G4X(dev) || IS_GEN5(dev)) {
		if (BEGIN_LP_RING(2) == 0) {
			OUT_RING(MI_FLUSH | MI_NO_WRITE_FLUSH | MI_INVALIDATE_ISP);
			OUT_RING(MI_NOOP);
			ADVANCE_LP_RING();
		}
	}

	i915_emit_breadcrumb(dev);
	return 0;
}

static int i915_dispatch_flip(struct drm_device * dev)
{
	drm_i915_private_t *dev_priv = dev->dev_private;
	struct drm_i915_master_private *master_priv =
		dev->primary->master->driver_priv;
	int ret;

	if (!master_priv->sarea_priv)
		return -EINVAL;

	DRM_DEBUG_DRIVER("%s: page=%d pfCurrentPage=%d\n",
			  __func__,
			 dev_priv->current_page,
			 master_priv->sarea_priv->pf_current_page);

	i915_kernel_lost_context(dev);

	ret = BEGIN_LP_RING(10);
	if (ret)
		return ret;

	OUT_RING(MI_FLUSH | MI_READ_FLUSH);
	OUT_RING(0);

	OUT_RING(CMD_OP_DISPLAYBUFFER_INFO | ASYNC_FLIP);
	OUT_RING(0);
	if (dev_priv->current_page == 0) {
		OUT_RING(dev_priv->back_offset);
		dev_priv->current_page = 1;
	} else {
		OUT_RING(dev_priv->front_offset);
		dev_priv->current_page = 0;
	}
	OUT_RING(0);

	OUT_RING(MI_WAIT_FOR_EVENT | MI_WAIT_FOR_PLANE_A_FLIP);
	OUT_RING(0);

	ADVANCE_LP_RING();

	master_priv->sarea_priv->last_enqueue = dev_priv->counter++;

	if (BEGIN_LP_RING(4) == 0) {
		OUT_RING(MI_STORE_DWORD_INDEX);
		OUT_RING(I915_BREADCRUMB_INDEX << MI_STORE_DWORD_INDEX_SHIFT);
		OUT_RING(dev_priv->counter);
		OUT_RING(0);
		ADVANCE_LP_RING();
	}

	master_priv->sarea_priv->pf_current_page = dev_priv->current_page;
	return 0;
}

static int i915_quiescent(struct drm_device *dev)
{
	struct intel_ring_buffer *ring = LP_RING(dev->dev_private);

	i915_kernel_lost_context(dev);
	return intel_wait_ring_idle(ring);
}

static int i915_flush_ioctl(struct drm_device *dev, void *data,
			    struct drm_file *file_priv)
{
	int ret;

	RING_LOCK_TEST_WITH_RETURN(dev, file_priv);

	mutex_lock(&dev->struct_mutex);
	ret = i915_quiescent(dev);
	mutex_unlock(&dev->struct_mutex);

	return ret;
}

static int i915_batchbuffer(struct drm_device *dev, void *data,
			    struct drm_file *file_priv)
{
	drm_i915_private_t *dev_priv = (drm_i915_private_t *) dev->dev_private;
	struct drm_i915_master_private *master_priv = dev->primary->master->driver_priv;
	drm_i915_sarea_t *sarea_priv = (drm_i915_sarea_t *)
	    master_priv->sarea_priv;
	drm_i915_batchbuffer_t *batch = data;
	int ret;
	struct drm_clip_rect *cliprects = NULL;

	if (!dev_priv->allow_batchbuffer) {
		DRM_ERROR("Batchbuffer ioctl disabled\n");
		return -EINVAL;
	}

	DRM_DEBUG_DRIVER("i915 batchbuffer, start %x used %d cliprects %d\n",
			batch->start, batch->used, batch->num_cliprects);

	RING_LOCK_TEST_WITH_RETURN(dev, file_priv);

	if (batch->num_cliprects < 0)
		return -EINVAL;

	if (batch->num_cliprects) {
		cliprects = kcalloc(batch->num_cliprects,
				    sizeof(struct drm_clip_rect),
				    GFP_KERNEL);
		if (cliprects == NULL)
			return -ENOMEM;

		ret = copy_from_user(cliprects, batch->cliprects,
				     batch->num_cliprects *
				     sizeof(struct drm_clip_rect));
		if (ret != 0) {
			ret = -EFAULT;
			goto fail_free;
		}
	}

	mutex_lock(&dev->struct_mutex);
	ret = i915_dispatch_batchbuffer(dev, batch, cliprects);
	mutex_unlock(&dev->struct_mutex);

	if (sarea_priv)
		sarea_priv->last_dispatch = READ_BREADCRUMB(dev_priv);

fail_free:
	kfree(cliprects);

	return ret;
}

static int i915_cmdbuffer(struct drm_device *dev, void *data,
			  struct drm_file *file_priv)
{
	drm_i915_private_t *dev_priv = (drm_i915_private_t *) dev->dev_private;
	struct drm_i915_master_private *master_priv = dev->primary->master->driver_priv;
	drm_i915_sarea_t *sarea_priv = (drm_i915_sarea_t *)
	    master_priv->sarea_priv;
	drm_i915_cmdbuffer_t *cmdbuf = data;
	struct drm_clip_rect *cliprects = NULL;
	void *batch_data;
	int ret;

	DRM_DEBUG_DRIVER("i915 cmdbuffer, buf %p sz %d cliprects %d\n",
			cmdbuf->buf, cmdbuf->sz, cmdbuf->num_cliprects);

	RING_LOCK_TEST_WITH_RETURN(dev, file_priv);

	if (cmdbuf->num_cliprects < 0)
		return -EINVAL;

	batch_data = kmalloc(cmdbuf->sz, GFP_KERNEL);
	if (batch_data == NULL)
		return -ENOMEM;

	ret = copy_from_user(batch_data, cmdbuf->buf, cmdbuf->sz);
	if (ret != 0) {
		ret = -EFAULT;
		goto fail_batch_free;
	}

	if (cmdbuf->num_cliprects) {
		cliprects = kcalloc(cmdbuf->num_cliprects,
				    sizeof(struct drm_clip_rect), GFP_KERNEL);
		if (cliprects == NULL) {
			ret = -ENOMEM;
			goto fail_batch_free;
		}

		ret = copy_from_user(cliprects, cmdbuf->cliprects,
				     cmdbuf->num_cliprects *
				     sizeof(struct drm_clip_rect));
		if (ret != 0) {
			ret = -EFAULT;
			goto fail_clip_free;
		}
	}

	mutex_lock(&dev->struct_mutex);
	ret = i915_dispatch_cmdbuffer(dev, cmdbuf, cliprects, batch_data);
	mutex_unlock(&dev->struct_mutex);
	if (ret) {
		DRM_ERROR("i915_dispatch_cmdbuffer failed\n");
		goto fail_clip_free;
	}

	if (sarea_priv)
		sarea_priv->last_dispatch = READ_BREADCRUMB(dev_priv);

fail_clip_free:
	kfree(cliprects);
fail_batch_free:
	kfree(batch_data);

	return ret;
}

static int i915_flip_bufs(struct drm_device *dev, void *data,
			  struct drm_file *file_priv)
{
	int ret;

	DRM_DEBUG_DRIVER("%s\n", __func__);

	RING_LOCK_TEST_WITH_RETURN(dev, file_priv);

	mutex_lock(&dev->struct_mutex);
	ret = i915_dispatch_flip(dev);
	mutex_unlock(&dev->struct_mutex);

	return ret;
}

static int i915_getparam(struct drm_device *dev, void *data,
			 struct drm_file *file_priv)
{
	drm_i915_private_t *dev_priv = dev->dev_private;
	drm_i915_getparam_t *param = data;
	int value;

	if (!dev_priv) {
		DRM_ERROR("called with no initialization\n");
		return -EINVAL;
	}

	switch (param->param) {
	case I915_PARAM_IRQ_ACTIVE:
		value = dev->pdev->irq ? 1 : 0;
		break;
	case I915_PARAM_ALLOW_BATCHBUFFER:
		value = dev_priv->allow_batchbuffer ? 1 : 0;
		break;
	case I915_PARAM_LAST_DISPATCH:
		value = READ_BREADCRUMB(dev_priv);
		break;
	case I915_PARAM_CHIPSET_ID:
		value = dev->pci_device;
		break;
	case I915_PARAM_HAS_GEM:
		value = dev_priv->has_gem;
		break;
	case I915_PARAM_NUM_FENCES_AVAIL:
		value = dev_priv->num_fence_regs - dev_priv->fence_reg_start;
		break;
	case I915_PARAM_HAS_OVERLAY:
		value = dev_priv->overlay ? 1 : 0;
		break;
	case I915_PARAM_HAS_PAGEFLIPPING:
		value = 1;
		break;
	case I915_PARAM_HAS_EXECBUF2:
		/* depends on GEM */
		value = dev_priv->has_gem;
		break;
	case I915_PARAM_HAS_BSD:
		value = HAS_BSD(dev);
		break;
	case I915_PARAM_HAS_BLT:
		value = HAS_BLT(dev);
		break;
	case I915_PARAM_HAS_RELAXED_FENCING:
		value = 1;
		break;
	case I915_PARAM_HAS_COHERENT_RINGS:
		value = 1;
		break;
	case I915_PARAM_HAS_EXEC_CONSTANTS:
		value = INTEL_INFO(dev)->gen >= 4;
		break;
	case I915_PARAM_HAS_RELAXED_DELTA:
		value = 1;
		break;
	default:
		DRM_DEBUG_DRIVER("Unknown parameter %d\n",
				 param->param);
		return -EINVAL;
	}

	if (DRM_COPY_TO_USER(param->value, &value, sizeof(int))) {
		DRM_ERROR("DRM_COPY_TO_USER failed\n");
		return -EFAULT;
	}

	return 0;
}

static int i915_setparam(struct drm_device *dev, void *data,
			 struct drm_file *file_priv)
{
	drm_i915_private_t *dev_priv = dev->dev_private;
	drm_i915_setparam_t *param = data;

	if (!dev_priv) {
		DRM_ERROR("called with no initialization\n");
		return -EINVAL;
	}

	switch (param->param) {
	case I915_SETPARAM_USE_MI_BATCHBUFFER_START:
		break;
	case I915_SETPARAM_TEX_LRU_LOG_GRANULARITY:
		dev_priv->tex_lru_log_granularity = param->value;
		break;
	case I915_SETPARAM_ALLOW_BATCHBUFFER:
		dev_priv->allow_batchbuffer = param->value;
		break;
	case I915_SETPARAM_NUM_USED_FENCES:
		if (param->value > dev_priv->num_fence_regs ||
		    param->value < 0)
			return -EINVAL;
		/* Userspace can use first N regs */
		dev_priv->fence_reg_start = param->value;
		break;
	default:
		DRM_DEBUG_DRIVER("unknown parameter %d\n",
					param->param);
		return -EINVAL;
	}

	return 0;
}

static int i915_set_status_page(struct drm_device *dev, void *data,
				struct drm_file *file_priv)
{
	drm_i915_private_t *dev_priv = dev->dev_private;
	drm_i915_hws_addr_t *hws = data;
	struct intel_ring_buffer *ring = LP_RING(dev_priv);

	if (!I915_NEED_GFX_HWS(dev))
		return -EINVAL;

	if (!dev_priv) {
		DRM_ERROR("called with no initialization\n");
		return -EINVAL;
	}

	if (drm_core_check_feature(dev, DRIVER_MODESET)) {
		WARN(1, "tried to set status page when mode setting active\n");
		return 0;
	}

	DRM_DEBUG_DRIVER("set status page addr 0x%08x\n", (u32)hws->addr);

	ring->status_page.gfx_addr = hws->addr & (0x1ffff<<12);

	dev_priv->hws_map.offset = dev->agp->base + hws->addr;
	dev_priv->hws_map.size = 4*1024;
	dev_priv->hws_map.type = 0;
	dev_priv->hws_map.flags = 0;
	dev_priv->hws_map.mtrr = 0;

	drm_core_ioremap_wc(&dev_priv->hws_map, dev);
	if (dev_priv->hws_map.handle == NULL) {
		i915_dma_cleanup(dev);
		ring->status_page.gfx_addr = 0;
		DRM_ERROR("can not ioremap virtual address for"
				" G33 hw status page\n");
		return -ENOMEM;
	}
	ring->status_page.page_addr =
		(void __force __iomem *)dev_priv->hws_map.handle;
	memset_io(ring->status_page.page_addr, 0, PAGE_SIZE);
	I915_WRITE(HWS_PGA, ring->status_page.gfx_addr);

	DRM_DEBUG_DRIVER("load hws HWS_PGA with gfx mem 0x%x\n",
			 ring->status_page.gfx_addr);
	DRM_DEBUG_DRIVER("load hws at %p\n",
			 ring->status_page.page_addr);
	return 0;
}

static int i915_get_bridge_dev(struct drm_device *dev)
{
	struct drm_i915_private *dev_priv = dev->dev_private;

	dev_priv->bridge_dev = pci_get_bus_and_slot(0, PCI_DEVFN(0,0));
	if (!dev_priv->bridge_dev) {
		DRM_ERROR("bridge device not found\n");
		return -1;
	}
	return 0;
}

#define MCHBAR_I915 0x44
#define MCHBAR_I965 0x48
#define MCHBAR_SIZE (4*4096)

#define DEVEN_REG 0x54
#define   DEVEN_MCHBAR_EN (1 << 28)

/* Allocate space for the MCH regs if needed, return nonzero on error */
static int
intel_alloc_mchbar_resource(struct drm_device *dev)
{
	drm_i915_private_t *dev_priv = dev->dev_private;
	int reg = INTEL_INFO(dev)->gen >= 4 ? MCHBAR_I965 : MCHBAR_I915;
	u32 temp_lo, temp_hi = 0;
	u64 mchbar_addr;
	int ret;

	if (INTEL_INFO(dev)->gen >= 4)
		pci_read_config_dword(dev_priv->bridge_dev, reg + 4, &temp_hi);
	pci_read_config_dword(dev_priv->bridge_dev, reg, &temp_lo);
	mchbar_addr = ((u64)temp_hi << 32) | temp_lo;

	/* If ACPI doesn't have it, assume we need to allocate it ourselves */
#ifdef CONFIG_PNP
	if (mchbar_addr &&
	    pnp_range_reserved(mchbar_addr, mchbar_addr + MCHBAR_SIZE))
		return 0;
#endif

	/* Get some space for it */
	dev_priv->mch_res.name = "i915 MCHBAR";
	dev_priv->mch_res.flags = IORESOURCE_MEM;
	ret = pci_bus_alloc_resource(dev_priv->bridge_dev->bus,
				     &dev_priv->mch_res,
				     MCHBAR_SIZE, MCHBAR_SIZE,
				     PCIBIOS_MIN_MEM,
				     0, pcibios_align_resource,
				     dev_priv->bridge_dev);
	if (ret) {
		DRM_DEBUG_DRIVER("failed bus alloc: %d\n", ret);
		dev_priv->mch_res.start = 0;
		return ret;
	}

	if (INTEL_INFO(dev)->gen >= 4)
		pci_write_config_dword(dev_priv->bridge_dev, reg + 4,
				       upper_32_bits(dev_priv->mch_res.start));

	pci_write_config_dword(dev_priv->bridge_dev, reg,
			       lower_32_bits(dev_priv->mch_res.start));
	return 0;
}

/* Setup MCHBAR if possible, return true if we should disable it again */
static void
intel_setup_mchbar(struct drm_device *dev)
{
	drm_i915_private_t *dev_priv = dev->dev_private;
	int mchbar_reg = INTEL_INFO(dev)->gen >= 4 ? MCHBAR_I965 : MCHBAR_I915;
	u32 temp;
	bool enabled;

	dev_priv->mchbar_need_disable = false;

	if (IS_I915G(dev) || IS_I915GM(dev)) {
		pci_read_config_dword(dev_priv->bridge_dev, DEVEN_REG, &temp);
		enabled = !!(temp & DEVEN_MCHBAR_EN);
	} else {
		pci_read_config_dword(dev_priv->bridge_dev, mchbar_reg, &temp);
		enabled = temp & 1;
	}

	/* If it's already enabled, don't have to do anything */
	if (enabled)
		return;

	if (intel_alloc_mchbar_resource(dev))
		return;

	dev_priv->mchbar_need_disable = true;

	/* Space is allocated or reserved, so enable it. */
	if (IS_I915G(dev) || IS_I915GM(dev)) {
		pci_write_config_dword(dev_priv->bridge_dev, DEVEN_REG,
				       temp | DEVEN_MCHBAR_EN);
	} else {
		pci_read_config_dword(dev_priv->bridge_dev, mchbar_reg, &temp);
		pci_write_config_dword(dev_priv->bridge_dev, mchbar_reg, temp | 1);
	}
}

static void
intel_teardown_mchbar(struct drm_device *dev)
{
	drm_i915_private_t *dev_priv = dev->dev_private;
	int mchbar_reg = INTEL_INFO(dev)->gen >= 4 ? MCHBAR_I965 : MCHBAR_I915;
	u32 temp;

	if (dev_priv->mchbar_need_disable) {
		if (IS_I915G(dev) || IS_I915GM(dev)) {
			pci_read_config_dword(dev_priv->bridge_dev, DEVEN_REG, &temp);
			temp &= ~DEVEN_MCHBAR_EN;
			pci_write_config_dword(dev_priv->bridge_dev, DEVEN_REG, temp);
		} else {
			pci_read_config_dword(dev_priv->bridge_dev, mchbar_reg, &temp);
			temp &= ~1;
			pci_write_config_dword(dev_priv->bridge_dev, mchbar_reg, temp);
		}
	}

	if (dev_priv->mch_res.start)
		release_resource(&dev_priv->mch_res);
}

#define PTE_ADDRESS_MASK		0xfffff000
#define PTE_ADDRESS_MASK_HIGH		0x000000f0 /* i915+ */
#define PTE_MAPPING_TYPE_UNCACHED	(0 << 1)
#define PTE_MAPPING_TYPE_DCACHE		(1 << 1) /* i830 only */
#define PTE_MAPPING_TYPE_CACHED		(3 << 1)
#define PTE_MAPPING_TYPE_MASK		(3 << 1)
#define PTE_VALID			(1 << 0)

/**
 * i915_stolen_to_phys - take an offset into stolen memory and turn it into
 *                       a physical one
 * @dev: drm device
 * @offset: address to translate
 *
 * Some chip functions require allocations from stolen space and need the
 * physical address of the memory in question.
 */
static unsigned long i915_stolen_to_phys(struct drm_device *dev, u32 offset)
{
	struct drm_i915_private *dev_priv = dev->dev_private;
	struct pci_dev *pdev = dev_priv->bridge_dev;
	u32 base;

#if 0
	/* On the machines I have tested the Graphics Base of Stolen Memory
	 * is unreliable, so compute the base by subtracting the stolen memory
	 * from the Top of Low Usable DRAM which is where the BIOS places
	 * the graphics stolen memory.
	 */
	if (INTEL_INFO(dev)->gen > 3 || IS_G33(dev)) {
		/* top 32bits are reserved = 0 */
		pci_read_config_dword(pdev, 0xA4, &base);
	} else {
		/* XXX presume 8xx is the same as i915 */
		pci_bus_read_config_dword(pdev->bus, 2, 0x5C, &base);
	}
#else
	if (INTEL_INFO(dev)->gen > 3 || IS_G33(dev)) {
		u16 val;
		pci_read_config_word(pdev, 0xb0, &val);
		base = val >> 4 << 20;
	} else {
		u8 val;
		pci_read_config_byte(pdev, 0x9c, &val);
		base = val >> 3 << 27;
	}
	base -= dev_priv->mm.gtt->stolen_size;
#endif

	return base + offset;
}

static void i915_warn_stolen(struct drm_device *dev)
{
	DRM_ERROR("not enough stolen space for compressed buffer, disabling\n");
	DRM_ERROR("hint: you may be able to increase stolen memory size in the BIOS to avoid this\n");
}

static void i915_setup_compression(struct drm_device *dev, int size)
{
	struct drm_i915_private *dev_priv = dev->dev_private;
	struct drm_mm_node *compressed_fb, *uninitialized_var(compressed_llb);
	unsigned long cfb_base;
	unsigned long ll_base = 0;

	compressed_fb = drm_mm_search_free(&dev_priv->mm.stolen, size, 4096, 0);
	if (compressed_fb)
		compressed_fb = drm_mm_get_block(compressed_fb, size, 4096);
	if (!compressed_fb)
		goto err;

	cfb_base = i915_stolen_to_phys(dev, compressed_fb->start);
	if (!cfb_base)
		goto err_fb;

	if (!(IS_GM45(dev) || HAS_PCH_SPLIT(dev))) {
		compressed_llb = drm_mm_search_free(&dev_priv->mm.stolen,
						    4096, 4096, 0);
		if (compressed_llb)
			compressed_llb = drm_mm_get_block(compressed_llb,
							  4096, 4096);
		if (!compressed_llb)
			goto err_fb;

		ll_base = i915_stolen_to_phys(dev, compressed_llb->start);
		if (!ll_base)
			goto err_llb;
	}

	dev_priv->cfb_size = size;

	intel_disable_fbc(dev);
	dev_priv->compressed_fb = compressed_fb;
	if (HAS_PCH_SPLIT(dev))
		I915_WRITE(ILK_DPFC_CB_BASE, compressed_fb->start);
	else if (IS_GM45(dev)) {
		I915_WRITE(DPFC_CB_BASE, compressed_fb->start);
	} else {
		I915_WRITE(FBC_CFB_BASE, cfb_base);
		I915_WRITE(FBC_LL_BASE, ll_base);
		dev_priv->compressed_llb = compressed_llb;
	}

	DRM_DEBUG_KMS("FBC base 0x%08lx, ll base 0x%08lx, size %dM\n",
		      cfb_base, ll_base, size >> 20);
	return;

err_llb:
	drm_mm_put_block(compressed_llb);
err_fb:
	drm_mm_put_block(compressed_fb);
err:
	dev_priv->no_fbc_reason = FBC_STOLEN_TOO_SMALL;
	i915_warn_stolen(dev);
}

static void i915_cleanup_compression(struct drm_device *dev)
{
	struct drm_i915_private *dev_priv = dev->dev_private;

	drm_mm_put_block(dev_priv->compressed_fb);
	if (dev_priv->compressed_llb)
		drm_mm_put_block(dev_priv->compressed_llb);
}

/* true = enable decode, false = disable decoder */
static unsigned int i915_vga_set_decode(void *cookie, bool state)
{
	struct drm_device *dev = cookie;

	intel_modeset_vga_set_state(dev, state);
	if (state)
		return VGA_RSRC_LEGACY_IO | VGA_RSRC_LEGACY_MEM |
		       VGA_RSRC_NORMAL_IO | VGA_RSRC_NORMAL_MEM;
	else
		return VGA_RSRC_NORMAL_IO | VGA_RSRC_NORMAL_MEM;
}

static void i915_switcheroo_set_state(struct pci_dev *pdev, enum vga_switcheroo_state state)
{
	struct drm_device *dev = pci_get_drvdata(pdev);
	pm_message_t pmm = { .event = PM_EVENT_SUSPEND };
	if (state == VGA_SWITCHEROO_ON) {
		printk(KERN_INFO "i915: switched on\n");
		dev->switch_power_state = DRM_SWITCH_POWER_CHANGING;
		/* i915 resume handler doesn't set to D0 */
		pci_set_power_state(dev->pdev, PCI_D0);
		i915_resume(dev);
		dev->switch_power_state = DRM_SWITCH_POWER_ON;
	} else {
		printk(KERN_ERR "i915: switched off\n");
		dev->switch_power_state = DRM_SWITCH_POWER_CHANGING;
		i915_suspend(dev, pmm);
		dev->switch_power_state = DRM_SWITCH_POWER_OFF;
	}
}

static bool i915_switcheroo_can_switch(struct pci_dev *pdev)
{
	struct drm_device *dev = pci_get_drvdata(pdev);
	bool can_switch;

	spin_lock(&dev->count_lock);
	can_switch = (dev->open_count == 0);
	spin_unlock(&dev->count_lock);
	return can_switch;
}

static int i915_load_gem_init(struct drm_device *dev)
{
	struct drm_i915_private *dev_priv = dev->dev_private;
	unsigned long prealloc_size, gtt_size, mappable_size;
	int ret;

	prealloc_size = dev_priv->mm.gtt->stolen_size;
	gtt_size = dev_priv->mm.gtt->gtt_total_entries << PAGE_SHIFT;
	mappable_size = dev_priv->mm.gtt->gtt_mappable_entries << PAGE_SHIFT;

	/* Basic memrange allocator for stolen space */
	drm_mm_init(&dev_priv->mm.stolen, 0, prealloc_size);

	/* Let GEM Manage all of the aperture.
	 *
	 * However, leave one page at the end still bound to the scratch page.
	 * There are a number of places where the hardware apparently
	 * prefetches past the end of the object, and we've seen multiple
	 * hangs with the GPU head pointer stuck in a batchbuffer bound
	 * at the last page of the aperture.  One page should be enough to
	 * keep any prefetching inside of the aperture.
	 */
	i915_gem_do_init(dev, 0, mappable_size, gtt_size - PAGE_SIZE);

	mutex_lock(&dev->struct_mutex);
	ret = i915_gem_init_ringbuffer(dev);
	mutex_unlock(&dev->struct_mutex);
	if (ret)
		return ret;

	/* Try to set up FBC with a reasonable compressed buffer size */
	if (I915_HAS_FBC(dev) && i915_powersave) {
		int cfb_size;

		/* Leave 1M for line length buffer & misc. */

		/* Try to get a 32M buffer... */
		if (prealloc_size > (36*1024*1024))
			cfb_size = 32*1024*1024;
		else /* fall back to 7/8 of the stolen space */
			cfb_size = prealloc_size * 7 / 8;
		i915_setup_compression(dev, cfb_size);
	}

	/* Allow hardware batchbuffers unless told otherwise. */
	dev_priv->allow_batchbuffer = 1;
	return 0;
}

static int i915_load_modeset_init(struct drm_device *dev)
{
	struct drm_i915_private *dev_priv = dev->dev_private;
	int ret;

	ret = intel_parse_bios(dev);
	if (ret)
		DRM_INFO("failed to find VBIOS tables\n");

	/* If we have > 1 VGA cards, then we need to arbitrate access
	 * to the common VGA resources.
	 *
	 * If we are a secondary display controller (!PCI_DISPLAY_CLASS_VGA),
	 * then we do not take part in VGA arbitration and the
	 * vga_client_register() fails with -ENODEV.
	 */
	ret = vga_client_register(dev->pdev, dev, NULL, i915_vga_set_decode);
	if (ret && ret != -ENODEV)
		goto out;

	intel_register_dsm_handler();

	ret = vga_switcheroo_register_client(dev->pdev,
					     i915_switcheroo_set_state,
					     NULL,
					     i915_switcheroo_can_switch);
	if (ret)
		goto cleanup_vga_client;

	/* IIR "flip pending" bit means done if this bit is set */
	if (IS_GEN3(dev) && (I915_READ(ECOSKPD) & ECO_FLIP_DONE))
		dev_priv->flip_pending_is_done = true;

	intel_modeset_init(dev);

	ret = i915_load_gem_init(dev);
	if (ret)
		goto cleanup_vga_switcheroo;

	intel_modeset_gem_init(dev);

	ret = drm_irq_install(dev);
	if (ret)
		goto cleanup_gem;

	/* Always safe in the mode setting case. */
	/* FIXME: do pre/post-mode set stuff in core KMS code */
	dev->vblank_disable_allowed = 1;

	ret = intel_fbdev_init(dev);
	if (ret)
		goto cleanup_irq;

	drm_kms_helper_poll_init(dev);

	/* We're off and running w/KMS */
	dev_priv->mm.suspended = 0;

	return 0;

cleanup_irq:
	drm_irq_uninstall(dev);
cleanup_gem:
	mutex_lock(&dev->struct_mutex);
	i915_gem_cleanup_ringbuffer(dev);
	mutex_unlock(&dev->struct_mutex);
cleanup_vga_switcheroo:
	vga_switcheroo_unregister_client(dev->pdev);
cleanup_vga_client:
	vga_client_register(dev->pdev, NULL, NULL, NULL);
out:
	return ret;
}

int i915_master_create(struct drm_device *dev, struct drm_master *master)
{
	struct drm_i915_master_private *master_priv;

	master_priv = kzalloc(sizeof(*master_priv), GFP_KERNEL);
	if (!master_priv)
		return -ENOMEM;

	master->driver_priv = master_priv;
	return 0;
}

void i915_master_destroy(struct drm_device *dev, struct drm_master *master)
{
	struct drm_i915_master_private *master_priv = master->driver_priv;

	if (!master_priv)
		return;

	kfree(master_priv);

	master->driver_priv = NULL;
}

static void i915_pineview_get_mem_freq(struct drm_device *dev)
{
	drm_i915_private_t *dev_priv = dev->dev_private;
	u32 tmp;

	tmp = I915_READ(CLKCFG);

	switch (tmp & CLKCFG_FSB_MASK) {
	case CLKCFG_FSB_533:
		dev_priv->fsb_freq = 533; /* 133*4 */
		break;
	case CLKCFG_FSB_800:
		dev_priv->fsb_freq = 800; /* 200*4 */
		break;
	case CLKCFG_FSB_667:
		dev_priv->fsb_freq =  667; /* 167*4 */
		break;
	case CLKCFG_FSB_400:
		dev_priv->fsb_freq = 400; /* 100*4 */
		break;
	}

	switch (tmp & CLKCFG_MEM_MASK) {
	case CLKCFG_MEM_533:
		dev_priv->mem_freq = 533;
		break;
	case CLKCFG_MEM_667:
		dev_priv->mem_freq = 667;
		break;
	case CLKCFG_MEM_800:
		dev_priv->mem_freq = 800;
		break;
	}

	/* detect pineview DDR3 setting */
	tmp = I915_READ(CSHRDDR3CTL);
	dev_priv->is_ddr3 = (tmp & CSHRDDR3CTL_DDR3) ? 1 : 0;
}

static void i915_ironlake_get_mem_freq(struct drm_device *dev)
{
	drm_i915_private_t *dev_priv = dev->dev_private;
	u16 ddrpll, csipll;

	ddrpll = I915_READ16(DDRMPLL1);
	csipll = I915_READ16(CSIPLL0);

	switch (ddrpll & 0xff) {
	case 0xc:
		dev_priv->mem_freq = 800;
		break;
	case 0x10:
		dev_priv->mem_freq = 1066;
		break;
	case 0x14:
		dev_priv->mem_freq = 1333;
		break;
	case 0x18:
		dev_priv->mem_freq = 1600;
		break;
	default:
		DRM_DEBUG_DRIVER("unknown memory frequency 0x%02x\n",
				 ddrpll & 0xff);
		dev_priv->mem_freq = 0;
		break;
	}

	dev_priv->r_t = dev_priv->mem_freq;

	switch (csipll & 0x3ff) {
	case 0x00c:
		dev_priv->fsb_freq = 3200;
		break;
	case 0x00e:
		dev_priv->fsb_freq = 3733;
		break;
	case 0x010:
		dev_priv->fsb_freq = 4266;
		break;
	case 0x012:
		dev_priv->fsb_freq = 4800;
		break;
	case 0x014:
		dev_priv->fsb_freq = 5333;
		break;
	case 0x016:
		dev_priv->fsb_freq = 5866;
		break;
	case 0x018:
		dev_priv->fsb_freq = 6400;
		break;
	default:
		DRM_DEBUG_DRIVER("unknown fsb frequency 0x%04x\n",
				 csipll & 0x3ff);
		dev_priv->fsb_freq = 0;
		break;
	}

	if (dev_priv->fsb_freq == 3200) {
		dev_priv->c_m = 0;
	} else if (dev_priv->fsb_freq > 3200 && dev_priv->fsb_freq <= 4800) {
		dev_priv->c_m = 1;
	} else {
		dev_priv->c_m = 2;
	}
}

static const struct cparams {
	u16 i;
	u16 t;
	u16 m;
	u16 c;
} cparams[] = {
	{ 1, 1333, 301, 28664 },
	{ 1, 1066, 294, 24460 },
	{ 1, 800, 294, 25192 },
	{ 0, 1333, 276, 27605 },
	{ 0, 1066, 276, 27605 },
	{ 0, 800, 231, 23784 },
};

unsigned long i915_chipset_val(struct drm_i915_private *dev_priv)
{
	u64 total_count, diff, ret;
	u32 count1, count2, count3, m = 0, c = 0;
	unsigned long now = jiffies_to_msecs(jiffies), diff1;
	int i;

	diff1 = now - dev_priv->last_time1;

	count1 = I915_READ(DMIEC);
	count2 = I915_READ(DDREC);
	count3 = I915_READ(CSIEC);

	total_count = count1 + count2 + count3;

	/* FIXME: handle per-counter overflow */
	if (total_count < dev_priv->last_count1) {
		diff = ~0UL - dev_priv->last_count1;
		diff += total_count;
	} else {
		diff = total_count - dev_priv->last_count1;
	}

	for (i = 0; i < ARRAY_SIZE(cparams); i++) {
		if (cparams[i].i == dev_priv->c_m &&
		    cparams[i].t == dev_priv->r_t) {
			m = cparams[i].m;
			c = cparams[i].c;
			break;
		}
	}

	diff = div_u64(diff, diff1);
	ret = ((m * diff) + c);
	ret = div_u64(ret, 10);

	dev_priv->last_count1 = total_count;
	dev_priv->last_time1 = now;

	return ret;
}

unsigned long i915_mch_val(struct drm_i915_private *dev_priv)
{
	unsigned long m, x, b;
	u32 tsfs;

	tsfs = I915_READ(TSFS);

	m = ((tsfs & TSFS_SLOPE_MASK) >> TSFS_SLOPE_SHIFT);
	x = I915_READ8(TR1);

	b = tsfs & TSFS_INTR_MASK;

	return ((m * x) / 127) - b;
}

static u16 pvid_to_extvid(struct drm_i915_private *dev_priv, u8 pxvid)
{
	static const struct v_table {
		u16 vd; /* in .1 mil */
		u16 vm; /* in .1 mil */
	} v_table[] = {
		{ 0, 0, },
		{ 375, 0, },
		{ 500, 0, },
		{ 625, 0, },
		{ 750, 0, },
		{ 875, 0, },
		{ 1000, 0, },
		{ 1125, 0, },
		{ 4125, 3000, },
		{ 4125, 3000, },
		{ 4125, 3000, },
		{ 4125, 3000, },
		{ 4125, 3000, },
		{ 4125, 3000, },
		{ 4125, 3000, },
		{ 4125, 3000, },
		{ 4125, 3000, },
		{ 4125, 3000, },
		{ 4125, 3000, },
		{ 4125, 3000, },
		{ 4125, 3000, },
		{ 4125, 3000, },
		{ 4125, 3000, },
		{ 4125, 3000, },
		{ 4125, 3000, },
		{ 4125, 3000, },
		{ 4125, 3000, },
		{ 4125, 3000, },
		{ 4125, 3000, },
		{ 4125, 3000, },
		{ 4125, 3000, },
		{ 4125, 3000, },
		{ 4250, 3125, },
		{ 4375, 3250, },
		{ 4500, 3375, },
		{ 4625, 3500, },
		{ 4750, 3625, },
		{ 4875, 3750, },
		{ 5000, 3875, },
		{ 5125, 4000, },
		{ 5250, 4125, },
		{ 5375, 4250, },
		{ 5500, 4375, },
		{ 5625, 4500, },
		{ 5750, 4625, },
		{ 5875, 4750, },
		{ 6000, 4875, },
		{ 6125, 5000, },
		{ 6250, 5125, },
		{ 6375, 5250, },
		{ 6500, 5375, },
		{ 6625, 5500, },
		{ 6750, 5625, },
		{ 6875, 5750, },
		{ 7000, 5875, },
		{ 7125, 6000, },
		{ 7250, 6125, },
		{ 7375, 6250, },
		{ 7500, 6375, },
		{ 7625, 6500, },
		{ 7750, 6625, },
		{ 7875, 6750, },
		{ 8000, 6875, },
		{ 8125, 7000, },
		{ 8250, 7125, },
		{ 8375, 7250, },
		{ 8500, 7375, },
		{ 8625, 7500, },
		{ 8750, 7625, },
		{ 8875, 7750, },
		{ 9000, 7875, },
		{ 9125, 8000, },
		{ 9250, 8125, },
		{ 9375, 8250, },
		{ 9500, 8375, },
		{ 9625, 8500, },
		{ 9750, 8625, },
		{ 9875, 8750, },
		{ 10000, 8875, },
		{ 10125, 9000, },
		{ 10250, 9125, },
		{ 10375, 9250, },
		{ 10500, 9375, },
		{ 10625, 9500, },
		{ 10750, 9625, },
		{ 10875, 9750, },
		{ 11000, 9875, },
		{ 11125, 10000, },
		{ 11250, 10125, },
		{ 11375, 10250, },
		{ 11500, 10375, },
		{ 11625, 10500, },
		{ 11750, 10625, },
		{ 11875, 10750, },
		{ 12000, 10875, },
		{ 12125, 11000, },
		{ 12250, 11125, },
		{ 12375, 11250, },
		{ 12500, 11375, },
		{ 12625, 11500, },
		{ 12750, 11625, },
		{ 12875, 11750, },
		{ 13000, 11875, },
		{ 13125, 12000, },
		{ 13250, 12125, },
		{ 13375, 12250, },
		{ 13500, 12375, },
		{ 13625, 12500, },
		{ 13750, 12625, },
		{ 13875, 12750, },
		{ 14000, 12875, },
		{ 14125, 13000, },
		{ 14250, 13125, },
		{ 14375, 13250, },
		{ 14500, 13375, },
		{ 14625, 13500, },
		{ 14750, 13625, },
		{ 14875, 13750, },
		{ 15000, 13875, },
		{ 15125, 14000, },
		{ 15250, 14125, },
		{ 15375, 14250, },
		{ 15500, 14375, },
		{ 15625, 14500, },
		{ 15750, 14625, },
		{ 15875, 14750, },
		{ 16000, 14875, },
		{ 16125, 15000, },
	};
	if (dev_priv->info->is_mobile)
		return v_table[pxvid].vm;
	else
		return v_table[pxvid].vd;
}

void i915_update_gfx_val(struct drm_i915_private *dev_priv)
{
	struct timespec now, diff1;
	u64 diff;
	unsigned long diffms;
	u32 count;

	getrawmonotonic(&now);
	diff1 = timespec_sub(now, dev_priv->last_time2);

	/* Don't divide by 0 */
	diffms = diff1.tv_sec * 1000 + diff1.tv_nsec / 1000000;
	if (!diffms)
		return;

	count = I915_READ(GFXEC);

	if (count < dev_priv->last_count2) {
		diff = ~0UL - dev_priv->last_count2;
		diff += count;
	} else {
		diff = count - dev_priv->last_count2;
	}

	dev_priv->last_count2 = count;
	dev_priv->last_time2 = now;

	/* More magic constants... */
	diff = diff * 1181;
	diff = div_u64(diff, diffms * 10);
	dev_priv->gfx_power = diff;
}

unsigned long i915_gfx_val(struct drm_i915_private *dev_priv)
{
	unsigned long t, corr, state1, corr2, state2;
	u32 pxvid, ext_v;

	pxvid = I915_READ(PXVFREQ_BASE + (dev_priv->cur_delay * 4));
	pxvid = (pxvid >> 24) & 0x7f;
	ext_v = pvid_to_extvid(dev_priv, pxvid);

	state1 = ext_v;

	t = i915_mch_val(dev_priv);

	/* Revel in the empirically derived constants */

	/* Correction factor in 1/100000 units */
	if (t > 80)
		corr = ((t * 2349) + 135940);
	else if (t >= 50)
		corr = ((t * 964) + 29317);
	else /* < 50 */
		corr = ((t * 301) + 1004);

	corr = corr * ((150142 * state1) / 10000 - 78642);
	corr /= 100000;
	corr2 = (corr * dev_priv->corr);

	state2 = (corr2 * state1) / 10000;
	state2 /= 100; /* convert to mW */

	i915_update_gfx_val(dev_priv);

	return dev_priv->gfx_power + state2;
}

/* Global for IPS driver to get at the current i915 device */
static struct drm_i915_private *i915_mch_dev;
/*
 * Lock protecting IPS related data structures
 *   - i915_mch_dev
 *   - dev_priv->max_delay
 *   - dev_priv->min_delay
 *   - dev_priv->fmax
 *   - dev_priv->gpu_busy
 */
static DEFINE_SPINLOCK(mchdev_lock);

/**
 * i915_read_mch_val - return value for IPS use
 *
 * Calculate and return a value for the IPS driver to use when deciding whether
 * we have thermal and power headroom to increase CPU or GPU power budget.
 */
unsigned long i915_read_mch_val(void)
{
  	struct drm_i915_private *dev_priv;
	unsigned long chipset_val, graphics_val, ret = 0;

  	spin_lock(&mchdev_lock);
	if (!i915_mch_dev)
		goto out_unlock;
	dev_priv = i915_mch_dev;

	chipset_val = i915_chipset_val(dev_priv);
	graphics_val = i915_gfx_val(dev_priv);

	ret = chipset_val + graphics_val;

out_unlock:
  	spin_unlock(&mchdev_lock);

  	return ret;
}
EXPORT_SYMBOL_GPL(i915_read_mch_val);

/**
 * i915_gpu_raise - raise GPU frequency limit
 *
 * Raise the limit; IPS indicates we have thermal headroom.
 */
bool i915_gpu_raise(void)
{
  	struct drm_i915_private *dev_priv;
	bool ret = true;

  	spin_lock(&mchdev_lock);
	if (!i915_mch_dev) {
		ret = false;
		goto out_unlock;
	}
	dev_priv = i915_mch_dev;

	if (dev_priv->max_delay > dev_priv->fmax)
		dev_priv->max_delay--;

out_unlock:
  	spin_unlock(&mchdev_lock);

  	return ret;
}
EXPORT_SYMBOL_GPL(i915_gpu_raise);

/**
 * i915_gpu_lower - lower GPU frequency limit
 *
 * IPS indicates we're close to a thermal limit, so throttle back the GPU
 * frequency maximum.
 */
bool i915_gpu_lower(void)
{
  	struct drm_i915_private *dev_priv;
	bool ret = true;

  	spin_lock(&mchdev_lock);
	if (!i915_mch_dev) {
		ret = false;
		goto out_unlock;
	}
	dev_priv = i915_mch_dev;

	if (dev_priv->max_delay < dev_priv->min_delay)
		dev_priv->max_delay++;

out_unlock:
  	spin_unlock(&mchdev_lock);

  	return ret;
}
EXPORT_SYMBOL_GPL(i915_gpu_lower);

/**
 * i915_gpu_busy - indicate GPU business to IPS
 *
 * Tell the IPS driver whether or not the GPU is busy.
 */
bool i915_gpu_busy(void)
{
  	struct drm_i915_private *dev_priv;
	bool ret = false;

  	spin_lock(&mchdev_lock);
	if (!i915_mch_dev)
		goto out_unlock;
	dev_priv = i915_mch_dev;

	ret = dev_priv->busy;

out_unlock:
  	spin_unlock(&mchdev_lock);

  	return ret;
}
EXPORT_SYMBOL_GPL(i915_gpu_busy);

/**
 * i915_gpu_turbo_disable - disable graphics turbo
 *
 * Disable graphics turbo by resetting the max frequency and setting the
 * current frequency to the default.
 */
bool i915_gpu_turbo_disable(void)
{
  	struct drm_i915_private *dev_priv;
	bool ret = true;

  	spin_lock(&mchdev_lock);
	if (!i915_mch_dev) {
		ret = false;
		goto out_unlock;
	}
	dev_priv = i915_mch_dev;

	dev_priv->max_delay = dev_priv->fstart;

	if (!ironlake_set_drps(dev_priv->dev, dev_priv->fstart))
		ret = false;

out_unlock:
  	spin_unlock(&mchdev_lock);

  	return ret;
<<<<<<< HEAD
=======
}
EXPORT_SYMBOL_GPL(i915_gpu_turbo_disable);

/**
 * Tells the intel_ips driver that the i915 driver is now loaded, if
 * IPS got loaded first.
 *
 * This awkward dance is so that neither module has to depend on the
 * other in order for IPS to do the appropriate communication of
 * GPU turbo limits to i915.
 */
static void
ips_ping_for_i915_load(void)
{
	void (*link)(void);

	link = symbol_get(ips_link_to_i915_driver);
	if (link) {
		link();
		symbol_put(ips_link_to_i915_driver);
	}
>>>>>>> 02f8c6ae
}
EXPORT_SYMBOL_GPL(i915_gpu_turbo_disable);

/**
 * i915_driver_load - setup chip and create an initial config
 * @dev: DRM device
 * @flags: startup flags
 *
 * The driver load routine has to do several things:
 *   - drive output discovery via intel_modeset_init()
 *   - initialize the memory manager
 *   - allocate initial config memory
 *   - setup the DRM framebuffer with the allocated memory
 */
int i915_driver_load(struct drm_device *dev, unsigned long flags)
{
	struct drm_i915_private *dev_priv;
	int ret = 0, mmio_bar;
	uint32_t agp_size;

	/* i915 has 4 more counters */
	dev->counters += 4;
	dev->types[6] = _DRM_STAT_IRQ;
	dev->types[7] = _DRM_STAT_PRIMARY;
	dev->types[8] = _DRM_STAT_SECONDARY;
	dev->types[9] = _DRM_STAT_DMA;

	dev_priv = kzalloc(sizeof(drm_i915_private_t), GFP_KERNEL);
	if (dev_priv == NULL)
		return -ENOMEM;

	dev->dev_private = (void *)dev_priv;
	dev_priv->dev = dev;
	dev_priv->info = (struct intel_device_info *) flags;

	if (i915_get_bridge_dev(dev)) {
		ret = -EIO;
		goto free_priv;
	}

	/* overlay on gen2 is broken and can't address above 1G */
	if (IS_GEN2(dev))
		dma_set_coherent_mask(&dev->pdev->dev, DMA_BIT_MASK(30));

	/* 965GM sometimes incorrectly writes to hardware status page (HWS)
	 * using 32bit addressing, overwriting memory if HWS is located
	 * above 4GB.
	 *
	 * The documentation also mentions an issue with undefined
	 * behaviour if any general state is accessed within a page above 4GB,
	 * which also needs to be handled carefully.
	 */
	if (IS_BROADWATER(dev) || IS_CRESTLINE(dev))
		dma_set_coherent_mask(&dev->pdev->dev, DMA_BIT_MASK(32));

	mmio_bar = IS_GEN2(dev) ? 1 : 0;
	dev_priv->regs = pci_iomap(dev->pdev, mmio_bar, 0);
	if (!dev_priv->regs) {
		DRM_ERROR("failed to map registers\n");
		ret = -EIO;
		goto put_bridge;
	}

	dev_priv->mm.gtt = intel_gtt_get();
	if (!dev_priv->mm.gtt) {
		DRM_ERROR("Failed to initialize GTT\n");
		ret = -ENODEV;
		goto out_rmmap;
	}

	agp_size = dev_priv->mm.gtt->gtt_mappable_entries << PAGE_SHIFT;

        dev_priv->mm.gtt_mapping =
		io_mapping_create_wc(dev->agp->base, agp_size);
	if (dev_priv->mm.gtt_mapping == NULL) {
		ret = -EIO;
		goto out_rmmap;
	}

	/* Set up a WC MTRR for non-PAT systems.  This is more common than
	 * one would think, because the kernel disables PAT on first
	 * generation Core chips because WC PAT gets overridden by a UC
	 * MTRR if present.  Even if a UC MTRR isn't present.
	 */
	dev_priv->mm.gtt_mtrr = mtrr_add(dev->agp->base,
					 agp_size,
					 MTRR_TYPE_WRCOMB, 1);
	if (dev_priv->mm.gtt_mtrr < 0) {
		DRM_INFO("MTRR allocation failed.  Graphics "
			 "performance may suffer.\n");
	}

	/* The i915 workqueue is primarily used for batched retirement of
	 * requests (and thus managing bo) once the task has been completed
	 * by the GPU. i915_gem_retire_requests() is called directly when we
	 * need high-priority retirement, such as waiting for an explicit
	 * bo.
	 *
	 * It is also used for periodic low-priority events, such as
	 * idle-timers and recording error state.
	 *
	 * All tasks on the workqueue are expected to acquire the dev mutex
	 * so there is no point in running more than one instance of the
	 * workqueue at any time: max_active = 1 and NON_REENTRANT.
	 */
	dev_priv->wq = alloc_workqueue("i915",
				       WQ_UNBOUND | WQ_NON_REENTRANT,
				       1);
	if (dev_priv->wq == NULL) {
		DRM_ERROR("Failed to create our workqueue.\n");
		ret = -ENOMEM;
		goto out_mtrrfree;
	}

	/* enable GEM by default */
	dev_priv->has_gem = 1;

	intel_irq_init(dev);

	/* Try to make sure MCHBAR is enabled before poking at it */
	intel_setup_mchbar(dev);
	intel_setup_gmbus(dev);
	intel_opregion_setup(dev);

	/* Make sure the bios did its job and set up vital registers */
	intel_setup_bios(dev);

	i915_gem_load(dev);

	/* Init HWS */
	if (!I915_NEED_GFX_HWS(dev)) {
		ret = i915_init_phys_hws(dev);
		if (ret)
			goto out_gem_unload;
	}

	if (IS_PINEVIEW(dev))
		i915_pineview_get_mem_freq(dev);
	else if (IS_GEN5(dev))
		i915_ironlake_get_mem_freq(dev);

	/* On the 945G/GM, the chipset reports the MSI capability on the
	 * integrated graphics even though the support isn't actually there
	 * according to the published specs.  It doesn't appear to function
	 * correctly in testing on 945G.
	 * This may be a side effect of MSI having been made available for PEG
	 * and the registers being closely associated.
	 *
	 * According to chipset errata, on the 965GM, MSI interrupts may
	 * be lost or delayed, but we use them anyways to avoid
	 * stuck interrupts on some machines.
	 */
	if (!IS_I945G(dev) && !IS_I945GM(dev))
		pci_enable_msi(dev->pdev);

	spin_lock_init(&dev_priv->irq_lock);
	spin_lock_init(&dev_priv->error_lock);
	spin_lock_init(&dev_priv->rps_lock);

	if (IS_MOBILE(dev) || !IS_GEN2(dev))
		dev_priv->num_pipe = 2;
	else
		dev_priv->num_pipe = 1;

	ret = drm_vblank_init(dev, dev_priv->num_pipe);
	if (ret)
		goto out_gem_unload;

	/* Start out suspended */
	dev_priv->mm.suspended = 1;

	intel_detect_pch(dev);

	if (drm_core_check_feature(dev, DRIVER_MODESET)) {
		ret = i915_load_modeset_init(dev);
		if (ret < 0) {
			DRM_ERROR("failed to init modeset\n");
			goto out_gem_unload;
		}
	}

	/* Must be done after probing outputs */
	intel_opregion_init(dev);
	acpi_video_register();

	setup_timer(&dev_priv->hangcheck_timer, i915_hangcheck_elapsed,
		    (unsigned long) dev);

	spin_lock(&mchdev_lock);
	i915_mch_dev = dev_priv;
	dev_priv->mchdev_lock = &mchdev_lock;
	spin_unlock(&mchdev_lock);

<<<<<<< HEAD
=======
	ips_ping_for_i915_load();

>>>>>>> 02f8c6ae
	return 0;

out_gem_unload:
	if (dev_priv->mm.inactive_shrinker.shrink)
		unregister_shrinker(&dev_priv->mm.inactive_shrinker);

	if (dev->pdev->msi_enabled)
		pci_disable_msi(dev->pdev);

	intel_teardown_gmbus(dev);
	intel_teardown_mchbar(dev);
	destroy_workqueue(dev_priv->wq);
out_mtrrfree:
	if (dev_priv->mm.gtt_mtrr >= 0) {
		mtrr_del(dev_priv->mm.gtt_mtrr, dev->agp->base,
			 dev->agp->agp_info.aper_size * 1024 * 1024);
		dev_priv->mm.gtt_mtrr = -1;
	}
	io_mapping_free(dev_priv->mm.gtt_mapping);
out_rmmap:
	pci_iounmap(dev->pdev, dev_priv->regs);
put_bridge:
	pci_dev_put(dev_priv->bridge_dev);
free_priv:
	kfree(dev_priv);
	return ret;
}

int i915_driver_unload(struct drm_device *dev)
{
	struct drm_i915_private *dev_priv = dev->dev_private;
	int ret;

	spin_lock(&mchdev_lock);
	i915_mch_dev = NULL;
	spin_unlock(&mchdev_lock);

<<<<<<< HEAD
	if (dev_priv->mm.inactive_shrinker.shrink) {
		extern struct shrinker *_i915_registered_shrinker;
		unregister_shrinker(&dev_priv->mm.inactive_shrinker);
		_i915_registered_shrinker = NULL;
	}
=======
	if (dev_priv->mm.inactive_shrinker.shrink)
		unregister_shrinker(&dev_priv->mm.inactive_shrinker);
>>>>>>> 02f8c6ae

	mutex_lock(&dev->struct_mutex);
	ret = i915_gpu_idle(dev);
	if (ret)
		DRM_ERROR("failed to idle hardware: %d\n", ret);
	mutex_unlock(&dev->struct_mutex);

	/* Cancel the retire work handler, which should be idle now. */
	cancel_delayed_work_sync(&dev_priv->mm.retire_work);

	io_mapping_free(dev_priv->mm.gtt_mapping);
	if (dev_priv->mm.gtt_mtrr >= 0) {
		mtrr_del(dev_priv->mm.gtt_mtrr, dev->agp->base,
			 dev->agp->agp_info.aper_size * 1024 * 1024);
		dev_priv->mm.gtt_mtrr = -1;
	}

	acpi_video_unregister();

	if (drm_core_check_feature(dev, DRIVER_MODESET)) {
		intel_fbdev_fini(dev);
		intel_modeset_cleanup(dev);

		/*
		 * free the memory space allocated for the child device
		 * config parsed from VBT
		 */
		if (dev_priv->child_dev && dev_priv->child_dev_num) {
			kfree(dev_priv->child_dev);
			dev_priv->child_dev = NULL;
			dev_priv->child_dev_num = 0;
		}

		vga_switcheroo_unregister_client(dev->pdev);
		vga_client_register(dev->pdev, NULL, NULL, NULL);
	}

	/* Free error state after interrupts are fully disabled. */
	del_timer_sync(&dev_priv->hangcheck_timer);
	cancel_work_sync(&dev_priv->error_work);
	i915_destroy_error_state(dev);

	if (dev->pdev->msi_enabled)
		pci_disable_msi(dev->pdev);

	intel_opregion_fini(dev);

	if (drm_core_check_feature(dev, DRIVER_MODESET)) {
		/* Flush any outstanding unpin_work. */
		flush_workqueue(dev_priv->wq);

		mutex_lock(&dev->struct_mutex);
		i915_gem_free_all_phys_object(dev);
		i915_gem_cleanup_ringbuffer(dev);
		mutex_unlock(&dev->struct_mutex);
		if (I915_HAS_FBC(dev) && i915_powersave)
			i915_cleanup_compression(dev);
		drm_mm_takedown(&dev_priv->mm.stolen);

		intel_cleanup_overlay(dev);

		if (!I915_NEED_GFX_HWS(dev))
			i915_free_hws(dev);
	}

	if (dev_priv->regs != NULL)
		pci_iounmap(dev->pdev, dev_priv->regs);

	intel_teardown_gmbus(dev);
	intel_teardown_mchbar(dev);

	destroy_workqueue(dev_priv->wq);

	pci_dev_put(dev_priv->bridge_dev);
	kfree(dev->dev_private);

	return 0;
}

int i915_driver_open(struct drm_device *dev, struct drm_file *file)
{
	struct drm_i915_file_private *file_priv;

	DRM_DEBUG_DRIVER("\n");
	file_priv = kmalloc(sizeof(*file_priv), GFP_KERNEL);
	if (!file_priv)
		return -ENOMEM;

	file->driver_priv = file_priv;

	spin_lock_init(&file_priv->mm.lock);
	INIT_LIST_HEAD(&file_priv->mm.request_list);

	return 0;
}

/**
 * i915_driver_lastclose - clean up after all DRM clients have exited
 * @dev: DRM device
 *
 * Take care of cleaning up after all DRM clients have exited.  In the
 * mode setting case, we want to restore the kernel's initial mode (just
 * in case the last client left us in a bad state).
 *
 * Additionally, in the non-mode setting case, we'll tear down the AGP
 * and DMA structures, since the kernel won't be using them, and clea
 * up any GEM state.
 */
void i915_driver_lastclose(struct drm_device * dev)
{
	drm_i915_private_t *dev_priv = dev->dev_private;

	if (!dev_priv || drm_core_check_feature(dev, DRIVER_MODESET)) {
		intel_fb_restore_mode(dev);
		vga_switcheroo_process_delayed_switch();
		return;
	}

	i915_gem_lastclose(dev);

	if (dev_priv->agp_heap)
		i915_mem_takedown(&(dev_priv->agp_heap));

	i915_dma_cleanup(dev);
}

void i915_driver_preclose(struct drm_device * dev, struct drm_file *file_priv)
{
	drm_i915_private_t *dev_priv = dev->dev_private;
	i915_gem_release(dev, file_priv);
	if (!drm_core_check_feature(dev, DRIVER_MODESET))
		i915_mem_release(dev, file_priv, dev_priv->agp_heap);
}

void i915_driver_postclose(struct drm_device *dev, struct drm_file *file)
{
	struct drm_i915_file_private *file_priv = file->driver_priv;

	kfree(file_priv);
}

struct drm_ioctl_desc i915_ioctls[] = {
	DRM_IOCTL_DEF_DRV(I915_INIT, i915_dma_init, DRM_AUTH|DRM_MASTER|DRM_ROOT_ONLY),
	DRM_IOCTL_DEF_DRV(I915_FLUSH, i915_flush_ioctl, DRM_AUTH),
	DRM_IOCTL_DEF_DRV(I915_FLIP, i915_flip_bufs, DRM_AUTH),
	DRM_IOCTL_DEF_DRV(I915_BATCHBUFFER, i915_batchbuffer, DRM_AUTH),
	DRM_IOCTL_DEF_DRV(I915_IRQ_EMIT, i915_irq_emit, DRM_AUTH),
	DRM_IOCTL_DEF_DRV(I915_IRQ_WAIT, i915_irq_wait, DRM_AUTH),
	DRM_IOCTL_DEF_DRV(I915_GETPARAM, i915_getparam, DRM_AUTH),
	DRM_IOCTL_DEF_DRV(I915_SETPARAM, i915_setparam, DRM_AUTH|DRM_MASTER|DRM_ROOT_ONLY),
	DRM_IOCTL_DEF_DRV(I915_ALLOC, i915_mem_alloc, DRM_AUTH),
	DRM_IOCTL_DEF_DRV(I915_FREE, i915_mem_free, DRM_AUTH),
	DRM_IOCTL_DEF_DRV(I915_INIT_HEAP, i915_mem_init_heap, DRM_AUTH|DRM_MASTER|DRM_ROOT_ONLY),
	DRM_IOCTL_DEF_DRV(I915_CMDBUFFER, i915_cmdbuffer, DRM_AUTH),
	DRM_IOCTL_DEF_DRV(I915_DESTROY_HEAP,  i915_mem_destroy_heap, DRM_AUTH|DRM_MASTER|DRM_ROOT_ONLY),
	DRM_IOCTL_DEF_DRV(I915_SET_VBLANK_PIPE,  i915_vblank_pipe_set, DRM_AUTH|DRM_MASTER|DRM_ROOT_ONLY),
	DRM_IOCTL_DEF_DRV(I915_GET_VBLANK_PIPE,  i915_vblank_pipe_get, DRM_AUTH),
	DRM_IOCTL_DEF_DRV(I915_VBLANK_SWAP, i915_vblank_swap, DRM_AUTH),
	DRM_IOCTL_DEF_DRV(I915_HWS_ADDR, i915_set_status_page, DRM_AUTH|DRM_MASTER|DRM_ROOT_ONLY),
	DRM_IOCTL_DEF_DRV(I915_GEM_INIT, i915_gem_init_ioctl, DRM_AUTH|DRM_MASTER|DRM_ROOT_ONLY|DRM_UNLOCKED),
	DRM_IOCTL_DEF_DRV(I915_GEM_EXECBUFFER, i915_gem_execbuffer, DRM_AUTH|DRM_UNLOCKED),
	DRM_IOCTL_DEF_DRV(I915_GEM_EXECBUFFER2, i915_gem_execbuffer2, DRM_AUTH|DRM_UNLOCKED),
	DRM_IOCTL_DEF_DRV(I915_GEM_PIN, i915_gem_pin_ioctl, DRM_AUTH|DRM_ROOT_ONLY|DRM_UNLOCKED),
	DRM_IOCTL_DEF_DRV(I915_GEM_UNPIN, i915_gem_unpin_ioctl, DRM_AUTH|DRM_ROOT_ONLY|DRM_UNLOCKED),
	DRM_IOCTL_DEF_DRV(I915_GEM_BUSY, i915_gem_busy_ioctl, DRM_AUTH|DRM_UNLOCKED),
	DRM_IOCTL_DEF_DRV(I915_GEM_THROTTLE, i915_gem_throttle_ioctl, DRM_AUTH|DRM_UNLOCKED),
	DRM_IOCTL_DEF_DRV(I915_GEM_ENTERVT, i915_gem_entervt_ioctl, DRM_AUTH|DRM_MASTER|DRM_ROOT_ONLY|DRM_UNLOCKED),
	DRM_IOCTL_DEF_DRV(I915_GEM_LEAVEVT, i915_gem_leavevt_ioctl, DRM_AUTH|DRM_MASTER|DRM_ROOT_ONLY|DRM_UNLOCKED),
	DRM_IOCTL_DEF_DRV(I915_GEM_CREATE, i915_gem_create_ioctl, DRM_UNLOCKED),
	DRM_IOCTL_DEF_DRV(I915_GEM_PREAD, i915_gem_pread_ioctl, DRM_UNLOCKED),
	DRM_IOCTL_DEF_DRV(I915_GEM_PWRITE, i915_gem_pwrite_ioctl, DRM_UNLOCKED),
	DRM_IOCTL_DEF_DRV(I915_GEM_MMAP, i915_gem_mmap_ioctl, DRM_UNLOCKED),
	DRM_IOCTL_DEF_DRV(I915_GEM_MMAP_GTT, i915_gem_mmap_gtt_ioctl, DRM_UNLOCKED),
	DRM_IOCTL_DEF_DRV(I915_GEM_SET_DOMAIN, i915_gem_set_domain_ioctl, DRM_UNLOCKED),
	DRM_IOCTL_DEF_DRV(I915_GEM_SW_FINISH, i915_gem_sw_finish_ioctl, DRM_UNLOCKED),
	DRM_IOCTL_DEF_DRV(I915_GEM_SET_TILING, i915_gem_set_tiling, DRM_UNLOCKED),
	DRM_IOCTL_DEF_DRV(I915_GEM_GET_TILING, i915_gem_get_tiling, DRM_UNLOCKED),
	DRM_IOCTL_DEF_DRV(I915_GEM_GET_APERTURE, i915_gem_get_aperture_ioctl, DRM_UNLOCKED),
	DRM_IOCTL_DEF_DRV(I915_GET_PIPE_FROM_CRTC_ID, intel_get_pipe_from_crtc_id, DRM_UNLOCKED),
	DRM_IOCTL_DEF_DRV(I915_GEM_MADVISE, i915_gem_madvise_ioctl, DRM_UNLOCKED),
	DRM_IOCTL_DEF_DRV(I915_OVERLAY_PUT_IMAGE, intel_overlay_put_image, DRM_MASTER|DRM_CONTROL_ALLOW|DRM_UNLOCKED),
	DRM_IOCTL_DEF_DRV(I915_OVERLAY_ATTRS, intel_overlay_attrs, DRM_MASTER|DRM_CONTROL_ALLOW|DRM_UNLOCKED),
};

int i915_max_ioctl = DRM_ARRAY_SIZE(i915_ioctls);

/**
 * Determine if the device really is AGP or not.
 *
 * All Intel graphics chipsets are treated as AGP, even if they are really
 * PCI-e.
 *
 * \param dev   The device to be tested.
 *
 * \returns
 * A value of 1 is always retured to indictate every i9x5 is AGP.
 */
int i915_driver_device_is_agp(struct drm_device * dev)
{
	return 1;
}<|MERGE_RESOLUTION|>--- conflicted
+++ resolved
@@ -34,10 +34,7 @@
 #include "i915_drm.h"
 #include "i915_drv.h"
 #include "i915_trace.h"
-<<<<<<< HEAD
-=======
 #include "../../../platform/x86/intel_ips.h"
->>>>>>> 02f8c6ae
 #include <linux/pci.h>
 #include <linux/vgaarb.h>
 #include <linux/acpi.h>
@@ -64,10 +61,7 @@
 static int i915_init_phys_hws(struct drm_device *dev)
 {
 	drm_i915_private_t *dev_priv = dev->dev_private;
-<<<<<<< HEAD
-=======
 	struct intel_ring_buffer *ring = LP_RING(dev_priv);
->>>>>>> 02f8c6ae
 
 	/* Program Hardware Status Page */
 	dev_priv->status_page_dmah =
@@ -77,18 +71,11 @@
 		DRM_ERROR("Can not allocate hardware status page\n");
 		return -ENOMEM;
 	}
-<<<<<<< HEAD
-
-	memset_io((void __force __iomem *)dev_priv->status_page_dmah->vaddr,
-		  0, PAGE_SIZE);
-
-=======
 	ring->status_page.page_addr =
 		(void __force __iomem *)dev_priv->status_page_dmah->vaddr;
 
 	memset_io(ring->status_page.page_addr, 0, PAGE_SIZE);
 
->>>>>>> 02f8c6ae
 	i915_write_hws_pga(dev);
 
 	DRM_DEBUG_DRIVER("Enabled hardware status page\n");
@@ -1869,8 +1856,6 @@
   	spin_unlock(&mchdev_lock);
 
   	return ret;
-<<<<<<< HEAD
-=======
 }
 EXPORT_SYMBOL_GPL(i915_gpu_turbo_disable);
 
@@ -1892,9 +1877,7 @@
 		link();
 		symbol_put(ips_link_to_i915_driver);
 	}
->>>>>>> 02f8c6ae
-}
-EXPORT_SYMBOL_GPL(i915_gpu_turbo_disable);
+}
 
 /**
  * i915_driver_load - setup chip and create an initial config
@@ -2086,11 +2069,8 @@
 	dev_priv->mchdev_lock = &mchdev_lock;
 	spin_unlock(&mchdev_lock);
 
-<<<<<<< HEAD
-=======
 	ips_ping_for_i915_load();
 
->>>>>>> 02f8c6ae
 	return 0;
 
 out_gem_unload:
@@ -2128,16 +2108,8 @@
 	i915_mch_dev = NULL;
 	spin_unlock(&mchdev_lock);
 
-<<<<<<< HEAD
-	if (dev_priv->mm.inactive_shrinker.shrink) {
-		extern struct shrinker *_i915_registered_shrinker;
-		unregister_shrinker(&dev_priv->mm.inactive_shrinker);
-		_i915_registered_shrinker = NULL;
-	}
-=======
 	if (dev_priv->mm.inactive_shrinker.shrink)
 		unregister_shrinker(&dev_priv->mm.inactive_shrinker);
->>>>>>> 02f8c6ae
 
 	mutex_lock(&dev->struct_mutex);
 	ret = i915_gpu_idle(dev);
