--- conflicted
+++ resolved
@@ -2699,26 +2699,14 @@
 		I915_WRITE(PF_WIN_SZ(pipe), dev_priv->pch_pf_size);
 	}
 
-<<<<<<< HEAD
-	/*
-	 * On ILK+ LUT must be loaded before the pipe is running but with
-	 * clocks enabled
-	 */
-	intel_crtc_load_lut(crtc);
-
-=======
->>>>>>> 02f8c6ae
 	intel_enable_pipe(dev_priv, pipe, is_pch_port);
 	intel_enable_plane(dev_priv, plane, pipe);
 
 	if (is_pch_port)
 		ironlake_pch_enable(crtc);
 
-<<<<<<< HEAD
-=======
 	intel_crtc_load_lut(crtc);
 
->>>>>>> 02f8c6ae
 	mutex_lock(&dev->struct_mutex);
 	intel_update_fbc(dev);
 	mutex_unlock(&dev->struct_mutex);
