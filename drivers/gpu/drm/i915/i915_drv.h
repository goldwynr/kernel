/* i915_drv.h -- Private header for the I915 driver -*- linux-c -*-
 */
/*
 *
 * Copyright 2003 Tungsten Graphics, Inc., Cedar Park, Texas.
 * All Rights Reserved.
 *
 * Permission is hereby granted, free of charge, to any person obtaining a
 * copy of this software and associated documentation files (the
 * "Software"), to deal in the Software without restriction, including
 * without limitation the rights to use, copy, modify, merge, publish,
 * distribute, sub license, and/or sell copies of the Software, and to
 * permit persons to whom the Software is furnished to do so, subject to
 * the following conditions:
 *
 * The above copyright notice and this permission notice (including the
 * next paragraph) shall be included in all copies or substantial portions
 * of the Software.
 *
 * THE SOFTWARE IS PROVIDED "AS IS", WITHOUT WARRANTY OF ANY KIND, EXPRESS
 * OR IMPLIED, INCLUDING BUT NOT LIMITED TO THE WARRANTIES OF
 * MERCHANTABILITY, FITNESS FOR A PARTICULAR PURPOSE AND NON-INFRINGEMENT.
 * IN NO EVENT SHALL TUNGSTEN GRAPHICS AND/OR ITS SUPPLIERS BE LIABLE FOR
 * ANY CLAIM, DAMAGES OR OTHER LIABILITY, WHETHER IN AN ACTION OF CONTRACT,
 * TORT OR OTHERWISE, ARISING FROM, OUT OF OR IN CONNECTION WITH THE
 * SOFTWARE OR THE USE OR OTHER DEALINGS IN THE SOFTWARE.
 *
 */

#ifndef _I915_DRV_H_
#define _I915_DRV_H_

#include "i915_reg.h"
#include "intel_bios.h"
#include "intel_ringbuffer.h"
#include <linux/io-mapping.h>
#include <linux/i2c.h>
#include <drm/intel-gtt.h>

/* General customization:
 */

#define DRIVER_AUTHOR		"Tungsten Graphics, Inc."

#define DRIVER_NAME		"i915"
#define DRIVER_DESC		"Intel Graphics"
#define DRIVER_DATE		"20080730"

enum pipe {
	PIPE_A = 0,
	PIPE_B,
	PIPE_C,
	I915_MAX_PIPES
};
#define pipe_name(p) ((p) + 'A')

enum plane {
	PLANE_A = 0,
	PLANE_B,
	PLANE_C,
};
#define plane_name(p) ((p) + 'A')

#define I915_GEM_GPU_DOMAINS	(~(I915_GEM_DOMAIN_CPU | I915_GEM_DOMAIN_GTT))

#define for_each_pipe(p) for ((p) = 0; (p) < dev_priv->num_pipe; (p)++)

/* Interface history:
 *
 * 1.1: Original.
 * 1.2: Add Power Management
 * 1.3: Add vblank support
 * 1.4: Fix cmdbuffer path, add heap destroy
 * 1.5: Add vblank pipe configuration
 * 1.6: - New ioctl for scheduling buffer swaps on vertical blank
 *      - Support vertical blank on secondary display pipe
 */
#define DRIVER_MAJOR		1
#define DRIVER_MINOR		6
#define DRIVER_PATCHLEVEL	0

#define WATCH_COHERENCY	0
#define WATCH_LISTS	0

#define I915_GEM_PHYS_CURSOR_0 1
#define I915_GEM_PHYS_CURSOR_1 2
#define I915_GEM_PHYS_OVERLAY_REGS 3
#define I915_MAX_PHYS_OBJECT (I915_GEM_PHYS_OVERLAY_REGS)

struct drm_i915_gem_phys_object {
	int id;
	struct page **page_list;
	drm_dma_handle_t *handle;
	struct drm_i915_gem_object *cur_obj;
};

struct mem_block {
	struct mem_block *next;
	struct mem_block *prev;
	int start;
	int size;
	struct drm_file *file_priv; /* NULL: free, -1: heap, other: real files */
};

struct opregion_header;
struct opregion_acpi;
struct opregion_swsci;
struct opregion_asle;

struct intel_opregion {
	struct opregion_header *header;
	struct opregion_acpi *acpi;
	struct opregion_swsci *swsci;
	struct opregion_asle *asle;
	void *vbt;
	u32 __iomem *lid_state;
};
#define OPREGION_SIZE            (8*1024)

struct intel_overlay;
struct intel_overlay_error_state;

struct drm_i915_master_private {
	drm_local_map_t *sarea;
	struct _drm_i915_sarea *sarea_priv;
};
#define I915_FENCE_REG_NONE -1

struct drm_i915_fence_reg {
	struct list_head lru_list;
	struct drm_i915_gem_object *obj;
	uint32_t setup_seqno;
};

struct sdvo_device_mapping {
	u8 initialized;
	u8 dvo_port;
	u8 slave_addr;
	u8 dvo_wiring;
	u8 i2c_pin;
	u8 i2c_speed;
	u8 ddc_pin;
};

struct intel_display_error_state;

struct drm_i915_error_state {
	u32 eir;
	u32 pgtbl_er;
	u32 pipestat[I915_MAX_PIPES];
	u32 ipeir;
	u32 ipehr;
	u32 instdone;
	u32 acthd;
	u32 error; /* gen6+ */
	u32 bcs_acthd; /* gen6+ blt engine */
	u32 bcs_ipehr;
	u32 bcs_ipeir;
	u32 bcs_instdone;
	u32 bcs_seqno;
	u32 vcs_acthd; /* gen6+ bsd engine */
	u32 vcs_ipehr;
	u32 vcs_ipeir;
	u32 vcs_instdone;
	u32 vcs_seqno;
	u32 instpm;
	u32 instps;
	u32 instdone1;
	u32 seqno;
	u64 bbaddr;
	u64 fence[16];
	struct timeval time;
	struct drm_i915_error_object {
		int page_count;
		u32 gtt_offset;
		u32 *pages[0];
	} *ringbuffer[I915_NUM_RINGS], *batchbuffer[I915_NUM_RINGS];
	struct drm_i915_error_buffer {
		u32 size;
		u32 name;
		u32 seqno;
		u32 gtt_offset;
		u32 read_domains;
		u32 write_domain;
		s32 fence_reg:5;
		s32 pinned:2;
		u32 tiling:2;
		u32 dirty:1;
		u32 purgeable:1;
		u32 ring:4;
		u32 cache_level:2;
	} *active_bo, *pinned_bo;
	u32 active_bo_count, pinned_bo_count;
	struct intel_overlay_error_state *overlay;
	struct intel_display_error_state *display;
};

struct drm_i915_display_funcs {
	void (*dpms)(struct drm_crtc *crtc, int mode);
	bool (*fbc_enabled)(struct drm_device *dev);
	void (*enable_fbc)(struct drm_crtc *crtc, unsigned long interval);
	void (*disable_fbc)(struct drm_device *dev);
	int (*get_display_clock_speed)(struct drm_device *dev);
	int (*get_fifo_size)(struct drm_device *dev, int plane);
	void (*update_wm)(struct drm_device *dev);
	int (*crtc_mode_set)(struct drm_crtc *crtc,
			     struct drm_display_mode *mode,
			     struct drm_display_mode *adjusted_mode,
			     int x, int y,
			     struct drm_framebuffer *old_fb);
	void (*fdi_link_train)(struct drm_crtc *crtc);
	void (*init_clock_gating)(struct drm_device *dev);
	void (*init_pch_clock_gating)(struct drm_device *dev);
	int (*queue_flip)(struct drm_device *dev, struct drm_crtc *crtc,
			  struct drm_framebuffer *fb,
			  struct drm_i915_gem_object *obj);
	/* clock updates for mode set */
	/* cursor updates */
	/* render clock increase/decrease */
	/* display clock increase/decrease */
	/* pll clock increase/decrease */
};

struct intel_device_info {
	u8 gen;
	u8 is_mobile : 1;
	u8 is_i85x : 1;
	u8 is_i915g : 1;
	u8 is_i945gm : 1;
	u8 is_g33 : 1;
	u8 need_gfx_hws : 1;
	u8 is_g4x : 1;
	u8 is_pineview : 1;
	u8 is_broadwater : 1;
	u8 is_crestline : 1;
	u8 is_ivybridge : 1;
	u8 has_fbc : 1;
	u8 has_pipe_cxsr : 1;
	u8 has_hotplug : 1;
	u8 cursor_needs_physical : 1;
	u8 has_overlay : 1;
	u8 overlay_needs_physical : 1;
	u8 supports_tv : 1;
	u8 has_bsd_ring : 1;
	u8 has_blt_ring : 1;
};

enum no_fbc_reason {
	FBC_NO_OUTPUT, /* no outputs enabled to compress */
	FBC_STOLEN_TOO_SMALL, /* not enough space to hold compressed buffers */
	FBC_UNSUPPORTED_MODE, /* interlace or doublescanned mode */
	FBC_MODE_TOO_LARGE, /* mode too large for compression */
	FBC_BAD_PLANE, /* fbc not supported on plane */
	FBC_NOT_TILED, /* buffer not tiled */
	FBC_MULTIPLE_PIPES, /* more than one pipe active */
	FBC_MODULE_PARAM,
};

enum intel_pch {
	PCH_IBX,	/* Ibexpeak PCH */
	PCH_CPT,	/* Cougarpoint PCH */
};

#define QUIRK_PIPEA_FORCE (1<<0)
#define QUIRK_LVDS_SSC_DISABLE (1<<1)

struct intel_fbdev;

typedef struct drm_i915_private {
	struct drm_device *dev;

	const struct intel_device_info *info;

	int has_gem;
	int relative_constants_mode;

	void __iomem *regs;

	struct intel_gmbus {
		struct i2c_adapter adapter;
		struct i2c_adapter *force_bit;
		u32 reg0;
	} *gmbus;

	struct pci_dev *bridge_dev;
	struct intel_ring_buffer ring[I915_NUM_RINGS];
	uint32_t next_seqno;

	drm_dma_handle_t *status_page_dmah;
	uint32_t counter;
	drm_local_map_t hws_map;
	struct drm_i915_gem_object *pwrctx;
	struct drm_i915_gem_object *renderctx;

	struct resource mch_res;

	unsigned int cpp;
	int back_offset;
	int front_offset;
	int current_page;
	int page_flipping;

	atomic_t irq_received;

	/* protects the irq masks */
	spinlock_t irq_lock;
	/** Cached value of IMR to avoid reads in updating the bitfield */
	u32 pipestat[2];
	u32 irq_mask;
	u32 gt_irq_mask;
	u32 pch_irq_mask;

	u32 hotplug_supported_mask;
	struct work_struct hotplug_work;

	int tex_lru_log_granularity;
	int allow_batchbuffer;
	struct mem_block *agp_heap;
	unsigned int sr01, adpa, ppcr, dvob, dvoc, lvds;
	int vblank_pipe;
	int num_pipe;

	/* For hangcheck timer */
#define DRM_I915_HANGCHECK_PERIOD 1500 /* in ms */
	struct timer_list hangcheck_timer;
	int hangcheck_count;
	uint32_t last_acthd;
	uint32_t last_instdone;
	uint32_t last_instdone1;

	unsigned long cfb_size;
	unsigned long cfb_pitch;
	unsigned long cfb_offset;
	int cfb_fence;
	int cfb_plane;
	int cfb_y;

	struct intel_opregion opregion;

	/* overlay */
	struct intel_overlay *overlay;

	/* LVDS info */
	int backlight_level;  /* restore backlight to this value */
	bool backlight_enabled;
	struct drm_display_mode *panel_fixed_mode;
	struct drm_display_mode *lfp_lvds_vbt_mode; /* if any */
	struct drm_display_mode *sdvo_lvds_vbt_mode; /* if any */

	/* Feature bits from the VBIOS */
	unsigned int int_tv_support:1;
	unsigned int lvds_dither:1;
	unsigned int lvds_vbt:1;
	unsigned int int_crt_support:1;
	unsigned int lvds_use_ssc:1;
	int lvds_ssc_freq;
	struct {
		int rate;
		int lanes;
		int preemphasis;
		int vswing;

		bool initialized;
		bool support;
		int bpp;
		struct edp_power_seq pps;
	} edp;
	bool no_aux_handshake;

	struct notifier_block lid_notifier;

	int crt_ddc_pin;
	struct drm_i915_fence_reg fence_regs[16]; /* assume 965 */
	int fence_reg_start; /* 4 if userland hasn't ioctl'd us yet */
	int num_fence_regs; /* 8 on pre-965, 16 otherwise */

	unsigned int fsb_freq, mem_freq, is_ddr3;

	spinlock_t error_lock;
	struct drm_i915_error_state *first_error;
	struct work_struct error_work;
	struct completion error_completion;
	struct workqueue_struct *wq;

	/* Display functions */
	struct drm_i915_display_funcs display;

	/* PCH chipset type */
	enum intel_pch pch_type;

	unsigned long quirks;

	/* Register state */
	bool modeset_on_lid;
	u8 saveLBB;
	u32 saveDSPACNTR;
	u32 saveDSPBCNTR;
	u32 saveDSPARB;
	u32 saveHWS;
	u32 savePIPEACONF;
	u32 savePIPEBCONF;
	u32 savePIPEASRC;
	u32 savePIPEBSRC;
	u32 saveFPA0;
	u32 saveFPA1;
	u32 saveDPLL_A;
	u32 saveDPLL_A_MD;
	u32 saveHTOTAL_A;
	u32 saveHBLANK_A;
	u32 saveHSYNC_A;
	u32 saveVTOTAL_A;
	u32 saveVBLANK_A;
	u32 saveVSYNC_A;
	u32 saveBCLRPAT_A;
	u32 saveTRANSACONF;
	u32 saveTRANS_HTOTAL_A;
	u32 saveTRANS_HBLANK_A;
	u32 saveTRANS_HSYNC_A;
	u32 saveTRANS_VTOTAL_A;
	u32 saveTRANS_VBLANK_A;
	u32 saveTRANS_VSYNC_A;
	u32 savePIPEASTAT;
	u32 saveDSPASTRIDE;
	u32 saveDSPASIZE;
	u32 saveDSPAPOS;
	u32 saveDSPAADDR;
	u32 saveDSPASURF;
	u32 saveDSPATILEOFF;
	u32 savePFIT_PGM_RATIOS;
	u32 saveBLC_HIST_CTL;
	u32 saveBLC_PWM_CTL;
	u32 saveBLC_PWM_CTL2;
	u32 saveBLC_CPU_PWM_CTL;
	u32 saveBLC_CPU_PWM_CTL2;
	u32 saveFPB0;
	u32 saveFPB1;
	u32 saveDPLL_B;
	u32 saveDPLL_B_MD;
	u32 saveHTOTAL_B;
	u32 saveHBLANK_B;
	u32 saveHSYNC_B;
	u32 saveVTOTAL_B;
	u32 saveVBLANK_B;
	u32 saveVSYNC_B;
	u32 saveBCLRPAT_B;
	u32 saveTRANSBCONF;
	u32 saveTRANS_HTOTAL_B;
	u32 saveTRANS_HBLANK_B;
	u32 saveTRANS_HSYNC_B;
	u32 saveTRANS_VTOTAL_B;
	u32 saveTRANS_VBLANK_B;
	u32 saveTRANS_VSYNC_B;
	u32 savePIPEBSTAT;
	u32 saveDSPBSTRIDE;
	u32 saveDSPBSIZE;
	u32 saveDSPBPOS;
	u32 saveDSPBADDR;
	u32 saveDSPBSURF;
	u32 saveDSPBTILEOFF;
	u32 saveVGA0;
	u32 saveVGA1;
	u32 saveVGA_PD;
	u32 saveVGACNTRL;
	u32 saveADPA;
	u32 saveLVDS;
	u32 savePP_ON_DELAYS;
	u32 savePP_OFF_DELAYS;
	u32 saveDVOA;
	u32 saveDVOB;
	u32 saveDVOC;
	u32 savePP_ON;
	u32 savePP_OFF;
	u32 savePP_CONTROL;
	u32 savePP_DIVISOR;
	u32 savePFIT_CONTROL;
	u32 save_palette_a[256];
	u32 save_palette_b[256];
	u32 saveDPFC_CB_BASE;
	u32 saveFBC_CFB_BASE;
	u32 saveFBC_LL_BASE;
	u32 saveFBC_CONTROL;
	u32 saveFBC_CONTROL2;
	u32 saveIER;
	u32 saveIIR;
	u32 saveIMR;
	u32 saveDEIER;
	u32 saveDEIMR;
	u32 saveGTIER;
	u32 saveGTIMR;
	u32 saveFDI_RXA_IMR;
	u32 saveFDI_RXB_IMR;
	u32 saveCACHE_MODE_0;
	u32 saveMI_ARB_STATE;
	u32 saveSWF0[16];
	u32 saveSWF1[16];
	u32 saveSWF2[3];
	u8 saveMSR;
	u8 saveSR[8];
	u8 saveGR[25];
	u8 saveAR_INDEX;
	u8 saveAR[21];
	u8 saveDACMASK;
	u8 saveCR[37];
	uint64_t saveFENCE[16];
	u32 saveCURACNTR;
	u32 saveCURAPOS;
	u32 saveCURABASE;
	u32 saveCURBCNTR;
	u32 saveCURBPOS;
	u32 saveCURBBASE;
	u32 saveCURSIZE;
	u32 saveDP_B;
	u32 saveDP_C;
	u32 saveDP_D;
	u32 savePIPEA_GMCH_DATA_M;
	u32 savePIPEB_GMCH_DATA_M;
	u32 savePIPEA_GMCH_DATA_N;
	u32 savePIPEB_GMCH_DATA_N;
	u32 savePIPEA_DP_LINK_M;
	u32 savePIPEB_DP_LINK_M;
	u32 savePIPEA_DP_LINK_N;
	u32 savePIPEB_DP_LINK_N;
	u32 saveFDI_RXA_CTL;
	u32 saveFDI_TXA_CTL;
	u32 saveFDI_RXB_CTL;
	u32 saveFDI_TXB_CTL;
	u32 savePFA_CTL_1;
	u32 savePFB_CTL_1;
	u32 savePFA_WIN_SZ;
	u32 savePFB_WIN_SZ;
	u32 savePFA_WIN_POS;
	u32 savePFB_WIN_POS;
	u32 savePCH_DREF_CONTROL;
	u32 saveDISP_ARB_CTL;
	u32 savePIPEA_DATA_M1;
	u32 savePIPEA_DATA_N1;
	u32 savePIPEA_LINK_M1;
	u32 savePIPEA_LINK_N1;
	u32 savePIPEB_DATA_M1;
	u32 savePIPEB_DATA_N1;
	u32 savePIPEB_LINK_M1;
	u32 savePIPEB_LINK_N1;
	u32 saveMCHBAR_RENDER_STANDBY;

	struct {
		/** Bridge to intel-gtt-ko */
		const struct intel_gtt *gtt;
		/** Memory allocator for GTT stolen memory */
		struct drm_mm stolen;
		/** Memory allocator for GTT */
		struct drm_mm gtt_space;
		/** List of all objects in gtt_space. Used to restore gtt
		 * mappings on resume */
		struct list_head gtt_list;

		/** Usable portion of the GTT for GEM */
		unsigned long gtt_start;
		unsigned long gtt_mappable_end;
		unsigned long gtt_end;

		struct io_mapping *gtt_mapping;
		int gtt_mtrr;

		struct shrinker inactive_shrinker;

		/**
		 * List of objects currently involved in rendering.
		 *
		 * Includes buffers having the contents of their GPU caches
		 * flushed, not necessarily primitives.  last_rendering_seqno
		 * represents when the rendering involved will be completed.
		 *
		 * A reference is held on the buffer while on this list.
		 */
		struct list_head active_list;

		/**
		 * List of objects which are not in the ringbuffer but which
		 * still have a write_domain which needs to be flushed before
		 * unbinding.
		 *
		 * last_rendering_seqno is 0 while an object is in this list.
		 *
		 * A reference is held on the buffer while on this list.
		 */
		struct list_head flushing_list;

		/**
		 * LRU list of objects which are not in the ringbuffer and
		 * are ready to unbind, but are still in the GTT.
		 *
		 * last_rendering_seqno is 0 while an object is in this list.
		 *
		 * A reference is not held on the buffer while on this list,
		 * as merely being GTT-bound shouldn't prevent its being
		 * freed, and we'll pull it off the list in the free path.
		 */
		struct list_head inactive_list;

		/**
		 * LRU list of objects which are not in the ringbuffer but
		 * are still pinned in the GTT.
		 */
		struct list_head pinned_list;

		/** LRU list of objects with fence regs on them. */
		struct list_head fence_list;

		/**
		 * List of objects currently pending being freed.
		 *
		 * These objects are no longer in use, but due to a signal
		 * we were prevented from freeing them at the appointed time.
		 */
		struct list_head deferred_free_list;

		/**
		 * We leave the user IRQ off as much as possible,
		 * but this means that requests will finish and never
		 * be retired once the system goes idle. Set a timer to
		 * fire periodically while the ring is running. When it
		 * fires, go retire requests.
		 */
		struct delayed_work retire_work;

		/**
		 * Are we in a non-interruptible section of code like
		 * modesetting?
		 */
		bool interruptible;

		/**
		 * Flag if the X Server, and thus DRM, is not currently in
		 * control of the device.
		 *
		 * This is set between LeaveVT and EnterVT.  It needs to be
		 * replaced with a semaphore.  It also needs to be
		 * transitioned away from for kernel modesetting.
		 */
		int suspended;

		/**
		 * Flag if the hardware appears to be wedged.
		 *
		 * This is set when attempts to idle the device timeout.
		 * It prevents command submission from occurring and makes
		 * every pending request fail
		 */
		atomic_t wedged;

		/** Bit 6 swizzling required for X tiling */
		uint32_t bit_6_swizzle_x;
		/** Bit 6 swizzling required for Y tiling */
		uint32_t bit_6_swizzle_y;

		/* storage for physical objects */
		struct drm_i915_gem_phys_object *phys_objs[I915_MAX_PHYS_OBJECT];

		/* accounting, useful for userland debugging */
		size_t gtt_total;
		size_t mappable_gtt_total;
		size_t object_memory;
		u32 object_count;
	} mm;
	struct sdvo_device_mapping sdvo_mappings[2];
	/* indicate whether the LVDS_BORDER should be enabled or not */
	unsigned int lvds_border_bits;
	/* Panel fitter placement and size for Ironlake+ */
	u32 pch_pf_pos, pch_pf_size;
	int panel_t3, panel_t12;

	struct drm_crtc *plane_to_crtc_mapping[2];
	struct drm_crtc *pipe_to_crtc_mapping[2];
	wait_queue_head_t pending_flip_queue;
	bool flip_pending_is_done;

	/* Reclocking support */
	bool render_reclock_avail;
	bool lvds_downclock_avail;
	/* indicates the reduced downclock for LVDS*/
	int lvds_downclock;
	struct work_struct idle_work;
	struct timer_list idle_timer;
	bool busy;
	u16 orig_clock;
	int child_dev_num;
	struct child_device_config *child_dev;
	struct drm_connector *int_lvds_connector;

	bool mchbar_need_disable;

	struct work_struct rps_work;
	spinlock_t rps_lock;
	u32 pm_iir;

	u8 cur_delay;
	u8 min_delay;
	u8 max_delay;
	u8 fmax;
	u8 fstart;

	u64 last_count1;
	unsigned long last_time1;
	u64 last_count2;
	struct timespec last_time2;
	unsigned long gfx_power;
	int c_m;
	int r_t;
	u8 corr;
	spinlock_t *mchdev_lock;

	enum no_fbc_reason no_fbc_reason;

	struct drm_mm_node *compressed_fb;
	struct drm_mm_node *compressed_llb;

	unsigned long last_gpu_reset;

	/* list of fbdev register on this device */
	struct intel_fbdev *fbdev;

	struct drm_property *broadcast_rgb_property;
	struct drm_property *force_audio_property;

	atomic_t forcewake_count;
} drm_i915_private_t;

enum i915_cache_level {
	I915_CACHE_NONE,
	I915_CACHE_LLC,
	I915_CACHE_LLC_MLC, /* gen6+ */
};

struct drm_i915_gem_object {
	struct drm_gem_object base;

	/** Current space allocated to this object in the GTT, if any. */
	struct drm_mm_node *gtt_space;
	struct list_head gtt_list;

	/** This object's place on the active/flushing/inactive lists */
	struct list_head ring_list;
	struct list_head mm_list;
	/** This object's place on GPU write list */
	struct list_head gpu_write_list;
	/** This object's place in the batchbuffer or on the eviction list */
	struct list_head exec_list;

	/**
	 * This is set if the object is on the active or flushing lists
	 * (has pending rendering), and is not set if it's on inactive (ready
	 * to be unbound).
	 */
	unsigned int active : 1;

	/**
	 * This is set if the object has been written to since last bound
	 * to the GTT
	 */
	unsigned int dirty : 1;

	/**
	 * This is set if the object has been written to since the last
	 * GPU flush.
	 */
	unsigned int pending_gpu_write : 1;

	/**
	 * Fence register bits (if any) for this object.  Will be set
	 * as needed when mapped into the GTT.
	 * Protected by dev->struct_mutex.
	 *
	 * Size: 4 bits for 16 fences + sign (for FENCE_REG_NONE)
	 */
	signed int fence_reg : 5;

	/**
	 * Advice: are the backing pages purgeable?
	 */
	unsigned int madv : 2;

	/**
	 * Current tiling mode for the object.
	 */
	unsigned int tiling_mode : 2;
	unsigned int tiling_changed : 1;

	/** How many users have pinned this object in GTT space. The following
	 * users can each hold at most one reference: pwrite/pread, pin_ioctl
	 * (via user_pin_count), execbuffer (objects are not allowed multiple
	 * times for the same batchbuffer), and the framebuffer code. When
	 * switching/pageflipping, the framebuffer code has at most two buffers
	 * pinned per crtc.
	 *
	 * In the worst case this is 1 + 1 + 1 + 2*2 = 7. That would fit into 3
	 * bits with absolutely no headroom. So use 4 bits. */
	unsigned int pin_count : 4;
#define DRM_I915_GEM_OBJECT_MAX_PIN_COUNT 0xf

	/**
	 * Is the object at the current location in the gtt mappable and
	 * fenceable? Used to avoid costly recalculations.
	 */
	unsigned int map_and_fenceable : 1;

	/**
	 * Whether the current gtt mapping needs to be mappable (and isn't just
	 * mappable by accident). Track pin and fault separate for a more
	 * accurate mappable working set.
	 */
	unsigned int fault_mappable : 1;
	unsigned int pin_mappable : 1;

	/*
	 * Is the GPU currently using a fence to access this buffer,
	 */
	unsigned int pending_fenced_gpu_access:1;
	unsigned int fenced_gpu_access:1;

	unsigned int cache_level:2;

	struct page **pages;

	/**
	 * DMAR support
	 */
	struct scatterlist *sg_list;
	int num_sg;

	/**
	 * Used for performing relocations during execbuffer insertion.
	 */
	struct hlist_node exec_node;
	unsigned long exec_handle;
	struct drm_i915_gem_exec_object2 *exec_entry;

	/**
	 * Current offset of the object in GTT space.
	 *
	 * This is the same as gtt_space->start
	 */
	uint32_t gtt_offset;

	/** Breadcrumb of last rendering to the buffer. */
	uint32_t last_rendering_seqno;
	struct intel_ring_buffer *ring;
<<<<<<< HEAD

	/** Breadcrumb of last fenced GPU access to the buffer. */
	uint32_t last_fenced_seqno;
	struct intel_ring_buffer *last_fenced_ring;

=======

	/** Breadcrumb of last fenced GPU access to the buffer. */
	uint32_t last_fenced_seqno;
	struct intel_ring_buffer *last_fenced_ring;

>>>>>>> 02f8c6ae
	/** Current tiling stride for the object, if it's tiled. */
	uint32_t stride;

	/** Record of address bit 17 of each page at last unbind. */
	unsigned long *bit_17;


	/**
	 * If present, while GEM_DOMAIN_CPU is in the read domain this array
	 * flags which individual pages are valid.
	 */
	uint8_t *page_cpu_valid;

	/** User space pin count and filp owning the pin */
	uint32_t user_pin_count;
	struct drm_file *pin_filp;

	/** for phy allocated objects */
	struct drm_i915_gem_phys_object *phys_obj;

	/**
	 * Number of crtcs where this object is currently the fb, but
	 * will be page flipped away on the next vblank.  When it
	 * reaches 0, dev_priv->pending_flip_queue will be woken up.
	 */
	atomic_t pending_flip;
};

#define to_intel_bo(x) container_of(x, struct drm_i915_gem_object, base)

/**
 * Request queue structure.
 *
 * The request queue allows us to note sequence numbers that have been emitted
 * and may be associated with active buffers to be retired.
 *
 * By keeping this list, we can avoid having to do questionable
 * sequence-number comparisons on buffer last_rendering_seqnos, and associate
 * an emission time with seqnos for tracking how far ahead of the GPU we are.
 */
struct drm_i915_gem_request {
	/** On Which ring this request was generated */
	struct intel_ring_buffer *ring;

	/** GEM sequence number associated with this request. */
	uint32_t seqno;

	/** Time at which this request was emitted, in jiffies. */
	unsigned long emitted_jiffies;

	/** global list entry for this request */
	struct list_head list;

	struct drm_i915_file_private *file_priv;
	/** file_priv list entry for this request */
	struct list_head client_list;
};

struct drm_i915_file_private {
	struct {
<<<<<<< HEAD
		spinlock_t lock;
=======
		struct spinlock lock;
>>>>>>> 02f8c6ae
		struct list_head request_list;
	} mm;
};

#define INTEL_INFO(dev)	(((struct drm_i915_private *) (dev)->dev_private)->info)

#define IS_I830(dev)		((dev)->pci_device == 0x3577)
#define IS_845G(dev)		((dev)->pci_device == 0x2562)
#define IS_I85X(dev)		(INTEL_INFO(dev)->is_i85x)
#define IS_I865G(dev)		((dev)->pci_device == 0x2572)
#define IS_I915G(dev)		(INTEL_INFO(dev)->is_i915g)
#define IS_I915GM(dev)		((dev)->pci_device == 0x2592)
#define IS_I945G(dev)		((dev)->pci_device == 0x2772)
#define IS_I945GM(dev)		(INTEL_INFO(dev)->is_i945gm)
#define IS_BROADWATER(dev)	(INTEL_INFO(dev)->is_broadwater)
#define IS_CRESTLINE(dev)	(INTEL_INFO(dev)->is_crestline)
#define IS_GM45(dev)		((dev)->pci_device == 0x2A42)
#define IS_G4X(dev)		(INTEL_INFO(dev)->is_g4x)
#define IS_PINEVIEW_G(dev)	((dev)->pci_device == 0xa001)
#define IS_PINEVIEW_M(dev)	((dev)->pci_device == 0xa011)
#define IS_PINEVIEW(dev)	(INTEL_INFO(dev)->is_pineview)
#define IS_G33(dev)		(INTEL_INFO(dev)->is_g33)
#define IS_IRONLAKE_D(dev)	((dev)->pci_device == 0x0042)
#define IS_IRONLAKE_M(dev)	((dev)->pci_device == 0x0046)
#define IS_IVYBRIDGE(dev)	(INTEL_INFO(dev)->is_ivybridge)
#define IS_MOBILE(dev)		(INTEL_INFO(dev)->is_mobile)

/*
 * The genX designation typically refers to the render engine, so render
 * capability related checks should use IS_GEN, while display and other checks
 * have their own (e.g. HAS_PCH_SPLIT for ILK+ display, IS_foo for particular
 * chips, etc.).
 */
#define IS_GEN2(dev)	(INTEL_INFO(dev)->gen == 2)
#define IS_GEN3(dev)	(INTEL_INFO(dev)->gen == 3)
#define IS_GEN4(dev)	(INTEL_INFO(dev)->gen == 4)
#define IS_GEN5(dev)	(INTEL_INFO(dev)->gen == 5)
#define IS_GEN6(dev)	(INTEL_INFO(dev)->gen == 6)
#define IS_GEN7(dev)	(INTEL_INFO(dev)->gen == 7)

#define HAS_BSD(dev)            (INTEL_INFO(dev)->has_bsd_ring)
#define HAS_BLT(dev)            (INTEL_INFO(dev)->has_blt_ring)
#define I915_NEED_GFX_HWS(dev)	(INTEL_INFO(dev)->need_gfx_hws)

#define HAS_OVERLAY(dev)		(INTEL_INFO(dev)->has_overlay)
#define OVERLAY_NEEDS_PHYSICAL(dev)	(INTEL_INFO(dev)->overlay_needs_physical)

/* With the 945 and later, Y tiling got adjusted so that it was 32 128-byte
 * rows, which changed the alignment requirements and fence programming.
 */
#define HAS_128_BYTE_Y_TILING(dev) (!IS_GEN2(dev) && !(IS_I915G(dev) || \
						      IS_I915GM(dev)))
#define SUPPORTS_DIGITAL_OUTPUTS(dev)	(!IS_GEN2(dev) && !IS_PINEVIEW(dev))
#define SUPPORTS_INTEGRATED_HDMI(dev)	(IS_G4X(dev) || IS_GEN5(dev))
#define SUPPORTS_INTEGRATED_DP(dev)	(IS_G4X(dev) || IS_GEN5(dev))
#define SUPPORTS_EDP(dev)		(IS_IRONLAKE_M(dev))
#define SUPPORTS_TV(dev)		(INTEL_INFO(dev)->supports_tv)
#define I915_HAS_HOTPLUG(dev)		 (INTEL_INFO(dev)->has_hotplug)
/* dsparb controlled by hw only */
#define DSPARB_HWCONTROL(dev) (IS_G4X(dev) || IS_IRONLAKE(dev))

#define HAS_FW_BLC(dev) (INTEL_INFO(dev)->gen > 2)
#define HAS_PIPE_CXSR(dev) (INTEL_INFO(dev)->has_pipe_cxsr)
#define I915_HAS_FBC(dev) (INTEL_INFO(dev)->has_fbc)

#define HAS_PCH_SPLIT(dev) (IS_GEN5(dev) || IS_GEN6(dev) || IS_IVYBRIDGE(dev))
#define HAS_PIPE_CONTROL(dev) (INTEL_INFO(dev)->gen >= 5)

#define INTEL_PCH_TYPE(dev) (((struct drm_i915_private *)(dev)->dev_private)->pch_type)
#define HAS_PCH_CPT(dev) (INTEL_PCH_TYPE(dev) == PCH_CPT)
#define HAS_PCH_IBX(dev) (INTEL_PCH_TYPE(dev) == PCH_IBX)

#include "i915_trace.h"

extern struct drm_ioctl_desc i915_ioctls[];
extern int i915_max_ioctl;
extern unsigned int i915_fbpercrtc;
extern int i915_panel_ignore_lid;
extern unsigned int i915_powersave;
extern unsigned int i915_semaphores;
extern unsigned int i915_lvds_downclock;
extern unsigned int i915_panel_use_ssc;
extern int i915_vbt_sdvo_panel_type;
extern unsigned int i915_enable_rc6;
extern unsigned int i915_enable_fbc;

extern int i915_suspend(struct drm_device *dev, pm_message_t state);
extern int i915_resume(struct drm_device *dev);
extern int i915_master_create(struct drm_device *dev, struct drm_master *master);
extern void i915_master_destroy(struct drm_device *dev, struct drm_master *master);

				/* i915_dma.c */
extern void i915_kernel_lost_context(struct drm_device * dev);
extern int i915_driver_load(struct drm_device *, unsigned long flags);
extern int i915_driver_unload(struct drm_device *);
extern int i915_driver_open(struct drm_device *dev, struct drm_file *file_priv);
extern void i915_driver_lastclose(struct drm_device * dev);
extern void i915_driver_preclose(struct drm_device *dev,
				 struct drm_file *file_priv);
extern void i915_driver_postclose(struct drm_device *dev,
				  struct drm_file *file_priv);
extern int i915_driver_device_is_agp(struct drm_device * dev);
extern long i915_compat_ioctl(struct file *filp, unsigned int cmd,
			      unsigned long arg);
extern int i915_emit_box(struct drm_device *dev,
			 struct drm_clip_rect *box,
			 int DR1, int DR4);
extern int i915_reset(struct drm_device *dev, u8 flags);
extern unsigned long i915_chipset_val(struct drm_i915_private *dev_priv);
extern unsigned long i915_mch_val(struct drm_i915_private *dev_priv);
extern unsigned long i915_gfx_val(struct drm_i915_private *dev_priv);
extern void i915_update_gfx_val(struct drm_i915_private *dev_priv);


/* i915_irq.c */
void i915_hangcheck_elapsed(unsigned long data);
void i915_handle_error(struct drm_device *dev, bool wedged);
extern int i915_irq_emit(struct drm_device *dev, void *data,
			 struct drm_file *file_priv);
extern int i915_irq_wait(struct drm_device *dev, void *data,
			 struct drm_file *file_priv);
<<<<<<< HEAD
extern void i915_handle_hotplug(struct drm_device *dev);
=======
>>>>>>> 02f8c6ae

extern void intel_irq_init(struct drm_device *dev);

extern int i915_vblank_pipe_set(struct drm_device *dev, void *data,
				struct drm_file *file_priv);
extern int i915_vblank_pipe_get(struct drm_device *dev, void *data,
				struct drm_file *file_priv);
extern int i915_vblank_swap(struct drm_device *dev, void *data,
			    struct drm_file *file_priv);

void
i915_enable_pipestat(drm_i915_private_t *dev_priv, int pipe, u32 mask);

void
i915_disable_pipestat(drm_i915_private_t *dev_priv, int pipe, u32 mask);

void intel_enable_asle (struct drm_device *dev);

#ifdef CONFIG_DEBUG_FS
extern void i915_destroy_error_state(struct drm_device *dev);
#else
#define i915_destroy_error_state(x)
#endif


/* i915_mem.c */
extern int i915_mem_alloc(struct drm_device *dev, void *data,
			  struct drm_file *file_priv);
extern int i915_mem_free(struct drm_device *dev, void *data,
			 struct drm_file *file_priv);
extern int i915_mem_init_heap(struct drm_device *dev, void *data,
			      struct drm_file *file_priv);
extern int i915_mem_destroy_heap(struct drm_device *dev, void *data,
				 struct drm_file *file_priv);
extern void i915_mem_takedown(struct mem_block **heap);
extern void i915_mem_release(struct drm_device * dev,
			     struct drm_file *file_priv, struct mem_block *heap);
/* i915_gem.c */
int i915_gem_init_ioctl(struct drm_device *dev, void *data,
			struct drm_file *file_priv);
int i915_gem_create_ioctl(struct drm_device *dev, void *data,
			  struct drm_file *file_priv);
int i915_gem_pread_ioctl(struct drm_device *dev, void *data,
			 struct drm_file *file_priv);
int i915_gem_pwrite_ioctl(struct drm_device *dev, void *data,
			  struct drm_file *file_priv);
int i915_gem_mmap_ioctl(struct drm_device *dev, void *data,
			struct drm_file *file_priv);
int i915_gem_mmap_gtt_ioctl(struct drm_device *dev, void *data,
			struct drm_file *file_priv);
int i915_gem_set_domain_ioctl(struct drm_device *dev, void *data,
			      struct drm_file *file_priv);
int i915_gem_sw_finish_ioctl(struct drm_device *dev, void *data,
			     struct drm_file *file_priv);
int i915_gem_execbuffer(struct drm_device *dev, void *data,
			struct drm_file *file_priv);
int i915_gem_execbuffer2(struct drm_device *dev, void *data,
			 struct drm_file *file_priv);
int i915_gem_pin_ioctl(struct drm_device *dev, void *data,
		       struct drm_file *file_priv);
int i915_gem_unpin_ioctl(struct drm_device *dev, void *data,
			 struct drm_file *file_priv);
int i915_gem_busy_ioctl(struct drm_device *dev, void *data,
			struct drm_file *file_priv);
int i915_gem_throttle_ioctl(struct drm_device *dev, void *data,
			    struct drm_file *file_priv);
int i915_gem_madvise_ioctl(struct drm_device *dev, void *data,
			   struct drm_file *file_priv);
int i915_gem_entervt_ioctl(struct drm_device *dev, void *data,
			   struct drm_file *file_priv);
int i915_gem_leavevt_ioctl(struct drm_device *dev, void *data,
			   struct drm_file *file_priv);
int i915_gem_set_tiling(struct drm_device *dev, void *data,
			struct drm_file *file_priv);
int i915_gem_get_tiling(struct drm_device *dev, void *data,
			struct drm_file *file_priv);
int i915_gem_get_aperture_ioctl(struct drm_device *dev, void *data,
				struct drm_file *file_priv);
void i915_gem_load(struct drm_device *dev);
int i915_gem_init_object(struct drm_gem_object *obj);
int __must_check i915_gem_flush_ring(struct intel_ring_buffer *ring,
				     uint32_t invalidate_domains,
				     uint32_t flush_domains);
struct drm_i915_gem_object *i915_gem_alloc_object(struct drm_device *dev,
						  size_t size);
void i915_gem_free_object(struct drm_gem_object *obj);
int __must_check i915_gem_object_pin(struct drm_i915_gem_object *obj,
				     uint32_t alignment,
				     bool map_and_fenceable);
void i915_gem_object_unpin(struct drm_i915_gem_object *obj);
int __must_check i915_gem_object_unbind(struct drm_i915_gem_object *obj);
void i915_gem_release_mmap(struct drm_i915_gem_object *obj);
void i915_gem_lastclose(struct drm_device *dev);

int __must_check i915_mutex_lock_interruptible(struct drm_device *dev);
int __must_check i915_gem_object_wait_rendering(struct drm_i915_gem_object *obj);
void i915_gem_object_move_to_active(struct drm_i915_gem_object *obj,
				    struct intel_ring_buffer *ring,
				    u32 seqno);

int i915_gem_dumb_create(struct drm_file *file_priv,
			 struct drm_device *dev,
			 struct drm_mode_create_dumb *args);
int i915_gem_mmap_gtt(struct drm_file *file_priv, struct drm_device *dev,
		      uint32_t handle, uint64_t *offset);
int i915_gem_dumb_destroy(struct drm_file *file_priv, struct drm_device *dev,
			  uint32_t handle);			  
/**
 * Returns true if seq1 is later than seq2.
 */
static inline bool
i915_seqno_passed(uint32_t seq1, uint32_t seq2)
{
	return (int32_t)(seq1 - seq2) >= 0;
}

static inline u32
i915_gem_next_request_seqno(struct intel_ring_buffer *ring)
{
	drm_i915_private_t *dev_priv = ring->dev->dev_private;
	return ring->outstanding_lazy_request = dev_priv->next_seqno;
}

int __must_check i915_gem_object_get_fence(struct drm_i915_gem_object *obj,
					   struct intel_ring_buffer *pipelined);
int __must_check i915_gem_object_put_fence(struct drm_i915_gem_object *obj);

void i915_gem_retire_requests(struct drm_device *dev);
void i915_gem_reset(struct drm_device *dev);
void i915_gem_clflush_object(struct drm_i915_gem_object *obj);
int __must_check i915_gem_object_set_domain(struct drm_i915_gem_object *obj,
					    uint32_t read_domains,
					    uint32_t write_domain);
int __must_check i915_gem_object_flush_gpu(struct drm_i915_gem_object *obj);
int __must_check i915_gem_init_ringbuffer(struct drm_device *dev);
void i915_gem_cleanup_ringbuffer(struct drm_device *dev);
void i915_gem_do_init(struct drm_device *dev,
		      unsigned long start,
		      unsigned long mappable_end,
		      unsigned long end);
int __must_check i915_gpu_idle(struct drm_device *dev);
int __must_check i915_gem_idle(struct drm_device *dev);
int __must_check i915_add_request(struct intel_ring_buffer *ring,
				  struct drm_file *file,
				  struct drm_i915_gem_request *request);
int __must_check i915_wait_request(struct intel_ring_buffer *ring,
				   uint32_t seqno);
<<<<<<< HEAD
#ifdef CONFIG_XEN
int i915_gem_mmap(struct file *filp, struct vm_area_struct *vma);
#else
#define i915_gem_mmap drm_gem_mmap
#endif
=======
>>>>>>> 02f8c6ae
int i915_gem_fault(struct vm_area_struct *vma, struct vm_fault *vmf);
int __must_check
i915_gem_object_set_to_gtt_domain(struct drm_i915_gem_object *obj,
				  bool write);
int __must_check
i915_gem_object_set_to_display_plane(struct drm_i915_gem_object *obj,
				     struct intel_ring_buffer *pipelined);
int i915_gem_attach_phys_object(struct drm_device *dev,
				struct drm_i915_gem_object *obj,
				int id,
				int align);
void i915_gem_detach_phys_object(struct drm_device *dev,
				 struct drm_i915_gem_object *obj);
void i915_gem_free_all_phys_object(struct drm_device *dev);
void i915_gem_release(struct drm_device *dev, struct drm_file *file);

uint32_t
i915_gem_get_unfenced_gtt_alignment(struct drm_device *dev,
				    uint32_t size,
				    int tiling_mode);

/* i915_gem_gtt.c */
void i915_gem_restore_gtt_mappings(struct drm_device *dev);
int __must_check i915_gem_gtt_bind_object(struct drm_i915_gem_object *obj);
void i915_gem_gtt_unbind_object(struct drm_i915_gem_object *obj);

/* i915_gem_evict.c */
int __must_check i915_gem_evict_something(struct drm_device *dev, int min_size,
					  unsigned alignment, bool mappable);
int __must_check i915_gem_evict_everything(struct drm_device *dev,
					   bool purgeable_only);
int __must_check i915_gem_evict_inactive(struct drm_device *dev,
					 bool purgeable_only);

/* i915_gem_tiling.c */
void i915_gem_detect_bit_6_swizzle(struct drm_device *dev);
void i915_gem_object_do_bit_17_swizzle(struct drm_i915_gem_object *obj);
void i915_gem_object_save_bit_17_swizzle(struct drm_i915_gem_object *obj);

/* i915_gem_debug.c */
void i915_gem_dump_object(struct drm_i915_gem_object *obj, int len,
			  const char *where, uint32_t mark);
#if WATCH_LISTS
int i915_verify_lists(struct drm_device *dev);
#else
#define i915_verify_lists(dev) 0
#endif
void i915_gem_object_check_coherency(struct drm_i915_gem_object *obj,
				     int handle);
void i915_gem_dump_object(struct drm_i915_gem_object *obj, int len,
			  const char *where, uint32_t mark);

/* i915_debugfs.c */
int i915_debugfs_init(struct drm_minor *minor);
void i915_debugfs_cleanup(struct drm_minor *minor);

/* i915_suspend.c */
extern int i915_save_state(struct drm_device *dev);
extern int i915_restore_state(struct drm_device *dev);

/* i915_suspend.c */
extern int i915_save_state(struct drm_device *dev);
extern int i915_restore_state(struct drm_device *dev);

/* intel_i2c.c */
extern int intel_setup_gmbus(struct drm_device *dev);
extern void intel_teardown_gmbus(struct drm_device *dev);
extern void intel_gmbus_set_speed(struct i2c_adapter *adapter, int speed);
extern void intel_gmbus_force_bit(struct i2c_adapter *adapter, bool force_bit);
extern inline bool intel_gmbus_is_forced_bit(struct i2c_adapter *adapter)
{
	return container_of(adapter, struct intel_gmbus, adapter)->force_bit;
}
extern void intel_i2c_reset(struct drm_device *dev);

/* intel_opregion.c */
extern int intel_opregion_setup(struct drm_device *dev);
#ifdef CONFIG_ACPI
extern void intel_opregion_init(struct drm_device *dev);
extern void intel_opregion_fini(struct drm_device *dev);
extern void intel_opregion_asle_intr(struct drm_device *dev);
extern void intel_opregion_gse_intr(struct drm_device *dev);
extern void intel_opregion_enable_asle(struct drm_device *dev);
#else
static inline void intel_opregion_init(struct drm_device *dev) { return; }
static inline void intel_opregion_fini(struct drm_device *dev) { return; }
static inline void intel_opregion_asle_intr(struct drm_device *dev) { return; }
static inline void intel_opregion_gse_intr(struct drm_device *dev) { return; }
static inline void intel_opregion_enable_asle(struct drm_device *dev) { return; }
#endif

/* intel_acpi.c */
#ifdef CONFIG_ACPI
extern void intel_register_dsm_handler(void);
extern void intel_unregister_dsm_handler(void);
#else
static inline void intel_register_dsm_handler(void) { return; }
static inline void intel_unregister_dsm_handler(void) { return; }
#endif /* CONFIG_ACPI */

/* modesetting */
extern void intel_modeset_init(struct drm_device *dev);
extern void intel_modeset_gem_init(struct drm_device *dev);
extern void intel_modeset_cleanup(struct drm_device *dev);
extern int intel_modeset_vga_set_state(struct drm_device *dev, bool state);
extern void i8xx_disable_fbc(struct drm_device *dev);
extern void g4x_disable_fbc(struct drm_device *dev);
extern void ironlake_disable_fbc(struct drm_device *dev);
extern void intel_disable_fbc(struct drm_device *dev);
extern void intel_enable_fbc(struct drm_crtc *crtc, unsigned long interval);
extern bool intel_fbc_enabled(struct drm_device *dev);
extern bool ironlake_set_drps(struct drm_device *dev, u8 val);
extern void ironlake_enable_rc6(struct drm_device *dev);
extern void gen6_set_rps(struct drm_device *dev, u8 val);
extern void intel_detect_pch (struct drm_device *dev);
extern int intel_trans_dp_port_sel (struct drm_crtc *crtc);

/* overlay */
#ifdef CONFIG_DEBUG_FS
extern struct intel_overlay_error_state *intel_overlay_capture_error_state(struct drm_device *dev);
extern void intel_overlay_print_error_state(struct seq_file *m, struct intel_overlay_error_state *error);

extern struct intel_display_error_state *intel_display_capture_error_state(struct drm_device *dev);
extern void intel_display_print_error_state(struct seq_file *m,
					    struct drm_device *dev,
					    struct intel_display_error_state *error);
#endif

#define LP_RING(d) (&((struct drm_i915_private *)(d))->ring[RCS])

#define BEGIN_LP_RING(n) \
	intel_ring_begin(LP_RING(dev_priv), (n))

#define OUT_RING(x) \
	intel_ring_emit(LP_RING(dev_priv), x)

#define ADVANCE_LP_RING() \
	intel_ring_advance(LP_RING(dev_priv))

/**
 * Lock test for when it's just for synchronization of ring access.
 *
 * In that case, we don't need to do it when GEM is initialized as nobody else
 * has access to the ring.
 */
#define RING_LOCK_TEST_WITH_RETURN(dev, file) do {			\
	if (LP_RING(dev->dev_private)->obj == NULL)			\
		LOCK_TEST_WITH_RETURN(dev, file);			\
} while (0)

/* On SNB platform, before reading ring registers forcewake bit
 * must be set to prevent GT core from power down and stale values being
 * returned.
 */
void gen6_gt_force_wake_get(struct drm_i915_private *dev_priv);
void gen6_gt_force_wake_put(struct drm_i915_private *dev_priv);
void __gen6_gt_wait_for_fifo(struct drm_i915_private *dev_priv);

/* We give fast paths for the really cool registers */
#define NEEDS_FORCE_WAKE(dev_priv, reg) \
	(((dev_priv)->info->gen >= 6) && \
	((reg) < 0x40000) && \
	((reg) != FORCEWAKE))

#define __i915_read(x, y) \
static inline u##x i915_read##x(struct drm_i915_private *dev_priv, u32 reg) { \
	u##x val = 0; \
	if (NEEDS_FORCE_WAKE((dev_priv), (reg))) { \
		gen6_gt_force_wake_get(dev_priv); \
		val = read##y(dev_priv->regs + reg); \
		gen6_gt_force_wake_put(dev_priv); \
	} else { \
		val = read##y(dev_priv->regs + reg); \
	} \
	trace_i915_reg_rw(false, reg, val, sizeof(val)); \
	return val; \
}

__i915_read(8, b)
__i915_read(16, w)
__i915_read(32, l)
__i915_read(64, q)
#undef __i915_read

#define __i915_write(x, y) \
static inline void i915_write##x(struct drm_i915_private *dev_priv, u32 reg, u##x val) { \
	trace_i915_reg_rw(true, reg, val, sizeof(val)); \
	if (NEEDS_FORCE_WAKE((dev_priv), (reg))) { \
		__gen6_gt_wait_for_fifo(dev_priv); \
	} \
	write##y(val, dev_priv->regs + reg); \
}
__i915_write(8, b)
__i915_write(16, w)
__i915_write(32, l)
__i915_write(64, q)
#undef __i915_write

#define I915_READ8(reg)		i915_read8(dev_priv, (reg))
#define I915_WRITE8(reg, val)	i915_write8(dev_priv, (reg), (val))

#define I915_READ16(reg)	i915_read16(dev_priv, (reg))
#define I915_WRITE16(reg, val)	i915_write16(dev_priv, (reg), (val))
#define I915_READ16_NOTRACE(reg)	readw(dev_priv->regs + (reg))
#define I915_WRITE16_NOTRACE(reg, val)	writew(val, dev_priv->regs + (reg))

#define I915_READ(reg)		i915_read32(dev_priv, (reg))
#define I915_WRITE(reg, val)	i915_write32(dev_priv, (reg), (val))
#define I915_READ_NOTRACE(reg)		readl(dev_priv->regs + (reg))
#define I915_WRITE_NOTRACE(reg, val)	writel(val, dev_priv->regs + (reg))

#define I915_WRITE64(reg, val)	i915_write64(dev_priv, (reg), (val))
#define I915_READ64(reg)	i915_read64(dev_priv, (reg))

#define POSTING_READ(reg)	(void)I915_READ_NOTRACE(reg)
#define POSTING_READ16(reg)	(void)I915_READ16_NOTRACE(reg)


#endif<|MERGE_RESOLUTION|>--- conflicted
+++ resolved
@@ -844,19 +844,11 @@
 	/** Breadcrumb of last rendering to the buffer. */
 	uint32_t last_rendering_seqno;
 	struct intel_ring_buffer *ring;
-<<<<<<< HEAD
 
 	/** Breadcrumb of last fenced GPU access to the buffer. */
 	uint32_t last_fenced_seqno;
 	struct intel_ring_buffer *last_fenced_ring;
 
-=======
-
-	/** Breadcrumb of last fenced GPU access to the buffer. */
-	uint32_t last_fenced_seqno;
-	struct intel_ring_buffer *last_fenced_ring;
-
->>>>>>> 02f8c6ae
 	/** Current tiling stride for the object, if it's tiled. */
 	uint32_t stride;
 
@@ -917,11 +909,7 @@
 
 struct drm_i915_file_private {
 	struct {
-<<<<<<< HEAD
-		spinlock_t lock;
-=======
 		struct spinlock lock;
->>>>>>> 02f8c6ae
 		struct list_head request_list;
 	} mm;
 };
@@ -1043,10 +1031,6 @@
 			 struct drm_file *file_priv);
 extern int i915_irq_wait(struct drm_device *dev, void *data,
 			 struct drm_file *file_priv);
-<<<<<<< HEAD
-extern void i915_handle_hotplug(struct drm_device *dev);
-=======
->>>>>>> 02f8c6ae
 
 extern void intel_irq_init(struct drm_device *dev);
 
@@ -1194,14 +1178,6 @@
 				  struct drm_i915_gem_request *request);
 int __must_check i915_wait_request(struct intel_ring_buffer *ring,
 				   uint32_t seqno);
-<<<<<<< HEAD
-#ifdef CONFIG_XEN
-int i915_gem_mmap(struct file *filp, struct vm_area_struct *vma);
-#else
-#define i915_gem_mmap drm_gem_mmap
-#endif
-=======
->>>>>>> 02f8c6ae
 int i915_gem_fault(struct vm_area_struct *vma, struct vm_fault *vmf);
 int __must_check
 i915_gem_object_set_to_gtt_domain(struct drm_i915_gem_object *obj,
