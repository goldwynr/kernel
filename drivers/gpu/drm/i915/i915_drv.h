--- conflicted
+++ resolved
@@ -1324,17 +1324,7 @@
 				  struct drm_file *file,
 				  struct drm_i915_gem_request *request);
 int __must_check i915_wait_request(struct intel_ring_buffer *ring,
-<<<<<<< HEAD
-				   uint32_t seqno,
-				   bool do_retire);
-#ifdef CONFIG_XEN
-int i915_gem_mmap(struct file *filp, struct vm_area_struct *vma);
-#else
-#define i915_gem_mmap drm_gem_mmap
-#endif
-=======
 				   uint32_t seqno);
->>>>>>> 485802a6
 int i915_gem_fault(struct vm_area_struct *vma, struct vm_fault *vmf);
 int __must_check
 i915_gem_object_set_to_gtt_domain(struct drm_i915_gem_object *obj,
