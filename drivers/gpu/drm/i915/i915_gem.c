/*
 * Copyright © 2008 Intel Corporation
 *
 * Permission is hereby granted, free of charge, to any person obtaining a
 * copy of this software and associated documentation files (the "Software"),
 * to deal in the Software without restriction, including without limitation
 * the rights to use, copy, modify, merge, publish, distribute, sublicense,
 * and/or sell copies of the Software, and to permit persons to whom the
 * Software is furnished to do so, subject to the following conditions:
 *
 * The above copyright notice and this permission notice (including the next
 * paragraph) shall be included in all copies or substantial portions of the
 * Software.
 *
 * THE SOFTWARE IS PROVIDED "AS IS", WITHOUT WARRANTY OF ANY KIND, EXPRESS OR
 * IMPLIED, INCLUDING BUT NOT LIMITED TO THE WARRANTIES OF MERCHANTABILITY,
 * FITNESS FOR A PARTICULAR PURPOSE AND NONINFRINGEMENT.  IN NO EVENT SHALL
 * THE AUTHORS OR COPYRIGHT HOLDERS BE LIABLE FOR ANY CLAIM, DAMAGES OR OTHER
 * LIABILITY, WHETHER IN AN ACTION OF CONTRACT, TORT OR OTHERWISE, ARISING
 * FROM, OUT OF OR IN CONNECTION WITH THE SOFTWARE OR THE USE OR OTHER DEALINGS
 * IN THE SOFTWARE.
 *
 * Authors:
 *    Eric Anholt <eric@anholt.net>
 *
 */

#include "drmP.h"
#include "drm.h"
#include "i915_drm.h"
#include "i915_drv.h"
#include "i915_trace.h"
#include "intel_drv.h"
#include <linux/swap.h>
#include <linux/pci.h>

#define I915_GEM_GPU_DOMAINS	(~(I915_GEM_DOMAIN_CPU | I915_GEM_DOMAIN_GTT))

static void i915_gem_object_flush_gpu_write_domain(struct drm_gem_object *obj);
static void i915_gem_object_flush_gtt_write_domain(struct drm_gem_object *obj);
static void i915_gem_object_flush_cpu_write_domain(struct drm_gem_object *obj);
static int i915_gem_object_set_to_cpu_domain(struct drm_gem_object *obj,
					     int write);
static int i915_gem_object_set_cpu_read_domain_range(struct drm_gem_object *obj,
						     uint64_t offset,
						     uint64_t size);
static void i915_gem_object_set_to_full_cpu_read_domain(struct drm_gem_object *obj);
static int i915_gem_object_wait_rendering(struct drm_gem_object *obj);
static int i915_gem_object_bind_to_gtt(struct drm_gem_object *obj,
					   unsigned alignment);
static void i915_gem_clear_fence_reg(struct drm_gem_object *obj);
static int i915_gem_evict_something(struct drm_device *dev, int min_size);
static int i915_gem_evict_from_inactive_list(struct drm_device *dev);
static int i915_gem_phys_pwrite(struct drm_device *dev, struct drm_gem_object *obj,
				struct drm_i915_gem_pwrite *args,
				struct drm_file *file_priv);

static LIST_HEAD(shrink_list);
static DEFINE_SPINLOCK(shrink_list_lock);

int i915_gem_do_init(struct drm_device *dev, unsigned long start,
		     unsigned long end)
{
	drm_i915_private_t *dev_priv = dev->dev_private;

	if (start >= end ||
	    (start & (PAGE_SIZE - 1)) != 0 ||
	    (end & (PAGE_SIZE - 1)) != 0) {
		return -EINVAL;
	}

	drm_mm_init(&dev_priv->mm.gtt_space, start,
		    end - start);

	dev->gtt_total = (uint32_t) (end - start);

	return 0;
}

int
i915_gem_init_ioctl(struct drm_device *dev, void *data,
		    struct drm_file *file_priv)
{
	struct drm_i915_gem_init *args = data;
	int ret;

	mutex_lock(&dev->struct_mutex);
	ret = i915_gem_do_init(dev, args->gtt_start, args->gtt_end);
	mutex_unlock(&dev->struct_mutex);

	return ret;
}

int
i915_gem_get_aperture_ioctl(struct drm_device *dev, void *data,
			    struct drm_file *file_priv)
{
	struct drm_i915_gem_get_aperture *args = data;

	if (!(dev->driver->driver_features & DRIVER_GEM))
		return -ENODEV;

	args->aper_size = dev->gtt_total;
	args->aper_available_size = (args->aper_size -
				     atomic_read(&dev->pin_memory));

	return 0;
}


/**
 * Creates a new mm object and returns a handle to it.
 */
int
i915_gem_create_ioctl(struct drm_device *dev, void *data,
		      struct drm_file *file_priv)
{
	struct drm_i915_gem_create *args = data;
	struct drm_gem_object *obj;
	int ret;
	u32 handle;

	args->size = roundup(args->size, PAGE_SIZE);

	/* Allocate the new object */
	obj = drm_gem_object_alloc(dev, args->size);
	if (obj == NULL)
		return -ENOMEM;

	ret = drm_gem_handle_create(file_priv, obj, &handle);
	mutex_lock(&dev->struct_mutex);
	drm_gem_object_handle_unreference(obj);
	mutex_unlock(&dev->struct_mutex);

	if (ret)
		return ret;

	args->handle = handle;

	return 0;
}

static inline int
fast_shmem_read(struct page **pages,
		loff_t page_base, int page_offset,
		char __user *data,
		int length)
{
	char __iomem *vaddr;
	int unwritten;

	vaddr = kmap_atomic(pages[page_base >> PAGE_SHIFT], KM_USER0);
	if (vaddr == NULL)
		return -ENOMEM;
	unwritten = __copy_to_user_inatomic(data, vaddr + page_offset, length);
	kunmap_atomic(vaddr, KM_USER0);

	if (unwritten)
		return -EFAULT;

	return 0;
}

static int i915_gem_object_needs_bit17_swizzle(struct drm_gem_object *obj)
{
	drm_i915_private_t *dev_priv = obj->dev->dev_private;
	struct drm_i915_gem_object *obj_priv = obj->driver_private;

	return dev_priv->mm.bit_6_swizzle_x == I915_BIT_6_SWIZZLE_9_10_17 &&
		obj_priv->tiling_mode != I915_TILING_NONE;
}

static inline int
slow_shmem_copy(struct page *dst_page,
		int dst_offset,
		struct page *src_page,
		int src_offset,
		int length)
{
	char *dst_vaddr, *src_vaddr;

	dst_vaddr = kmap_atomic(dst_page, KM_USER0);
	if (dst_vaddr == NULL)
		return -ENOMEM;

	src_vaddr = kmap_atomic(src_page, KM_USER1);
	if (src_vaddr == NULL) {
		kunmap_atomic(dst_vaddr, KM_USER0);
		return -ENOMEM;
	}

	memcpy(dst_vaddr + dst_offset, src_vaddr + src_offset, length);

	kunmap_atomic(src_vaddr, KM_USER1);
	kunmap_atomic(dst_vaddr, KM_USER0);

	return 0;
}

static inline int
slow_shmem_bit17_copy(struct page *gpu_page,
		      int gpu_offset,
		      struct page *cpu_page,
		      int cpu_offset,
		      int length,
		      int is_read)
{
	char *gpu_vaddr, *cpu_vaddr;

	/* Use the unswizzled path if this page isn't affected. */
	if ((page_to_phys(gpu_page) & (1 << 17)) == 0) {
		if (is_read)
			return slow_shmem_copy(cpu_page, cpu_offset,
					       gpu_page, gpu_offset, length);
		else
			return slow_shmem_copy(gpu_page, gpu_offset,
					       cpu_page, cpu_offset, length);
	}

	gpu_vaddr = kmap_atomic(gpu_page, KM_USER0);
	if (gpu_vaddr == NULL)
		return -ENOMEM;

	cpu_vaddr = kmap_atomic(cpu_page, KM_USER1);
	if (cpu_vaddr == NULL) {
		kunmap_atomic(gpu_vaddr, KM_USER0);
		return -ENOMEM;
	}

	/* Copy the data, XORing A6 with A17 (1). The user already knows he's
	 * XORing with the other bits (A9 for Y, A9 and A10 for X)
	 */
	while (length > 0) {
		int cacheline_end = ALIGN(gpu_offset + 1, 64);
		int this_length = min(cacheline_end - gpu_offset, length);
		int swizzled_gpu_offset = gpu_offset ^ 64;

		if (is_read) {
			memcpy(cpu_vaddr + cpu_offset,
			       gpu_vaddr + swizzled_gpu_offset,
			       this_length);
		} else {
			memcpy(gpu_vaddr + swizzled_gpu_offset,
			       cpu_vaddr + cpu_offset,
			       this_length);
		}
		cpu_offset += this_length;
		gpu_offset += this_length;
		length -= this_length;
	}

	kunmap_atomic(cpu_vaddr, KM_USER1);
	kunmap_atomic(gpu_vaddr, KM_USER0);

	return 0;
}

/**
 * This is the fast shmem pread path, which attempts to copy_from_user directly
 * from the backing pages of the object to the user's address space.  On a
 * fault, it fails so we can fall back to i915_gem_shmem_pwrite_slow().
 */
static int
i915_gem_shmem_pread_fast(struct drm_device *dev, struct drm_gem_object *obj,
			  struct drm_i915_gem_pread *args,
			  struct drm_file *file_priv)
{
	struct drm_i915_gem_object *obj_priv = obj->driver_private;
	ssize_t remain;
	loff_t offset, page_base;
	char __user *user_data;
	int page_offset, page_length;
	int ret;

	user_data = (char __user *) (uintptr_t) args->data_ptr;
	remain = args->size;

	mutex_lock(&dev->struct_mutex);

	ret = i915_gem_object_get_pages(obj, 0);
	if (ret != 0)
		goto fail_unlock;

	ret = i915_gem_object_set_cpu_read_domain_range(obj, args->offset,
							args->size);
	if (ret != 0)
		goto fail_put_pages;

	obj_priv = obj->driver_private;
	offset = args->offset;

	while (remain > 0) {
		/* Operation in this page
		 *
		 * page_base = page offset within aperture
		 * page_offset = offset within page
		 * page_length = bytes to copy for this page
		 */
		page_base = (offset & ~(PAGE_SIZE-1));
		page_offset = offset & (PAGE_SIZE-1);
		page_length = remain;
		if ((page_offset + remain) > PAGE_SIZE)
			page_length = PAGE_SIZE - page_offset;

		ret = fast_shmem_read(obj_priv->pages,
				      page_base, page_offset,
				      user_data, page_length);
		if (ret)
			goto fail_put_pages;

		remain -= page_length;
		user_data += page_length;
		offset += page_length;
	}

fail_put_pages:
	i915_gem_object_put_pages(obj);
fail_unlock:
	mutex_unlock(&dev->struct_mutex);

	return ret;
}

static int
i915_gem_object_get_pages_or_evict(struct drm_gem_object *obj)
{
	int ret;

	ret = i915_gem_object_get_pages(obj, __GFP_NORETRY | __GFP_NOWARN);

	/* If we've insufficient memory to map in the pages, attempt
	 * to make some space by throwing out some old buffers.
	 */
	if (ret == -ENOMEM) {
		struct drm_device *dev = obj->dev;

		ret = i915_gem_evict_something(dev, obj->size);
		if (ret)
			return ret;

		ret = i915_gem_object_get_pages(obj, 0);
	}

	return ret;
}

/**
 * This is the fallback shmem pread path, which allocates temporary storage
 * in kernel space to copy_to_user into outside of the struct_mutex, so we
 * can copy out of the object's backing pages while holding the struct mutex
 * and not take page faults.
 */
static int
i915_gem_shmem_pread_slow(struct drm_device *dev, struct drm_gem_object *obj,
			  struct drm_i915_gem_pread *args,
			  struct drm_file *file_priv)
{
	struct drm_i915_gem_object *obj_priv = obj->driver_private;
	struct mm_struct *mm = current->mm;
	struct page **user_pages;
	ssize_t remain;
	loff_t offset, pinned_pages, i;
	loff_t first_data_page, last_data_page, num_pages;
	int shmem_page_index, shmem_page_offset;
	int data_page_index,  data_page_offset;
	int page_length;
	int ret;
	uint64_t data_ptr = args->data_ptr;
	int do_bit17_swizzling;

	remain = args->size;

	/* Pin the user pages containing the data.  We can't fault while
	 * holding the struct mutex, yet we want to hold it while
	 * dereferencing the user data.
	 */
	first_data_page = data_ptr / PAGE_SIZE;
	last_data_page = (data_ptr + args->size - 1) / PAGE_SIZE;
	num_pages = last_data_page - first_data_page + 1;

	user_pages = drm_calloc_large(num_pages, sizeof(struct page *));
	if (user_pages == NULL)
		return -ENOMEM;

	down_read(&mm->mmap_sem);
	pinned_pages = get_user_pages(current, mm, (uintptr_t)args->data_ptr,
				      num_pages, 1, 0, user_pages, NULL);
	up_read(&mm->mmap_sem);
	if (pinned_pages < num_pages) {
		ret = -EFAULT;
		goto fail_put_user_pages;
	}

	do_bit17_swizzling = i915_gem_object_needs_bit17_swizzle(obj);

	mutex_lock(&dev->struct_mutex);

	ret = i915_gem_object_get_pages_or_evict(obj);
	if (ret)
		goto fail_unlock;

	ret = i915_gem_object_set_cpu_read_domain_range(obj, args->offset,
							args->size);
	if (ret != 0)
		goto fail_put_pages;

	obj_priv = obj->driver_private;
	offset = args->offset;

	while (remain > 0) {
		/* Operation in this page
		 *
		 * shmem_page_index = page number within shmem file
		 * shmem_page_offset = offset within page in shmem file
		 * data_page_index = page number in get_user_pages return
		 * data_page_offset = offset with data_page_index page.
		 * page_length = bytes to copy for this page
		 */
		shmem_page_index = offset / PAGE_SIZE;
		shmem_page_offset = offset & ~PAGE_MASK;
		data_page_index = data_ptr / PAGE_SIZE - first_data_page;
		data_page_offset = data_ptr & ~PAGE_MASK;

		page_length = remain;
		if ((shmem_page_offset + page_length) > PAGE_SIZE)
			page_length = PAGE_SIZE - shmem_page_offset;
		if ((data_page_offset + page_length) > PAGE_SIZE)
			page_length = PAGE_SIZE - data_page_offset;

		if (do_bit17_swizzling) {
			ret = slow_shmem_bit17_copy(obj_priv->pages[shmem_page_index],
						    shmem_page_offset,
						    user_pages[data_page_index],
						    data_page_offset,
						    page_length,
						    1);
		} else {
			ret = slow_shmem_copy(user_pages[data_page_index],
					      data_page_offset,
					      obj_priv->pages[shmem_page_index],
					      shmem_page_offset,
					      page_length);
		}
		if (ret)
			goto fail_put_pages;

		remain -= page_length;
		data_ptr += page_length;
		offset += page_length;
	}

fail_put_pages:
	i915_gem_object_put_pages(obj);
fail_unlock:
	mutex_unlock(&dev->struct_mutex);
fail_put_user_pages:
	for (i = 0; i < pinned_pages; i++) {
		SetPageDirty(user_pages[i]);
		page_cache_release(user_pages[i]);
	}
	drm_free_large(user_pages);

	return ret;
}

/**
 * Reads data from the object referenced by handle.
 *
 * On error, the contents of *data are undefined.
 */
int
i915_gem_pread_ioctl(struct drm_device *dev, void *data,
		     struct drm_file *file_priv)
{
	struct drm_i915_gem_pread *args = data;
	struct drm_gem_object *obj;
	struct drm_i915_gem_object *obj_priv;
	int ret;

	obj = drm_gem_object_lookup(dev, file_priv, args->handle);
	if (obj == NULL)
		return -EBADF;
	obj_priv = obj->driver_private;

	/* Bounds check source.
	 *
	 * XXX: This could use review for overflow issues...
	 */
	if (args->offset > obj->size || args->size > obj->size ||
	    args->offset + args->size > obj->size) {
		drm_gem_object_unreference(obj);
		return -EINVAL;
	}

	if (i915_gem_object_needs_bit17_swizzle(obj)) {
		ret = i915_gem_shmem_pread_slow(dev, obj, args, file_priv);
	} else {
		ret = i915_gem_shmem_pread_fast(dev, obj, args, file_priv);
		if (ret != 0)
			ret = i915_gem_shmem_pread_slow(dev, obj, args,
							file_priv);
	}

	drm_gem_object_unreference(obj);

	return ret;
}

/* This is the fast write path which cannot handle
 * page faults in the source data
 */

static inline int
fast_user_write(struct io_mapping *mapping,
		loff_t page_base, int page_offset,
		char __user *user_data,
		int length)
{
	char *vaddr_atomic;
	unsigned long unwritten;

	vaddr_atomic = io_mapping_map_atomic_wc(mapping, page_base);
	unwritten = __copy_from_user_inatomic_nocache(vaddr_atomic + page_offset,
						      user_data, length);
	io_mapping_unmap_atomic(vaddr_atomic);
	if (unwritten)
		return -EFAULT;
	return 0;
}

/* Here's the write path which can sleep for
 * page faults
 */

static inline int
slow_kernel_write(struct io_mapping *mapping,
		  loff_t gtt_base, int gtt_offset,
		  struct page *user_page, int user_offset,
		  int length)
{
	char *src_vaddr, *dst_vaddr;
	unsigned long unwritten;

	dst_vaddr = io_mapping_map_atomic_wc(mapping, gtt_base);
	src_vaddr = kmap_atomic(user_page, KM_USER1);
	unwritten = __copy_from_user_inatomic_nocache(dst_vaddr + gtt_offset,
						      src_vaddr + user_offset,
						      length);
	kunmap_atomic(src_vaddr, KM_USER1);
	io_mapping_unmap_atomic(dst_vaddr);
	if (unwritten)
		return -EFAULT;
	return 0;
}

static inline int
fast_shmem_write(struct page **pages,
		 loff_t page_base, int page_offset,
		 char __user *data,
		 int length)
{
	char __iomem *vaddr;
	unsigned long unwritten;

	vaddr = kmap_atomic(pages[page_base >> PAGE_SHIFT], KM_USER0);
	if (vaddr == NULL)
		return -ENOMEM;
	unwritten = __copy_from_user_inatomic(vaddr + page_offset, data, length);
	kunmap_atomic(vaddr, KM_USER0);

	if (unwritten)
		return -EFAULT;
	return 0;
}

/**
 * This is the fast pwrite path, where we copy the data directly from the
 * user into the GTT, uncached.
 */
static int
i915_gem_gtt_pwrite_fast(struct drm_device *dev, struct drm_gem_object *obj,
			 struct drm_i915_gem_pwrite *args,
			 struct drm_file *file_priv)
{
	struct drm_i915_gem_object *obj_priv = obj->driver_private;
	drm_i915_private_t *dev_priv = dev->dev_private;
	ssize_t remain;
	loff_t offset, page_base;
	char __user *user_data;
	int page_offset, page_length;
	int ret;

	user_data = (char __user *) (uintptr_t) args->data_ptr;
	remain = args->size;
	if (!access_ok(VERIFY_READ, user_data, remain))
		return -EFAULT;


	mutex_lock(&dev->struct_mutex);
	ret = i915_gem_object_pin(obj, 0);
	if (ret) {
		mutex_unlock(&dev->struct_mutex);
		return ret;
	}
	ret = i915_gem_object_set_to_gtt_domain(obj, 1);
	if (ret)
		goto fail;

	obj_priv = obj->driver_private;
	offset = obj_priv->gtt_offset + args->offset;

	while (remain > 0) {
		/* Operation in this page
		 *
		 * page_base = page offset within aperture
		 * page_offset = offset within page
		 * page_length = bytes to copy for this page
		 */
		page_base = (offset & ~(PAGE_SIZE-1));
		page_offset = offset & (PAGE_SIZE-1);
		page_length = remain;
		if ((page_offset + remain) > PAGE_SIZE)
			page_length = PAGE_SIZE - page_offset;

		ret = fast_user_write (dev_priv->mm.gtt_mapping, page_base,
				       page_offset, user_data, page_length);

		/* If we get a fault while copying data, then (presumably) our
		 * source page isn't available.  Return the error and we'll
		 * retry in the slow path.
		 */
		if (ret)
			goto fail;

		remain -= page_length;
		user_data += page_length;
		offset += page_length;
	}

fail:
	i915_gem_object_unpin(obj);
	mutex_unlock(&dev->struct_mutex);

	return ret;
}

/**
 * This is the fallback GTT pwrite path, which uses get_user_pages to pin
 * the memory and maps it using kmap_atomic for copying.
 *
 * This code resulted in x11perf -rgb10text consuming about 10% more CPU
 * than using i915_gem_gtt_pwrite_fast on a G45 (32-bit).
 */
static int
i915_gem_gtt_pwrite_slow(struct drm_device *dev, struct drm_gem_object *obj,
			 struct drm_i915_gem_pwrite *args,
			 struct drm_file *file_priv)
{
	struct drm_i915_gem_object *obj_priv = obj->driver_private;
	drm_i915_private_t *dev_priv = dev->dev_private;
	ssize_t remain;
	loff_t gtt_page_base, offset;
	loff_t first_data_page, last_data_page, num_pages;
	loff_t pinned_pages, i;
	struct page **user_pages;
	struct mm_struct *mm = current->mm;
	int gtt_page_offset, data_page_offset, data_page_index, page_length;
	int ret;
	uint64_t data_ptr = args->data_ptr;

	remain = args->size;

	/* Pin the user pages containing the data.  We can't fault while
	 * holding the struct mutex, and all of the pwrite implementations
	 * want to hold it while dereferencing the user data.
	 */
	first_data_page = data_ptr / PAGE_SIZE;
	last_data_page = (data_ptr + args->size - 1) / PAGE_SIZE;
	num_pages = last_data_page - first_data_page + 1;

	user_pages = drm_calloc_large(num_pages, sizeof(struct page *));
	if (user_pages == NULL)
		return -ENOMEM;

	down_read(&mm->mmap_sem);
	pinned_pages = get_user_pages(current, mm, (uintptr_t)args->data_ptr,
				      num_pages, 0, 0, user_pages, NULL);
	up_read(&mm->mmap_sem);
	if (pinned_pages < num_pages) {
		ret = -EFAULT;
		goto out_unpin_pages;
	}

	mutex_lock(&dev->struct_mutex);
	ret = i915_gem_object_pin(obj, 0);
	if (ret)
		goto out_unlock;

	ret = i915_gem_object_set_to_gtt_domain(obj, 1);
	if (ret)
		goto out_unpin_object;

	obj_priv = obj->driver_private;
	offset = obj_priv->gtt_offset + args->offset;

	while (remain > 0) {
		/* Operation in this page
		 *
		 * gtt_page_base = page offset within aperture
		 * gtt_page_offset = offset within page in aperture
		 * data_page_index = page number in get_user_pages return
		 * data_page_offset = offset with data_page_index page.
		 * page_length = bytes to copy for this page
		 */
		gtt_page_base = offset & PAGE_MASK;
		gtt_page_offset = offset & ~PAGE_MASK;
		data_page_index = data_ptr / PAGE_SIZE - first_data_page;
		data_page_offset = data_ptr & ~PAGE_MASK;

		page_length = remain;
		if ((gtt_page_offset + page_length) > PAGE_SIZE)
			page_length = PAGE_SIZE - gtt_page_offset;
		if ((data_page_offset + page_length) > PAGE_SIZE)
			page_length = PAGE_SIZE - data_page_offset;

		ret = slow_kernel_write(dev_priv->mm.gtt_mapping,
					gtt_page_base, gtt_page_offset,
					user_pages[data_page_index],
					data_page_offset,
					page_length);

		/* If we get a fault while copying data, then (presumably) our
		 * source page isn't available.  Return the error and we'll
		 * retry in the slow path.
		 */
		if (ret)
			goto out_unpin_object;

		remain -= page_length;
		offset += page_length;
		data_ptr += page_length;
	}

out_unpin_object:
	i915_gem_object_unpin(obj);
out_unlock:
	mutex_unlock(&dev->struct_mutex);
out_unpin_pages:
	for (i = 0; i < pinned_pages; i++)
		page_cache_release(user_pages[i]);
	drm_free_large(user_pages);

	return ret;
}

/**
 * This is the fast shmem pwrite path, which attempts to directly
 * copy_from_user into the kmapped pages backing the object.
 */
static int
i915_gem_shmem_pwrite_fast(struct drm_device *dev, struct drm_gem_object *obj,
			   struct drm_i915_gem_pwrite *args,
			   struct drm_file *file_priv)
{
	struct drm_i915_gem_object *obj_priv = obj->driver_private;
	ssize_t remain;
	loff_t offset, page_base;
	char __user *user_data;
	int page_offset, page_length;
	int ret;

	user_data = (char __user *) (uintptr_t) args->data_ptr;
	remain = args->size;

	mutex_lock(&dev->struct_mutex);

	ret = i915_gem_object_get_pages(obj, 0);
	if (ret != 0)
		goto fail_unlock;

	ret = i915_gem_object_set_to_cpu_domain(obj, 1);
	if (ret != 0)
		goto fail_put_pages;

	obj_priv = obj->driver_private;
	offset = args->offset;
	obj_priv->dirty = 1;

	while (remain > 0) {
		/* Operation in this page
		 *
		 * page_base = page offset within aperture
		 * page_offset = offset within page
		 * page_length = bytes to copy for this page
		 */
		page_base = (offset & ~(PAGE_SIZE-1));
		page_offset = offset & (PAGE_SIZE-1);
		page_length = remain;
		if ((page_offset + remain) > PAGE_SIZE)
			page_length = PAGE_SIZE - page_offset;

		ret = fast_shmem_write(obj_priv->pages,
				       page_base, page_offset,
				       user_data, page_length);
		if (ret)
			goto fail_put_pages;

		remain -= page_length;
		user_data += page_length;
		offset += page_length;
	}

fail_put_pages:
	i915_gem_object_put_pages(obj);
fail_unlock:
	mutex_unlock(&dev->struct_mutex);

	return ret;
}

/**
 * This is the fallback shmem pwrite path, which uses get_user_pages to pin
 * the memory and maps it using kmap_atomic for copying.
 *
 * This avoids taking mmap_sem for faulting on the user's address while the
 * struct_mutex is held.
 */
static int
i915_gem_shmem_pwrite_slow(struct drm_device *dev, struct drm_gem_object *obj,
			   struct drm_i915_gem_pwrite *args,
			   struct drm_file *file_priv)
{
	struct drm_i915_gem_object *obj_priv = obj->driver_private;
	struct mm_struct *mm = current->mm;
	struct page **user_pages;
	ssize_t remain;
	loff_t offset, pinned_pages, i;
	loff_t first_data_page, last_data_page, num_pages;
	int shmem_page_index, shmem_page_offset;
	int data_page_index,  data_page_offset;
	int page_length;
	int ret;
	uint64_t data_ptr = args->data_ptr;
	int do_bit17_swizzling;

	remain = args->size;

	/* Pin the user pages containing the data.  We can't fault while
	 * holding the struct mutex, and all of the pwrite implementations
	 * want to hold it while dereferencing the user data.
	 */
	first_data_page = data_ptr / PAGE_SIZE;
	last_data_page = (data_ptr + args->size - 1) / PAGE_SIZE;
	num_pages = last_data_page - first_data_page + 1;

	user_pages = drm_calloc_large(num_pages, sizeof(struct page *));
	if (user_pages == NULL)
		return -ENOMEM;

	down_read(&mm->mmap_sem);
	pinned_pages = get_user_pages(current, mm, (uintptr_t)args->data_ptr,
				      num_pages, 0, 0, user_pages, NULL);
	up_read(&mm->mmap_sem);
	if (pinned_pages < num_pages) {
		ret = -EFAULT;
		goto fail_put_user_pages;
	}

	do_bit17_swizzling = i915_gem_object_needs_bit17_swizzle(obj);

	mutex_lock(&dev->struct_mutex);

	ret = i915_gem_object_get_pages_or_evict(obj);
	if (ret)
		goto fail_unlock;

	ret = i915_gem_object_set_to_cpu_domain(obj, 1);
	if (ret != 0)
		goto fail_put_pages;

	obj_priv = obj->driver_private;
	offset = args->offset;
	obj_priv->dirty = 1;

	while (remain > 0) {
		/* Operation in this page
		 *
		 * shmem_page_index = page number within shmem file
		 * shmem_page_offset = offset within page in shmem file
		 * data_page_index = page number in get_user_pages return
		 * data_page_offset = offset with data_page_index page.
		 * page_length = bytes to copy for this page
		 */
		shmem_page_index = offset / PAGE_SIZE;
		shmem_page_offset = offset & ~PAGE_MASK;
		data_page_index = data_ptr / PAGE_SIZE - first_data_page;
		data_page_offset = data_ptr & ~PAGE_MASK;

		page_length = remain;
		if ((shmem_page_offset + page_length) > PAGE_SIZE)
			page_length = PAGE_SIZE - shmem_page_offset;
		if ((data_page_offset + page_length) > PAGE_SIZE)
			page_length = PAGE_SIZE - data_page_offset;

		if (do_bit17_swizzling) {
			ret = slow_shmem_bit17_copy(obj_priv->pages[shmem_page_index],
						    shmem_page_offset,
						    user_pages[data_page_index],
						    data_page_offset,
						    page_length,
						    0);
		} else {
			ret = slow_shmem_copy(obj_priv->pages[shmem_page_index],
					      shmem_page_offset,
					      user_pages[data_page_index],
					      data_page_offset,
					      page_length);
		}
		if (ret)
			goto fail_put_pages;

		remain -= page_length;
		data_ptr += page_length;
		offset += page_length;
	}

fail_put_pages:
	i915_gem_object_put_pages(obj);
fail_unlock:
	mutex_unlock(&dev->struct_mutex);
fail_put_user_pages:
	for (i = 0; i < pinned_pages; i++)
		page_cache_release(user_pages[i]);
	drm_free_large(user_pages);

	return ret;
}

/**
 * Writes data to the object referenced by handle.
 *
 * On error, the contents of the buffer that were to be modified are undefined.
 */
int
i915_gem_pwrite_ioctl(struct drm_device *dev, void *data,
		      struct drm_file *file_priv)
{
	struct drm_i915_gem_pwrite *args = data;
	struct drm_gem_object *obj;
	struct drm_i915_gem_object *obj_priv;
	int ret = 0;

	obj = drm_gem_object_lookup(dev, file_priv, args->handle);
	if (obj == NULL)
		return -EBADF;
	obj_priv = obj->driver_private;

	/* Bounds check destination.
	 *
	 * XXX: This could use review for overflow issues...
	 */
	if (args->offset > obj->size || args->size > obj->size ||
	    args->offset + args->size > obj->size) {
		drm_gem_object_unreference(obj);
		return -EINVAL;
	}

	/* We can only do the GTT pwrite on untiled buffers, as otherwise
	 * it would end up going through the fenced access, and we'll get
	 * different detiling behavior between reading and writing.
	 * pread/pwrite currently are reading and writing from the CPU
	 * perspective, requiring manual detiling by the client.
	 */
	if (obj_priv->phys_obj)
		ret = i915_gem_phys_pwrite(dev, obj, args, file_priv);
	else if (obj_priv->tiling_mode == I915_TILING_NONE &&
		 dev->gtt_total != 0) {
		ret = i915_gem_gtt_pwrite_fast(dev, obj, args, file_priv);
		if (ret == -EFAULT) {
			ret = i915_gem_gtt_pwrite_slow(dev, obj, args,
						       file_priv);
		}
	} else if (i915_gem_object_needs_bit17_swizzle(obj)) {
		ret = i915_gem_shmem_pwrite_slow(dev, obj, args, file_priv);
	} else {
		ret = i915_gem_shmem_pwrite_fast(dev, obj, args, file_priv);
		if (ret == -EFAULT) {
			ret = i915_gem_shmem_pwrite_slow(dev, obj, args,
							 file_priv);
		}
	}

#if WATCH_PWRITE
	if (ret)
		DRM_INFO("pwrite failed %d\n", ret);
#endif

	drm_gem_object_unreference(obj);

	return ret;
}

/**
 * Called when user space prepares to use an object with the CPU, either
 * through the mmap ioctl's mapping or a GTT mapping.
 */
int
i915_gem_set_domain_ioctl(struct drm_device *dev, void *data,
			  struct drm_file *file_priv)
{
	struct drm_i915_private *dev_priv = dev->dev_private;
	struct drm_i915_gem_set_domain *args = data;
	struct drm_gem_object *obj;
	struct drm_i915_gem_object *obj_priv;
	uint32_t read_domains = args->read_domains;
	uint32_t write_domain = args->write_domain;
	int ret;

	if (!(dev->driver->driver_features & DRIVER_GEM))
		return -ENODEV;

	/* Only handle setting domains to types used by the CPU. */
	if (write_domain & I915_GEM_GPU_DOMAINS)
		return -EINVAL;

	if (read_domains & I915_GEM_GPU_DOMAINS)
		return -EINVAL;

	/* Having something in the write domain implies it's in the read
	 * domain, and only that read domain.  Enforce that in the request.
	 */
	if (write_domain != 0 && read_domains != write_domain)
		return -EINVAL;

	obj = drm_gem_object_lookup(dev, file_priv, args->handle);
	if (obj == NULL)
		return -EBADF;
	obj_priv = obj->driver_private;

	mutex_lock(&dev->struct_mutex);

	intel_mark_busy(dev, obj);

#if WATCH_BUF
	DRM_INFO("set_domain_ioctl %p(%zd), %08x %08x\n",
		 obj, obj->size, read_domains, write_domain);
#endif
	if (read_domains & I915_GEM_DOMAIN_GTT) {
		ret = i915_gem_object_set_to_gtt_domain(obj, write_domain != 0);

		/* Update the LRU on the fence for the CPU access that's
		 * about to occur.
		 */
		if (obj_priv->fence_reg != I915_FENCE_REG_NONE) {
			list_move_tail(&obj_priv->fence_list,
				       &dev_priv->mm.fence_list);
		}

		/* Silently promote "you're not bound, there was nothing to do"
		 * to success, since the client was just asking us to
		 * make sure everything was done.
		 */
		if (ret == -EINVAL)
			ret = 0;
	} else {
		ret = i915_gem_object_set_to_cpu_domain(obj, write_domain != 0);
	}

	drm_gem_object_unreference(obj);
	mutex_unlock(&dev->struct_mutex);
	return ret;
}

/**
 * Called when user space has done writes to this buffer
 */
int
i915_gem_sw_finish_ioctl(struct drm_device *dev, void *data,
		      struct drm_file *file_priv)
{
	struct drm_i915_gem_sw_finish *args = data;
	struct drm_gem_object *obj;
	struct drm_i915_gem_object *obj_priv;
	int ret = 0;

	if (!(dev->driver->driver_features & DRIVER_GEM))
		return -ENODEV;

	mutex_lock(&dev->struct_mutex);
	obj = drm_gem_object_lookup(dev, file_priv, args->handle);
	if (obj == NULL) {
		mutex_unlock(&dev->struct_mutex);
		return -EBADF;
	}

#if WATCH_BUF
	DRM_INFO("%s: sw_finish %d (%p %zd)\n",
		 __func__, args->handle, obj, obj->size);
#endif
	obj_priv = obj->driver_private;

	/* Pinned buffers may be scanout, so flush the cache */
	if (obj_priv->pin_count)
		i915_gem_object_flush_cpu_write_domain(obj);

	drm_gem_object_unreference(obj);
	mutex_unlock(&dev->struct_mutex);
	return ret;
}

/**
 * Maps the contents of an object, returning the address it is mapped
 * into.
 *
 * While the mapping holds a reference on the contents of the object, it doesn't
 * imply a ref on the object itself.
 */
int
i915_gem_mmap_ioctl(struct drm_device *dev, void *data,
		   struct drm_file *file_priv)
{
	struct drm_i915_gem_mmap *args = data;
	struct drm_gem_object *obj;
	loff_t offset;
	unsigned long addr;

	if (!(dev->driver->driver_features & DRIVER_GEM))
		return -ENODEV;

	obj = drm_gem_object_lookup(dev, file_priv, args->handle);
	if (obj == NULL)
		return -EBADF;

	offset = args->offset;

	down_write(&current->mm->mmap_sem);
	addr = do_mmap(obj->filp, 0, args->size,
		       PROT_READ | PROT_WRITE, MAP_SHARED,
		       args->offset);
	up_write(&current->mm->mmap_sem);
	mutex_lock(&dev->struct_mutex);
	drm_gem_object_unreference(obj);
	mutex_unlock(&dev->struct_mutex);
	if (IS_ERR((void *)addr))
		return addr;

	args->addr_ptr = (uint64_t) addr;

	return 0;
}

#ifdef CONFIG_XEN
int i915_gem_mmap(struct file *filp, struct vm_area_struct *vma)
{
	int ret = drm_gem_mmap(filp, vma);

	pgprot_val(vma->vm_page_prot) |= _PAGE_IOMAP;

	return ret;
}
#endif

/**
 * i915_gem_fault - fault a page into the GTT
 * vma: VMA in question
 * vmf: fault info
 *
 * The fault handler is set up by drm_gem_mmap() when a object is GTT mapped
 * from userspace.  The fault handler takes care of binding the object to
 * the GTT (if needed), allocating and programming a fence register (again,
 * only if needed based on whether the old reg is still valid or the object
 * is tiled) and inserting a new PTE into the faulting process.
 *
 * Note that the faulting process may involve evicting existing objects
 * from the GTT and/or fence registers to make room.  So performance may
 * suffer if the GTT working set is large or there are few fence registers
 * left.
 */
int i915_gem_fault(struct vm_area_struct *vma, struct vm_fault *vmf)
{
	struct drm_gem_object *obj = vma->vm_private_data;
	struct drm_device *dev = obj->dev;
	struct drm_i915_private *dev_priv = dev->dev_private;
	struct drm_i915_gem_object *obj_priv = obj->driver_private;
	pgoff_t page_offset;
	unsigned long pfn;
	int ret = 0;
	bool write = !!(vmf->flags & FAULT_FLAG_WRITE);

	/* We don't use vmf->pgoff since that has the fake offset */
	page_offset = ((unsigned long)vmf->virtual_address - vma->vm_start) >>
		PAGE_SHIFT;

	/* Now bind it into the GTT if needed */
	mutex_lock(&dev->struct_mutex);
	if (!obj_priv->gtt_space) {
		ret = i915_gem_object_bind_to_gtt(obj, 0);
		if (ret)
			goto unlock;

		list_add_tail(&obj_priv->list, &dev_priv->mm.inactive_list);

		ret = i915_gem_object_set_to_gtt_domain(obj, write);
		if (ret)
			goto unlock;
	}

	/* Need a new fence register? */
	if (obj_priv->tiling_mode != I915_TILING_NONE) {
		ret = i915_gem_object_get_fence_reg(obj);
		if (ret)
			goto unlock;
	}

	pfn = ((dev->agp->base + obj_priv->gtt_offset) >> PAGE_SHIFT) +
		page_offset;

	/* Finally, remap it using the new GTT offset */
	ret = vm_insert_pfn(vma, (unsigned long)vmf->virtual_address, pfn);
unlock:
	mutex_unlock(&dev->struct_mutex);

	switch (ret) {
	case 0:
	case -ERESTARTSYS:
		return VM_FAULT_NOPAGE;
	case -ENOMEM:
	case -EAGAIN:
		return VM_FAULT_OOM;
	default:
		return VM_FAULT_SIGBUS;
	}
}

/**
 * i915_gem_create_mmap_offset - create a fake mmap offset for an object
 * @obj: obj in question
 *
 * GEM memory mapping works by handing back to userspace a fake mmap offset
 * it can use in a subsequent mmap(2) call.  The DRM core code then looks
 * up the object based on the offset and sets up the various memory mapping
 * structures.
 *
 * This routine allocates and attaches a fake offset for @obj.
 */
static int
i915_gem_create_mmap_offset(struct drm_gem_object *obj)
{
	struct drm_device *dev = obj->dev;
	struct drm_gem_mm *mm = dev->mm_private;
	struct drm_i915_gem_object *obj_priv = obj->driver_private;
	struct drm_map_list *list;
	struct drm_local_map *map;
	int ret = 0;

	/* Set the object up for mmap'ing */
	list = &obj->map_list;
	list->map = kzalloc(sizeof(struct drm_map_list), GFP_KERNEL);
	if (!list->map)
		return -ENOMEM;

	map = list->map;
	map->type = _DRM_GEM;
	map->size = obj->size;
	map->handle = obj;

	/* Get a DRM GEM mmap offset allocated... */
	list->file_offset_node = drm_mm_search_free(&mm->offset_manager,
						    obj->size / PAGE_SIZE, 0, 0);
	if (!list->file_offset_node) {
		DRM_ERROR("failed to allocate offset for bo %d\n", obj->name);
		ret = -ENOMEM;
		goto out_free_list;
	}

	list->file_offset_node = drm_mm_get_block(list->file_offset_node,
						  obj->size / PAGE_SIZE, 0);
	if (!list->file_offset_node) {
		ret = -ENOMEM;
		goto out_free_list;
	}

	list->hash.key = list->file_offset_node->start;
	if (drm_ht_insert_item(&mm->offset_hash, &list->hash)) {
		DRM_ERROR("failed to add to map hash\n");
		ret = -ENOMEM;
		goto out_free_mm;
	}

	/* By now we should be all set, any drm_mmap request on the offset
	 * below will get to our mmap & fault handler */
	obj_priv->mmap_offset = ((uint64_t) list->hash.key) << PAGE_SHIFT;

	return 0;

out_free_mm:
	drm_mm_put_block(list->file_offset_node);
out_free_list:
	kfree(list->map);

	return ret;
}

/**
 * i915_gem_release_mmap - remove physical page mappings
 * @obj: obj in question
 *
 * Preserve the reservation of the mmaping with the DRM core code, but
 * relinquish ownership of the pages back to the system.
 *
 * It is vital that we remove the page mapping if we have mapped a tiled
 * object through the GTT and then lose the fence register due to
 * resource pressure. Similarly if the object has been moved out of the
 * aperture, than pages mapped into userspace must be revoked. Removing the
 * mapping will then trigger a page fault on the next user access, allowing
 * fixup by i915_gem_fault().
 */
void
i915_gem_release_mmap(struct drm_gem_object *obj)
{
	struct drm_device *dev = obj->dev;
	struct drm_i915_gem_object *obj_priv = obj->driver_private;

	if (dev->dev_mapping)
		unmap_mapping_range(dev->dev_mapping,
				    obj_priv->mmap_offset, obj->size, 1);
}

static void
i915_gem_free_mmap_offset(struct drm_gem_object *obj)
{
	struct drm_device *dev = obj->dev;
	struct drm_i915_gem_object *obj_priv = obj->driver_private;
	struct drm_gem_mm *mm = dev->mm_private;
	struct drm_map_list *list;

	list = &obj->map_list;
	drm_ht_remove_item(&mm->offset_hash, &list->hash);

	if (list->file_offset_node) {
		drm_mm_put_block(list->file_offset_node);
		list->file_offset_node = NULL;
	}

	if (list->map) {
		kfree(list->map);
		list->map = NULL;
	}

	obj_priv->mmap_offset = 0;
}

/**
 * i915_gem_get_gtt_alignment - return required GTT alignment for an object
 * @obj: object to check
 *
 * Return the required GTT alignment for an object, taking into account
 * potential fence register mapping if needed.
 */
static uint32_t
i915_gem_get_gtt_alignment(struct drm_gem_object *obj)
{
	struct drm_device *dev = obj->dev;
	struct drm_i915_gem_object *obj_priv = obj->driver_private;
	int start, i;

	/*
	 * Minimum alignment is 4k (GTT page size), but might be greater
	 * if a fence register is needed for the object.
	 */
	if (IS_I965G(dev) || obj_priv->tiling_mode == I915_TILING_NONE)
		return 4096;

	/*
	 * Previous chips need to be aligned to the size of the smallest
	 * fence register that can contain the object.
	 */
	if (IS_I9XX(dev))
		start = 1024*1024;
	else
		start = 512*1024;

	for (i = start; i < obj->size; i <<= 1)
		;

	return i;
}

/**
 * i915_gem_mmap_gtt_ioctl - prepare an object for GTT mmap'ing
 * @dev: DRM device
 * @data: GTT mapping ioctl data
 * @file_priv: GEM object info
 *
 * Simply returns the fake offset to userspace so it can mmap it.
 * The mmap call will end up in drm_gem_mmap(), which will set things
 * up so we can get faults in the handler above.
 *
 * The fault handler will take care of binding the object into the GTT
 * (since it may have been evicted to make room for something), allocating
 * a fence register, and mapping the appropriate aperture address into
 * userspace.
 */
int
i915_gem_mmap_gtt_ioctl(struct drm_device *dev, void *data,
			struct drm_file *file_priv)
{
	struct drm_i915_gem_mmap_gtt *args = data;
	struct drm_i915_private *dev_priv = dev->dev_private;
	struct drm_gem_object *obj;
	struct drm_i915_gem_object *obj_priv;
	int ret;

	if (!(dev->driver->driver_features & DRIVER_GEM))
		return -ENODEV;

	obj = drm_gem_object_lookup(dev, file_priv, args->handle);
	if (obj == NULL)
		return -EBADF;

	mutex_lock(&dev->struct_mutex);

	obj_priv = obj->driver_private;

	if (obj_priv->madv != I915_MADV_WILLNEED) {
		DRM_ERROR("Attempting to mmap a purgeable buffer\n");
		drm_gem_object_unreference(obj);
		mutex_unlock(&dev->struct_mutex);
		return -EINVAL;
	}


	if (!obj_priv->mmap_offset) {
		ret = i915_gem_create_mmap_offset(obj);
		if (ret) {
			drm_gem_object_unreference(obj);
			mutex_unlock(&dev->struct_mutex);
			return ret;
		}
	}

	args->offset = obj_priv->mmap_offset;

	/*
	 * Pull it into the GTT so that we have a page list (makes the
	 * initial fault faster and any subsequent flushing possible).
	 */
	if (!obj_priv->agp_mem) {
		ret = i915_gem_object_bind_to_gtt(obj, 0);
		if (ret) {
			drm_gem_object_unreference(obj);
			mutex_unlock(&dev->struct_mutex);
			return ret;
		}
		list_add_tail(&obj_priv->list, &dev_priv->mm.inactive_list);
	}

	drm_gem_object_unreference(obj);
	mutex_unlock(&dev->struct_mutex);

	return 0;
}

void
i915_gem_object_put_pages(struct drm_gem_object *obj)
{
	struct drm_i915_gem_object *obj_priv = obj->driver_private;
	int page_count = obj->size / PAGE_SIZE;
	int i;

	BUG_ON(obj_priv->pages_refcount == 0);
	BUG_ON(obj_priv->madv == __I915_MADV_PURGED);

	if (--obj_priv->pages_refcount != 0)
		return;

	if (obj_priv->tiling_mode != I915_TILING_NONE)
		i915_gem_object_save_bit_17_swizzle(obj);

	if (obj_priv->madv == I915_MADV_DONTNEED)
		obj_priv->dirty = 0;

	for (i = 0; i < page_count; i++) {
		if (obj_priv->pages[i] == NULL)
			break;

		if (obj_priv->dirty)
			set_page_dirty(obj_priv->pages[i]);

		if (obj_priv->madv == I915_MADV_WILLNEED)
			mark_page_accessed(obj_priv->pages[i]);

		page_cache_release(obj_priv->pages[i]);
	}
	obj_priv->dirty = 0;

	drm_free_large(obj_priv->pages);
	obj_priv->pages = NULL;
}

static void
i915_gem_object_move_to_active(struct drm_gem_object *obj, uint32_t seqno)
{
	struct drm_device *dev = obj->dev;
	drm_i915_private_t *dev_priv = dev->dev_private;
	struct drm_i915_gem_object *obj_priv = obj->driver_private;

	/* Add a reference if we're newly entering the active list. */
	if (!obj_priv->active) {
		drm_gem_object_reference(obj);
		obj_priv->active = 1;
	}
	/* Move from whatever list we were on to the tail of execution. */
	spin_lock(&dev_priv->mm.active_list_lock);
	list_move_tail(&obj_priv->list,
		       &dev_priv->mm.active_list);
	spin_unlock(&dev_priv->mm.active_list_lock);
	obj_priv->last_rendering_seqno = seqno;
}

static void
i915_gem_object_move_to_flushing(struct drm_gem_object *obj)
{
	struct drm_device *dev = obj->dev;
	drm_i915_private_t *dev_priv = dev->dev_private;
	struct drm_i915_gem_object *obj_priv = obj->driver_private;

	BUG_ON(!obj_priv->active);
	list_move_tail(&obj_priv->list, &dev_priv->mm.flushing_list);
	obj_priv->last_rendering_seqno = 0;
}

/* Immediately discard the backing storage */
static void
i915_gem_object_truncate(struct drm_gem_object *obj)
{
	struct drm_i915_gem_object *obj_priv = obj->driver_private;
	struct inode *inode;

	inode = obj->filp->f_path.dentry->d_inode;
	if (inode->i_op->truncate)
		inode->i_op->truncate (inode);

	obj_priv->madv = __I915_MADV_PURGED;
}

static inline int
i915_gem_object_is_purgeable(struct drm_i915_gem_object *obj_priv)
{
	return obj_priv->madv == I915_MADV_DONTNEED;
}

static void
i915_gem_object_move_to_inactive(struct drm_gem_object *obj)
{
	struct drm_device *dev = obj->dev;
	drm_i915_private_t *dev_priv = dev->dev_private;
	struct drm_i915_gem_object *obj_priv = obj->driver_private;

	i915_verify_inactive(dev, __FILE__, __LINE__);
	if (obj_priv->pin_count != 0)
		list_del_init(&obj_priv->list);
	else
		list_move_tail(&obj_priv->list, &dev_priv->mm.inactive_list);

	BUG_ON(!list_empty(&obj_priv->gpu_write_list));

	obj_priv->last_rendering_seqno = 0;
	if (obj_priv->active) {
		obj_priv->active = 0;
		drm_gem_object_unreference(obj);
	}
	i915_verify_inactive(dev, __FILE__, __LINE__);
}

/**
 * Creates a new sequence number, emitting a write of it to the status page
 * plus an interrupt, which will trigger i915_user_interrupt_handler.
 *
 * Must be called with struct_lock held.
 *
 * Returned sequence numbers are nonzero on success.
 */
uint32_t
i915_add_request(struct drm_device *dev, struct drm_file *file_priv,
		 uint32_t flush_domains)
{
	drm_i915_private_t *dev_priv = dev->dev_private;
	struct drm_i915_file_private *i915_file_priv = NULL;
	struct drm_i915_gem_request *request;
	uint32_t seqno;
	int was_empty;
	RING_LOCALS;

	if (file_priv != NULL)
		i915_file_priv = file_priv->driver_priv;

	request = kzalloc(sizeof(*request), GFP_KERNEL);
	if (request == NULL)
		return 0;

	/* Grab the seqno we're going to make this request be, and bump the
	 * next (skipping 0 so it can be the reserved no-seqno value).
	 */
	seqno = dev_priv->mm.next_gem_seqno;
	dev_priv->mm.next_gem_seqno++;
	if (dev_priv->mm.next_gem_seqno == 0)
		dev_priv->mm.next_gem_seqno++;

	BEGIN_LP_RING(4);
	OUT_RING(MI_STORE_DWORD_INDEX);
	OUT_RING(I915_GEM_HWS_INDEX << MI_STORE_DWORD_INDEX_SHIFT);
	OUT_RING(seqno);

	OUT_RING(MI_USER_INTERRUPT);
	ADVANCE_LP_RING();

	DRM_DEBUG("%d\n", seqno);

	request->seqno = seqno;
	request->emitted_jiffies = jiffies;
	was_empty = list_empty(&dev_priv->mm.request_list);
	list_add_tail(&request->list, &dev_priv->mm.request_list);
	if (i915_file_priv) {
		list_add_tail(&request->client_list,
			      &i915_file_priv->mm.request_list);
	} else {
		INIT_LIST_HEAD(&request->client_list);
	}

	/* Associate any objects on the flushing list matching the write
	 * domain we're flushing with our flush.
	 */
	if (flush_domains != 0) {
		struct drm_i915_gem_object *obj_priv, *next;

		list_for_each_entry_safe(obj_priv, next,
					 &dev_priv->mm.gpu_write_list,
					 gpu_write_list) {
			struct drm_gem_object *obj = obj_priv->obj;

			if ((obj->write_domain & flush_domains) ==
			    obj->write_domain) {
				uint32_t old_write_domain = obj->write_domain;

				obj->write_domain = 0;
				list_del_init(&obj_priv->gpu_write_list);
				i915_gem_object_move_to_active(obj, seqno);

				trace_i915_gem_object_change_domain(obj,
								    obj->read_domains,
								    old_write_domain);
			}
		}

	}

	if (!dev_priv->mm.suspended) {
		mod_timer(&dev_priv->hangcheck_timer, jiffies + DRM_I915_HANGCHECK_PERIOD);
		if (was_empty)
			queue_delayed_work(dev_priv->wq, &dev_priv->mm.retire_work, HZ);
	}
	return seqno;
}

/**
 * Command execution barrier
 *
 * Ensures that all commands in the ring are finished
 * before signalling the CPU
 */
static uint32_t
i915_retire_commands(struct drm_device *dev)
{
	drm_i915_private_t *dev_priv = dev->dev_private;
	uint32_t cmd = MI_FLUSH | MI_NO_WRITE_FLUSH;
	uint32_t flush_domains = 0;
	RING_LOCALS;

	/* The sampler always gets flushed on i965 (sigh) */
	if (IS_I965G(dev))
		flush_domains |= I915_GEM_DOMAIN_SAMPLER;
	BEGIN_LP_RING(2);
	OUT_RING(cmd);
	OUT_RING(0); /* noop */
	ADVANCE_LP_RING();
	return flush_domains;
}

/**
 * Moves buffers associated only with the given active seqno from the active
 * to inactive list, potentially freeing them.
 */
static void
i915_gem_retire_request(struct drm_device *dev,
			struct drm_i915_gem_request *request)
{
	drm_i915_private_t *dev_priv = dev->dev_private;

	trace_i915_gem_request_retire(dev, request->seqno);

	/* Move any buffers on the active list that are no longer referenced
	 * by the ringbuffer to the flushing/inactive lists as appropriate.
	 */
	spin_lock(&dev_priv->mm.active_list_lock);
	while (!list_empty(&dev_priv->mm.active_list)) {
		struct drm_gem_object *obj;
		struct drm_i915_gem_object *obj_priv;

		obj_priv = list_first_entry(&dev_priv->mm.active_list,
					    struct drm_i915_gem_object,
					    list);
		obj = obj_priv->obj;

		/* If the seqno being retired doesn't match the oldest in the
		 * list, then the oldest in the list must still be newer than
		 * this seqno.
		 */
		if (obj_priv->last_rendering_seqno != request->seqno)
			goto out;

#if WATCH_LRU
		DRM_INFO("%s: retire %d moves to inactive list %p\n",
			 __func__, request->seqno, obj);
#endif

		if (obj->write_domain != 0)
			i915_gem_object_move_to_flushing(obj);
		else {
			/* Take a reference on the object so it won't be
			 * freed while the spinlock is held.  The list
			 * protection for this spinlock is safe when breaking
			 * the lock like this since the next thing we do
			 * is just get the head of the list again.
			 */
			drm_gem_object_reference(obj);
			i915_gem_object_move_to_inactive(obj);
			spin_unlock(&dev_priv->mm.active_list_lock);
			drm_gem_object_unreference(obj);
			spin_lock(&dev_priv->mm.active_list_lock);
		}
	}
out:
	spin_unlock(&dev_priv->mm.active_list_lock);
}

/**
 * Returns true if seq1 is later than seq2.
 */
bool
i915_seqno_passed(uint32_t seq1, uint32_t seq2)
{
	return (int32_t)(seq1 - seq2) >= 0;
}

uint32_t
i915_get_gem_seqno(struct drm_device *dev)
{
	drm_i915_private_t *dev_priv = dev->dev_private;

	return READ_HWSP(dev_priv, I915_GEM_HWS_INDEX);
}

/**
 * This function clears the request list as sequence numbers are passed.
 */
void
i915_gem_retire_requests(struct drm_device *dev)
{
	drm_i915_private_t *dev_priv = dev->dev_private;
	uint32_t seqno;

	if (!dev_priv->hw_status_page || list_empty(&dev_priv->mm.request_list))
		return;

	seqno = i915_get_gem_seqno(dev);

	while (!list_empty(&dev_priv->mm.request_list)) {
		struct drm_i915_gem_request *request;
		uint32_t retiring_seqno;

		request = list_first_entry(&dev_priv->mm.request_list,
					   struct drm_i915_gem_request,
					   list);
		retiring_seqno = request->seqno;

		if (i915_seqno_passed(seqno, retiring_seqno) ||
		    atomic_read(&dev_priv->mm.wedged)) {
			i915_gem_retire_request(dev, request);

			list_del(&request->list);
			list_del(&request->client_list);
			kfree(request);
		} else
			break;
	}

	if (unlikely (dev_priv->trace_irq_seqno &&
		      i915_seqno_passed(dev_priv->trace_irq_seqno, seqno))) {
		i915_user_irq_put(dev);
		dev_priv->trace_irq_seqno = 0;
	}
}

void
i915_gem_retire_work_handler(struct work_struct *work)
{
	drm_i915_private_t *dev_priv;
	struct drm_device *dev;

	dev_priv = container_of(work, drm_i915_private_t,
				mm.retire_work.work);
	dev = dev_priv->dev;

	mutex_lock(&dev->struct_mutex);
	i915_gem_retire_requests(dev);
	if (!dev_priv->mm.suspended &&
	    !list_empty(&dev_priv->mm.request_list))
		queue_delayed_work(dev_priv->wq, &dev_priv->mm.retire_work, HZ);
	mutex_unlock(&dev->struct_mutex);
}

<<<<<<< HEAD
int
=======
static int
>>>>>>> 7f5e918e
i915_do_wait_request(struct drm_device *dev, uint32_t seqno, int interruptible)
{
	drm_i915_private_t *dev_priv = dev->dev_private;
	u32 ier;
	int ret = 0;

	BUG_ON(seqno == 0);

	if (atomic_read(&dev_priv->mm.wedged))
		return -EIO;

	if (!i915_seqno_passed(i915_get_gem_seqno(dev), seqno)) {
		if (IS_IGDNG(dev))
			ier = I915_READ(DEIER) | I915_READ(GTIER);
		else
			ier = I915_READ(IER);
		if (!ier) {
			DRM_ERROR("something (likely vbetool) disabled "
				  "interrupts, re-enabling\n");
			i915_driver_irq_preinstall(dev);
			i915_driver_irq_postinstall(dev);
		}

		trace_i915_gem_request_wait_begin(dev, seqno);

		dev_priv->mm.waiting_gem_seqno = seqno;
		i915_user_irq_get(dev);
		if (interruptible)
			ret = wait_event_interruptible(dev_priv->irq_queue,
				i915_seqno_passed(i915_get_gem_seqno(dev), seqno) ||
				atomic_read(&dev_priv->mm.wedged));
		else
			wait_event(dev_priv->irq_queue,
				i915_seqno_passed(i915_get_gem_seqno(dev), seqno) ||
				atomic_read(&dev_priv->mm.wedged));

		i915_user_irq_put(dev);
		dev_priv->mm.waiting_gem_seqno = 0;

		trace_i915_gem_request_wait_end(dev, seqno);
	}
	if (atomic_read(&dev_priv->mm.wedged))
		ret = -EIO;

	if (ret && ret != -ERESTARTSYS)
		DRM_ERROR("%s returns %d (awaiting %d at %d)\n",
			  __func__, ret, seqno, i915_get_gem_seqno(dev));

	/* Directly dispatch request retiring.  While we have the work queue
	 * to handle this, the waiter on a request often wants an associated
	 * buffer to have made it to the inactive list, and we would need
	 * a separate wait queue to handle that.
	 */
	if (ret == 0)
		i915_gem_retire_requests(dev);

	return ret;
}

/**
 * Waits for a sequence number to be signaled, and cleans up the
 * request and object lists appropriately for that event.
 */
static int
i915_wait_request(struct drm_device *dev, uint32_t seqno)
{
	return i915_do_wait_request(dev, seqno, 1);
}

/**
 * Waits for the ring to finish up to the latest request. Usefull for waiting
 * for flip events, e.g for the overlay support. */
int i915_lp_ring_sync(struct drm_device *dev)
{
	uint32_t seqno;
	int ret;

	seqno = i915_add_request(dev, NULL, 0);

	if (seqno == 0)
		return -ENOMEM;

	ret = i915_do_wait_request(dev, seqno, 0);
	BUG_ON(ret == -ERESTARTSYS);
	return ret;
}

static void
i915_gem_flush(struct drm_device *dev,
	       uint32_t invalidate_domains,
	       uint32_t flush_domains)
{
	drm_i915_private_t *dev_priv = dev->dev_private;
	uint32_t cmd;
	RING_LOCALS;

#if WATCH_EXEC
	DRM_INFO("%s: invalidate %08x flush %08x\n", __func__,
		  invalidate_domains, flush_domains);
#endif
	trace_i915_gem_request_flush(dev, dev_priv->mm.next_gem_seqno,
				     invalidate_domains, flush_domains);

	if (flush_domains & I915_GEM_DOMAIN_CPU)
		drm_agp_chipset_flush(dev);

	if ((invalidate_domains | flush_domains) & I915_GEM_GPU_DOMAINS) {
		/*
		 * read/write caches:
		 *
		 * I915_GEM_DOMAIN_RENDER is always invalidated, but is
		 * only flushed if MI_NO_WRITE_FLUSH is unset.  On 965, it is
		 * also flushed at 2d versus 3d pipeline switches.
		 *
		 * read-only caches:
		 *
		 * I915_GEM_DOMAIN_SAMPLER is flushed on pre-965 if
		 * MI_READ_FLUSH is set, and is always flushed on 965.
		 *
		 * I915_GEM_DOMAIN_COMMAND may not exist?
		 *
		 * I915_GEM_DOMAIN_INSTRUCTION, which exists on 965, is
		 * invalidated when MI_EXE_FLUSH is set.
		 *
		 * I915_GEM_DOMAIN_VERTEX, which exists on 965, is
		 * invalidated with every MI_FLUSH.
		 *
		 * TLBs:
		 *
		 * On 965, TLBs associated with I915_GEM_DOMAIN_COMMAND
		 * and I915_GEM_DOMAIN_CPU in are invalidated at PTE write and
		 * I915_GEM_DOMAIN_RENDER and I915_GEM_DOMAIN_SAMPLER
		 * are flushed at any MI_FLUSH.
		 */

		cmd = MI_FLUSH | MI_NO_WRITE_FLUSH;
		if ((invalidate_domains|flush_domains) &
		    I915_GEM_DOMAIN_RENDER)
			cmd &= ~MI_NO_WRITE_FLUSH;
		if (!IS_I965G(dev)) {
			/*
			 * On the 965, the sampler cache always gets flushed
			 * and this bit is reserved.
			 */
			if (invalidate_domains & I915_GEM_DOMAIN_SAMPLER)
				cmd |= MI_READ_FLUSH;
		}
		if (invalidate_domains & I915_GEM_DOMAIN_INSTRUCTION)
			cmd |= MI_EXE_FLUSH;

#if WATCH_EXEC
		DRM_INFO("%s: queue flush %08x to ring\n", __func__, cmd);
#endif
		BEGIN_LP_RING(2);
		OUT_RING(cmd);
		OUT_RING(MI_NOOP);
		ADVANCE_LP_RING();
	}
}

/**
 * Ensures that all rendering to the object has completed and the object is
 * safe to unbind from the GTT or access from the CPU.
 */
static int
i915_gem_object_wait_rendering(struct drm_gem_object *obj)
{
	struct drm_device *dev = obj->dev;
	struct drm_i915_gem_object *obj_priv = obj->driver_private;
	int ret;

	/* This function only exists to support waiting for existing rendering,
	 * not for emitting required flushes.
	 */
	BUG_ON((obj->write_domain & I915_GEM_GPU_DOMAINS) != 0);

	/* If there is rendering queued on the buffer being evicted, wait for
	 * it.
	 */
	if (obj_priv->active) {
#if WATCH_BUF
		DRM_INFO("%s: object %p wait for seqno %08x\n",
			  __func__, obj, obj_priv->last_rendering_seqno);
#endif
		ret = i915_wait_request(dev, obj_priv->last_rendering_seqno);
		if (ret != 0)
			return ret;
	}

	return 0;
}

/**
 * Unbinds an object from the GTT aperture.
 */
int
i915_gem_object_unbind(struct drm_gem_object *obj)
{
	struct drm_device *dev = obj->dev;
	struct drm_i915_gem_object *obj_priv = obj->driver_private;
	int ret = 0;

#if WATCH_BUF
	DRM_INFO("%s:%d %p\n", __func__, __LINE__, obj);
	DRM_INFO("gtt_space %p\n", obj_priv->gtt_space);
#endif
	if (obj_priv->gtt_space == NULL)
		return 0;

	if (obj_priv->pin_count != 0) {
		DRM_ERROR("Attempting to unbind pinned buffer\n");
		return -EINVAL;
	}

	/* blow away mappings if mapped through GTT */
	i915_gem_release_mmap(obj);

	/* Move the object to the CPU domain to ensure that
	 * any possible CPU writes while it's not in the GTT
	 * are flushed when we go to remap it. This will
	 * also ensure that all pending GPU writes are finished
	 * before we unbind.
	 */
	ret = i915_gem_object_set_to_cpu_domain(obj, 1);
	if (ret) {
		if (ret != -ERESTARTSYS)
			DRM_ERROR("set_domain failed: %d\n", ret);
		return ret;
	}

	BUG_ON(obj_priv->active);

	/* release the fence reg _after_ flushing */
	if (obj_priv->fence_reg != I915_FENCE_REG_NONE)
		i915_gem_clear_fence_reg(obj);

	if (obj_priv->agp_mem != NULL) {
		drm_unbind_agp(obj_priv->agp_mem);
		drm_free_agp(obj_priv->agp_mem, obj->size / PAGE_SIZE);
		obj_priv->agp_mem = NULL;
	}

	i915_gem_object_put_pages(obj);
	BUG_ON(obj_priv->pages_refcount);

	if (obj_priv->gtt_space) {
		atomic_dec(&dev->gtt_count);
		atomic_sub(obj->size, &dev->gtt_memory);

		drm_mm_put_block(obj_priv->gtt_space);
		obj_priv->gtt_space = NULL;
	}

	/* Remove ourselves from the LRU list if present. */
	if (!list_empty(&obj_priv->list))
		list_del_init(&obj_priv->list);

	if (i915_gem_object_is_purgeable(obj_priv))
		i915_gem_object_truncate(obj);

	trace_i915_gem_object_unbind(obj);

	return 0;
}

static struct drm_gem_object *
i915_gem_find_inactive_object(struct drm_device *dev, int min_size)
{
	drm_i915_private_t *dev_priv = dev->dev_private;
	struct drm_i915_gem_object *obj_priv;
	struct drm_gem_object *best = NULL;
	struct drm_gem_object *first = NULL;

	/* Try to find the smallest clean object */
	list_for_each_entry(obj_priv, &dev_priv->mm.inactive_list, list) {
		struct drm_gem_object *obj = obj_priv->obj;
		if (obj->size >= min_size) {
			if ((!obj_priv->dirty ||
			     i915_gem_object_is_purgeable(obj_priv)) &&
			    (!best || obj->size < best->size)) {
				best = obj;
				if (best->size == min_size)
					return best;
			}
			if (!first)
			    first = obj;
		}
	}

	return best ? best : first;
}

static int
i915_gem_evict_everything(struct drm_device *dev)
{
	drm_i915_private_t *dev_priv = dev->dev_private;
	int ret;
	uint32_t seqno;
	bool lists_empty;

	spin_lock(&dev_priv->mm.active_list_lock);
	lists_empty = (list_empty(&dev_priv->mm.inactive_list) &&
		       list_empty(&dev_priv->mm.flushing_list) &&
		       list_empty(&dev_priv->mm.active_list));
	spin_unlock(&dev_priv->mm.active_list_lock);

	if (lists_empty)
		return -ENOSPC;

	/* Flush everything (on to the inactive lists) and evict */
	i915_gem_flush(dev, I915_GEM_GPU_DOMAINS, I915_GEM_GPU_DOMAINS);
	seqno = i915_add_request(dev, NULL, I915_GEM_GPU_DOMAINS);
	if (seqno == 0)
		return -ENOMEM;

	ret = i915_wait_request(dev, seqno);
	if (ret)
		return ret;

	BUG_ON(!list_empty(&dev_priv->mm.flushing_list));

	ret = i915_gem_evict_from_inactive_list(dev);
	if (ret)
		return ret;

	spin_lock(&dev_priv->mm.active_list_lock);
	lists_empty = (list_empty(&dev_priv->mm.inactive_list) &&
		       list_empty(&dev_priv->mm.flushing_list) &&
		       list_empty(&dev_priv->mm.active_list));
	spin_unlock(&dev_priv->mm.active_list_lock);
	BUG_ON(!lists_empty);

	return 0;
}

static int
i915_gem_evict_something(struct drm_device *dev, int min_size)
{
	drm_i915_private_t *dev_priv = dev->dev_private;
	struct drm_gem_object *obj;
	int ret;

	for (;;) {
		i915_gem_retire_requests(dev);

		/* If there's an inactive buffer available now, grab it
		 * and be done.
		 */
		obj = i915_gem_find_inactive_object(dev, min_size);
		if (obj) {
			struct drm_i915_gem_object *obj_priv;

#if WATCH_LRU
			DRM_INFO("%s: evicting %p\n", __func__, obj);
#endif
			obj_priv = obj->driver_private;
			BUG_ON(obj_priv->pin_count != 0);
			BUG_ON(obj_priv->active);

			/* Wait on the rendering and unbind the buffer. */
			return i915_gem_object_unbind(obj);
		}

		/* If we didn't get anything, but the ring is still processing
		 * things, wait for the next to finish and hopefully leave us
		 * a buffer to evict.
		 */
		if (!list_empty(&dev_priv->mm.request_list)) {
			struct drm_i915_gem_request *request;

			request = list_first_entry(&dev_priv->mm.request_list,
						   struct drm_i915_gem_request,
						   list);

			ret = i915_wait_request(dev, request->seqno);
			if (ret)
				return ret;

			continue;
		}

		/* If we didn't have anything on the request list but there
		 * are buffers awaiting a flush, emit one and try again.
		 * When we wait on it, those buffers waiting for that flush
		 * will get moved to inactive.
		 */
		if (!list_empty(&dev_priv->mm.flushing_list)) {
			struct drm_i915_gem_object *obj_priv;

			/* Find an object that we can immediately reuse */
			list_for_each_entry(obj_priv, &dev_priv->mm.flushing_list, list) {
				obj = obj_priv->obj;
				if (obj->size >= min_size)
					break;

				obj = NULL;
			}

			if (obj != NULL) {
				uint32_t seqno;

				i915_gem_flush(dev,
					       obj->write_domain,
					       obj->write_domain);
				seqno = i915_add_request(dev, NULL, obj->write_domain);
				if (seqno == 0)
					return -ENOMEM;

				ret = i915_wait_request(dev, seqno);
				if (ret)
					return ret;

				continue;
			}
		}

		/* If we didn't do any of the above, there's no single buffer
		 * large enough to swap out for the new one, so just evict
		 * everything and start again. (This should be rare.)
		 */
		if (!list_empty (&dev_priv->mm.inactive_list))
			return i915_gem_evict_from_inactive_list(dev);
		else
			return i915_gem_evict_everything(dev);
	}
}

int
i915_gem_object_get_pages(struct drm_gem_object *obj,
			  gfp_t gfpmask)
{
	struct drm_i915_gem_object *obj_priv = obj->driver_private;
	int page_count, i;
	struct address_space *mapping;
	struct inode *inode;
	struct page *page;
	int ret;

	if (obj_priv->pages_refcount++ != 0)
		return 0;

	/* Get the list of pages out of our struct file.  They'll be pinned
	 * at this point until we release them.
	 */
	page_count = obj->size / PAGE_SIZE;
	BUG_ON(obj_priv->pages != NULL);
	obj_priv->pages = drm_calloc_large(page_count, sizeof(struct page *));
	if (obj_priv->pages == NULL) {
		obj_priv->pages_refcount--;
		return -ENOMEM;
	}

	inode = obj->filp->f_path.dentry->d_inode;
	mapping = inode->i_mapping;
	for (i = 0; i < page_count; i++) {
		page = read_cache_page_gfp(mapping, i,
					   mapping_gfp_mask (mapping) |
					   __GFP_COLD |
					   gfpmask);
		if (IS_ERR(page)) {
			ret = PTR_ERR(page);
			i915_gem_object_put_pages(obj);
			return ret;
		}
		obj_priv->pages[i] = page;
	}

	if (obj_priv->tiling_mode != I915_TILING_NONE)
		i915_gem_object_do_bit_17_swizzle(obj);

	return 0;
}

static void i965_write_fence_reg(struct drm_i915_fence_reg *reg)
{
	struct drm_gem_object *obj = reg->obj;
	struct drm_device *dev = obj->dev;
	drm_i915_private_t *dev_priv = dev->dev_private;
	struct drm_i915_gem_object *obj_priv = obj->driver_private;
	int regnum = obj_priv->fence_reg;
	uint64_t val;

	val = (uint64_t)((obj_priv->gtt_offset + obj->size - 4096) &
		    0xfffff000) << 32;
	val |= obj_priv->gtt_offset & 0xfffff000;
	val |= ((obj_priv->stride / 128) - 1) << I965_FENCE_PITCH_SHIFT;
	if (obj_priv->tiling_mode == I915_TILING_Y)
		val |= 1 << I965_FENCE_TILING_Y_SHIFT;
	val |= I965_FENCE_REG_VALID;

	I915_WRITE64(FENCE_REG_965_0 + (regnum * 8), val);
}

static void i915_write_fence_reg(struct drm_i915_fence_reg *reg)
{
	struct drm_gem_object *obj = reg->obj;
	struct drm_device *dev = obj->dev;
	drm_i915_private_t *dev_priv = dev->dev_private;
	struct drm_i915_gem_object *obj_priv = obj->driver_private;
	int regnum = obj_priv->fence_reg;
	int tile_width;
	uint32_t fence_reg, val;
	uint32_t pitch_val;

	if ((obj_priv->gtt_offset & ~I915_FENCE_START_MASK) ||
	    (obj_priv->gtt_offset & (obj->size - 1))) {
		WARN(1, "%s: object 0x%08x not 1M or size (0x%zx) aligned\n",
		     __func__, obj_priv->gtt_offset, obj->size);
		return;
	}

	if (obj_priv->tiling_mode == I915_TILING_Y &&
	    HAS_128_BYTE_Y_TILING(dev))
		tile_width = 128;
	else
		tile_width = 512;

	/* Note: pitch better be a power of two tile widths */
	pitch_val = obj_priv->stride / tile_width;
	pitch_val = ffs(pitch_val) - 1;

	val = obj_priv->gtt_offset;
	if (obj_priv->tiling_mode == I915_TILING_Y)
		val |= 1 << I830_FENCE_TILING_Y_SHIFT;
	val |= I915_FENCE_SIZE_BITS(obj->size);
	val |= pitch_val << I830_FENCE_PITCH_SHIFT;
	val |= I830_FENCE_REG_VALID;

	if (regnum < 8)
		fence_reg = FENCE_REG_830_0 + (regnum * 4);
	else
		fence_reg = FENCE_REG_945_8 + ((regnum - 8) * 4);
	I915_WRITE(fence_reg, val);
}

static void i830_write_fence_reg(struct drm_i915_fence_reg *reg)
{
	struct drm_gem_object *obj = reg->obj;
	struct drm_device *dev = obj->dev;
	drm_i915_private_t *dev_priv = dev->dev_private;
	struct drm_i915_gem_object *obj_priv = obj->driver_private;
	int regnum = obj_priv->fence_reg;
	uint32_t val;
	uint32_t pitch_val;
	uint32_t fence_size_bits;

	if ((obj_priv->gtt_offset & ~I830_FENCE_START_MASK) ||
	    (obj_priv->gtt_offset & (obj->size - 1))) {
		WARN(1, "%s: object 0x%08x not 512K or size aligned\n",
		     __func__, obj_priv->gtt_offset);
		return;
	}

	pitch_val = obj_priv->stride / 128;
	pitch_val = ffs(pitch_val) - 1;
	WARN_ON(pitch_val > I830_FENCE_MAX_PITCH_VAL);

	val = obj_priv->gtt_offset;
	if (obj_priv->tiling_mode == I915_TILING_Y)
		val |= 1 << I830_FENCE_TILING_Y_SHIFT;
	fence_size_bits = I830_FENCE_SIZE_BITS(obj->size);
	WARN_ON(fence_size_bits & ~0x00000f00);
	val |= fence_size_bits;
	val |= pitch_val << I830_FENCE_PITCH_SHIFT;
	val |= I830_FENCE_REG_VALID;

	I915_WRITE(FENCE_REG_830_0 + (regnum * 4), val);
}

/**
 * i915_gem_object_get_fence_reg - set up a fence reg for an object
 * @obj: object to map through a fence reg
 *
 * When mapping objects through the GTT, userspace wants to be able to write
 * to them without having to worry about swizzling if the object is tiled.
 *
 * This function walks the fence regs looking for a free one for @obj,
 * stealing one if it can't find any.
 *
 * It then sets up the reg based on the object's properties: address, pitch
 * and tiling format.
 */
int
i915_gem_object_get_fence_reg(struct drm_gem_object *obj)
{
	struct drm_device *dev = obj->dev;
	struct drm_i915_private *dev_priv = dev->dev_private;
	struct drm_i915_gem_object *obj_priv = obj->driver_private;
	struct drm_i915_fence_reg *reg = NULL;
	struct drm_i915_gem_object *old_obj_priv = NULL;
	int i, ret, avail;

	/* Just update our place in the LRU if our fence is getting used. */
	if (obj_priv->fence_reg != I915_FENCE_REG_NONE) {
		list_move_tail(&obj_priv->fence_list, &dev_priv->mm.fence_list);
		return 0;
	}

	switch (obj_priv->tiling_mode) {
	case I915_TILING_NONE:
		WARN(1, "allocating a fence for non-tiled object?\n");
		break;
	case I915_TILING_X:
		if (!obj_priv->stride)
			return -EINVAL;
		WARN((obj_priv->stride & (512 - 1)),
		     "object 0x%08x is X tiled but has non-512B pitch\n",
		     obj_priv->gtt_offset);
		break;
	case I915_TILING_Y:
		if (!obj_priv->stride)
			return -EINVAL;
		WARN((obj_priv->stride & (128 - 1)),
		     "object 0x%08x is Y tiled but has non-128B pitch\n",
		     obj_priv->gtt_offset);
		break;
	}

	/* First try to find a free reg */
	avail = 0;
	for (i = dev_priv->fence_reg_start; i < dev_priv->num_fence_regs; i++) {
		reg = &dev_priv->fence_regs[i];
		if (!reg->obj)
			break;

		old_obj_priv = reg->obj->driver_private;
		if (!old_obj_priv->pin_count)
		    avail++;
	}

	/* None available, try to steal one or wait for a user to finish */
	if (i == dev_priv->num_fence_regs) {
		struct drm_gem_object *old_obj = NULL;

		if (avail == 0)
			return -ENOSPC;

		list_for_each_entry(old_obj_priv, &dev_priv->mm.fence_list,
				    fence_list) {
			old_obj = old_obj_priv->obj;

			if (old_obj_priv->pin_count)
				continue;

			/* Take a reference, as otherwise the wait_rendering
			 * below may cause the object to get freed out from
			 * under us.
			 */
			drm_gem_object_reference(old_obj);

			/* i915 uses fences for GPU access to tiled buffers */
			if (IS_I965G(dev) || !old_obj_priv->active)
				break;

			/* This brings the object to the head of the LRU if it
			 * had been written to.  The only way this should
			 * result in us waiting longer than the expected
			 * optimal amount of time is if there was a
			 * fence-using buffer later that was read-only.
			 */
			i915_gem_object_flush_gpu_write_domain(old_obj);
			ret = i915_gem_object_wait_rendering(old_obj);
			if (ret != 0) {
				drm_gem_object_unreference(old_obj);
				return ret;
			}

			break;
		}

		/*
		 * Zap this virtual mapping so we can set up a fence again
		 * for this object next time we need it.
		 */
		i915_gem_release_mmap(old_obj);

		i = old_obj_priv->fence_reg;
		reg = &dev_priv->fence_regs[i];

		old_obj_priv->fence_reg = I915_FENCE_REG_NONE;
		list_del_init(&old_obj_priv->fence_list);

		drm_gem_object_unreference(old_obj);
	}

	obj_priv->fence_reg = i;
	list_add_tail(&obj_priv->fence_list, &dev_priv->mm.fence_list);

	reg->obj = obj;

	if (IS_I965G(dev))
		i965_write_fence_reg(reg);
	else if (IS_I9XX(dev))
		i915_write_fence_reg(reg);
	else
		i830_write_fence_reg(reg);

	trace_i915_gem_object_get_fence(obj, i, obj_priv->tiling_mode);

	return 0;
}

/**
 * i915_gem_clear_fence_reg - clear out fence register info
 * @obj: object to clear
 *
 * Zeroes out the fence register itself and clears out the associated
 * data structures in dev_priv and obj_priv.
 */
static void
i915_gem_clear_fence_reg(struct drm_gem_object *obj)
{
	struct drm_device *dev = obj->dev;
	drm_i915_private_t *dev_priv = dev->dev_private;
	struct drm_i915_gem_object *obj_priv = obj->driver_private;

	if (IS_I965G(dev))
		I915_WRITE64(FENCE_REG_965_0 + (obj_priv->fence_reg * 8), 0);
	else {
		uint32_t fence_reg;

		if (obj_priv->fence_reg < 8)
			fence_reg = FENCE_REG_830_0 + obj_priv->fence_reg * 4;
		else
			fence_reg = FENCE_REG_945_8 + (obj_priv->fence_reg -
						       8) * 4;

		I915_WRITE(fence_reg, 0);
	}

	dev_priv->fence_regs[obj_priv->fence_reg].obj = NULL;
	obj_priv->fence_reg = I915_FENCE_REG_NONE;
	list_del_init(&obj_priv->fence_list);
}

/**
 * i915_gem_object_put_fence_reg - waits on outstanding fenced access
 * to the buffer to finish, and then resets the fence register.
 * @obj: tiled object holding a fence register.
 *
 * Zeroes out the fence register itself and clears out the associated
 * data structures in dev_priv and obj_priv.
 */
int
i915_gem_object_put_fence_reg(struct drm_gem_object *obj)
{
	struct drm_device *dev = obj->dev;
	struct drm_i915_gem_object *obj_priv = obj->driver_private;

	if (obj_priv->fence_reg == I915_FENCE_REG_NONE)
		return 0;

	/* On the i915, GPU access to tiled buffers is via a fence,
	 * therefore we must wait for any outstanding access to complete
	 * before clearing the fence.
	 */
	if (!IS_I965G(dev)) {
		int ret;

		i915_gem_object_flush_gpu_write_domain(obj);
		i915_gem_object_flush_gtt_write_domain(obj);
		ret = i915_gem_object_wait_rendering(obj);
		if (ret != 0)
			return ret;
	}

	i915_gem_clear_fence_reg (obj);

	return 0;
}

/**
 * Finds free space in the GTT aperture and binds the object there.
 */
static int
i915_gem_object_bind_to_gtt(struct drm_gem_object *obj, unsigned alignment)
{
	struct drm_device *dev = obj->dev;
	drm_i915_private_t *dev_priv = dev->dev_private;
	struct drm_i915_gem_object *obj_priv = obj->driver_private;
	struct drm_mm_node *free_space;
	gfp_t gfpmask =  __GFP_NORETRY | __GFP_NOWARN;
	int ret;

	if (obj_priv->madv != I915_MADV_WILLNEED) {
		DRM_ERROR("Attempting to bind a purgeable object\n");
		return -EINVAL;
	}

	if (alignment == 0)
		alignment = i915_gem_get_gtt_alignment(obj);
	if (alignment & (i915_gem_get_gtt_alignment(obj) - 1)) {
		DRM_ERROR("Invalid object alignment requested %u\n", alignment);
		return -EINVAL;
	}

 search_free:
	free_space = drm_mm_search_free(&dev_priv->mm.gtt_space,
					obj->size, alignment, 0);
	if (free_space != NULL) {
		obj_priv->gtt_space = drm_mm_get_block(free_space, obj->size,
						       alignment);
		if (obj_priv->gtt_space != NULL) {
			obj_priv->gtt_space->private = obj;
			obj_priv->gtt_offset = obj_priv->gtt_space->start;
		}
	}
	if (obj_priv->gtt_space == NULL) {
		/* If the gtt is empty and we're still having trouble
		 * fitting our object in, we're out of memory.
		 */
#if WATCH_LRU
		DRM_INFO("%s: GTT full, evicting something\n", __func__);
#endif
		ret = i915_gem_evict_something(dev, obj->size);
		if (ret)
			return ret;

		goto search_free;
	}

#if WATCH_BUF
	DRM_INFO("Binding object of size %zd at 0x%08x\n",
		 obj->size, obj_priv->gtt_offset);
#endif
	ret = i915_gem_object_get_pages(obj, gfpmask);
	if (ret) {
		drm_mm_put_block(obj_priv->gtt_space);
		obj_priv->gtt_space = NULL;

		if (ret == -ENOMEM) {
			/* first try to clear up some space from the GTT */
			ret = i915_gem_evict_something(dev, obj->size);
			if (ret) {
				/* now try to shrink everyone else */
				if (gfpmask) {
					gfpmask = 0;
					goto search_free;
				}

				return ret;
			}

			goto search_free;
		}

		return ret;
	}

	/* Create an AGP memory structure pointing at our pages, and bind it
	 * into the GTT.
	 */
	obj_priv->agp_mem = drm_agp_bind_pages(dev,
					       obj_priv->pages,
					       obj->size >> PAGE_SHIFT,
					       obj_priv->gtt_offset,
					       obj_priv->agp_type);
	if (obj_priv->agp_mem == NULL) {
		i915_gem_object_put_pages(obj);
		drm_mm_put_block(obj_priv->gtt_space);
		obj_priv->gtt_space = NULL;

		ret = i915_gem_evict_something(dev, obj->size);
		if (ret)
			return ret;

		goto search_free;
	}
	atomic_inc(&dev->gtt_count);
	atomic_add(obj->size, &dev->gtt_memory);

	/* Assert that the object is not currently in any GPU domain. As it
	 * wasn't in the GTT, there shouldn't be any way it could have been in
	 * a GPU cache
	 */
	BUG_ON(obj->read_domains & I915_GEM_GPU_DOMAINS);
	BUG_ON(obj->write_domain & I915_GEM_GPU_DOMAINS);

	trace_i915_gem_object_bind(obj, obj_priv->gtt_offset);

	return 0;
}

void
i915_gem_clflush_object(struct drm_gem_object *obj)
{
	struct drm_i915_gem_object	*obj_priv = obj->driver_private;

	/* If we don't have a page list set up, then we're not pinned
	 * to GPU, and we can ignore the cache flush because it'll happen
	 * again at bind time.
	 */
	if (obj_priv->pages == NULL)
		return;

	trace_i915_gem_object_clflush(obj);

	drm_clflush_pages(obj_priv->pages, obj->size / PAGE_SIZE);
}

/** Flushes any GPU write domain for the object if it's dirty. */
static void
i915_gem_object_flush_gpu_write_domain(struct drm_gem_object *obj)
{
	struct drm_device *dev = obj->dev;
	uint32_t seqno;
	uint32_t old_write_domain;

	if ((obj->write_domain & I915_GEM_GPU_DOMAINS) == 0)
		return;

	/* Queue the GPU write cache flushing we need. */
	old_write_domain = obj->write_domain;
	i915_gem_flush(dev, 0, obj->write_domain);
	seqno = i915_add_request(dev, NULL, obj->write_domain);
	BUG_ON(obj->write_domain);
	i915_gem_object_move_to_active(obj, seqno);

	trace_i915_gem_object_change_domain(obj,
					    obj->read_domains,
					    old_write_domain);
}

/** Flushes the GTT write domain for the object if it's dirty. */
static void
i915_gem_object_flush_gtt_write_domain(struct drm_gem_object *obj)
{
	uint32_t old_write_domain;

	if (obj->write_domain != I915_GEM_DOMAIN_GTT)
		return;

	/* No actual flushing is required for the GTT write domain.   Writes
	 * to it immediately go to main memory as far as we know, so there's
	 * no chipset flush.  It also doesn't land in render cache.
	 */
	old_write_domain = obj->write_domain;
	obj->write_domain = 0;

	trace_i915_gem_object_change_domain(obj,
					    obj->read_domains,
					    old_write_domain);
}

/** Flushes the CPU write domain for the object if it's dirty. */
static void
i915_gem_object_flush_cpu_write_domain(struct drm_gem_object *obj)
{
	struct drm_device *dev = obj->dev;
	uint32_t old_write_domain;

	if (obj->write_domain != I915_GEM_DOMAIN_CPU)
		return;

	i915_gem_clflush_object(obj);
	drm_agp_chipset_flush(dev);
	old_write_domain = obj->write_domain;
	obj->write_domain = 0;

	trace_i915_gem_object_change_domain(obj,
					    obj->read_domains,
					    old_write_domain);
}

/**
 * Moves a single object to the GTT read, and possibly write domain.
 *
 * This function returns when the move is complete, including waiting on
 * flushes to occur.
 */
int
i915_gem_object_set_to_gtt_domain(struct drm_gem_object *obj, int write)
{
	struct drm_i915_gem_object *obj_priv = obj->driver_private;
	uint32_t old_write_domain, old_read_domains;
	int ret;

	/* Not valid to be called on unbound objects. */
	if (obj_priv->gtt_space == NULL)
		return -EINVAL;

	i915_gem_object_flush_gpu_write_domain(obj);
	/* Wait on any GPU rendering and flushing to occur. */
	ret = i915_gem_object_wait_rendering(obj);
	if (ret != 0)
		return ret;

	old_write_domain = obj->write_domain;
	old_read_domains = obj->read_domains;

	/* If we're writing through the GTT domain, then CPU and GPU caches
	 * will need to be invalidated at next use.
	 */
	if (write)
		obj->read_domains &= I915_GEM_DOMAIN_GTT;

	i915_gem_object_flush_cpu_write_domain(obj);

	/* It should now be out of any other write domains, and we can update
	 * the domain values for our changes.
	 */
	BUG_ON((obj->write_domain & ~I915_GEM_DOMAIN_GTT) != 0);
	obj->read_domains |= I915_GEM_DOMAIN_GTT;
	if (write) {
		obj->write_domain = I915_GEM_DOMAIN_GTT;
		obj_priv->dirty = 1;
	}

	trace_i915_gem_object_change_domain(obj,
					    old_read_domains,
					    old_write_domain);

	return 0;
}

/*
 * Prepare buffer for display plane. Use uninterruptible for possible flush
 * wait, as in modesetting process we're not supposed to be interrupted.
 */
int
i915_gem_object_set_to_display_plane(struct drm_gem_object *obj)
{
	struct drm_device *dev = obj->dev;
	struct drm_i915_gem_object *obj_priv = obj->driver_private;
	uint32_t old_write_domain, old_read_domains;
	int ret;

	/* Not valid to be called on unbound objects. */
	if (obj_priv->gtt_space == NULL)
		return -EINVAL;

	i915_gem_object_flush_gpu_write_domain(obj);

	/* Wait on any GPU rendering and flushing to occur. */
	if (obj_priv->active) {
#if WATCH_BUF
		DRM_INFO("%s: object %p wait for seqno %08x\n",
			  __func__, obj, obj_priv->last_rendering_seqno);
#endif
		ret = i915_do_wait_request(dev, obj_priv->last_rendering_seqno, 0);
		if (ret != 0)
			return ret;
	}

	old_write_domain = obj->write_domain;
	old_read_domains = obj->read_domains;

	obj->read_domains &= I915_GEM_DOMAIN_GTT;

	i915_gem_object_flush_cpu_write_domain(obj);

	/* It should now be out of any other write domains, and we can update
	 * the domain values for our changes.
	 */
	BUG_ON((obj->write_domain & ~I915_GEM_DOMAIN_GTT) != 0);
	obj->read_domains |= I915_GEM_DOMAIN_GTT;
	obj->write_domain = I915_GEM_DOMAIN_GTT;
	obj_priv->dirty = 1;

	trace_i915_gem_object_change_domain(obj,
					    old_read_domains,
					    old_write_domain);

	return 0;
}

/**
 * Moves a single object to the CPU read, and possibly write domain.
 *
 * This function returns when the move is complete, including waiting on
 * flushes to occur.
 */
static int
i915_gem_object_set_to_cpu_domain(struct drm_gem_object *obj, int write)
{
	uint32_t old_write_domain, old_read_domains;
	int ret;

	i915_gem_object_flush_gpu_write_domain(obj);
	/* Wait on any GPU rendering and flushing to occur. */
	ret = i915_gem_object_wait_rendering(obj);
	if (ret != 0)
		return ret;

	i915_gem_object_flush_gtt_write_domain(obj);

	/* If we have a partially-valid cache of the object in the CPU,
	 * finish invalidating it and free the per-page flags.
	 */
	i915_gem_object_set_to_full_cpu_read_domain(obj);

	old_write_domain = obj->write_domain;
	old_read_domains = obj->read_domains;

	/* Flush the CPU cache if it's still invalid. */
	if ((obj->read_domains & I915_GEM_DOMAIN_CPU) == 0) {
		i915_gem_clflush_object(obj);

		obj->read_domains |= I915_GEM_DOMAIN_CPU;
	}

	/* It should now be out of any other write domains, and we can update
	 * the domain values for our changes.
	 */
	BUG_ON((obj->write_domain & ~I915_GEM_DOMAIN_CPU) != 0);

	/* If we're writing through the CPU, then the GPU read domains will
	 * need to be invalidated at next use.
	 */
	if (write) {
		obj->read_domains &= I915_GEM_DOMAIN_CPU;
		obj->write_domain = I915_GEM_DOMAIN_CPU;
	}

	trace_i915_gem_object_change_domain(obj,
					    old_read_domains,
					    old_write_domain);

	return 0;
}

/*
 * Set the next domain for the specified object. This
 * may not actually perform the necessary flushing/invaliding though,
 * as that may want to be batched with other set_domain operations
 *
 * This is (we hope) the only really tricky part of gem. The goal
 * is fairly simple -- track which caches hold bits of the object
 * and make sure they remain coherent. A few concrete examples may
 * help to explain how it works. For shorthand, we use the notation
 * (read_domains, write_domain), e.g. (CPU, CPU) to indicate the
 * a pair of read and write domain masks.
 *
 * Case 1: the batch buffer
 *
 *	1. Allocated
 *	2. Written by CPU
 *	3. Mapped to GTT
 *	4. Read by GPU
 *	5. Unmapped from GTT
 *	6. Freed
 *
 *	Let's take these a step at a time
 *
 *	1. Allocated
 *		Pages allocated from the kernel may still have
 *		cache contents, so we set them to (CPU, CPU) always.
 *	2. Written by CPU (using pwrite)
 *		The pwrite function calls set_domain (CPU, CPU) and
 *		this function does nothing (as nothing changes)
 *	3. Mapped by GTT
 *		This function asserts that the object is not
 *		currently in any GPU-based read or write domains
 *	4. Read by GPU
 *		i915_gem_execbuffer calls set_domain (COMMAND, 0).
 *		As write_domain is zero, this function adds in the
 *		current read domains (CPU+COMMAND, 0).
 *		flush_domains is set to CPU.
 *		invalidate_domains is set to COMMAND
 *		clflush is run to get data out of the CPU caches
 *		then i915_dev_set_domain calls i915_gem_flush to
 *		emit an MI_FLUSH and drm_agp_chipset_flush
 *	5. Unmapped from GTT
 *		i915_gem_object_unbind calls set_domain (CPU, CPU)
 *		flush_domains and invalidate_domains end up both zero
 *		so no flushing/invalidating happens
 *	6. Freed
 *		yay, done
 *
 * Case 2: The shared render buffer
 *
 *	1. Allocated
 *	2. Mapped to GTT
 *	3. Read/written by GPU
 *	4. set_domain to (CPU,CPU)
 *	5. Read/written by CPU
 *	6. Read/written by GPU
 *
 *	1. Allocated
 *		Same as last example, (CPU, CPU)
 *	2. Mapped to GTT
 *		Nothing changes (assertions find that it is not in the GPU)
 *	3. Read/written by GPU
 *		execbuffer calls set_domain (RENDER, RENDER)
 *		flush_domains gets CPU
 *		invalidate_domains gets GPU
 *		clflush (obj)
 *		MI_FLUSH and drm_agp_chipset_flush
 *	4. set_domain (CPU, CPU)
 *		flush_domains gets GPU
 *		invalidate_domains gets CPU
 *		wait_rendering (obj) to make sure all drawing is complete.
 *		This will include an MI_FLUSH to get the data from GPU
 *		to memory
 *		clflush (obj) to invalidate the CPU cache
 *		Another MI_FLUSH in i915_gem_flush (eliminate this somehow?)
 *	5. Read/written by CPU
 *		cache lines are loaded and dirtied
 *	6. Read written by GPU
 *		Same as last GPU access
 *
 * Case 3: The constant buffer
 *
 *	1. Allocated
 *	2. Written by CPU
 *	3. Read by GPU
 *	4. Updated (written) by CPU again
 *	5. Read by GPU
 *
 *	1. Allocated
 *		(CPU, CPU)
 *	2. Written by CPU
 *		(CPU, CPU)
 *	3. Read by GPU
 *		(CPU+RENDER, 0)
 *		flush_domains = CPU
 *		invalidate_domains = RENDER
 *		clflush (obj)
 *		MI_FLUSH
 *		drm_agp_chipset_flush
 *	4. Updated (written) by CPU again
 *		(CPU, CPU)
 *		flush_domains = 0 (no previous write domain)
 *		invalidate_domains = 0 (no new read domains)
 *	5. Read by GPU
 *		(CPU+RENDER, 0)
 *		flush_domains = CPU
 *		invalidate_domains = RENDER
 *		clflush (obj)
 *		MI_FLUSH
 *		drm_agp_chipset_flush
 */
static void
i915_gem_object_set_to_gpu_domain(struct drm_gem_object *obj)
{
	struct drm_device		*dev = obj->dev;
	struct drm_i915_gem_object	*obj_priv = obj->driver_private;
	uint32_t			invalidate_domains = 0;
	uint32_t			flush_domains = 0;
	uint32_t			old_read_domains;

	BUG_ON(obj->pending_read_domains & I915_GEM_DOMAIN_CPU);
	BUG_ON(obj->pending_write_domain == I915_GEM_DOMAIN_CPU);

	intel_mark_busy(dev, obj);

#if WATCH_BUF
	DRM_INFO("%s: object %p read %08x -> %08x write %08x -> %08x\n",
		 __func__, obj,
		 obj->read_domains, obj->pending_read_domains,
		 obj->write_domain, obj->pending_write_domain);
#endif
	/*
	 * If the object isn't moving to a new write domain,
	 * let the object stay in multiple read domains
	 */
	if (obj->pending_write_domain == 0)
		obj->pending_read_domains |= obj->read_domains;
	else
		obj_priv->dirty = 1;

	/*
	 * Flush the current write domain if
	 * the new read domains don't match. Invalidate
	 * any read domains which differ from the old
	 * write domain
	 */
	if (obj->write_domain &&
	    obj->write_domain != obj->pending_read_domains) {
		flush_domains |= obj->write_domain;
		invalidate_domains |=
			obj->pending_read_domains & ~obj->write_domain;
	}
	/*
	 * Invalidate any read caches which may have
	 * stale data. That is, any new read domains.
	 */
	invalidate_domains |= obj->pending_read_domains & ~obj->read_domains;
	if ((flush_domains | invalidate_domains) & I915_GEM_DOMAIN_CPU) {
#if WATCH_BUF
		DRM_INFO("%s: CPU domain flush %08x invalidate %08x\n",
			 __func__, flush_domains, invalidate_domains);
#endif
		i915_gem_clflush_object(obj);
	}

	old_read_domains = obj->read_domains;

	/* The actual obj->write_domain will be updated with
	 * pending_write_domain after we emit the accumulated flush for all
	 * of our domain changes in execbuffers (which clears objects'
	 * write_domains).  So if we have a current write domain that we
	 * aren't changing, set pending_write_domain to that.
	 */
	if (flush_domains == 0 && obj->pending_write_domain == 0)
		obj->pending_write_domain = obj->write_domain;
	obj->read_domains = obj->pending_read_domains;

	dev->invalidate_domains |= invalidate_domains;
	dev->flush_domains |= flush_domains;
#if WATCH_BUF
	DRM_INFO("%s: read %08x write %08x invalidate %08x flush %08x\n",
		 __func__,
		 obj->read_domains, obj->write_domain,
		 dev->invalidate_domains, dev->flush_domains);
#endif

	trace_i915_gem_object_change_domain(obj,
					    old_read_domains,
					    obj->write_domain);
}

/**
 * Moves the object from a partially CPU read to a full one.
 *
 * Note that this only resolves i915_gem_object_set_cpu_read_domain_range(),
 * and doesn't handle transitioning from !(read_domains & I915_GEM_DOMAIN_CPU).
 */
static void
i915_gem_object_set_to_full_cpu_read_domain(struct drm_gem_object *obj)
{
	struct drm_i915_gem_object *obj_priv = obj->driver_private;

	if (!obj_priv->page_cpu_valid)
		return;

	/* If we're partially in the CPU read domain, finish moving it in.
	 */
	if (obj->read_domains & I915_GEM_DOMAIN_CPU) {
		int i;

		for (i = 0; i <= (obj->size - 1) / PAGE_SIZE; i++) {
			if (obj_priv->page_cpu_valid[i])
				continue;
			drm_clflush_pages(obj_priv->pages + i, 1);
		}
	}

	/* Free the page_cpu_valid mappings which are now stale, whether
	 * or not we've got I915_GEM_DOMAIN_CPU.
	 */
	kfree(obj_priv->page_cpu_valid);
	obj_priv->page_cpu_valid = NULL;
}

/**
 * Set the CPU read domain on a range of the object.
 *
 * The object ends up with I915_GEM_DOMAIN_CPU in its read flags although it's
 * not entirely valid.  The page_cpu_valid member of the object flags which
 * pages have been flushed, and will be respected by
 * i915_gem_object_set_to_cpu_domain() if it's called on to get a valid mapping
 * of the whole object.
 *
 * This function returns when the move is complete, including waiting on
 * flushes to occur.
 */
static int
i915_gem_object_set_cpu_read_domain_range(struct drm_gem_object *obj,
					  uint64_t offset, uint64_t size)
{
	struct drm_i915_gem_object *obj_priv = obj->driver_private;
	uint32_t old_read_domains;
	int i, ret;

	if (offset == 0 && size == obj->size)
		return i915_gem_object_set_to_cpu_domain(obj, 0);

	i915_gem_object_flush_gpu_write_domain(obj);
	/* Wait on any GPU rendering and flushing to occur. */
	ret = i915_gem_object_wait_rendering(obj);
	if (ret != 0)
		return ret;
	i915_gem_object_flush_gtt_write_domain(obj);

	/* If we're already fully in the CPU read domain, we're done. */
	if (obj_priv->page_cpu_valid == NULL &&
	    (obj->read_domains & I915_GEM_DOMAIN_CPU) != 0)
		return 0;

	/* Otherwise, create/clear the per-page CPU read domain flag if we're
	 * newly adding I915_GEM_DOMAIN_CPU
	 */
	if (obj_priv->page_cpu_valid == NULL) {
		obj_priv->page_cpu_valid = kzalloc(obj->size / PAGE_SIZE,
						   GFP_KERNEL);
		if (obj_priv->page_cpu_valid == NULL)
			return -ENOMEM;
	} else if ((obj->read_domains & I915_GEM_DOMAIN_CPU) == 0)
		memset(obj_priv->page_cpu_valid, 0, obj->size / PAGE_SIZE);

	/* Flush the cache on any pages that are still invalid from the CPU's
	 * perspective.
	 */
	for (i = offset / PAGE_SIZE; i <= (offset + size - 1) / PAGE_SIZE;
	     i++) {
		if (obj_priv->page_cpu_valid[i])
			continue;

		drm_clflush_pages(obj_priv->pages + i, 1);

		obj_priv->page_cpu_valid[i] = 1;
	}

	/* It should now be out of any other write domains, and we can update
	 * the domain values for our changes.
	 */
	BUG_ON((obj->write_domain & ~I915_GEM_DOMAIN_CPU) != 0);

	old_read_domains = obj->read_domains;
	obj->read_domains |= I915_GEM_DOMAIN_CPU;

	trace_i915_gem_object_change_domain(obj,
					    old_read_domains,
					    obj->write_domain);

	return 0;
}

/**
 * Pin an object to the GTT and evaluate the relocations landing in it.
 */
static int
i915_gem_object_pin_and_relocate(struct drm_gem_object *obj,
				 struct drm_file *file_priv,
				 struct drm_i915_gem_exec_object *entry,
				 struct drm_i915_gem_relocation_entry *relocs)
{
	struct drm_device *dev = obj->dev;
	drm_i915_private_t *dev_priv = dev->dev_private;
	struct drm_i915_gem_object *obj_priv = obj->driver_private;
	int i, ret;
	void __iomem *reloc_page;

	/* Choose the GTT offset for our buffer and put it there. */
	ret = i915_gem_object_pin(obj, (uint32_t) entry->alignment);
	if (ret)
		return ret;

	entry->offset = obj_priv->gtt_offset;

	/* Apply the relocations, using the GTT aperture to avoid cache
	 * flushing requirements.
	 */
	for (i = 0; i < entry->relocation_count; i++) {
		struct drm_i915_gem_relocation_entry *reloc= &relocs[i];
		struct drm_gem_object *target_obj;
		struct drm_i915_gem_object *target_obj_priv;
		uint32_t reloc_val, reloc_offset;
		uint32_t __iomem *reloc_entry;

		target_obj = drm_gem_object_lookup(obj->dev, file_priv,
						   reloc->target_handle);
		if (target_obj == NULL) {
			i915_gem_object_unpin(obj);
			return -EBADF;
		}
		target_obj_priv = target_obj->driver_private;

#if WATCH_RELOC
		DRM_INFO("%s: obj %p offset %08x target %d "
			 "read %08x write %08x gtt %08x "
			 "presumed %08x delta %08x\n",
			 __func__,
			 obj,
			 (int) reloc->offset,
			 (int) reloc->target_handle,
			 (int) reloc->read_domains,
			 (int) reloc->write_domain,
			 (int) target_obj_priv->gtt_offset,
			 (int) reloc->presumed_offset,
			 reloc->delta);
#endif

		/* The target buffer should have appeared before us in the
		 * exec_object list, so it should have a GTT space bound by now.
		 */
		if (target_obj_priv->gtt_space == NULL) {
			DRM_ERROR("No GTT space found for object %d\n",
				  reloc->target_handle);
			drm_gem_object_unreference(target_obj);
			i915_gem_object_unpin(obj);
			return -EINVAL;
		}

		/* Validate that the target is in a valid r/w GPU domain */
		if (reloc->write_domain & I915_GEM_DOMAIN_CPU ||
		    reloc->read_domains & I915_GEM_DOMAIN_CPU) {
			DRM_ERROR("reloc with read/write CPU domains: "
				  "obj %p target %d offset %d "
				  "read %08x write %08x",
				  obj, reloc->target_handle,
				  (int) reloc->offset,
				  reloc->read_domains,
				  reloc->write_domain);
			drm_gem_object_unreference(target_obj);
			i915_gem_object_unpin(obj);
			return -EINVAL;
		}
		if (reloc->write_domain && target_obj->pending_write_domain &&
		    reloc->write_domain != target_obj->pending_write_domain) {
			DRM_ERROR("Write domain conflict: "
				  "obj %p target %d offset %d "
				  "new %08x old %08x\n",
				  obj, reloc->target_handle,
				  (int) reloc->offset,
				  reloc->write_domain,
				  target_obj->pending_write_domain);
			drm_gem_object_unreference(target_obj);
			i915_gem_object_unpin(obj);
			return -EINVAL;
		}

		target_obj->pending_read_domains |= reloc->read_domains;
		target_obj->pending_write_domain |= reloc->write_domain;

		/* If the relocation already has the right value in it, no
		 * more work needs to be done.
		 */
		if (target_obj_priv->gtt_offset == reloc->presumed_offset) {
			drm_gem_object_unreference(target_obj);
			continue;
		}

		/* Check that the relocation address is valid... */
		if (reloc->offset > obj->size - 4) {
			DRM_ERROR("Relocation beyond object bounds: "
				  "obj %p target %d offset %d size %d.\n",
				  obj, reloc->target_handle,
				  (int) reloc->offset, (int) obj->size);
			drm_gem_object_unreference(target_obj);
			i915_gem_object_unpin(obj);
			return -EINVAL;
		}
		if (reloc->offset & 3) {
			DRM_ERROR("Relocation not 4-byte aligned: "
				  "obj %p target %d offset %d.\n",
				  obj, reloc->target_handle,
				  (int) reloc->offset);
			drm_gem_object_unreference(target_obj);
			i915_gem_object_unpin(obj);
			return -EINVAL;
		}

		/* and points to somewhere within the target object. */
		if (reloc->delta >= target_obj->size) {
			DRM_ERROR("Relocation beyond target object bounds: "
				  "obj %p target %d delta %d size %d.\n",
				  obj, reloc->target_handle,
				  (int) reloc->delta, (int) target_obj->size);
			drm_gem_object_unreference(target_obj);
			i915_gem_object_unpin(obj);
			return -EINVAL;
		}

		ret = i915_gem_object_set_to_gtt_domain(obj, 1);
		if (ret != 0) {
			drm_gem_object_unreference(target_obj);
			i915_gem_object_unpin(obj);
			return -EINVAL;
		}

		/* Map the page containing the relocation we're going to
		 * perform.
		 */
		reloc_offset = obj_priv->gtt_offset + reloc->offset;
		reloc_page = io_mapping_map_atomic_wc(dev_priv->mm.gtt_mapping,
						      (reloc_offset &
						       ~(PAGE_SIZE - 1)));
		reloc_entry = (uint32_t __iomem *)(reloc_page +
						   (reloc_offset & (PAGE_SIZE - 1)));
		reloc_val = target_obj_priv->gtt_offset + reloc->delta;

#if WATCH_BUF
		DRM_INFO("Applied relocation: %p@0x%08x %08x -> %08x\n",
			  obj, (unsigned int) reloc->offset,
			  readl(reloc_entry), reloc_val);
#endif
		writel(reloc_val, reloc_entry);
		io_mapping_unmap_atomic(reloc_page);

		/* The updated presumed offset for this entry will be
		 * copied back out to the user.
		 */
		reloc->presumed_offset = target_obj_priv->gtt_offset;

		drm_gem_object_unreference(target_obj);
	}

#if WATCH_BUF
	if (0)
		i915_gem_dump_object(obj, 128, __func__, ~0);
#endif
	return 0;
}

/** Dispatch a batchbuffer to the ring
 */
static int
i915_dispatch_gem_execbuffer(struct drm_device *dev,
			      struct drm_i915_gem_execbuffer *exec,
			      struct drm_clip_rect *cliprects,
			      uint64_t exec_offset)
{
	drm_i915_private_t *dev_priv = dev->dev_private;
	int nbox = exec->num_cliprects;
	int i = 0, count;
	uint32_t exec_start, exec_len;
	RING_LOCALS;

	exec_start = (uint32_t) exec_offset + exec->batch_start_offset;
	exec_len = (uint32_t) exec->batch_len;

	trace_i915_gem_request_submit(dev, dev_priv->mm.next_gem_seqno + 1);

	count = nbox ? nbox : 1;

	for (i = 0; i < count; i++) {
		if (i < nbox) {
			int ret = i915_emit_box(dev, cliprects, i,
						exec->DR1, exec->DR4);
			if (ret)
				return ret;
		}

		if (IS_I830(dev) || IS_845G(dev)) {
			BEGIN_LP_RING(4);
			OUT_RING(MI_BATCH_BUFFER);
			OUT_RING(exec_start | MI_BATCH_NON_SECURE);
			OUT_RING(exec_start + exec_len - 4);
			OUT_RING(0);
			ADVANCE_LP_RING();
		} else {
			BEGIN_LP_RING(2);
			if (IS_I965G(dev)) {
				OUT_RING(MI_BATCH_BUFFER_START |
					 (2 << 6) |
					 MI_BATCH_NON_SECURE_I965);
				OUT_RING(exec_start);
			} else {
				OUT_RING(MI_BATCH_BUFFER_START |
					 (2 << 6));
				OUT_RING(exec_start | MI_BATCH_NON_SECURE);
			}
			ADVANCE_LP_RING();
		}
	}

	/* XXX breadcrumb */
	return 0;
}

/* Throttle our rendering by waiting until the ring has completed our requests
 * emitted over 20 msec ago.
 *
 * Note that if we were to use the current jiffies each time around the loop,
 * we wouldn't escape the function with any frames outstanding if the time to
 * render a frame was over 20ms.
 *
 * This should get us reasonable parallelism between CPU and GPU but also
 * relatively low latency when blocking on a particular request to finish.
 */
static int
i915_gem_ring_throttle(struct drm_device *dev, struct drm_file *file_priv)
{
	struct drm_i915_file_private *i915_file_priv = file_priv->driver_priv;
	int ret = 0;
	unsigned long recent_enough = jiffies - msecs_to_jiffies(20);

	mutex_lock(&dev->struct_mutex);
	while (!list_empty(&i915_file_priv->mm.request_list)) {
		struct drm_i915_gem_request *request;

		request = list_first_entry(&i915_file_priv->mm.request_list,
					   struct drm_i915_gem_request,
					   client_list);

		if (time_after_eq(request->emitted_jiffies, recent_enough))
			break;

		ret = i915_wait_request(dev, request->seqno);
		if (ret != 0)
			break;
	}
	mutex_unlock(&dev->struct_mutex);

	return ret;
}

static int
i915_gem_get_relocs_from_user(struct drm_i915_gem_exec_object *exec_list,
			      uint32_t buffer_count,
			      struct drm_i915_gem_relocation_entry **relocs)
{
	uint32_t reloc_count = 0, reloc_index = 0, i;
	int ret;

	*relocs = NULL;
	for (i = 0; i < buffer_count; i++) {
		if (reloc_count + exec_list[i].relocation_count < reloc_count)
			return -EINVAL;
		reloc_count += exec_list[i].relocation_count;
	}

	*relocs = drm_calloc_large(reloc_count, sizeof(**relocs));
	if (*relocs == NULL)
		return -ENOMEM;

	for (i = 0; i < buffer_count; i++) {
		struct drm_i915_gem_relocation_entry __user *user_relocs;

		user_relocs = (void __user *)(uintptr_t)exec_list[i].relocs_ptr;

		ret = copy_from_user(&(*relocs)[reloc_index],
				     user_relocs,
				     exec_list[i].relocation_count *
				     sizeof(**relocs));
		if (ret != 0) {
			drm_free_large(*relocs);
			*relocs = NULL;
			return -EFAULT;
		}

		reloc_index += exec_list[i].relocation_count;
	}

	return 0;
}

static int
i915_gem_put_relocs_to_user(struct drm_i915_gem_exec_object *exec_list,
			    uint32_t buffer_count,
			    struct drm_i915_gem_relocation_entry *relocs)
{
	uint32_t reloc_count = 0, i;
	int ret = 0;

	for (i = 0; i < buffer_count; i++) {
		struct drm_i915_gem_relocation_entry __user *user_relocs;
		int unwritten;

		user_relocs = (void __user *)(uintptr_t)exec_list[i].relocs_ptr;

		unwritten = copy_to_user(user_relocs,
					 &relocs[reloc_count],
					 exec_list[i].relocation_count *
					 sizeof(*relocs));

		if (unwritten) {
			ret = -EFAULT;
			goto err;
		}

		reloc_count += exec_list[i].relocation_count;
	}

err:
	drm_free_large(relocs);

	return ret;
}

static int
i915_gem_check_execbuffer (struct drm_i915_gem_execbuffer *exec,
			   uint64_t exec_offset)
{
	uint32_t exec_start, exec_len;

	exec_start = (uint32_t) exec_offset + exec->batch_start_offset;
	exec_len = (uint32_t) exec->batch_len;

	if ((exec_start | exec_len) & 0x7)
		return -EINVAL;

	if (!exec_start)
		return -EINVAL;

	return 0;
}

int
i915_gem_execbuffer(struct drm_device *dev, void *data,
		    struct drm_file *file_priv)
{
	drm_i915_private_t *dev_priv = dev->dev_private;
	struct drm_i915_gem_execbuffer *args = data;
	struct drm_i915_gem_exec_object *exec_list = NULL;
	struct drm_gem_object **object_list = NULL;
	struct drm_gem_object *batch_obj;
	struct drm_i915_gem_object *obj_priv;
	struct drm_clip_rect *cliprects = NULL;
	struct drm_i915_gem_relocation_entry *relocs;
	int ret, ret2, i, pinned = 0;
	uint64_t exec_offset;
	uint32_t seqno, flush_domains, reloc_index;
	int pin_tries;

#if WATCH_EXEC
	DRM_INFO("buffers_ptr %d buffer_count %d len %08x\n",
		  (int) args->buffers_ptr, args->buffer_count, args->batch_len);
#endif

	if (args->buffer_count < 1) {
		DRM_ERROR("execbuf with %d buffers\n", args->buffer_count);
		return -EINVAL;
	}
	/* Copy in the exec list from userland */
	exec_list = drm_calloc_large(sizeof(*exec_list), args->buffer_count);
	object_list = drm_calloc_large(sizeof(*object_list), args->buffer_count);
	if (exec_list == NULL || object_list == NULL) {
		DRM_ERROR("Failed to allocate exec or object list "
			  "for %d buffers\n",
			  args->buffer_count);
		ret = -ENOMEM;
		goto pre_mutex_err;
	}
	ret = copy_from_user(exec_list,
			     (struct drm_i915_relocation_entry __user *)
			     (uintptr_t) args->buffers_ptr,
			     sizeof(*exec_list) * args->buffer_count);
	if (ret != 0) {
		DRM_ERROR("copy %d exec entries failed %d\n",
			  args->buffer_count, ret);
		goto pre_mutex_err;
	}

	if (args->num_cliprects != 0) {
		cliprects = kcalloc(args->num_cliprects, sizeof(*cliprects),
				    GFP_KERNEL);
		if (cliprects == NULL)
			goto pre_mutex_err;

		ret = copy_from_user(cliprects,
				     (struct drm_clip_rect __user *)
				     (uintptr_t) args->cliprects_ptr,
				     sizeof(*cliprects) * args->num_cliprects);
		if (ret != 0) {
			DRM_ERROR("copy %d cliprects failed: %d\n",
				  args->num_cliprects, ret);
			goto pre_mutex_err;
		}
	}

	ret = i915_gem_get_relocs_from_user(exec_list, args->buffer_count,
					    &relocs);
	if (ret != 0)
		goto pre_mutex_err;

	mutex_lock(&dev->struct_mutex);

	i915_verify_inactive(dev, __FILE__, __LINE__);

	if (atomic_read(&dev_priv->mm.wedged)) {
		DRM_ERROR("Execbuf while wedged\n");
		mutex_unlock(&dev->struct_mutex);
		ret = -EIO;
		goto pre_mutex_err;
	}

	if (dev_priv->mm.suspended) {
		DRM_ERROR("Execbuf while VT-switched.\n");
		mutex_unlock(&dev->struct_mutex);
		ret = -EBUSY;
		goto pre_mutex_err;
	}

	/* Look up object handles */
	for (i = 0; i < args->buffer_count; i++) {
		object_list[i] = drm_gem_object_lookup(dev, file_priv,
						       exec_list[i].handle);
		if (object_list[i] == NULL) {
			DRM_ERROR("Invalid object handle %d at index %d\n",
				   exec_list[i].handle, i);
			ret = -EBADF;
			goto err;
		}

		obj_priv = object_list[i]->driver_private;
		if (obj_priv->in_execbuffer) {
			DRM_ERROR("Object %p appears more than once in object list\n",
				   object_list[i]);
			ret = -EBADF;
			goto err;
		}
		obj_priv->in_execbuffer = true;
	}

	/* Pin and relocate */
	for (pin_tries = 0; ; pin_tries++) {
		ret = 0;
		reloc_index = 0;

		for (i = 0; i < args->buffer_count; i++) {
			object_list[i]->pending_read_domains = 0;
			object_list[i]->pending_write_domain = 0;
			ret = i915_gem_object_pin_and_relocate(object_list[i],
							       file_priv,
							       &exec_list[i],
							       &relocs[reloc_index]);
			if (ret)
				break;
			pinned = i + 1;
			reloc_index += exec_list[i].relocation_count;
		}
		/* success */
		if (ret == 0)
			break;

		/* error other than GTT full, or we've already tried again */
		if (ret != -ENOSPC || pin_tries >= 1) {
			if (ret != -ERESTARTSYS) {
				unsigned long long total_size = 0;
				for (i = 0; i < args->buffer_count; i++)
					total_size += object_list[i]->size;
				DRM_ERROR("Failed to pin buffer %d of %d, total %llu bytes: %d\n",
					  pinned+1, args->buffer_count,
					  total_size, ret);
				DRM_ERROR("%d objects [%d pinned], "
					  "%d object bytes [%d pinned], "
					  "%d/%d gtt bytes\n",
					  atomic_read(&dev->object_count),
					  atomic_read(&dev->pin_count),
					  atomic_read(&dev->object_memory),
					  atomic_read(&dev->pin_memory),
					  atomic_read(&dev->gtt_memory),
					  dev->gtt_total);
			}
			goto err;
		}

		/* unpin all of our buffers */
		for (i = 0; i < pinned; i++)
			i915_gem_object_unpin(object_list[i]);
		pinned = 0;

		/* evict everyone we can from the aperture */
		ret = i915_gem_evict_everything(dev);
		if (ret && ret != -ENOSPC)
			goto err;
	}

	/* Set the pending read domains for the batch buffer to COMMAND */
	batch_obj = object_list[args->buffer_count-1];
	if (batch_obj->pending_write_domain) {
		DRM_ERROR("Attempting to use self-modifying batch buffer\n");
		ret = -EINVAL;
		goto err;
	}
	batch_obj->pending_read_domains |= I915_GEM_DOMAIN_COMMAND;

	/* Sanity check the batch buffer, prior to moving objects */
	exec_offset = exec_list[args->buffer_count - 1].offset;
	ret = i915_gem_check_execbuffer (args, exec_offset);
	if (ret != 0) {
		DRM_ERROR("execbuf with invalid offset/length\n");
		goto err;
	}

	i915_verify_inactive(dev, __FILE__, __LINE__);

	/* Zero the global flush/invalidate flags. These
	 * will be modified as new domains are computed
	 * for each object
	 */
	dev->invalidate_domains = 0;
	dev->flush_domains = 0;

	for (i = 0; i < args->buffer_count; i++) {
		struct drm_gem_object *obj = object_list[i];

		/* Compute new gpu domains and update invalidate/flush */
		i915_gem_object_set_to_gpu_domain(obj);
	}

	i915_verify_inactive(dev, __FILE__, __LINE__);

	if (dev->invalidate_domains | dev->flush_domains) {
#if WATCH_EXEC
		DRM_INFO("%s: invalidate_domains %08x flush_domains %08x\n",
			  __func__,
			 dev->invalidate_domains,
			 dev->flush_domains);
#endif
		i915_gem_flush(dev,
			       dev->invalidate_domains,
			       dev->flush_domains);
		if (dev->flush_domains & I915_GEM_GPU_DOMAINS)
			(void)i915_add_request(dev, file_priv,
					       dev->flush_domains);
	}

	for (i = 0; i < args->buffer_count; i++) {
		struct drm_gem_object *obj = object_list[i];
		struct drm_i915_gem_object *obj_priv = obj->driver_private;
		uint32_t old_write_domain = obj->write_domain;

		obj->write_domain = obj->pending_write_domain;
		if (obj->write_domain)
			list_move_tail(&obj_priv->gpu_write_list,
				       &dev_priv->mm.gpu_write_list);
		else
			list_del_init(&obj_priv->gpu_write_list);

		trace_i915_gem_object_change_domain(obj,
						    obj->read_domains,
						    old_write_domain);
	}

	i915_verify_inactive(dev, __FILE__, __LINE__);

#if WATCH_COHERENCY
	for (i = 0; i < args->buffer_count; i++) {
		i915_gem_object_check_coherency(object_list[i],
						exec_list[i].handle);
	}
#endif

#if WATCH_EXEC
	i915_gem_dump_object(batch_obj,
			      args->batch_len,
			      __func__,
			      ~0);
#endif

	/* Exec the batchbuffer */
	ret = i915_dispatch_gem_execbuffer(dev, args, cliprects, exec_offset);
	if (ret) {
		DRM_ERROR("dispatch failed %d\n", ret);
		goto err;
	}

	/*
	 * Ensure that the commands in the batch buffer are
	 * finished before the interrupt fires
	 */
	flush_domains = i915_retire_commands(dev);

	i915_verify_inactive(dev, __FILE__, __LINE__);

	/*
	 * Get a seqno representing the execution of the current buffer,
	 * which we can wait on.  We would like to mitigate these interrupts,
	 * likely by only creating seqnos occasionally (so that we have
	 * *some* interrupts representing completion of buffers that we can
	 * wait on when trying to clear up gtt space).
	 */
	seqno = i915_add_request(dev, file_priv, flush_domains);
	BUG_ON(seqno == 0);
	for (i = 0; i < args->buffer_count; i++) {
		struct drm_gem_object *obj = object_list[i];

		i915_gem_object_move_to_active(obj, seqno);
#if WATCH_LRU
		DRM_INFO("%s: move to exec list %p\n", __func__, obj);
#endif
	}
#if WATCH_LRU
	i915_dump_lru(dev, __func__);
#endif

	i915_verify_inactive(dev, __FILE__, __LINE__);

err:
	for (i = 0; i < pinned; i++)
		i915_gem_object_unpin(object_list[i]);

	for (i = 0; i < args->buffer_count; i++) {
		if (object_list[i]) {
			obj_priv = object_list[i]->driver_private;
			obj_priv->in_execbuffer = false;
		}
		drm_gem_object_unreference(object_list[i]);
	}

	mutex_unlock(&dev->struct_mutex);

	if (!ret) {
		/* Copy the new buffer offsets back to the user's exec list. */
		ret = copy_to_user((struct drm_i915_relocation_entry __user *)
				   (uintptr_t) args->buffers_ptr,
				   exec_list,
				   sizeof(*exec_list) * args->buffer_count);
		if (ret) {
			ret = -EFAULT;
			DRM_ERROR("failed to copy %d exec entries "
				  "back to user (%d)\n",
				  args->buffer_count, ret);
		}
	}

	/* Copy the updated relocations out regardless of current error
	 * state.  Failure to update the relocs would mean that the next
	 * time userland calls execbuf, it would do so with presumed offset
	 * state that didn't match the actual object state.
	 */
	ret2 = i915_gem_put_relocs_to_user(exec_list, args->buffer_count,
					   relocs);
	if (ret2 != 0) {
		DRM_ERROR("Failed to copy relocations back out: %d\n", ret2);

		if (ret == 0)
			ret = ret2;
	}

pre_mutex_err:
	drm_free_large(object_list);
	drm_free_large(exec_list);
	kfree(cliprects);

	return ret;
}

int
i915_gem_object_pin(struct drm_gem_object *obj, uint32_t alignment)
{
	struct drm_device *dev = obj->dev;
	struct drm_i915_gem_object *obj_priv = obj->driver_private;
	int ret;

	i915_verify_inactive(dev, __FILE__, __LINE__);
	if (obj_priv->gtt_space == NULL) {
		ret = i915_gem_object_bind_to_gtt(obj, alignment);
		if (ret)
			return ret;
	}
	/*
	 * Pre-965 chips need a fence register set up in order to
	 * properly handle tiled surfaces.
	 */
	if (!IS_I965G(dev) && obj_priv->tiling_mode != I915_TILING_NONE) {
		ret = i915_gem_object_get_fence_reg(obj);
		if (ret != 0) {
			if (ret != -EBUSY && ret != -ERESTARTSYS)
				DRM_ERROR("Failure to install fence: %d\n",
					  ret);
			return ret;
		}
	}
	obj_priv->pin_count++;

	/* If the object is not active and not pending a flush,
	 * remove it from the inactive list
	 */
	if (obj_priv->pin_count == 1) {
		atomic_inc(&dev->pin_count);
		atomic_add(obj->size, &dev->pin_memory);
		if (!obj_priv->active &&
		    (obj->write_domain & I915_GEM_GPU_DOMAINS) == 0 &&
		    !list_empty(&obj_priv->list))
			list_del_init(&obj_priv->list);
	}
	i915_verify_inactive(dev, __FILE__, __LINE__);

	return 0;
}

void
i915_gem_object_unpin(struct drm_gem_object *obj)
{
	struct drm_device *dev = obj->dev;
	drm_i915_private_t *dev_priv = dev->dev_private;
	struct drm_i915_gem_object *obj_priv = obj->driver_private;

	i915_verify_inactive(dev, __FILE__, __LINE__);
	obj_priv->pin_count--;
	BUG_ON(obj_priv->pin_count < 0);
	BUG_ON(obj_priv->gtt_space == NULL);

	/* If the object is no longer pinned, and is
	 * neither active nor being flushed, then stick it on
	 * the inactive list
	 */
	if (obj_priv->pin_count == 0) {
		if (!obj_priv->active &&
		    (obj->write_domain & I915_GEM_GPU_DOMAINS) == 0)
			list_move_tail(&obj_priv->list,
				       &dev_priv->mm.inactive_list);
		atomic_dec(&dev->pin_count);
		atomic_sub(obj->size, &dev->pin_memory);
	}
	i915_verify_inactive(dev, __FILE__, __LINE__);
}

int
i915_gem_pin_ioctl(struct drm_device *dev, void *data,
		   struct drm_file *file_priv)
{
	struct drm_i915_gem_pin *args = data;
	struct drm_gem_object *obj;
	struct drm_i915_gem_object *obj_priv;
	int ret;

	mutex_lock(&dev->struct_mutex);

	obj = drm_gem_object_lookup(dev, file_priv, args->handle);
	if (obj == NULL) {
		DRM_ERROR("Bad handle in i915_gem_pin_ioctl(): %d\n",
			  args->handle);
		mutex_unlock(&dev->struct_mutex);
		return -EBADF;
	}
	obj_priv = obj->driver_private;

	if (obj_priv->madv != I915_MADV_WILLNEED) {
		DRM_ERROR("Attempting to pin a purgeable buffer\n");
		drm_gem_object_unreference(obj);
		mutex_unlock(&dev->struct_mutex);
		return -EINVAL;
	}

	if (obj_priv->pin_filp != NULL && obj_priv->pin_filp != file_priv) {
		DRM_ERROR("Already pinned in i915_gem_pin_ioctl(): %d\n",
			  args->handle);
		drm_gem_object_unreference(obj);
		mutex_unlock(&dev->struct_mutex);
		return -EINVAL;
	}

	obj_priv->user_pin_count++;
	obj_priv->pin_filp = file_priv;
	if (obj_priv->user_pin_count == 1) {
		ret = i915_gem_object_pin(obj, args->alignment);
		if (ret != 0) {
			drm_gem_object_unreference(obj);
			mutex_unlock(&dev->struct_mutex);
			return ret;
		}
	}

	/* XXX - flush the CPU caches for pinned objects
	 * as the X server doesn't manage domains yet
	 */
	i915_gem_object_flush_cpu_write_domain(obj);
	args->offset = obj_priv->gtt_offset;
	drm_gem_object_unreference(obj);
	mutex_unlock(&dev->struct_mutex);

	return 0;
}

int
i915_gem_unpin_ioctl(struct drm_device *dev, void *data,
		     struct drm_file *file_priv)
{
	struct drm_i915_gem_pin *args = data;
	struct drm_gem_object *obj;
	struct drm_i915_gem_object *obj_priv;

	mutex_lock(&dev->struct_mutex);

	obj = drm_gem_object_lookup(dev, file_priv, args->handle);
	if (obj == NULL) {
		DRM_ERROR("Bad handle in i915_gem_unpin_ioctl(): %d\n",
			  args->handle);
		mutex_unlock(&dev->struct_mutex);
		return -EBADF;
	}

	obj_priv = obj->driver_private;
	if (obj_priv->pin_filp != file_priv) {
		DRM_ERROR("Not pinned by caller in i915_gem_pin_ioctl(): %d\n",
			  args->handle);
		drm_gem_object_unreference(obj);
		mutex_unlock(&dev->struct_mutex);
		return -EINVAL;
	}
	obj_priv->user_pin_count--;
	if (obj_priv->user_pin_count == 0) {
		obj_priv->pin_filp = NULL;
		i915_gem_object_unpin(obj);
	}

	drm_gem_object_unreference(obj);
	mutex_unlock(&dev->struct_mutex);
	return 0;
}

int
i915_gem_busy_ioctl(struct drm_device *dev, void *data,
		    struct drm_file *file_priv)
{
	struct drm_i915_gem_busy *args = data;
	struct drm_gem_object *obj;
	struct drm_i915_gem_object *obj_priv;

	obj = drm_gem_object_lookup(dev, file_priv, args->handle);
	if (obj == NULL) {
		DRM_ERROR("Bad handle in i915_gem_busy_ioctl(): %d\n",
			  args->handle);
		return -EBADF;
	}

	mutex_lock(&dev->struct_mutex);
	/* Update the active list for the hardware's current position.
	 * Otherwise this only updates on a delayed timer or when irqs are
	 * actually unmasked, and our working set ends up being larger than
	 * required.
	 */
	i915_gem_retire_requests(dev);

	obj_priv = obj->driver_private;
	/* Don't count being on the flushing list against the object being
	 * done.  Otherwise, a buffer left on the flushing list but not getting
	 * flushed (because nobody's flushing that domain) won't ever return
	 * unbusy and get reused by libdrm's bo cache.  The other expected
	 * consumer of this interface, OpenGL's occlusion queries, also specs
	 * that the objects get unbusy "eventually" without any interference.
	 */
	args->busy = obj_priv->active && obj_priv->last_rendering_seqno != 0;

	drm_gem_object_unreference(obj);
	mutex_unlock(&dev->struct_mutex);
	return 0;
}

int
i915_gem_throttle_ioctl(struct drm_device *dev, void *data,
			struct drm_file *file_priv)
{
    return i915_gem_ring_throttle(dev, file_priv);
}

int
i915_gem_madvise_ioctl(struct drm_device *dev, void *data,
		       struct drm_file *file_priv)
{
	struct drm_i915_gem_madvise *args = data;
	struct drm_gem_object *obj;
	struct drm_i915_gem_object *obj_priv;

	switch (args->madv) {
	case I915_MADV_DONTNEED:
	case I915_MADV_WILLNEED:
	    break;
	default:
	    return -EINVAL;
	}

	obj = drm_gem_object_lookup(dev, file_priv, args->handle);
	if (obj == NULL) {
		DRM_ERROR("Bad handle in i915_gem_madvise_ioctl(): %d\n",
			  args->handle);
		return -EBADF;
	}

	mutex_lock(&dev->struct_mutex);
	obj_priv = obj->driver_private;

	if (obj_priv->pin_count) {
		drm_gem_object_unreference(obj);
		mutex_unlock(&dev->struct_mutex);

		DRM_ERROR("Attempted i915_gem_madvise_ioctl() on a pinned object\n");
		return -EINVAL;
	}

	if (obj_priv->madv != __I915_MADV_PURGED)
		obj_priv->madv = args->madv;

	/* if the object is no longer bound, discard its backing storage */
	if (i915_gem_object_is_purgeable(obj_priv) &&
	    obj_priv->gtt_space == NULL)
		i915_gem_object_truncate(obj);

	args->retained = obj_priv->madv != __I915_MADV_PURGED;

	drm_gem_object_unreference(obj);
	mutex_unlock(&dev->struct_mutex);

	return 0;
}

int i915_gem_init_object(struct drm_gem_object *obj)
{
	struct drm_i915_gem_object *obj_priv;

	obj_priv = kzalloc(sizeof(*obj_priv), GFP_KERNEL);
	if (obj_priv == NULL)
		return -ENOMEM;

	/*
	 * We've just allocated pages from the kernel,
	 * so they've just been written by the CPU with
	 * zeros. They'll need to be clflushed before we
	 * use them with the GPU.
	 */
	obj->write_domain = I915_GEM_DOMAIN_CPU;
	obj->read_domains = I915_GEM_DOMAIN_CPU;

	obj_priv->agp_type = AGP_USER_MEMORY;

	obj->driver_private = obj_priv;
	obj_priv->obj = obj;
	obj_priv->fence_reg = I915_FENCE_REG_NONE;
	INIT_LIST_HEAD(&obj_priv->list);
	INIT_LIST_HEAD(&obj_priv->gpu_write_list);
	INIT_LIST_HEAD(&obj_priv->fence_list);
	obj_priv->madv = I915_MADV_WILLNEED;

	trace_i915_gem_object_create(obj);

	return 0;
}

void i915_gem_free_object(struct drm_gem_object *obj)
{
	struct drm_device *dev = obj->dev;
	struct drm_i915_gem_object *obj_priv = obj->driver_private;

	trace_i915_gem_object_destroy(obj);

	while (obj_priv->pin_count > 0)
		i915_gem_object_unpin(obj);

	if (obj_priv->phys_obj)
		i915_gem_detach_phys_object(dev, obj);

	i915_gem_object_unbind(obj);

	if (obj_priv->mmap_offset)
		i915_gem_free_mmap_offset(obj);

	kfree(obj_priv->page_cpu_valid);
	kfree(obj_priv->bit_17);
	kfree(obj->driver_private);
}

/** Unbinds all inactive objects. */
static int
i915_gem_evict_from_inactive_list(struct drm_device *dev)
{
	drm_i915_private_t *dev_priv = dev->dev_private;

	while (!list_empty(&dev_priv->mm.inactive_list)) {
		struct drm_gem_object *obj;
		int ret;

		obj = list_first_entry(&dev_priv->mm.inactive_list,
				       struct drm_i915_gem_object,
				       list)->obj;

		ret = i915_gem_object_unbind(obj);
		if (ret != 0) {
			DRM_ERROR("Error unbinding object: %d\n", ret);
			return ret;
		}
	}

	return 0;
}

int
i915_gem_idle(struct drm_device *dev)
{
	drm_i915_private_t *dev_priv = dev->dev_private;
	uint32_t seqno, cur_seqno, last_seqno;
	int stuck, ret;

	mutex_lock(&dev->struct_mutex);

	if (dev_priv->mm.suspended || dev_priv->ring.ring_obj == NULL) {
		mutex_unlock(&dev->struct_mutex);
		return 0;
	}

	/* Hack!  Don't let anybody do execbuf while we don't control the chip.
	 * We need to replace this with a semaphore, or something.
	 */
	dev_priv->mm.suspended = 1;
	del_timer(&dev_priv->hangcheck_timer);

	/* Cancel the retire work handler, wait for it to finish if running
	 */
	mutex_unlock(&dev->struct_mutex);
	cancel_delayed_work_sync(&dev_priv->mm.retire_work);
	mutex_lock(&dev->struct_mutex);

	i915_kernel_lost_context(dev);

	/* Flush the GPU along with all non-CPU write domains
	 */
	i915_gem_flush(dev, I915_GEM_GPU_DOMAINS, I915_GEM_GPU_DOMAINS);
	seqno = i915_add_request(dev, NULL, I915_GEM_GPU_DOMAINS);

	if (seqno == 0) {
		mutex_unlock(&dev->struct_mutex);
		return -ENOMEM;
	}

	dev_priv->mm.waiting_gem_seqno = seqno;
	last_seqno = 0;
	stuck = 0;
	for (;;) {
		cur_seqno = i915_get_gem_seqno(dev);
		if (i915_seqno_passed(cur_seqno, seqno))
			break;
		if (last_seqno == cur_seqno) {
			if (stuck++ > 100) {
				DRM_ERROR("hardware wedged\n");
				atomic_set(&dev_priv->mm.wedged, 1);
				DRM_WAKEUP(&dev_priv->irq_queue);
				break;
			}
		}
		msleep(10);
		last_seqno = cur_seqno;
	}
	dev_priv->mm.waiting_gem_seqno = 0;

	i915_gem_retire_requests(dev);

	spin_lock(&dev_priv->mm.active_list_lock);
	if (!atomic_read(&dev_priv->mm.wedged)) {
		/* Active and flushing should now be empty as we've
		 * waited for a sequence higher than any pending execbuffer
		 */
		WARN_ON(!list_empty(&dev_priv->mm.active_list));
		WARN_ON(!list_empty(&dev_priv->mm.flushing_list));
		/* Request should now be empty as we've also waited
		 * for the last request in the list
		 */
		WARN_ON(!list_empty(&dev_priv->mm.request_list));
	}

	/* Empty the active and flushing lists to inactive.  If there's
	 * anything left at this point, it means that we're wedged and
	 * nothing good's going to happen by leaving them there.  So strip
	 * the GPU domains and just stuff them onto inactive.
	 */
	while (!list_empty(&dev_priv->mm.active_list)) {
		struct drm_gem_object *obj;
		uint32_t old_write_domain;

		obj = list_first_entry(&dev_priv->mm.active_list,
				       struct drm_i915_gem_object,
				       list)->obj;
		old_write_domain = obj->write_domain;
		obj->write_domain &= ~I915_GEM_GPU_DOMAINS;
		i915_gem_object_move_to_inactive(obj);

		trace_i915_gem_object_change_domain(obj,
						    obj->read_domains,
						    old_write_domain);
	}
	spin_unlock(&dev_priv->mm.active_list_lock);

	while (!list_empty(&dev_priv->mm.flushing_list)) {
		struct drm_gem_object *obj;
		uint32_t old_write_domain;

		obj = list_first_entry(&dev_priv->mm.flushing_list,
				       struct drm_i915_gem_object,
				       list)->obj;
		old_write_domain = obj->write_domain;
		obj->write_domain &= ~I915_GEM_GPU_DOMAINS;
		i915_gem_object_move_to_inactive(obj);

		trace_i915_gem_object_change_domain(obj,
						    obj->read_domains,
						    old_write_domain);
	}


	/* Move all inactive buffers out of the GTT. */
	ret = i915_gem_evict_from_inactive_list(dev);
	WARN_ON(!list_empty(&dev_priv->mm.inactive_list));
	if (ret) {
		mutex_unlock(&dev->struct_mutex);
		return ret;
	}

	i915_gem_cleanup_ringbuffer(dev);
	mutex_unlock(&dev->struct_mutex);

	return 0;
}

static int
i915_gem_init_hws(struct drm_device *dev)
{
	drm_i915_private_t *dev_priv = dev->dev_private;
	struct drm_gem_object *obj;
	struct drm_i915_gem_object *obj_priv;
	int ret;

	/* If we need a physical address for the status page, it's already
	 * initialized at driver load time.
	 */
	if (!I915_NEED_GFX_HWS(dev))
		return 0;

	obj = drm_gem_object_alloc(dev, 4096);
	if (obj == NULL) {
		DRM_ERROR("Failed to allocate status page\n");
		return -ENOMEM;
	}
	obj_priv = obj->driver_private;
	obj_priv->agp_type = AGP_USER_CACHED_MEMORY;

	ret = i915_gem_object_pin(obj, 4096);
	if (ret != 0) {
		drm_gem_object_unreference(obj);
		return ret;
	}

	dev_priv->status_gfx_addr = obj_priv->gtt_offset;

	dev_priv->hw_status_page = kmap(obj_priv->pages[0]);
	if (dev_priv->hw_status_page == NULL) {
		DRM_ERROR("Failed to map status page.\n");
		memset(&dev_priv->hws_map, 0, sizeof(dev_priv->hws_map));
		i915_gem_object_unpin(obj);
		drm_gem_object_unreference(obj);
		return -EINVAL;
	}
	dev_priv->hws_obj = obj;
	memset(dev_priv->hw_status_page, 0, PAGE_SIZE);
	I915_WRITE(HWS_PGA, dev_priv->status_gfx_addr);
	I915_READ(HWS_PGA); /* posting read */
	DRM_DEBUG("hws offset: 0x%08x\n", dev_priv->status_gfx_addr);

	return 0;
}

static void
i915_gem_cleanup_hws(struct drm_device *dev)
{
	drm_i915_private_t *dev_priv = dev->dev_private;
	struct drm_gem_object *obj;
	struct drm_i915_gem_object *obj_priv;

	if (dev_priv->hws_obj == NULL)
		return;

	obj = dev_priv->hws_obj;
	obj_priv = obj->driver_private;

	kunmap(obj_priv->pages[0]);
	i915_gem_object_unpin(obj);
	drm_gem_object_unreference(obj);
	dev_priv->hws_obj = NULL;

	memset(&dev_priv->hws_map, 0, sizeof(dev_priv->hws_map));
	dev_priv->hw_status_page = NULL;

	/* Write high address into HWS_PGA when disabling. */
	I915_WRITE(HWS_PGA, 0x1ffff000);
}

int
i915_gem_init_ringbuffer(struct drm_device *dev)
{
	drm_i915_private_t *dev_priv = dev->dev_private;
	struct drm_gem_object *obj;
	struct drm_i915_gem_object *obj_priv;
	drm_i915_ring_buffer_t *ring = &dev_priv->ring;
	int ret;
	u32 head;

	ret = i915_gem_init_hws(dev);
	if (ret != 0)
		return ret;

	obj = drm_gem_object_alloc(dev, 128 * 1024);
	if (obj == NULL) {
		DRM_ERROR("Failed to allocate ringbuffer\n");
		i915_gem_cleanup_hws(dev);
		return -ENOMEM;
	}
	obj_priv = obj->driver_private;

	ret = i915_gem_object_pin(obj, 4096);
	if (ret != 0) {
		drm_gem_object_unreference(obj);
		i915_gem_cleanup_hws(dev);
		return ret;
	}

	/* Set up the kernel mapping for the ring. */
	ring->Size = obj->size;

	ring->map.offset = dev->agp->base + obj_priv->gtt_offset;
	ring->map.size = obj->size;
	ring->map.type = 0;
	ring->map.flags = 0;
	ring->map.mtrr = 0;

	drm_core_ioremap_wc(&ring->map, dev);
	if (ring->map.handle == NULL) {
		DRM_ERROR("Failed to map ringbuffer.\n");
		memset(&dev_priv->ring, 0, sizeof(dev_priv->ring));
		i915_gem_object_unpin(obj);
		drm_gem_object_unreference(obj);
		i915_gem_cleanup_hws(dev);
		return -EINVAL;
	}
	ring->ring_obj = obj;
	ring->virtual_start = ring->map.handle;

	/* Stop the ring if it's running. */
	I915_WRITE(PRB0_CTL, 0);
	I915_WRITE(PRB0_TAIL, 0);
	I915_WRITE(PRB0_HEAD, 0);

	/* Initialize the ring. */
	I915_WRITE(PRB0_START, obj_priv->gtt_offset);
	head = I915_READ(PRB0_HEAD) & HEAD_ADDR;

	/* G45 ring initialization fails to reset head to zero */
	if (head != 0) {
		DRM_ERROR("Ring head not reset to zero "
			  "ctl %08x head %08x tail %08x start %08x\n",
			  I915_READ(PRB0_CTL),
			  I915_READ(PRB0_HEAD),
			  I915_READ(PRB0_TAIL),
			  I915_READ(PRB0_START));
		I915_WRITE(PRB0_HEAD, 0);

		DRM_ERROR("Ring head forced to zero "
			  "ctl %08x head %08x tail %08x start %08x\n",
			  I915_READ(PRB0_CTL),
			  I915_READ(PRB0_HEAD),
			  I915_READ(PRB0_TAIL),
			  I915_READ(PRB0_START));
	}

	I915_WRITE(PRB0_CTL,
		   ((obj->size - 4096) & RING_NR_PAGES) |
		   RING_NO_REPORT |
		   RING_VALID);

	head = I915_READ(PRB0_HEAD) & HEAD_ADDR;

	/* If the head is still not zero, the ring is dead */
	if (head != 0) {
		DRM_ERROR("Ring initialization failed "
			  "ctl %08x head %08x tail %08x start %08x\n",
			  I915_READ(PRB0_CTL),
			  I915_READ(PRB0_HEAD),
			  I915_READ(PRB0_TAIL),
			  I915_READ(PRB0_START));
		return -EIO;
	}

	/* Update our cache of the ring state */
	if (!drm_core_check_feature(dev, DRIVER_MODESET))
		i915_kernel_lost_context(dev);
	else {
		ring->head = I915_READ(PRB0_HEAD) & HEAD_ADDR;
		ring->tail = I915_READ(PRB0_TAIL) & TAIL_ADDR;
		ring->space = ring->head - (ring->tail + 8);
		if (ring->space < 0)
			ring->space += ring->Size;
	}

	return 0;
}

void
i915_gem_cleanup_ringbuffer(struct drm_device *dev)
{
	drm_i915_private_t *dev_priv = dev->dev_private;

	if (dev_priv->ring.ring_obj == NULL)
		return;

	drm_core_ioremapfree(&dev_priv->ring.map, dev);

	i915_gem_object_unpin(dev_priv->ring.ring_obj);
	drm_gem_object_unreference(dev_priv->ring.ring_obj);
	dev_priv->ring.ring_obj = NULL;
	memset(&dev_priv->ring, 0, sizeof(dev_priv->ring));

	i915_gem_cleanup_hws(dev);
}

int
i915_gem_entervt_ioctl(struct drm_device *dev, void *data,
		       struct drm_file *file_priv)
{
	drm_i915_private_t *dev_priv = dev->dev_private;
	int ret;

	if (drm_core_check_feature(dev, DRIVER_MODESET))
		return 0;

	if (atomic_read(&dev_priv->mm.wedged)) {
		DRM_ERROR("Reenabling wedged hardware, good luck\n");
		atomic_set(&dev_priv->mm.wedged, 0);
	}

	mutex_lock(&dev->struct_mutex);
	dev_priv->mm.suspended = 0;

	ret = i915_gem_init_ringbuffer(dev);
	if (ret != 0) {
		mutex_unlock(&dev->struct_mutex);
		return ret;
	}

	spin_lock(&dev_priv->mm.active_list_lock);
	BUG_ON(!list_empty(&dev_priv->mm.active_list));
	spin_unlock(&dev_priv->mm.active_list_lock);

	BUG_ON(!list_empty(&dev_priv->mm.flushing_list));
	BUG_ON(!list_empty(&dev_priv->mm.inactive_list));
	BUG_ON(!list_empty(&dev_priv->mm.request_list));
	mutex_unlock(&dev->struct_mutex);

	drm_irq_install(dev);

	return 0;
}

int
i915_gem_leavevt_ioctl(struct drm_device *dev, void *data,
		       struct drm_file *file_priv)
{
	if (drm_core_check_feature(dev, DRIVER_MODESET))
		return 0;

	drm_irq_uninstall(dev);
	return i915_gem_idle(dev);
}

void
i915_gem_lastclose(struct drm_device *dev)
{
	int ret;

	if (drm_core_check_feature(dev, DRIVER_MODESET))
		return;

	ret = i915_gem_idle(dev);
	if (ret)
		DRM_ERROR("failed to idle hardware: %d\n", ret);
}

void
i915_gem_load(struct drm_device *dev)
{
	int i;
	drm_i915_private_t *dev_priv = dev->dev_private;

	spin_lock_init(&dev_priv->mm.active_list_lock);
	INIT_LIST_HEAD(&dev_priv->mm.active_list);
	INIT_LIST_HEAD(&dev_priv->mm.flushing_list);
	INIT_LIST_HEAD(&dev_priv->mm.gpu_write_list);
	INIT_LIST_HEAD(&dev_priv->mm.inactive_list);
	INIT_LIST_HEAD(&dev_priv->mm.request_list);
	INIT_LIST_HEAD(&dev_priv->mm.fence_list);
	INIT_DELAYED_WORK(&dev_priv->mm.retire_work,
			  i915_gem_retire_work_handler);
	dev_priv->mm.next_gem_seqno = 1;

	spin_lock(&shrink_list_lock);
	list_add(&dev_priv->mm.shrink_list, &shrink_list);
	spin_unlock(&shrink_list_lock);

	/* Old X drivers will take 0-2 for front, back, depth buffers */
	dev_priv->fence_reg_start = 3;

	if (IS_I965G(dev) || IS_I945G(dev) || IS_I945GM(dev) || IS_G33(dev))
		dev_priv->num_fence_regs = 16;
	else
		dev_priv->num_fence_regs = 8;

	/* Initialize fence registers to zero */
	if (IS_I965G(dev)) {
		for (i = 0; i < 16; i++)
			I915_WRITE64(FENCE_REG_965_0 + (i * 8), 0);
	} else {
		for (i = 0; i < 8; i++)
			I915_WRITE(FENCE_REG_830_0 + (i * 4), 0);
		if (IS_I945G(dev) || IS_I945GM(dev) || IS_G33(dev))
			for (i = 0; i < 8; i++)
				I915_WRITE(FENCE_REG_945_8 + (i * 4), 0);
	}

	i915_gem_detect_bit_6_swizzle(dev);
}

/*
 * Create a physically contiguous memory object for this object
 * e.g. for cursor + overlay regs
 */
int i915_gem_init_phys_object(struct drm_device *dev,
			      int id, int size)
{
	drm_i915_private_t *dev_priv = dev->dev_private;
	struct drm_i915_gem_phys_object *phys_obj;
	int ret;

	if (dev_priv->mm.phys_objs[id - 1] || !size)
		return 0;

	phys_obj = kzalloc(sizeof(struct drm_i915_gem_phys_object), GFP_KERNEL);
	if (!phys_obj)
		return -ENOMEM;

	phys_obj->id = id;

	phys_obj->handle = drm_pci_alloc(dev, size, 0);
	if (!phys_obj->handle) {
		ret = -ENOMEM;
		goto kfree_obj;
	}
#ifdef CONFIG_X86
	set_memory_wc((unsigned long)phys_obj->handle->vaddr, phys_obj->handle->size / PAGE_SIZE);
#endif

	dev_priv->mm.phys_objs[id - 1] = phys_obj;

	return 0;
kfree_obj:
	kfree(phys_obj);
	return ret;
}

void i915_gem_free_phys_object(struct drm_device *dev, int id)
{
	drm_i915_private_t *dev_priv = dev->dev_private;
	struct drm_i915_gem_phys_object *phys_obj;

	if (!dev_priv->mm.phys_objs[id - 1])
		return;

	phys_obj = dev_priv->mm.phys_objs[id - 1];
	if (phys_obj->cur_obj) {
		i915_gem_detach_phys_object(dev, phys_obj->cur_obj);
	}

#ifdef CONFIG_X86
	set_memory_wb((unsigned long)phys_obj->handle->vaddr, phys_obj->handle->size / PAGE_SIZE);
#endif
	drm_pci_free(dev, phys_obj->handle);
	kfree(phys_obj);
	dev_priv->mm.phys_objs[id - 1] = NULL;
}

void i915_gem_free_all_phys_object(struct drm_device *dev)
{
	int i;

	for (i = I915_GEM_PHYS_CURSOR_0; i <= I915_MAX_PHYS_OBJECT; i++)
		i915_gem_free_phys_object(dev, i);
}

void i915_gem_detach_phys_object(struct drm_device *dev,
				 struct drm_gem_object *obj)
{
	struct drm_i915_gem_object *obj_priv;
	int i;
	int ret;
	int page_count;

	obj_priv = obj->driver_private;
	if (!obj_priv->phys_obj)
		return;

	ret = i915_gem_object_get_pages(obj, 0);
	if (ret)
		goto out;

	page_count = obj->size / PAGE_SIZE;

	for (i = 0; i < page_count; i++) {
		char *dst = kmap_atomic(obj_priv->pages[i], KM_USER0);
		char *src = obj_priv->phys_obj->handle->vaddr + (i * PAGE_SIZE);

		memcpy(dst, src, PAGE_SIZE);
		kunmap_atomic(dst, KM_USER0);
	}
	drm_clflush_pages(obj_priv->pages, page_count);
	drm_agp_chipset_flush(dev);

	i915_gem_object_put_pages(obj);
out:
	obj_priv->phys_obj->cur_obj = NULL;
	obj_priv->phys_obj = NULL;
}

int
i915_gem_attach_phys_object(struct drm_device *dev,
			    struct drm_gem_object *obj, int id)
{
	drm_i915_private_t *dev_priv = dev->dev_private;
	struct drm_i915_gem_object *obj_priv;
	int ret = 0;
	int page_count;
	int i;

	if (id > I915_MAX_PHYS_OBJECT)
		return -EINVAL;

	obj_priv = obj->driver_private;

	if (obj_priv->phys_obj) {
		if (obj_priv->phys_obj->id == id)
			return 0;
		i915_gem_detach_phys_object(dev, obj);
	}


	/* create a new object */
	if (!dev_priv->mm.phys_objs[id - 1]) {
		ret = i915_gem_init_phys_object(dev, id,
						obj->size);
		if (ret) {
			DRM_ERROR("failed to init phys object %d size: %zu\n", id, obj->size);
			goto out;
		}
	}

	/* bind to the object */
	obj_priv->phys_obj = dev_priv->mm.phys_objs[id - 1];
	obj_priv->phys_obj->cur_obj = obj;

	ret = i915_gem_object_get_pages(obj, 0);
	if (ret) {
		DRM_ERROR("failed to get page list\n");
		goto out;
	}

	page_count = obj->size / PAGE_SIZE;

	for (i = 0; i < page_count; i++) {
		char *src = kmap_atomic(obj_priv->pages[i], KM_USER0);
		char *dst = obj_priv->phys_obj->handle->vaddr + (i * PAGE_SIZE);

		memcpy(dst, src, PAGE_SIZE);
		kunmap_atomic(src, KM_USER0);
	}

	i915_gem_object_put_pages(obj);

	return 0;
out:
	return ret;
}

static int
i915_gem_phys_pwrite(struct drm_device *dev, struct drm_gem_object *obj,
		     struct drm_i915_gem_pwrite *args,
		     struct drm_file *file_priv)
{
	struct drm_i915_gem_object *obj_priv = obj->driver_private;
	void *obj_addr;
	int ret;
	char __user *user_data;

	user_data = (char __user *) (uintptr_t) args->data_ptr;
	obj_addr = obj_priv->phys_obj->handle->vaddr + args->offset;

	DRM_DEBUG("obj_addr %p, %lld\n", obj_addr, args->size);
	ret = copy_from_user(obj_addr, user_data, args->size);
	if (ret)
		return -EFAULT;

	drm_agp_chipset_flush(dev);
	return 0;
}

void i915_gem_release(struct drm_device * dev, struct drm_file *file_priv)
{
	struct drm_i915_file_private *i915_file_priv = file_priv->driver_priv;

	/* Clean up our request list when the client is going away, so that
	 * later retire_requests won't dereference our soon-to-be-gone
	 * file_priv.
	 */
	mutex_lock(&dev->struct_mutex);
	while (!list_empty(&i915_file_priv->mm.request_list))
		list_del_init(i915_file_priv->mm.request_list.next);
	mutex_unlock(&dev->struct_mutex);
}

static int
i915_gem_shrink(int nr_to_scan, gfp_t gfp_mask)
{
	drm_i915_private_t *dev_priv, *next_dev;
	struct drm_i915_gem_object *obj_priv, *next_obj;
	int cnt = 0;
	int would_deadlock = 1;

	/* "fast-path" to count number of available objects */
	if (nr_to_scan == 0) {
		spin_lock(&shrink_list_lock);
		list_for_each_entry(dev_priv, &shrink_list, mm.shrink_list) {
			struct drm_device *dev = dev_priv->dev;

			if (mutex_trylock(&dev->struct_mutex)) {
				list_for_each_entry(obj_priv,
						    &dev_priv->mm.inactive_list,
						    list)
					cnt++;
				mutex_unlock(&dev->struct_mutex);
			}
		}
		spin_unlock(&shrink_list_lock);

		return (cnt / 100) * sysctl_vfs_cache_pressure;
	}

	spin_lock(&shrink_list_lock);

	/* first scan for clean buffers */
	list_for_each_entry_safe(dev_priv, next_dev,
				 &shrink_list, mm.shrink_list) {
		struct drm_device *dev = dev_priv->dev;

		if (! mutex_trylock(&dev->struct_mutex))
			continue;

		spin_unlock(&shrink_list_lock);

		i915_gem_retire_requests(dev);

		list_for_each_entry_safe(obj_priv, next_obj,
					 &dev_priv->mm.inactive_list,
					 list) {
			if (i915_gem_object_is_purgeable(obj_priv)) {
				i915_gem_object_unbind(obj_priv->obj);
				if (--nr_to_scan <= 0)
					break;
			}
		}

		spin_lock(&shrink_list_lock);
		mutex_unlock(&dev->struct_mutex);

		would_deadlock = 0;

		if (nr_to_scan <= 0)
			break;
	}

	/* second pass, evict/count anything still on the inactive list */
	list_for_each_entry_safe(dev_priv, next_dev,
				 &shrink_list, mm.shrink_list) {
		struct drm_device *dev = dev_priv->dev;

		if (! mutex_trylock(&dev->struct_mutex))
			continue;

		spin_unlock(&shrink_list_lock);

		list_for_each_entry_safe(obj_priv, next_obj,
					 &dev_priv->mm.inactive_list,
					 list) {
			if (nr_to_scan > 0) {
				i915_gem_object_unbind(obj_priv->obj);
				nr_to_scan--;
			} else
				cnt++;
		}

		spin_lock(&shrink_list_lock);
		mutex_unlock(&dev->struct_mutex);

		would_deadlock = 0;
	}

	spin_unlock(&shrink_list_lock);

	if (would_deadlock)
		return -1;
	else if (cnt > 0)
		return (cnt / 100) * sysctl_vfs_cache_pressure;
	else
		return 0;
}

static struct shrinker shrinker = {
	.shrink = i915_gem_shrink,
	.seeks = DEFAULT_SEEKS,
};

__init void
i915_gem_shrinker_init(void)
{
    register_shrinker(&shrinker);
}

__exit void
i915_gem_shrinker_exit(void)
{
    unregister_shrinker(&shrinker);
}<|MERGE_RESOLUTION|>--- conflicted
+++ resolved
@@ -1820,11 +1820,7 @@
 	mutex_unlock(&dev->struct_mutex);
 }
 
-<<<<<<< HEAD
 int
-=======
-static int
->>>>>>> 7f5e918e
 i915_do_wait_request(struct drm_device *dev, uint32_t seqno, int interruptible)
 {
 	drm_i915_private_t *dev_priv = dev->dev_private;
