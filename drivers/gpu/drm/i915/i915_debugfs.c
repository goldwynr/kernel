--- conflicted
+++ resolved
@@ -103,11 +103,7 @@
 static void
 describe_obj(struct seq_file *m, struct drm_i915_gem_object *obj)
 {
-<<<<<<< HEAD
-	seq_printf(m, "%pK: %s%s %8zdKiB %04x %04x %d %d %d%s%s%s",
-=======
 	seq_printf(m, "%pK: %s%s %8zdKiB %02x %02x %d %d %d%s%s%s",
->>>>>>> 8ca7cd1b
 		   &obj->base,
 		   get_pin_flag(obj),
 		   get_tiling_flag(obj),
