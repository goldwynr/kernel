/* i915_drv.c -- i830,i845,i855,i865,i915 driver -*- linux-c -*-
 */
/*
 *
 * Copyright 2003 Tungsten Graphics, Inc., Cedar Park, Texas.
 * All Rights Reserved.
 *
 * Permission is hereby granted, free of charge, to any person obtaining a
 * copy of this software and associated documentation files (the
 * "Software"), to deal in the Software without restriction, including
 * without limitation the rights to use, copy, modify, merge, publish,
 * distribute, sub license, and/or sell copies of the Software, and to
 * permit persons to whom the Software is furnished to do so, subject to
 * the following conditions:
 *
 * The above copyright notice and this permission notice (including the
 * next paragraph) shall be included in all copies or substantial portions
 * of the Software.
 *
 * THE SOFTWARE IS PROVIDED "AS IS", WITHOUT WARRANTY OF ANY KIND, EXPRESS
 * OR IMPLIED, INCLUDING BUT NOT LIMITED TO THE WARRANTIES OF
 * MERCHANTABILITY, FITNESS FOR A PARTICULAR PURPOSE AND NON-INFRINGEMENT.
 * IN NO EVENT SHALL TUNGSTEN GRAPHICS AND/OR ITS SUPPLIERS BE LIABLE FOR
 * ANY CLAIM, DAMAGES OR OTHER LIABILITY, WHETHER IN AN ACTION OF CONTRACT,
 * TORT OR OTHERWISE, ARISING FROM, OUT OF OR IN CONNECTION WITH THE
 * SOFTWARE OR THE USE OR OTHER DEALINGS IN THE SOFTWARE.
 *
 */

#include <linux/device.h>
#include <drm/drmP.h>
#include <drm/i915_drm.h>
#include "i915_drv.h"
#include "i915_trace.h"
#include "intel_drv.h"

#include <linux/console.h>
#include <linux/module.h>
#include <drm/drm_crtc_helper.h>

static int i915_modeset __read_mostly = -1;
module_param_named(modeset, i915_modeset, int, 0400);
MODULE_PARM_DESC(modeset,
		"Use kernel modesetting [KMS] (0=DRM_I915_KMS from .config, "
		"1=on, -1=force vga console preference [default])");

unsigned int i915_fbpercrtc __always_unused = 0;
module_param_named(fbpercrtc, i915_fbpercrtc, int, 0400);

int i915_panel_ignore_lid __read_mostly = 1;
module_param_named(panel_ignore_lid, i915_panel_ignore_lid, int, 0600);
MODULE_PARM_DESC(panel_ignore_lid,
		"Override lid status (0=autodetect, 1=autodetect disabled [default], "
		"-1=force lid closed, -2=force lid open)");

unsigned int i915_powersave __read_mostly = 1;
module_param_named(powersave, i915_powersave, int, 0600);
MODULE_PARM_DESC(powersave,
		"Enable powersavings, fbc, downclocking, etc. (default: true)");

int i915_semaphores __read_mostly = -1;
module_param_named(semaphores, i915_semaphores, int, 0600);
MODULE_PARM_DESC(semaphores,
		"Use semaphores for inter-ring sync (default: -1 (use per-chip defaults))");

int i915_enable_rc6 __read_mostly = -1;
module_param_named(i915_enable_rc6, i915_enable_rc6, int, 0400);
MODULE_PARM_DESC(i915_enable_rc6,
		"Enable power-saving render C-state 6. "
		"Different stages can be selected via bitmask values "
		"(0 = disable; 1 = enable rc6; 2 = enable deep rc6; 4 = enable deepest rc6). "
		"For example, 3 would enable rc6 and deep rc6, and 7 would enable everything. "
		"default: -1 (use per-chip default)");

int i915_enable_fbc __read_mostly = -1;
module_param_named(i915_enable_fbc, i915_enable_fbc, int, 0600);
MODULE_PARM_DESC(i915_enable_fbc,
		"Enable frame buffer compression for power savings "
		"(default: -1 (use per-chip default))");

unsigned int i915_lvds_downclock __read_mostly = 0;
module_param_named(lvds_downclock, i915_lvds_downclock, int, 0400);
MODULE_PARM_DESC(lvds_downclock,
		"Use panel (LVDS/eDP) downclocking for power savings "
		"(default: false)");

int i915_lvds_channel_mode __read_mostly;
module_param_named(lvds_channel_mode, i915_lvds_channel_mode, int, 0600);
MODULE_PARM_DESC(lvds_channel_mode,
		 "Specify LVDS channel mode "
		 "(0=probe BIOS [default], 1=single-channel, 2=dual-channel)");

int i915_panel_use_ssc __read_mostly = -1;
module_param_named(lvds_use_ssc, i915_panel_use_ssc, int, 0600);
MODULE_PARM_DESC(lvds_use_ssc,
		"Use Spread Spectrum Clock with panels [LVDS/eDP] "
		"(default: auto from VBT)");

int i915_vbt_sdvo_panel_type __read_mostly = -1;
module_param_named(vbt_sdvo_panel_type, i915_vbt_sdvo_panel_type, int, 0600);
MODULE_PARM_DESC(vbt_sdvo_panel_type,
		"Override/Ignore selection of SDVO panel mode in the VBT "
		"(-2=ignore, -1=auto [default], index in VBT BIOS table)");

static bool i915_try_reset __read_mostly = true;
module_param_named(reset, i915_try_reset, bool, 0600);
MODULE_PARM_DESC(reset, "Attempt GPU resets (default: true)");

bool i915_enable_hangcheck __read_mostly = true;
module_param_named(enable_hangcheck, i915_enable_hangcheck, bool, 0644);
MODULE_PARM_DESC(enable_hangcheck,
		"Periodically check GPU activity for detecting hangs. "
		"WARNING: Disabling this can cause system wide hangs. "
		"(default: true)");

int i915_enable_ppgtt __read_mostly = -1;
module_param_named(i915_enable_ppgtt, i915_enable_ppgtt, int, 0600);
MODULE_PARM_DESC(i915_enable_ppgtt,
		"Enable PPGTT (default: true)");

unsigned int i915_preliminary_hw_support __read_mostly = 0;
module_param_named(preliminary_hw_support, i915_preliminary_hw_support, int, 0600);
MODULE_PARM_DESC(preliminary_hw_support,
		"Enable preliminary hardware support. "
		"Enable Haswell and ValleyView Support. "
		"(default: false)");

static struct drm_driver driver;
extern int intel_agp_enabled;

#define INTEL_VGA_DEVICE(id, info) {		\
	.class = PCI_BASE_CLASS_DISPLAY << 16,	\
	.class_mask = 0xff0000,			\
	.vendor = 0x8086,			\
	.device = id,				\
	.subvendor = PCI_ANY_ID,		\
	.subdevice = PCI_ANY_ID,		\
	.driver_data = (unsigned long) info }

static const struct intel_device_info intel_i830_info = {
	.gen = 2, .is_mobile = 1, .cursor_needs_physical = 1,
	.has_overlay = 1, .overlay_needs_physical = 1,
};

static const struct intel_device_info intel_845g_info = {
	.gen = 2,
	.has_overlay = 1, .overlay_needs_physical = 1,
};

static const struct intel_device_info intel_i85x_info = {
	.gen = 2, .is_i85x = 1, .is_mobile = 1,
	.cursor_needs_physical = 1,
	.has_overlay = 1, .overlay_needs_physical = 1,
};

static const struct intel_device_info intel_i865g_info = {
	.gen = 2,
	.has_overlay = 1, .overlay_needs_physical = 1,
};

static const struct intel_device_info intel_i915g_info = {
	.gen = 3, .is_i915g = 1, .cursor_needs_physical = 1,
	.has_overlay = 1, .overlay_needs_physical = 1,
};
static const struct intel_device_info intel_i915gm_info = {
	.gen = 3, .is_mobile = 1,
	.cursor_needs_physical = 1,
	.has_overlay = 1, .overlay_needs_physical = 1,
	.supports_tv = 1,
};
static const struct intel_device_info intel_i945g_info = {
	.gen = 3, .has_hotplug = 1, .cursor_needs_physical = 1,
	.has_overlay = 1, .overlay_needs_physical = 1,
};
static const struct intel_device_info intel_i945gm_info = {
	.gen = 3, .is_i945gm = 1, .is_mobile = 1,
	.has_hotplug = 1, .cursor_needs_physical = 1,
	.has_overlay = 1, .overlay_needs_physical = 1,
	.supports_tv = 1,
};

static const struct intel_device_info intel_i965g_info = {
	.gen = 4, .is_broadwater = 1,
	.has_hotplug = 1,
	.has_overlay = 1,
};

static const struct intel_device_info intel_i965gm_info = {
	.gen = 4, .is_crestline = 1,
	.is_mobile = 1, .has_fbc = 1, .has_hotplug = 1,
	.has_overlay = 1,
	.supports_tv = 1,
};

static const struct intel_device_info intel_g33_info = {
	.gen = 3, .is_g33 = 1,
	.need_gfx_hws = 1, .has_hotplug = 1,
	.has_overlay = 1,
};

static const struct intel_device_info intel_g45_info = {
	.gen = 4, .is_g4x = 1, .need_gfx_hws = 1,
	.has_pipe_cxsr = 1, .has_hotplug = 1,
	.has_bsd_ring = 1,
};

static const struct intel_device_info intel_gm45_info = {
	.gen = 4, .is_g4x = 1,
	.is_mobile = 1, .need_gfx_hws = 1, .has_fbc = 1,
	.has_pipe_cxsr = 1, .has_hotplug = 1,
	.supports_tv = 1,
	.has_bsd_ring = 1,
};

static const struct intel_device_info intel_pineview_info = {
	.gen = 3, .is_g33 = 1, .is_pineview = 1, .is_mobile = 1,
	.need_gfx_hws = 1, .has_hotplug = 1,
	.has_overlay = 1,
};

static const struct intel_device_info intel_ironlake_d_info = {
	.gen = 5,
	.need_gfx_hws = 1, .has_hotplug = 1,
	.has_bsd_ring = 1,
};

static const struct intel_device_info intel_ironlake_m_info = {
	.gen = 5, .is_mobile = 1,
	.need_gfx_hws = 1, .has_hotplug = 1,
	.has_fbc = 1,
	.has_bsd_ring = 1,
};

static const struct intel_device_info intel_sandybridge_d_info = {
	.gen = 6,
	.need_gfx_hws = 1, .has_hotplug = 1,
	.has_bsd_ring = 1,
	.has_blt_ring = 1,
	.has_llc = 1,
	.has_force_wake = 1,
};

static const struct intel_device_info intel_sandybridge_m_info = {
	.gen = 6, .is_mobile = 1,
	.need_gfx_hws = 1, .has_hotplug = 1,
	.has_fbc = 1,
	.has_bsd_ring = 1,
	.has_blt_ring = 1,
	.has_llc = 1,
	.has_force_wake = 1,
};

static const struct intel_device_info intel_ivybridge_d_info = {
	.is_ivybridge = 1, .gen = 7,
	.need_gfx_hws = 1, .has_hotplug = 1,
	.has_bsd_ring = 1,
	.has_blt_ring = 1,
	.has_llc = 1,
	.has_force_wake = 1,
};

static const struct intel_device_info intel_ivybridge_m_info = {
	.is_ivybridge = 1, .gen = 7, .is_mobile = 1,
	.need_gfx_hws = 1, .has_hotplug = 1,
	.has_fbc = 0,	/* FBC is not enabled on Ivybridge mobile yet */
	.has_bsd_ring = 1,
	.has_blt_ring = 1,
	.has_llc = 1,
	.has_force_wake = 1,
};

static const struct intel_device_info intel_valleyview_m_info = {
	.gen = 7, .is_mobile = 1,
	.need_gfx_hws = 1, .has_hotplug = 1,
	.has_fbc = 0,
	.has_bsd_ring = 1,
	.has_blt_ring = 1,
	.is_valleyview = 1,
};

static const struct intel_device_info intel_valleyview_d_info = {
	.gen = 7,
	.need_gfx_hws = 1, .has_hotplug = 1,
	.has_fbc = 0,
	.has_bsd_ring = 1,
	.has_blt_ring = 1,
	.is_valleyview = 1,
};

static const struct intel_device_info intel_haswell_d_info = {
	.is_haswell = 1, .gen = 7,
	.need_gfx_hws = 1, .has_hotplug = 1,
	.has_bsd_ring = 1,
	.has_blt_ring = 1,
	.has_llc = 1,
	.has_force_wake = 1,
};

static const struct intel_device_info intel_haswell_m_info = {
	.is_haswell = 1, .gen = 7, .is_mobile = 1,
	.need_gfx_hws = 1, .has_hotplug = 1,
	.has_bsd_ring = 1,
	.has_blt_ring = 1,
	.has_llc = 1,
	.has_force_wake = 1,
};

static const struct pci_device_id pciidlist[] = {		/* aka */
	INTEL_VGA_DEVICE(0x3577, &intel_i830_info),		/* I830_M */
	INTEL_VGA_DEVICE(0x2562, &intel_845g_info),		/* 845_G */
	INTEL_VGA_DEVICE(0x3582, &intel_i85x_info),		/* I855_GM */
	INTEL_VGA_DEVICE(0x358e, &intel_i85x_info),
	INTEL_VGA_DEVICE(0x2572, &intel_i865g_info),		/* I865_G */
	INTEL_VGA_DEVICE(0x2582, &intel_i915g_info),		/* I915_G */
	INTEL_VGA_DEVICE(0x258a, &intel_i915g_info),		/* E7221_G */
	INTEL_VGA_DEVICE(0x2592, &intel_i915gm_info),		/* I915_GM */
	INTEL_VGA_DEVICE(0x2772, &intel_i945g_info),		/* I945_G */
	INTEL_VGA_DEVICE(0x27a2, &intel_i945gm_info),		/* I945_GM */
	INTEL_VGA_DEVICE(0x27ae, &intel_i945gm_info),		/* I945_GME */
	INTEL_VGA_DEVICE(0x2972, &intel_i965g_info),		/* I946_GZ */
	INTEL_VGA_DEVICE(0x2982, &intel_i965g_info),		/* G35_G */
	INTEL_VGA_DEVICE(0x2992, &intel_i965g_info),		/* I965_Q */
	INTEL_VGA_DEVICE(0x29a2, &intel_i965g_info),		/* I965_G */
	INTEL_VGA_DEVICE(0x29b2, &intel_g33_info),		/* Q35_G */
	INTEL_VGA_DEVICE(0x29c2, &intel_g33_info),		/* G33_G */
	INTEL_VGA_DEVICE(0x29d2, &intel_g33_info),		/* Q33_G */
	INTEL_VGA_DEVICE(0x2a02, &intel_i965gm_info),		/* I965_GM */
	INTEL_VGA_DEVICE(0x2a12, &intel_i965gm_info),		/* I965_GME */
	INTEL_VGA_DEVICE(0x2a42, &intel_gm45_info),		/* GM45_G */
	INTEL_VGA_DEVICE(0x2e02, &intel_g45_info),		/* IGD_E_G */
	INTEL_VGA_DEVICE(0x2e12, &intel_g45_info),		/* Q45_G */
	INTEL_VGA_DEVICE(0x2e22, &intel_g45_info),		/* G45_G */
	INTEL_VGA_DEVICE(0x2e32, &intel_g45_info),		/* G41_G */
	INTEL_VGA_DEVICE(0x2e42, &intel_g45_info),		/* B43_G */
	INTEL_VGA_DEVICE(0x2e92, &intel_g45_info),		/* B43_G.1 */
	INTEL_VGA_DEVICE(0xa001, &intel_pineview_info),
	INTEL_VGA_DEVICE(0xa011, &intel_pineview_info),
	INTEL_VGA_DEVICE(0x0042, &intel_ironlake_d_info),
	INTEL_VGA_DEVICE(0x0046, &intel_ironlake_m_info),
	INTEL_VGA_DEVICE(0x0102, &intel_sandybridge_d_info),
	INTEL_VGA_DEVICE(0x0112, &intel_sandybridge_d_info),
	INTEL_VGA_DEVICE(0x0122, &intel_sandybridge_d_info),
	INTEL_VGA_DEVICE(0x0106, &intel_sandybridge_m_info),
	INTEL_VGA_DEVICE(0x0116, &intel_sandybridge_m_info),
	INTEL_VGA_DEVICE(0x0126, &intel_sandybridge_m_info),
	INTEL_VGA_DEVICE(0x010A, &intel_sandybridge_d_info),
	INTEL_VGA_DEVICE(0x0156, &intel_ivybridge_m_info), /* GT1 mobile */
	INTEL_VGA_DEVICE(0x0166, &intel_ivybridge_m_info), /* GT2 mobile */
	INTEL_VGA_DEVICE(0x0152, &intel_ivybridge_d_info), /* GT1 desktop */
	INTEL_VGA_DEVICE(0x0162, &intel_ivybridge_d_info), /* GT2 desktop */
	INTEL_VGA_DEVICE(0x015a, &intel_ivybridge_d_info), /* GT1 server */
	INTEL_VGA_DEVICE(0x016a, &intel_ivybridge_d_info), /* GT2 server */
	INTEL_VGA_DEVICE(0x0402, &intel_haswell_d_info), /* GT1 desktop */
	INTEL_VGA_DEVICE(0x0412, &intel_haswell_d_info), /* GT2 desktop */
	INTEL_VGA_DEVICE(0x0422, &intel_haswell_d_info), /* GT2 desktop */
	INTEL_VGA_DEVICE(0x040a, &intel_haswell_d_info), /* GT1 server */
	INTEL_VGA_DEVICE(0x041a, &intel_haswell_d_info), /* GT2 server */
	INTEL_VGA_DEVICE(0x042a, &intel_haswell_d_info), /* GT2 server */
	INTEL_VGA_DEVICE(0x0406, &intel_haswell_m_info), /* GT1 mobile */
	INTEL_VGA_DEVICE(0x0416, &intel_haswell_m_info), /* GT2 mobile */
	INTEL_VGA_DEVICE(0x0426, &intel_haswell_m_info), /* GT2 mobile */
	INTEL_VGA_DEVICE(0x0C02, &intel_haswell_d_info), /* SDV GT1 desktop */
	INTEL_VGA_DEVICE(0x0C12, &intel_haswell_d_info), /* SDV GT2 desktop */
	INTEL_VGA_DEVICE(0x0C22, &intel_haswell_d_info), /* SDV GT2 desktop */
	INTEL_VGA_DEVICE(0x0C0A, &intel_haswell_d_info), /* SDV GT1 server */
	INTEL_VGA_DEVICE(0x0C1A, &intel_haswell_d_info), /* SDV GT2 server */
	INTEL_VGA_DEVICE(0x0C2A, &intel_haswell_d_info), /* SDV GT2 server */
	INTEL_VGA_DEVICE(0x0C06, &intel_haswell_m_info), /* SDV GT1 mobile */
	INTEL_VGA_DEVICE(0x0C16, &intel_haswell_m_info), /* SDV GT2 mobile */
	INTEL_VGA_DEVICE(0x0C26, &intel_haswell_m_info), /* SDV GT2 mobile */
	INTEL_VGA_DEVICE(0x0A02, &intel_haswell_d_info), /* ULT GT1 desktop */
	INTEL_VGA_DEVICE(0x0A12, &intel_haswell_d_info), /* ULT GT2 desktop */
	INTEL_VGA_DEVICE(0x0A22, &intel_haswell_d_info), /* ULT GT2 desktop */
	INTEL_VGA_DEVICE(0x0A0A, &intel_haswell_d_info), /* ULT GT1 server */
	INTEL_VGA_DEVICE(0x0A1A, &intel_haswell_d_info), /* ULT GT2 server */
	INTEL_VGA_DEVICE(0x0A2A, &intel_haswell_d_info), /* ULT GT2 server */
	INTEL_VGA_DEVICE(0x0A06, &intel_haswell_m_info), /* ULT GT1 mobile */
	INTEL_VGA_DEVICE(0x0A16, &intel_haswell_m_info), /* ULT GT2 mobile */
	INTEL_VGA_DEVICE(0x0A26, &intel_haswell_m_info), /* ULT GT2 mobile */
	INTEL_VGA_DEVICE(0x0D12, &intel_haswell_d_info), /* CRW GT1 desktop */
	INTEL_VGA_DEVICE(0x0D22, &intel_haswell_d_info), /* CRW GT2 desktop */
	INTEL_VGA_DEVICE(0x0D32, &intel_haswell_d_info), /* CRW GT2 desktop */
	INTEL_VGA_DEVICE(0x0D1A, &intel_haswell_d_info), /* CRW GT1 server */
	INTEL_VGA_DEVICE(0x0D2A, &intel_haswell_d_info), /* CRW GT2 server */
	INTEL_VGA_DEVICE(0x0D3A, &intel_haswell_d_info), /* CRW GT2 server */
	INTEL_VGA_DEVICE(0x0D16, &intel_haswell_m_info), /* CRW GT1 mobile */
	INTEL_VGA_DEVICE(0x0D26, &intel_haswell_m_info), /* CRW GT2 mobile */
	INTEL_VGA_DEVICE(0x0D36, &intel_haswell_m_info), /* CRW GT2 mobile */
	INTEL_VGA_DEVICE(0x0f30, &intel_valleyview_m_info),
	INTEL_VGA_DEVICE(0x0157, &intel_valleyview_m_info),
	INTEL_VGA_DEVICE(0x0155, &intel_valleyview_d_info),
	{0, 0, 0}
};

#if defined(CONFIG_DRM_I915_KMS)
MODULE_DEVICE_TABLE(pci, pciidlist);
#endif

void intel_detect_pch(struct drm_device *dev)
{
	struct drm_i915_private *dev_priv = dev->dev_private;
	struct pci_dev *pch;

	/*
	 * The reason to probe ISA bridge instead of Dev31:Fun0 is to
	 * make graphics device passthrough work easy for VMM, that only
	 * need to expose ISA bridge to let driver know the real hardware
	 * underneath. This is a requirement from virtualization team.
	 */
	pch = pci_get_class(PCI_CLASS_BRIDGE_ISA << 8, NULL);
	if (pch) {
		if (pch->vendor == PCI_VENDOR_ID_INTEL) {
			unsigned short id;
			id = pch->device & INTEL_PCH_DEVICE_ID_MASK;
			dev_priv->pch_id = id;

			if (id == INTEL_PCH_IBX_DEVICE_ID_TYPE) {
				dev_priv->pch_type = PCH_IBX;
				dev_priv->num_pch_pll = 2;
				DRM_DEBUG_KMS("Found Ibex Peak PCH\n");
				WARN_ON(!IS_GEN5(dev));
			} else if (id == INTEL_PCH_CPT_DEVICE_ID_TYPE) {
				dev_priv->pch_type = PCH_CPT;
				dev_priv->num_pch_pll = 2;
				DRM_DEBUG_KMS("Found CougarPoint PCH\n");
				WARN_ON(!(IS_GEN6(dev) || IS_IVYBRIDGE(dev)));
			} else if (id == INTEL_PCH_PPT_DEVICE_ID_TYPE) {
				/* PantherPoint is CPT compatible */
				dev_priv->pch_type = PCH_CPT;
				dev_priv->num_pch_pll = 2;
				DRM_DEBUG_KMS("Found PatherPoint PCH\n");
				WARN_ON(!(IS_GEN6(dev) || IS_IVYBRIDGE(dev)));
			} else if (id == INTEL_PCH_LPT_DEVICE_ID_TYPE) {
				dev_priv->pch_type = PCH_LPT;
				dev_priv->num_pch_pll = 0;
				DRM_DEBUG_KMS("Found LynxPoint PCH\n");
				WARN_ON(!IS_HASWELL(dev));
			} else if (id == INTEL_PCH_LPT_LP_DEVICE_ID_TYPE) {
				dev_priv->pch_type = PCH_LPT;
				dev_priv->num_pch_pll = 0;
				DRM_DEBUG_KMS("Found LynxPoint LP PCH\n");
				WARN_ON(!IS_HASWELL(dev));
			}
			BUG_ON(dev_priv->num_pch_pll > I915_NUM_PLLS);
		}
		pci_dev_put(pch);
	}
}

bool i915_semaphore_is_enabled(struct drm_device *dev)
{
	if (INTEL_INFO(dev)->gen < 6)
		return 0;

	if (i915_semaphores >= 0)
		return i915_semaphores;

#ifdef CONFIG_INTEL_IOMMU
	/* Enable semaphores on SNB when IO remapping is off */
	if (INTEL_INFO(dev)->gen == 6 && intel_iommu_gfx_mapped)
		return false;
#endif

	return 1;
}

static int i915_drm_freeze(struct drm_device *dev)
{
	struct drm_i915_private *dev_priv = dev->dev_private;

	drm_kms_helper_poll_disable(dev);

	pci_save_state(dev->pdev);

	/* If KMS is active, we do the leavevt stuff here */
	if (drm_core_check_feature(dev, DRIVER_MODESET)) {
		int error = i915_gem_idle(dev);
		if (error) {
			dev_err(&dev->pdev->dev,
				"GEM idle failed, resume might fail\n");
			return error;
		}

		cancel_delayed_work_sync(&dev_priv->rps.delayed_resume_work);

		intel_modeset_disable(dev);

		drm_irq_uninstall(dev);
	}

	i915_save_state(dev);

	intel_opregion_fini(dev);

	/* Modeset on resume, not lid events */
	dev_priv->modeset_on_lid = 0;

	console_lock();
	intel_fbdev_set_suspend(dev, 1);
	console_unlock();

	return 0;
}

int i915_suspend(struct drm_device *dev, pm_message_t state)
{
	int error;

	if (!dev || !dev->dev_private) {
		DRM_ERROR("dev: %p\n", dev);
		DRM_ERROR("DRM not initialized, aborting suspend.\n");
		return -ENODEV;
	}

	if (state.event == PM_EVENT_PRETHAW)
		return 0;


	if (dev->switch_power_state == DRM_SWITCH_POWER_OFF)
		return 0;

	error = i915_drm_freeze(dev);
	if (error)
		return error;

	if (state.event == PM_EVENT_SUSPEND) {
		/* Shut down the device */
		pci_disable_device(dev->pdev);
		pci_set_power_state(dev->pdev, PCI_D3hot);
	}

	return 0;
}

void intel_console_resume(struct work_struct *work)
{
	struct drm_i915_private *dev_priv =
		container_of(work, struct drm_i915_private,
			     console_resume_work);
	struct drm_device *dev = dev_priv->dev;

	console_lock();
	intel_fbdev_set_suspend(dev, 0);
	console_unlock();
}

static int __i915_drm_thaw(struct drm_device *dev)
{
	struct drm_i915_private *dev_priv = dev->dev_private;
	int error = 0;

	i915_restore_state(dev);
	intel_opregion_setup(dev);

	/* KMS EnterVT equivalent */
	if (drm_core_check_feature(dev, DRIVER_MODESET)) {
		intel_init_pch_refclk(dev);

		mutex_lock(&dev->struct_mutex);
		dev_priv->mm.suspended = 0;

		error = i915_gem_init_hw(dev);
		mutex_unlock(&dev->struct_mutex);

		intel_modeset_init_hw(dev);
		intel_modeset_setup_hw_state(dev, false);
<<<<<<< HEAD
		drm_mode_config_reset(dev);
=======
>>>>>>> 81881a45
		drm_irq_install(dev);
	}

	intel_opregion_init(dev);

	dev_priv->modeset_on_lid = 0;

	/*
	 * The console lock can be pretty contented on resume due
	 * to all the printk activity.  Try to keep it out of the hot
	 * path of resume if possible.
	 */
	if (console_trylock()) {
		intel_fbdev_set_suspend(dev, 0);
		console_unlock();
	} else {
		schedule_work(&dev_priv->console_resume_work);
	}

	return error;
}

static int i915_drm_thaw(struct drm_device *dev)
{
	int error = 0;

	intel_gt_reset(dev);

	if (drm_core_check_feature(dev, DRIVER_MODESET)) {
		mutex_lock(&dev->struct_mutex);
		i915_gem_restore_gtt_mappings(dev);
		mutex_unlock(&dev->struct_mutex);
	}

	__i915_drm_thaw(dev);

	return error;
}

int i915_resume(struct drm_device *dev)
{
	struct drm_i915_private *dev_priv = dev->dev_private;
	int ret;

	if (dev->switch_power_state == DRM_SWITCH_POWER_OFF)
		return 0;

	if (pci_enable_device(dev->pdev))
		return -EIO;

	pci_set_master(dev->pdev);

	intel_gt_reset(dev);

	/*
	 * Platforms with opregion should have sane BIOS, older ones (gen3 and
	 * earlier) need this since the BIOS might clear all our scratch PTEs.
	 */
	if (drm_core_check_feature(dev, DRIVER_MODESET) &&
	    !dev_priv->opregion.header) {
		mutex_lock(&dev->struct_mutex);
		i915_gem_restore_gtt_mappings(dev);
		mutex_unlock(&dev->struct_mutex);
	}

	ret = __i915_drm_thaw(dev);
	if (ret)
		return ret;

	drm_kms_helper_poll_enable(dev);
	return 0;
}

static int i8xx_do_reset(struct drm_device *dev)
{
	struct drm_i915_private *dev_priv = dev->dev_private;

	if (IS_I85X(dev))
		return -ENODEV;

	I915_WRITE(D_STATE, I915_READ(D_STATE) | DSTATE_GFX_RESET_I830);
	POSTING_READ(D_STATE);

	if (IS_I830(dev) || IS_845G(dev)) {
		I915_WRITE(DEBUG_RESET_I830,
			   DEBUG_RESET_DISPLAY |
			   DEBUG_RESET_RENDER |
			   DEBUG_RESET_FULL);
		POSTING_READ(DEBUG_RESET_I830);
		msleep(1);

		I915_WRITE(DEBUG_RESET_I830, 0);
		POSTING_READ(DEBUG_RESET_I830);
	}

	msleep(1);

	I915_WRITE(D_STATE, I915_READ(D_STATE) & ~DSTATE_GFX_RESET_I830);
	POSTING_READ(D_STATE);

	return 0;
}

static int i965_reset_complete(struct drm_device *dev)
{
	u8 gdrst;
	pci_read_config_byte(dev->pdev, I965_GDRST, &gdrst);
	return (gdrst & GRDOM_RESET_ENABLE) == 0;
}

static int i965_do_reset(struct drm_device *dev)
{
	int ret;
	u8 gdrst;

	/*
	 * Set the domains we want to reset (GRDOM/bits 2 and 3) as
	 * well as the reset bit (GR/bit 0).  Setting the GR bit
	 * triggers the reset; when done, the hardware will clear it.
	 */
	pci_read_config_byte(dev->pdev, I965_GDRST, &gdrst);
	pci_write_config_byte(dev->pdev, I965_GDRST,
			      gdrst | GRDOM_RENDER |
			      GRDOM_RESET_ENABLE);
	ret =  wait_for(i965_reset_complete(dev), 500);
	if (ret)
		return ret;

	/* We can't reset render&media without also resetting display ... */
	pci_read_config_byte(dev->pdev, I965_GDRST, &gdrst);
	pci_write_config_byte(dev->pdev, I965_GDRST,
			      gdrst | GRDOM_MEDIA |
			      GRDOM_RESET_ENABLE);

	return wait_for(i965_reset_complete(dev), 500);
}

static int ironlake_do_reset(struct drm_device *dev)
{
	struct drm_i915_private *dev_priv = dev->dev_private;
	u32 gdrst;
	int ret;

	gdrst = I915_READ(MCHBAR_MIRROR_BASE + ILK_GDSR);
	I915_WRITE(MCHBAR_MIRROR_BASE + ILK_GDSR,
		   gdrst | GRDOM_RENDER | GRDOM_RESET_ENABLE);
	ret = wait_for(I915_READ(MCHBAR_MIRROR_BASE + ILK_GDSR) & 0x1, 500);
	if (ret)
		return ret;

	/* We can't reset render&media without also resetting display ... */
	gdrst = I915_READ(MCHBAR_MIRROR_BASE + ILK_GDSR);
	I915_WRITE(MCHBAR_MIRROR_BASE + ILK_GDSR,
		   gdrst | GRDOM_MEDIA | GRDOM_RESET_ENABLE);
	return wait_for(I915_READ(MCHBAR_MIRROR_BASE + ILK_GDSR) & 0x1, 500);
}

static int gen6_do_reset(struct drm_device *dev)
{
	struct drm_i915_private *dev_priv = dev->dev_private;
	int	ret;
	unsigned long irqflags;

	/* Hold gt_lock across reset to prevent any register access
	 * with forcewake not set correctly
	 */
	spin_lock_irqsave(&dev_priv->gt_lock, irqflags);

	/* Reset the chip */

	/* GEN6_GDRST is not in the gt power well, no need to check
	 * for fifo space for the write or forcewake the chip for
	 * the read
	 */
	I915_WRITE_NOTRACE(GEN6_GDRST, GEN6_GRDOM_FULL);

	/* Spin waiting for the device to ack the reset request */
	ret = wait_for((I915_READ_NOTRACE(GEN6_GDRST) & GEN6_GRDOM_FULL) == 0, 500);

	/* If reset with a user forcewake, try to restore, otherwise turn it off */
	if (dev_priv->forcewake_count)
		dev_priv->gt.force_wake_get(dev_priv);
	else
		dev_priv->gt.force_wake_put(dev_priv);

	/* Restore fifo count */
	dev_priv->gt_fifo_count = I915_READ_NOTRACE(GT_FIFO_FREE_ENTRIES);

	spin_unlock_irqrestore(&dev_priv->gt_lock, irqflags);
	return ret;
}

int intel_gpu_reset(struct drm_device *dev)
{
	struct drm_i915_private *dev_priv = dev->dev_private;
	int ret = -ENODEV;

	switch (INTEL_INFO(dev)->gen) {
	case 7:
	case 6:
		ret = gen6_do_reset(dev);
		break;
	case 5:
		ret = ironlake_do_reset(dev);
		break;
	case 4:
		ret = i965_do_reset(dev);
		break;
	case 2:
		ret = i8xx_do_reset(dev);
		break;
	}

	/* Also reset the gpu hangman. */
	if (dev_priv->stop_rings) {
		DRM_DEBUG("Simulated gpu hang, resetting stop_rings\n");
		dev_priv->stop_rings = 0;
		if (ret == -ENODEV) {
			DRM_ERROR("Reset not implemented, but ignoring "
				  "error for simulated gpu hangs\n");
			ret = 0;
		}
	}

	return ret;
}

/**
 * i915_reset - reset chip after a hang
 * @dev: drm device to reset
 *
 * Reset the chip.  Useful if a hang is detected. Returns zero on successful
 * reset or otherwise an error code.
 *
 * Procedure is fairly simple:
 *   - reset the chip using the reset reg
 *   - re-init context state
 *   - re-init hardware status page
 *   - re-init ring buffer
 *   - re-init interrupt state
 *   - re-init display
 */
int i915_reset(struct drm_device *dev)
{
	drm_i915_private_t *dev_priv = dev->dev_private;
	int ret;

	if (!i915_try_reset)
		return 0;

	mutex_lock(&dev->struct_mutex);

	i915_gem_reset(dev);

	ret = -ENODEV;
	if (get_seconds() - dev_priv->last_gpu_reset < 5)
		DRM_ERROR("GPU hanging too fast, declaring wedged!\n");
	else
		ret = intel_gpu_reset(dev);

	dev_priv->last_gpu_reset = get_seconds();
	if (ret) {
		DRM_ERROR("Failed to reset chip.\n");
		mutex_unlock(&dev->struct_mutex);
		return ret;
	}

	/* Ok, now get things going again... */

	/*
	 * Everything depends on having the GTT running, so we need to start
	 * there.  Fortunately we don't need to do this unless we reset the
	 * chip at a PCI level.
	 *
	 * Next we need to restore the context, but we don't use those
	 * yet either...
	 *
	 * Ring buffer needs to be re-initialized in the KMS case, or if X
	 * was running at the time of the reset (i.e. we weren't VT
	 * switched away).
	 */
	if (drm_core_check_feature(dev, DRIVER_MODESET) ||
			!dev_priv->mm.suspended) {
		struct intel_ring_buffer *ring;
		int i;

		dev_priv->mm.suspended = 0;

		i915_gem_init_swizzling(dev);

		for_each_ring(ring, dev_priv, i)
			ring->init(ring);

		i915_gem_context_init(dev);
		i915_gem_init_ppgtt(dev);

		/*
		 * It would make sense to re-init all the other hw state, at
		 * least the rps/rc6/emon init done within modeset_init_hw. For
		 * some unknown reason, this blows up my ilk, so don't.
		 */

		mutex_unlock(&dev->struct_mutex);

		drm_irq_uninstall(dev);
		drm_irq_install(dev);
	} else {
		mutex_unlock(&dev->struct_mutex);
	}

	return 0;
}

static int i915_pci_probe(struct pci_dev *pdev, const struct pci_device_id *ent)
{
	struct intel_device_info *intel_info =
		(struct intel_device_info *) ent->driver_data;

	if (intel_info->is_valleyview)
		if(!i915_preliminary_hw_support) {
			DRM_ERROR("Preliminary hardware support disabled\n");
			return -ENODEV;
		}

	/* Only bind to function 0 of the device. Early generations
	 * used function 1 as a placeholder for multi-head. This causes
	 * us confusion instead, especially on the systems where both
	 * functions have the same PCI-ID!
	 */
	if (PCI_FUNC(pdev->devfn))
		return -ENODEV;

	/* We've managed to ship a kms-enabled ddx that shipped with an XvMC
	 * implementation for gen3 (and only gen3) that used legacy drm maps
	 * (gasp!) to share buffers between X and the client. Hence we need to
	 * keep around the fake agp stuff for gen3, even when kms is enabled. */
	if (intel_info->gen != 3) {
		driver.driver_features &=
			~(DRIVER_USE_AGP | DRIVER_REQUIRE_AGP);
	} else if (!intel_agp_enabled) {
		DRM_ERROR("drm/i915 can't work without intel_agp module!\n");
		return -ENODEV;
	}

	return drm_get_pci_dev(pdev, ent, &driver);
}

static void
i915_pci_remove(struct pci_dev *pdev)
{
	struct drm_device *dev = pci_get_drvdata(pdev);

	drm_put_dev(dev);
}

static int i915_pm_suspend(struct device *dev)
{
	struct pci_dev *pdev = to_pci_dev(dev);
	struct drm_device *drm_dev = pci_get_drvdata(pdev);
	int error;

	if (!drm_dev || !drm_dev->dev_private) {
		dev_err(dev, "DRM not initialized, aborting suspend.\n");
		return -ENODEV;
	}

	if (drm_dev->switch_power_state == DRM_SWITCH_POWER_OFF)
		return 0;

	error = i915_drm_freeze(drm_dev);
	if (error)
		return error;

	pci_disable_device(pdev);
	pci_set_power_state(pdev, PCI_D3hot);

	return 0;
}

static int i915_pm_resume(struct device *dev)
{
	struct pci_dev *pdev = to_pci_dev(dev);
	struct drm_device *drm_dev = pci_get_drvdata(pdev);

	return i915_resume(drm_dev);
}

static int i915_pm_freeze(struct device *dev)
{
	struct pci_dev *pdev = to_pci_dev(dev);
	struct drm_device *drm_dev = pci_get_drvdata(pdev);

	if (!drm_dev || !drm_dev->dev_private) {
		dev_err(dev, "DRM not initialized, aborting suspend.\n");
		return -ENODEV;
	}

	return i915_drm_freeze(drm_dev);
}

static int i915_pm_thaw(struct device *dev)
{
	struct pci_dev *pdev = to_pci_dev(dev);
	struct drm_device *drm_dev = pci_get_drvdata(pdev);

	return i915_drm_thaw(drm_dev);
}

static int i915_pm_poweroff(struct device *dev)
{
	struct pci_dev *pdev = to_pci_dev(dev);
	struct drm_device *drm_dev = pci_get_drvdata(pdev);

	return i915_drm_freeze(drm_dev);
}

static const struct dev_pm_ops i915_pm_ops = {
	.suspend = i915_pm_suspend,
	.resume = i915_pm_resume,
	.freeze = i915_pm_freeze,
	.thaw = i915_pm_thaw,
	.poweroff = i915_pm_poweroff,
	.restore = i915_pm_resume,
};

static const struct vm_operations_struct i915_gem_vm_ops = {
	.fault = i915_gem_fault,
	.open = drm_gem_vm_open,
	.close = drm_gem_vm_close,
};

static const struct file_operations i915_driver_fops = {
	.owner = THIS_MODULE,
	.open = drm_open,
	.release = drm_release,
	.unlocked_ioctl = drm_ioctl,
	.mmap = i915_gem_mmap,
	.poll = drm_poll,
	.fasync = drm_fasync,
	.read = drm_read,
#ifdef CONFIG_COMPAT
	.compat_ioctl = i915_compat_ioctl,
#endif
	.llseek = noop_llseek,
};

static struct drm_driver driver = {
	/* Don't use MTRRs here; the Xserver or userspace app should
	 * deal with them for Intel hardware.
	 */
	.driver_features =
	    DRIVER_USE_AGP | DRIVER_REQUIRE_AGP | /* DRIVER_USE_MTRR |*/
	    DRIVER_HAVE_IRQ | DRIVER_IRQ_SHARED | DRIVER_GEM | DRIVER_PRIME,
	.load = i915_driver_load,
	.unload = i915_driver_unload,
	.open = i915_driver_open,
	.lastclose = i915_driver_lastclose,
	.preclose = i915_driver_preclose,
	.postclose = i915_driver_postclose,

	/* Used in place of i915_pm_ops for non-DRIVER_MODESET */
	.suspend = i915_suspend,
	.resume = i915_resume,

	.device_is_agp = i915_driver_device_is_agp,
	.master_create = i915_master_create,
	.master_destroy = i915_master_destroy,
#if defined(CONFIG_DEBUG_FS)
	.debugfs_init = i915_debugfs_init,
	.debugfs_cleanup = i915_debugfs_cleanup,
#endif
	.gem_init_object = i915_gem_init_object,
	.gem_free_object = i915_gem_free_object,
	.gem_vm_ops = &i915_gem_vm_ops,

	.prime_handle_to_fd = drm_gem_prime_handle_to_fd,
	.prime_fd_to_handle = drm_gem_prime_fd_to_handle,
	.gem_prime_export = i915_gem_prime_export,
	.gem_prime_import = i915_gem_prime_import,

	.dumb_create = i915_gem_dumb_create,
	.dumb_map_offset = i915_gem_mmap_gtt,
	.dumb_destroy = i915_gem_dumb_destroy,
	.ioctls = i915_ioctls,
	.fops = &i915_driver_fops,
	.name = DRIVER_NAME,
	.desc = DRIVER_DESC,
	.date = DRIVER_DATE,
	.major = DRIVER_MAJOR,
	.minor = DRIVER_MINOR,
	.patchlevel = DRIVER_PATCHLEVEL,
};

static struct pci_driver i915_pci_driver = {
	.name = DRIVER_NAME,
	.id_table = pciidlist,
	.probe = i915_pci_probe,
	.remove = i915_pci_remove,
	.driver.pm = &i915_pm_ops,
};

static int __init i915_init(void)
{
	driver.num_ioctls = i915_max_ioctl;

	/*
	 * If CONFIG_DRM_I915_KMS is set, default to KMS unless
	 * explicitly disabled with the module pararmeter.
	 *
	 * Otherwise, just follow the parameter (defaulting to off).
	 *
	 * Allow optional vga_text_mode_force boot option to override
	 * the default behavior.
	 */
#if defined(CONFIG_DRM_I915_KMS)
	if (i915_modeset != 0)
		driver.driver_features |= DRIVER_MODESET;
#endif
	if (i915_modeset == 1)
		driver.driver_features |= DRIVER_MODESET;

#ifdef CONFIG_VGA_CONSOLE
	if (vgacon_text_force() && i915_modeset == -1)
		driver.driver_features &= ~DRIVER_MODESET;
#endif

	if (!(driver.driver_features & DRIVER_MODESET))
		driver.get_vblank_timestamp = NULL;

	return drm_pci_init(&driver, &i915_pci_driver);
}

static void __exit i915_exit(void)
{
	drm_pci_exit(&driver, &i915_pci_driver);
}

module_init(i915_init);
module_exit(i915_exit);

MODULE_AUTHOR(DRIVER_AUTHOR);
MODULE_DESCRIPTION(DRIVER_DESC);
MODULE_LICENSE("GPL and additional rights");

/* We give fast paths for the really cool registers */
#define NEEDS_FORCE_WAKE(dev_priv, reg) \
	((HAS_FORCE_WAKE((dev_priv)->dev)) && \
	 ((reg) < 0x40000) &&            \
	 ((reg) != FORCEWAKE))

static bool IS_DISPLAYREG(u32 reg)
{
	/*
	 * This should make it easier to transition modules over to the
	 * new register block scheme, since we can do it incrementally.
	 */
	if (reg >= VLV_DISPLAY_BASE)
		return false;

	if (reg >= RENDER_RING_BASE &&
	    reg < RENDER_RING_BASE + 0xff)
		return false;
	if (reg >= GEN6_BSD_RING_BASE &&
	    reg < GEN6_BSD_RING_BASE + 0xff)
		return false;
	if (reg >= BLT_RING_BASE &&
	    reg < BLT_RING_BASE + 0xff)
		return false;

	if (reg == PGTBL_ER)
		return false;

	if (reg >= IPEIR_I965 &&
	    reg < HWSTAM)
		return false;

	if (reg == MI_MODE)
		return false;

	if (reg == GFX_MODE_GEN7)
		return false;

	if (reg == RENDER_HWS_PGA_GEN7 ||
	    reg == BSD_HWS_PGA_GEN7 ||
	    reg == BLT_HWS_PGA_GEN7)
		return false;

	if (reg == GEN6_BSD_SLEEP_PSMI_CONTROL ||
	    reg == GEN6_BSD_RNCID)
		return false;

	if (reg == GEN6_BLITTER_ECOSKPD)
		return false;

	if (reg >= 0x4000c &&
	    reg <= 0x4002c)
		return false;

	if (reg >= 0x4f000 &&
	    reg <= 0x4f08f)
		return false;

	if (reg >= 0x4f100 &&
	    reg <= 0x4f11f)
		return false;

	if (reg >= VLV_MASTER_IER &&
	    reg <= GEN6_PMIER)
		return false;

	if (reg >= FENCE_REG_SANDYBRIDGE_0 &&
	    reg < (FENCE_REG_SANDYBRIDGE_0 + (16*8)))
		return false;

	if (reg >= VLV_IIR_RW &&
	    reg <= VLV_ISR)
		return false;

	if (reg == FORCEWAKE_VLV ||
	    reg == FORCEWAKE_ACK_VLV)
		return false;

	if (reg == GEN6_GDRST)
		return false;

	switch (reg) {
	case _3D_CHICKEN3:
	case IVB_CHICKEN3:
	case GEN7_COMMON_SLICE_CHICKEN1:
	case GEN7_L3CNTLREG1:
	case GEN7_L3_CHICKEN_MODE_REGISTER:
	case GEN7_ROW_CHICKEN2:
	case GEN7_L3SQCREG4:
	case GEN7_SQ_CHICKEN_MBCUNIT_CONFIG:
	case GEN7_HALF_SLICE_CHICKEN1:
	case GEN6_MBCTL:
	case GEN6_UCGCTL2:
		return false;
	default:
		break;
	}

	return true;
}

static void
ilk_dummy_write(struct drm_i915_private *dev_priv)
{
	/* WaIssueDummyWriteToWakeupFromRC6: Issue a dummy write to wake up the
	 * chip from rc6 before touching it for real. MI_MODE is masked, hence
	 * harmless to write 0 into. */
	I915_WRITE_NOTRACE(MI_MODE, 0);
}

#define __i915_read(x, y) \
u##x i915_read##x(struct drm_i915_private *dev_priv, u32 reg) { \
	u##x val = 0; \
	if (IS_GEN5(dev_priv->dev)) \
		ilk_dummy_write(dev_priv); \
	if (NEEDS_FORCE_WAKE((dev_priv), (reg))) { \
		unsigned long irqflags; \
		spin_lock_irqsave(&dev_priv->gt_lock, irqflags); \
		if (dev_priv->forcewake_count == 0) \
			dev_priv->gt.force_wake_get(dev_priv); \
		val = read##y(dev_priv->regs + reg); \
		if (dev_priv->forcewake_count == 0) \
			dev_priv->gt.force_wake_put(dev_priv); \
		spin_unlock_irqrestore(&dev_priv->gt_lock, irqflags); \
	} else if (IS_VALLEYVIEW(dev_priv->dev) && IS_DISPLAYREG(reg)) { \
		val = read##y(dev_priv->regs + reg + 0x180000);		\
	} else { \
		val = read##y(dev_priv->regs + reg); \
	} \
	trace_i915_reg_rw(false, reg, val, sizeof(val)); \
	return val; \
}

__i915_read(8, b)
__i915_read(16, w)
__i915_read(32, l)
__i915_read(64, q)
#undef __i915_read

#define __i915_write(x, y) \
void i915_write##x(struct drm_i915_private *dev_priv, u32 reg, u##x val) { \
	u32 __fifo_ret = 0; \
	trace_i915_reg_rw(true, reg, val, sizeof(val)); \
	if (NEEDS_FORCE_WAKE((dev_priv), (reg))) { \
		__fifo_ret = __gen6_gt_wait_for_fifo(dev_priv); \
	} \
	if (IS_GEN5(dev_priv->dev)) \
		ilk_dummy_write(dev_priv); \
	if (IS_HASWELL(dev_priv->dev) && (I915_READ_NOTRACE(GEN7_ERR_INT) & ERR_INT_MMIO_UNCLAIMED)) { \
		DRM_ERROR("Unknown unclaimed register before writing to %x\n", reg); \
		I915_WRITE_NOTRACE(GEN7_ERR_INT, ERR_INT_MMIO_UNCLAIMED); \
	} \
	if (IS_VALLEYVIEW(dev_priv->dev) && IS_DISPLAYREG(reg)) { \
		write##y(val, dev_priv->regs + reg + 0x180000);		\
	} else {							\
		write##y(val, dev_priv->regs + reg);			\
	}								\
	if (unlikely(__fifo_ret)) { \
		gen6_gt_check_fifodbg(dev_priv); \
	} \
	if (IS_HASWELL(dev_priv->dev) && (I915_READ_NOTRACE(GEN7_ERR_INT) & ERR_INT_MMIO_UNCLAIMED)) { \
		DRM_ERROR("Unclaimed write to %x\n", reg); \
		writel(ERR_INT_MMIO_UNCLAIMED, dev_priv->regs + GEN7_ERR_INT);	\
	} \
}
__i915_write(8, b)
__i915_write(16, w)
__i915_write(32, l)
__i915_write(64, q)
#undef __i915_write

static const struct register_whitelist {
	uint64_t offset;
	uint32_t size;
	uint32_t gen_bitmask; /* support gens, 0x10 for 4, 0x30 for 4 and 5, etc. */
} whitelist[] = {
	{ RING_TIMESTAMP(RENDER_RING_BASE), 8, 0xF0 },
};

int i915_reg_read_ioctl(struct drm_device *dev,
			void *data, struct drm_file *file)
{
	struct drm_i915_private *dev_priv = dev->dev_private;
	struct drm_i915_reg_read *reg = data;
	struct register_whitelist const *entry = whitelist;
	int i;

	for (i = 0; i < ARRAY_SIZE(whitelist); i++, entry++) {
		if (entry->offset == reg->offset &&
		    (1 << INTEL_INFO(dev)->gen & entry->gen_bitmask))
			break;
	}

	if (i == ARRAY_SIZE(whitelist))
		return -EINVAL;

	switch (entry->size) {
	case 8:
		reg->val = I915_READ64(reg->offset);
		break;
	case 4:
		reg->val = I915_READ(reg->offset);
		break;
	case 2:
		reg->val = I915_READ16(reg->offset);
		break;
	case 1:
		reg->val = I915_READ8(reg->offset);
		break;
	default:
		WARN_ON(1);
		return -EINVAL;
	}

	return 0;
}<|MERGE_RESOLUTION|>--- conflicted
+++ resolved
@@ -564,10 +564,6 @@
 
 		intel_modeset_init_hw(dev);
 		intel_modeset_setup_hw_state(dev, false);
-<<<<<<< HEAD
-		drm_mode_config_reset(dev);
-=======
->>>>>>> 81881a45
 		drm_irq_install(dev);
 	}
 
