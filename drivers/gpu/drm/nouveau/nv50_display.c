--- conflicted
+++ resolved
@@ -1033,7 +1033,6 @@
 	const uint32_t gpio_reg[4] = { 0xe104, 0xe108, 0xe280, 0xe284 };
 	uint32_t unplug_mask, plug_mask, change_mask;
 	uint32_t hpd0, hpd1;
-<<<<<<< HEAD
 
 	spin_lock_irq(&dev_priv->hpd_state.lock);
 	hpd0 = dev_priv->hpd_state.hpd0_bits;
@@ -1042,16 +1041,6 @@
 	dev_priv->hpd_state.hpd1_bits = 0;
 	spin_unlock_irq(&dev_priv->hpd_state.lock);
 
-=======
-
-	spin_lock_irq(&dev_priv->hpd_state.lock);
-	hpd0 = dev_priv->hpd_state.hpd0_bits;
-	dev_priv->hpd_state.hpd0_bits = 0;
-	hpd1 = dev_priv->hpd_state.hpd1_bits;
-	dev_priv->hpd_state.hpd1_bits = 0;
-	spin_unlock_irq(&dev_priv->hpd_state.lock);
-
->>>>>>> 08eab940
 	hpd0 &= nv_rd32(dev, 0xe050);
 	if (dev_priv->chipset >= 0x90)
 		hpd1 &= nv_rd32(dev, 0xe070);
