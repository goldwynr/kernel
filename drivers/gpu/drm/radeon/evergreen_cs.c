--- conflicted
+++ resolved
@@ -444,11 +444,7 @@
 		 * command stream.
 		 */
 		if (!surf.mode) {
-<<<<<<< HEAD
-			volatile u32 *ib = p->ib->ptr;
-=======
 			volatile u32 *ib = p->ib.ptr;
->>>>>>> 53c30a1a
 			unsigned long tmp, nby, bsize, size, min = 0;
 
 			/* find the height the ddx wants */
