--- conflicted
+++ resolved
@@ -948,12 +948,8 @@
 	i2c->rec = *rec;
 	i2c->adapter.owner = THIS_MODULE;
 	i2c->dev = dev;
-<<<<<<< HEAD
-	sprintf(i2c->adapter.name, "Radeon aux bus %s", name);
-=======
 	snprintf(i2c->adapter.name, sizeof(i2c->adapter.name),
 		 "Radeon aux bus %s", name);
->>>>>>> 08eab940
 	i2c_set_adapdata(&i2c->adapter, i2c);
 	i2c->adapter.algo_data = &i2c->algo.dp;
 	i2c->algo.dp.aux_ch = radeon_dp_i2c_aux_ch;
