/*
 * Copyright 2007-8 Advanced Micro Devices, Inc.
 * Copyright 2008 Red Hat Inc.
 *
 * Permission is hereby granted, free of charge, to any person obtaining a
 * copy of this software and associated documentation files (the "Software"),
 * to deal in the Software without restriction, including without limitation
 * the rights to use, copy, modify, merge, publish, distribute, sublicense,
 * and/or sell copies of the Software, and to permit persons to whom the
 * Software is furnished to do so, subject to the following conditions:
 *
 * The above copyright notice and this permission notice shall be included in
 * all copies or substantial portions of the Software.
 *
 * THE SOFTWARE IS PROVIDED "AS IS", WITHOUT WARRANTY OF ANY KIND, EXPRESS OR
 * IMPLIED, INCLUDING BUT NOT LIMITED TO THE WARRANTIES OF MERCHANTABILITY,
 * FITNESS FOR A PARTICULAR PURPOSE AND NONINFRINGEMENT.  IN NO EVENT SHALL
 * THE COPYRIGHT HOLDER(S) OR AUTHOR(S) BE LIABLE FOR ANY CLAIM, DAMAGES OR
 * OTHER LIABILITY, WHETHER IN AN ACTION OF CONTRACT, TORT OR OTHERWISE,
 * ARISING FROM, OUT OF OR IN CONNECTION WITH THE SOFTWARE OR THE USE OR
 * OTHER DEALINGS IN THE SOFTWARE.
 *
 * Authors: Dave Airlie
 *          Alex Deucher
 */
#include <drm/drmP.h>
#include <drm/drm_crtc_helper.h>
#include <drm/radeon_drm.h>
#include "radeon_fixed.h"
#include "radeon.h"
#include "atom.h"
#include "atom-bits.h"

static void atombios_overscan_setup(struct drm_crtc *crtc,
				    struct drm_display_mode *mode,
				    struct drm_display_mode *adjusted_mode)
{
	struct drm_device *dev = crtc->dev;
	struct radeon_device *rdev = dev->dev_private;
	struct radeon_crtc *radeon_crtc = to_radeon_crtc(crtc);
	SET_CRTC_OVERSCAN_PS_ALLOCATION args;
	int index = GetIndexIntoMasterTable(COMMAND, SetCRTC_OverScan);
	int a1, a2;

	memset(&args, 0, sizeof(args));

	args.usOverscanRight = 0;
	args.usOverscanLeft = 0;
	args.usOverscanBottom = 0;
	args.usOverscanTop = 0;
	args.ucCRTC = radeon_crtc->crtc_id;

	switch (radeon_crtc->rmx_type) {
	case RMX_CENTER:
		args.usOverscanTop = (adjusted_mode->crtc_vdisplay - mode->crtc_vdisplay) / 2;
		args.usOverscanBottom = (adjusted_mode->crtc_vdisplay - mode->crtc_vdisplay) / 2;
		args.usOverscanLeft = (adjusted_mode->crtc_hdisplay - mode->crtc_hdisplay) / 2;
		args.usOverscanRight = (adjusted_mode->crtc_hdisplay - mode->crtc_hdisplay) / 2;
		atom_execute_table(rdev->mode_info.atom_context, index, (uint32_t *)&args);
		break;
	case RMX_ASPECT:
		a1 = mode->crtc_vdisplay * adjusted_mode->crtc_hdisplay;
		a2 = adjusted_mode->crtc_vdisplay * mode->crtc_hdisplay;

		if (a1 > a2) {
			args.usOverscanLeft = (adjusted_mode->crtc_hdisplay - (a2 / mode->crtc_vdisplay)) / 2;
			args.usOverscanRight = (adjusted_mode->crtc_hdisplay - (a2 / mode->crtc_vdisplay)) / 2;
		} else if (a2 > a1) {
			args.usOverscanLeft = (adjusted_mode->crtc_vdisplay - (a1 / mode->crtc_hdisplay)) / 2;
			args.usOverscanRight = (adjusted_mode->crtc_vdisplay - (a1 / mode->crtc_hdisplay)) / 2;
		}
		atom_execute_table(rdev->mode_info.atom_context, index, (uint32_t *)&args);
		break;
	case RMX_FULL:
	default:
		args.usOverscanRight = 0;
		args.usOverscanLeft = 0;
		args.usOverscanBottom = 0;
		args.usOverscanTop = 0;
		atom_execute_table(rdev->mode_info.atom_context, index, (uint32_t *)&args);
		break;
	}
}

static void atombios_scaler_setup(struct drm_crtc *crtc)
{
	struct drm_device *dev = crtc->dev;
	struct radeon_device *rdev = dev->dev_private;
	struct radeon_crtc *radeon_crtc = to_radeon_crtc(crtc);
	ENABLE_SCALER_PS_ALLOCATION args;
	int index = GetIndexIntoMasterTable(COMMAND, EnableScaler);

	/* fixme - fill in enc_priv for atom dac */
	enum radeon_tv_std tv_std = TV_STD_NTSC;
	bool is_tv = false, is_cv = false;
	struct drm_encoder *encoder;

	if (!ASIC_IS_AVIVO(rdev) && radeon_crtc->crtc_id)
		return;

	list_for_each_entry(encoder, &dev->mode_config.encoder_list, head) {
		/* find tv std */
		if (encoder->crtc == crtc) {
			struct radeon_encoder *radeon_encoder = to_radeon_encoder(encoder);
			if (radeon_encoder->active_device & ATOM_DEVICE_TV_SUPPORT) {
				struct radeon_encoder_atom_dac *tv_dac = radeon_encoder->enc_priv;
				tv_std = tv_dac->tv_std;
				is_tv = true;
			}
		}
	}

	memset(&args, 0, sizeof(args));

	args.ucScaler = radeon_crtc->crtc_id;

	if (is_tv) {
		switch (tv_std) {
		case TV_STD_NTSC:
		default:
			args.ucTVStandard = ATOM_TV_NTSC;
			break;
		case TV_STD_PAL:
			args.ucTVStandard = ATOM_TV_PAL;
			break;
		case TV_STD_PAL_M:
			args.ucTVStandard = ATOM_TV_PALM;
			break;
		case TV_STD_PAL_60:
			args.ucTVStandard = ATOM_TV_PAL60;
			break;
		case TV_STD_NTSC_J:
			args.ucTVStandard = ATOM_TV_NTSCJ;
			break;
		case TV_STD_SCART_PAL:
			args.ucTVStandard = ATOM_TV_PAL; /* ??? */
			break;
		case TV_STD_SECAM:
			args.ucTVStandard = ATOM_TV_SECAM;
			break;
		case TV_STD_PAL_CN:
			args.ucTVStandard = ATOM_TV_PALCN;
			break;
		}
		args.ucEnable = SCALER_ENABLE_MULTITAP_MODE;
	} else if (is_cv) {
		args.ucTVStandard = ATOM_TV_CV;
		args.ucEnable = SCALER_ENABLE_MULTITAP_MODE;
	} else {
		switch (radeon_crtc->rmx_type) {
		case RMX_FULL:
			args.ucEnable = ATOM_SCALER_EXPANSION;
			break;
		case RMX_CENTER:
			args.ucEnable = ATOM_SCALER_CENTER;
			break;
		case RMX_ASPECT:
			args.ucEnable = ATOM_SCALER_EXPANSION;
			break;
		default:
			if (ASIC_IS_AVIVO(rdev))
				args.ucEnable = ATOM_SCALER_DISABLE;
			else
				args.ucEnable = ATOM_SCALER_CENTER;
			break;
		}
	}
	atom_execute_table(rdev->mode_info.atom_context, index, (uint32_t *)&args);
	if ((is_tv || is_cv)
	    && rdev->family >= CHIP_RV515 && rdev->family <= CHIP_R580) {
		atom_rv515_force_tv_scaler(rdev, radeon_crtc);
	}
}

static void atombios_lock_crtc(struct drm_crtc *crtc, int lock)
{
	struct radeon_crtc *radeon_crtc = to_radeon_crtc(crtc);
	struct drm_device *dev = crtc->dev;
	struct radeon_device *rdev = dev->dev_private;
	int index =
	    GetIndexIntoMasterTable(COMMAND, UpdateCRTC_DoubleBufferRegisters);
	ENABLE_CRTC_PS_ALLOCATION args;

	memset(&args, 0, sizeof(args));

	args.ucCRTC = radeon_crtc->crtc_id;
	args.ucEnable = lock;

	atom_execute_table(rdev->mode_info.atom_context, index, (uint32_t *)&args);
}

static void atombios_enable_crtc(struct drm_crtc *crtc, int state)
{
	struct radeon_crtc *radeon_crtc = to_radeon_crtc(crtc);
	struct drm_device *dev = crtc->dev;
	struct radeon_device *rdev = dev->dev_private;
	int index = GetIndexIntoMasterTable(COMMAND, EnableCRTC);
	ENABLE_CRTC_PS_ALLOCATION args;

	memset(&args, 0, sizeof(args));

	args.ucCRTC = radeon_crtc->crtc_id;
	args.ucEnable = state;

	atom_execute_table(rdev->mode_info.atom_context, index, (uint32_t *)&args);
}

static void atombios_enable_crtc_memreq(struct drm_crtc *crtc, int state)
{
	struct radeon_crtc *radeon_crtc = to_radeon_crtc(crtc);
	struct drm_device *dev = crtc->dev;
	struct radeon_device *rdev = dev->dev_private;
	int index = GetIndexIntoMasterTable(COMMAND, EnableCRTCMemReq);
	ENABLE_CRTC_PS_ALLOCATION args;

	memset(&args, 0, sizeof(args));

	args.ucCRTC = radeon_crtc->crtc_id;
	args.ucEnable = state;

	atom_execute_table(rdev->mode_info.atom_context, index, (uint32_t *)&args);
}

static void atombios_blank_crtc(struct drm_crtc *crtc, int state)
{
	struct radeon_crtc *radeon_crtc = to_radeon_crtc(crtc);
	struct drm_device *dev = crtc->dev;
	struct radeon_device *rdev = dev->dev_private;
	int index = GetIndexIntoMasterTable(COMMAND, BlankCRTC);
	BLANK_CRTC_PS_ALLOCATION args;

	memset(&args, 0, sizeof(args));

	args.ucCRTC = radeon_crtc->crtc_id;
	args.ucBlanking = state;

	atom_execute_table(rdev->mode_info.atom_context, index, (uint32_t *)&args);
}

void atombios_crtc_dpms(struct drm_crtc *crtc, int mode)
{
	struct drm_device *dev = crtc->dev;
	struct radeon_device *rdev = dev->dev_private;
	struct radeon_crtc *radeon_crtc = to_radeon_crtc(crtc);

	switch (mode) {
	case DRM_MODE_DPMS_ON:
		atombios_enable_crtc(crtc, 1);
		if (ASIC_IS_DCE3(rdev))
			atombios_enable_crtc_memreq(crtc, 1);
		atombios_blank_crtc(crtc, 0);
<<<<<<< HEAD
		if (rdev->family < CHIP_R600)
			drm_vblank_post_modeset(dev, radeon_crtc->crtc_id);
=======
		drm_vblank_post_modeset(dev, radeon_crtc->crtc_id);
>>>>>>> 92dcffb9
		radeon_crtc_load_lut(crtc);
		break;
	case DRM_MODE_DPMS_STANDBY:
	case DRM_MODE_DPMS_SUSPEND:
	case DRM_MODE_DPMS_OFF:
<<<<<<< HEAD
		if (rdev->family < CHIP_R600)
			drm_vblank_pre_modeset(dev, radeon_crtc->crtc_id);
=======
		drm_vblank_pre_modeset(dev, radeon_crtc->crtc_id);
>>>>>>> 92dcffb9
		atombios_blank_crtc(crtc, 1);
		if (ASIC_IS_DCE3(rdev))
			atombios_enable_crtc_memreq(crtc, 0);
		atombios_enable_crtc(crtc, 0);
		break;
	}
}

static void
atombios_set_crtc_dtd_timing(struct drm_crtc *crtc,
			     struct drm_display_mode *mode)
{
	struct radeon_crtc *radeon_crtc = to_radeon_crtc(crtc);
	struct drm_device *dev = crtc->dev;
	struct radeon_device *rdev = dev->dev_private;
	SET_CRTC_USING_DTD_TIMING_PARAMETERS args;
	int index = GetIndexIntoMasterTable(COMMAND, SetCRTC_UsingDTDTiming);
	u16 misc = 0;

	memset(&args, 0, sizeof(args));
	args.usH_Size = cpu_to_le16(mode->crtc_hdisplay);
	args.usH_Blanking_Time =
		cpu_to_le16(mode->crtc_hblank_end - mode->crtc_hdisplay);
	args.usV_Size = cpu_to_le16(mode->crtc_vdisplay);
	args.usV_Blanking_Time =
	    cpu_to_le16(mode->crtc_vblank_end - mode->crtc_vdisplay);
	args.usH_SyncOffset =
		cpu_to_le16(mode->crtc_hsync_start - mode->crtc_hdisplay);
	args.usH_SyncWidth =
		cpu_to_le16(mode->crtc_hsync_end - mode->crtc_hsync_start);
	args.usV_SyncOffset =
		cpu_to_le16(mode->crtc_vsync_start - mode->crtc_vdisplay);
	args.usV_SyncWidth =
		cpu_to_le16(mode->crtc_vsync_end - mode->crtc_vsync_start);
	/*args.ucH_Border = mode->hborder;*/
	/*args.ucV_Border = mode->vborder;*/

	if (mode->flags & DRM_MODE_FLAG_NVSYNC)
		misc |= ATOM_VSYNC_POLARITY;
	if (mode->flags & DRM_MODE_FLAG_NHSYNC)
		misc |= ATOM_HSYNC_POLARITY;
	if (mode->flags & DRM_MODE_FLAG_CSYNC)
		misc |= ATOM_COMPOSITESYNC;
	if (mode->flags & DRM_MODE_FLAG_INTERLACE)
		misc |= ATOM_INTERLACE;
	if (mode->flags & DRM_MODE_FLAG_DBLSCAN)
		misc |= ATOM_DOUBLE_CLOCK_MODE;

	args.susModeMiscInfo.usAccess = cpu_to_le16(misc);
	args.ucCRTC = radeon_crtc->crtc_id;

	printk("executing set crtc dtd timing\n");
	atom_execute_table(rdev->mode_info.atom_context, index, (uint32_t *)&args);
}

static void atombios_crtc_set_timing(struct drm_crtc *crtc,
				     struct drm_display_mode *mode)
{
	struct radeon_crtc *radeon_crtc = to_radeon_crtc(crtc);
	struct drm_device *dev = crtc->dev;
	struct radeon_device *rdev = dev->dev_private;
	SET_CRTC_TIMING_PARAMETERS_PS_ALLOCATION args;
	int index = GetIndexIntoMasterTable(COMMAND, SetCRTC_Timing);
	u16 misc = 0;

	memset(&args, 0, sizeof(args));
	args.usH_Total = cpu_to_le16(mode->crtc_htotal);
	args.usH_Disp = cpu_to_le16(mode->crtc_hdisplay);
	args.usH_SyncStart = cpu_to_le16(mode->crtc_hsync_start);
	args.usH_SyncWidth =
		cpu_to_le16(mode->crtc_hsync_end - mode->crtc_hsync_start);
	args.usV_Total = cpu_to_le16(mode->crtc_vtotal);
	args.usV_Disp = cpu_to_le16(mode->crtc_vdisplay);
	args.usV_SyncStart = cpu_to_le16(mode->crtc_vsync_start);
	args.usV_SyncWidth =
		cpu_to_le16(mode->crtc_vsync_end - mode->crtc_vsync_start);

	if (mode->flags & DRM_MODE_FLAG_NVSYNC)
		misc |= ATOM_VSYNC_POLARITY;
	if (mode->flags & DRM_MODE_FLAG_NHSYNC)
		misc |= ATOM_HSYNC_POLARITY;
	if (mode->flags & DRM_MODE_FLAG_CSYNC)
		misc |= ATOM_COMPOSITESYNC;
	if (mode->flags & DRM_MODE_FLAG_INTERLACE)
		misc |= ATOM_INTERLACE;
	if (mode->flags & DRM_MODE_FLAG_DBLSCAN)
		misc |= ATOM_DOUBLE_CLOCK_MODE;

	args.susModeMiscInfo.usAccess = cpu_to_le16(misc);
	args.ucCRTC = radeon_crtc->crtc_id;

	printk("executing set crtc timing\n");
	atom_execute_table(rdev->mode_info.atom_context, index, (uint32_t *)&args);
}

static void atombios_set_ss(struct drm_crtc *crtc, int enable)
{
	struct radeon_crtc *radeon_crtc = to_radeon_crtc(crtc);
	struct drm_device *dev = crtc->dev;
	struct radeon_device *rdev = dev->dev_private;
	struct drm_encoder *encoder = NULL;
	struct radeon_encoder *radeon_encoder = NULL;
	struct radeon_encoder_atom_dig *dig = NULL;
	int index = GetIndexIntoMasterTable(COMMAND, EnableSpreadSpectrumOnPPLL);
	ENABLE_SPREAD_SPECTRUM_ON_PPLL_PS_ALLOCATION args;
	ENABLE_LVDS_SS_PARAMETERS legacy_args;
	uint16_t percentage = 0;
	uint8_t type = 0, step = 0, delay = 0, range = 0;

	list_for_each_entry(encoder, &dev->mode_config.encoder_list, head) {
		if (encoder->crtc == crtc) {
			radeon_encoder = to_radeon_encoder(encoder);
			/* only enable spread spectrum on LVDS */
			if (radeon_encoder->devices & (ATOM_DEVICE_LCD_SUPPORT)) {
				dig = radeon_encoder->enc_priv;
				if (dig && dig->ss) {
					percentage = dig->ss->percentage;
					type = dig->ss->type;
					step = dig->ss->step;
					delay = dig->ss->delay;
					range = dig->ss->range;
				} else if (enable)
					return;
			} else if (enable)
				return;
			break;
		}
	}

	if (!radeon_encoder)
		return;

	if (ASIC_IS_AVIVO(rdev)) {
		memset(&args, 0, sizeof(args));
		args.usSpreadSpectrumPercentage = cpu_to_le16(percentage);
		args.ucSpreadSpectrumType = type;
		args.ucSpreadSpectrumStep = step;
		args.ucSpreadSpectrumDelay = delay;
		args.ucSpreadSpectrumRange = range;
		args.ucPpll = radeon_crtc->crtc_id ? ATOM_PPLL2 : ATOM_PPLL1;
		args.ucEnable = enable;
		atom_execute_table(rdev->mode_info.atom_context, index, (uint32_t *)&args);
	} else {
		memset(&legacy_args, 0, sizeof(legacy_args));
		legacy_args.usSpreadSpectrumPercentage = cpu_to_le16(percentage);
		legacy_args.ucSpreadSpectrumType = type;
		legacy_args.ucSpreadSpectrumStepSize_Delay = (step & 3) << 2;
		legacy_args.ucSpreadSpectrumStepSize_Delay |= (delay & 7) << 4;
		legacy_args.ucEnable = enable;
		atom_execute_table(rdev->mode_info.atom_context, index, (uint32_t *)&legacy_args);
	}
}

void atombios_crtc_set_pll(struct drm_crtc *crtc, struct drm_display_mode *mode)
{
	struct radeon_crtc *radeon_crtc = to_radeon_crtc(crtc);
	struct drm_device *dev = crtc->dev;
	struct radeon_device *rdev = dev->dev_private;
	struct drm_encoder *encoder = NULL;
	struct radeon_encoder *radeon_encoder = NULL;
	uint8_t frev, crev;
	int index;
	SET_PIXEL_CLOCK_PS_ALLOCATION args;
	PIXEL_CLOCK_PARAMETERS *spc1_ptr;
	PIXEL_CLOCK_PARAMETERS_V2 *spc2_ptr;
	PIXEL_CLOCK_PARAMETERS_V3 *spc3_ptr;
	uint32_t pll_clock = mode->clock;
	uint32_t adjusted_clock;
	uint32_t ref_div = 0, fb_div = 0, frac_fb_div = 0, post_div = 0;
	struct radeon_pll *pll;
	int pll_flags = 0;

	memset(&args, 0, sizeof(args));

	if (ASIC_IS_AVIVO(rdev)) {
		if ((rdev->family == CHIP_RS600) ||
		    (rdev->family == CHIP_RS690) ||
		    (rdev->family == CHIP_RS740))
			pll_flags |= (RADEON_PLL_USE_FRAC_FB_DIV |
				      RADEON_PLL_PREFER_CLOSEST_LOWER);

		if (ASIC_IS_DCE32(rdev) && mode->clock > 200000)	/* range limits??? */
			pll_flags |= RADEON_PLL_PREFER_HIGH_FB_DIV;
		else
			pll_flags |= RADEON_PLL_PREFER_LOW_REF_DIV;
	} else {
		pll_flags |= RADEON_PLL_LEGACY;

		if (mode->clock > 200000)	/* range limits??? */
			pll_flags |= RADEON_PLL_PREFER_HIGH_FB_DIV;
		else
			pll_flags |= RADEON_PLL_PREFER_LOW_REF_DIV;

	}

	list_for_each_entry(encoder, &dev->mode_config.encoder_list, head) {
		if (encoder->crtc == crtc) {
			if (!ASIC_IS_AVIVO(rdev)) {
				if (encoder->encoder_type !=
				    DRM_MODE_ENCODER_DAC)
					pll_flags |= RADEON_PLL_NO_ODD_POST_DIV;
				if (encoder->encoder_type ==
					DRM_MODE_ENCODER_LVDS)
					pll_flags |= RADEON_PLL_USE_REF_DIV;
			}
			radeon_encoder = to_radeon_encoder(encoder);
			break;
		}
	}

	/* DCE3+ has an AdjustDisplayPll that will adjust the pixel clock
	 * accordingly based on the encoder/transmitter to work around
	 * special hw requirements.
	 */
	if (ASIC_IS_DCE3(rdev)) {
		ADJUST_DISPLAY_PLL_PS_ALLOCATION adjust_pll_args;

		if (!encoder)
			return;

		memset(&adjust_pll_args, 0, sizeof(adjust_pll_args));
		adjust_pll_args.usPixelClock = cpu_to_le16(mode->clock / 10);
		adjust_pll_args.ucTransmitterID = radeon_encoder->encoder_id;
		adjust_pll_args.ucEncodeMode = atombios_get_encoder_mode(encoder);

		index = GetIndexIntoMasterTable(COMMAND, AdjustDisplayPll);
		atom_execute_table(rdev->mode_info.atom_context,
				   index, (uint32_t *)&adjust_pll_args);
		adjusted_clock = le16_to_cpu(adjust_pll_args.usPixelClock) * 10;
	} else {
		/* DVO wants 2x pixel clock if the DVO chip is in 12 bit mode */
		if (ASIC_IS_AVIVO(rdev) &&
		    (radeon_encoder->encoder_id == ENCODER_OBJECT_ID_INTERNAL_KLDSCP_DVO1))
			adjusted_clock = mode->clock * 2;
		else
			adjusted_clock = mode->clock;
	}

	if (radeon_crtc->crtc_id == 0)
		pll = &rdev->clock.p1pll;
	else
		pll = &rdev->clock.p2pll;

	if (ASIC_IS_AVIVO(rdev)) {
		if (radeon_new_pll)
			radeon_compute_pll_avivo(pll, adjusted_clock, &pll_clock,
						 &fb_div, &frac_fb_div,
						 &ref_div, &post_div, pll_flags);
		else
			radeon_compute_pll(pll, adjusted_clock, &pll_clock,
					   &fb_div, &frac_fb_div,
					   &ref_div, &post_div, pll_flags);
	} else
		radeon_compute_pll(pll, adjusted_clock, &pll_clock, &fb_div, &frac_fb_div,
				   &ref_div, &post_div, pll_flags);

	index = GetIndexIntoMasterTable(COMMAND, SetPixelClock);
	atom_parse_cmd_header(rdev->mode_info.atom_context, index, &frev,
			      &crev);

	switch (frev) {
	case 1:
		switch (crev) {
		case 1:
			spc1_ptr = (PIXEL_CLOCK_PARAMETERS *) & args.sPCLKInput;
			spc1_ptr->usPixelClock = cpu_to_le16(mode->clock / 10);
			spc1_ptr->usRefDiv = cpu_to_le16(ref_div);
			spc1_ptr->usFbDiv = cpu_to_le16(fb_div);
			spc1_ptr->ucFracFbDiv = frac_fb_div;
			spc1_ptr->ucPostDiv = post_div;
			spc1_ptr->ucPpll =
			    radeon_crtc->crtc_id ? ATOM_PPLL2 : ATOM_PPLL1;
			spc1_ptr->ucCRTC = radeon_crtc->crtc_id;
			spc1_ptr->ucRefDivSrc = 1;
			break;
		case 2:
			spc2_ptr =
			    (PIXEL_CLOCK_PARAMETERS_V2 *) & args.sPCLKInput;
			spc2_ptr->usPixelClock = cpu_to_le16(mode->clock / 10);
			spc2_ptr->usRefDiv = cpu_to_le16(ref_div);
			spc2_ptr->usFbDiv = cpu_to_le16(fb_div);
			spc2_ptr->ucFracFbDiv = frac_fb_div;
			spc2_ptr->ucPostDiv = post_div;
			spc2_ptr->ucPpll =
			    radeon_crtc->crtc_id ? ATOM_PPLL2 : ATOM_PPLL1;
			spc2_ptr->ucCRTC = radeon_crtc->crtc_id;
			spc2_ptr->ucRefDivSrc = 1;
			break;
		case 3:
			if (!encoder)
				return;
			spc3_ptr =
			    (PIXEL_CLOCK_PARAMETERS_V3 *) & args.sPCLKInput;
			spc3_ptr->usPixelClock = cpu_to_le16(mode->clock / 10);
			spc3_ptr->usRefDiv = cpu_to_le16(ref_div);
			spc3_ptr->usFbDiv = cpu_to_le16(fb_div);
			spc3_ptr->ucFracFbDiv = frac_fb_div;
			spc3_ptr->ucPostDiv = post_div;
			spc3_ptr->ucPpll =
			    radeon_crtc->crtc_id ? ATOM_PPLL2 : ATOM_PPLL1;
			spc3_ptr->ucMiscInfo = (radeon_crtc->crtc_id << 2);
			spc3_ptr->ucTransmitterId = radeon_encoder->encoder_id;
			spc3_ptr->ucEncoderMode =
			    atombios_get_encoder_mode(encoder);
			break;
		default:
			DRM_ERROR("Unknown table version %d %d\n", frev, crev);
			return;
		}
		break;
	default:
		DRM_ERROR("Unknown table version %d %d\n", frev, crev);
		return;
	}

	printk("executing set pll\n");
	atom_execute_table(rdev->mode_info.atom_context, index, (uint32_t *)&args);
}

int atombios_crtc_set_base(struct drm_crtc *crtc, int x, int y,
			   struct drm_framebuffer *old_fb)
{
	struct radeon_crtc *radeon_crtc = to_radeon_crtc(crtc);
	struct drm_device *dev = crtc->dev;
	struct radeon_device *rdev = dev->dev_private;
	struct radeon_framebuffer *radeon_fb;
	struct drm_gem_object *obj;
	struct radeon_bo *rbo;
	uint64_t fb_location;
	uint32_t fb_format, fb_pitch_pixels, tiling_flags;
	int r;

	/* no fb bound */
	if (!crtc->fb) {
		DRM_DEBUG("No FB bound\n");
		return 0;
	}

	radeon_fb = to_radeon_framebuffer(crtc->fb);

	/* Pin framebuffer & get tilling informations */
	obj = radeon_fb->obj;
	rbo = obj->driver_private;
	r = radeon_bo_reserve(rbo, false);
	if (unlikely(r != 0))
		return r;
	r = radeon_bo_pin(rbo, RADEON_GEM_DOMAIN_VRAM, &fb_location);
	if (unlikely(r != 0)) {
		radeon_bo_unreserve(rbo);
		return -EINVAL;
	}
	radeon_bo_get_tiling_flags(rbo, &tiling_flags, NULL);
	radeon_bo_unreserve(rbo);

	switch (crtc->fb->bits_per_pixel) {
	case 8:
		fb_format =
		    AVIVO_D1GRPH_CONTROL_DEPTH_8BPP |
		    AVIVO_D1GRPH_CONTROL_8BPP_INDEXED;
		break;
	case 15:
		fb_format =
		    AVIVO_D1GRPH_CONTROL_DEPTH_16BPP |
		    AVIVO_D1GRPH_CONTROL_16BPP_ARGB1555;
		break;
	case 16:
		fb_format =
		    AVIVO_D1GRPH_CONTROL_DEPTH_16BPP |
		    AVIVO_D1GRPH_CONTROL_16BPP_RGB565;
		break;
	case 24:
	case 32:
		fb_format =
		    AVIVO_D1GRPH_CONTROL_DEPTH_32BPP |
		    AVIVO_D1GRPH_CONTROL_32BPP_ARGB8888;
		break;
	default:
		DRM_ERROR("Unsupported screen depth %d\n",
			  crtc->fb->bits_per_pixel);
		return -EINVAL;
	}

	if (tiling_flags & RADEON_TILING_MACRO)
		fb_format |= AVIVO_D1GRPH_MACRO_ADDRESS_MODE;

	if (tiling_flags & RADEON_TILING_MICRO)
		fb_format |= AVIVO_D1GRPH_TILED;

	if (radeon_crtc->crtc_id == 0)
		WREG32(AVIVO_D1VGA_CONTROL, 0);
	else
		WREG32(AVIVO_D2VGA_CONTROL, 0);

	if (rdev->family >= CHIP_RV770) {
		if (radeon_crtc->crtc_id) {
			WREG32(R700_D2GRPH_PRIMARY_SURFACE_ADDRESS_HIGH, 0);
			WREG32(R700_D2GRPH_SECONDARY_SURFACE_ADDRESS_HIGH, 0);
		} else {
			WREG32(R700_D1GRPH_PRIMARY_SURFACE_ADDRESS_HIGH, 0);
			WREG32(R700_D1GRPH_SECONDARY_SURFACE_ADDRESS_HIGH, 0);
		}
	}
	WREG32(AVIVO_D1GRPH_PRIMARY_SURFACE_ADDRESS + radeon_crtc->crtc_offset,
	       (u32) fb_location);
	WREG32(AVIVO_D1GRPH_SECONDARY_SURFACE_ADDRESS +
	       radeon_crtc->crtc_offset, (u32) fb_location);
	WREG32(AVIVO_D1GRPH_CONTROL + radeon_crtc->crtc_offset, fb_format);

	WREG32(AVIVO_D1GRPH_SURFACE_OFFSET_X + radeon_crtc->crtc_offset, 0);
	WREG32(AVIVO_D1GRPH_SURFACE_OFFSET_Y + radeon_crtc->crtc_offset, 0);
	WREG32(AVIVO_D1GRPH_X_START + radeon_crtc->crtc_offset, 0);
	WREG32(AVIVO_D1GRPH_Y_START + radeon_crtc->crtc_offset, 0);
	WREG32(AVIVO_D1GRPH_X_END + radeon_crtc->crtc_offset, crtc->fb->width);
	WREG32(AVIVO_D1GRPH_Y_END + radeon_crtc->crtc_offset, crtc->fb->height);

	fb_pitch_pixels = crtc->fb->pitch / (crtc->fb->bits_per_pixel / 8);
	WREG32(AVIVO_D1GRPH_PITCH + radeon_crtc->crtc_offset, fb_pitch_pixels);
	WREG32(AVIVO_D1GRPH_ENABLE + radeon_crtc->crtc_offset, 1);

	WREG32(AVIVO_D1MODE_DESKTOP_HEIGHT + radeon_crtc->crtc_offset,
	       crtc->mode.vdisplay);
	x &= ~3;
	y &= ~1;
	WREG32(AVIVO_D1MODE_VIEWPORT_START + radeon_crtc->crtc_offset,
	       (x << 16) | y);
	WREG32(AVIVO_D1MODE_VIEWPORT_SIZE + radeon_crtc->crtc_offset,
	       (crtc->mode.hdisplay << 16) | crtc->mode.vdisplay);

	if (crtc->mode.flags & DRM_MODE_FLAG_INTERLACE)
		WREG32(AVIVO_D1MODE_DATA_FORMAT + radeon_crtc->crtc_offset,
		       AVIVO_D1MODE_INTERLEAVE_EN);
	else
		WREG32(AVIVO_D1MODE_DATA_FORMAT + radeon_crtc->crtc_offset, 0);

	if (old_fb && old_fb != crtc->fb) {
		radeon_fb = to_radeon_framebuffer(old_fb);
		rbo = radeon_fb->obj->driver_private;
		r = radeon_bo_reserve(rbo, false);
		if (unlikely(r != 0))
			return r;
		radeon_bo_unpin(rbo);
		radeon_bo_unreserve(rbo);
	}

	/* Bytes per pixel may have changed */
	radeon_bandwidth_update(rdev);

	return 0;
}

int atombios_crtc_mode_set(struct drm_crtc *crtc,
			   struct drm_display_mode *mode,
			   struct drm_display_mode *adjusted_mode,
			   int x, int y, struct drm_framebuffer *old_fb)
{
	struct radeon_crtc *radeon_crtc = to_radeon_crtc(crtc);
	struct drm_device *dev = crtc->dev;
	struct radeon_device *rdev = dev->dev_private;

	/* TODO color tiling */

	atombios_set_ss(crtc, 0);
	atombios_crtc_set_pll(crtc, adjusted_mode);
	atombios_set_ss(crtc, 1);
	atombios_crtc_set_timing(crtc, adjusted_mode);

	if (ASIC_IS_AVIVO(rdev))
		atombios_crtc_set_base(crtc, x, y, old_fb);
	else {
		if (radeon_crtc->crtc_id == 0)
			atombios_set_crtc_dtd_timing(crtc, adjusted_mode);
		radeon_crtc_set_base(crtc, x, y, old_fb);
		radeon_legacy_atom_set_surface(crtc);
	}
	atombios_overscan_setup(crtc, mode, adjusted_mode);
	atombios_scaler_setup(crtc);
	return 0;
}

static bool atombios_crtc_mode_fixup(struct drm_crtc *crtc,
				     struct drm_display_mode *mode,
				     struct drm_display_mode *adjusted_mode)
{
	if (!radeon_crtc_scaling_mode_fixup(crtc, mode, adjusted_mode))
		return false;
	return true;
}

static void atombios_crtc_prepare(struct drm_crtc *crtc)
{
	atombios_crtc_dpms(crtc, DRM_MODE_DPMS_OFF);
	atombios_lock_crtc(crtc, 1);
}

static void atombios_crtc_commit(struct drm_crtc *crtc)
{
	atombios_crtc_dpms(crtc, DRM_MODE_DPMS_ON);
	atombios_lock_crtc(crtc, 0);
}

static const struct drm_crtc_helper_funcs atombios_helper_funcs = {
	.dpms = atombios_crtc_dpms,
	.mode_fixup = atombios_crtc_mode_fixup,
	.mode_set = atombios_crtc_mode_set,
	.mode_set_base = atombios_crtc_set_base,
	.prepare = atombios_crtc_prepare,
	.commit = atombios_crtc_commit,
	.load_lut = radeon_crtc_load_lut,
};

void radeon_atombios_init_crtc(struct drm_device *dev,
			       struct radeon_crtc *radeon_crtc)
{
	if (radeon_crtc->crtc_id == 1)
		radeon_crtc->crtc_offset =
		    AVIVO_D2CRTC_H_TOTAL - AVIVO_D1CRTC_H_TOTAL;
	drm_crtc_helper_add(&radeon_crtc->base, &atombios_helper_funcs);
}<|MERGE_RESOLUTION|>--- conflicted
+++ resolved
@@ -249,23 +249,13 @@
 		if (ASIC_IS_DCE3(rdev))
 			atombios_enable_crtc_memreq(crtc, 1);
 		atombios_blank_crtc(crtc, 0);
-<<<<<<< HEAD
-		if (rdev->family < CHIP_R600)
-			drm_vblank_post_modeset(dev, radeon_crtc->crtc_id);
-=======
 		drm_vblank_post_modeset(dev, radeon_crtc->crtc_id);
->>>>>>> 92dcffb9
 		radeon_crtc_load_lut(crtc);
 		break;
 	case DRM_MODE_DPMS_STANDBY:
 	case DRM_MODE_DPMS_SUSPEND:
 	case DRM_MODE_DPMS_OFF:
-<<<<<<< HEAD
-		if (rdev->family < CHIP_R600)
-			drm_vblank_pre_modeset(dev, radeon_crtc->crtc_id);
-=======
 		drm_vblank_pre_modeset(dev, radeon_crtc->crtc_id);
->>>>>>> 92dcffb9
 		atombios_blank_crtc(crtc, 1);
 		if (ASIC_IS_DCE3(rdev))
 			atombios_enable_crtc_memreq(crtc, 0);
