--- conflicted
+++ resolved
@@ -2184,7 +2184,6 @@
 void r100_bm_disable(struct radeon_device *rdev)
 {
 	u32 tmp;
-	u16 tmp16;
 
 	/* disable bus mastering */
 	tmp = RREG32(R_000030_BUS_CNTL);
@@ -2195,12 +2194,7 @@
 	WREG32(R_000030_BUS_CNTL, (tmp & 0xFFFFFFFF) | 0x00000040);
 	tmp = RREG32(RADEON_BUS_CNTL);
 	mdelay(1);
-<<<<<<< HEAD
-	pci_read_config_word(rdev->pdev, 0x4, &tmp16);
-	pci_write_config_word(rdev->pdev, 0x4, tmp16 & 0xFFFB);
-=======
 	pci_clear_master(rdev->pdev);
->>>>>>> 6f5c871d
 	mdelay(1);
 }
 
