/*
 * Copyright 2007-8 Advanced Micro Devices, Inc.
 * Copyright 2008 Red Hat Inc.
 *
 * Permission is hereby granted, free of charge, to any person obtaining a
 * copy of this software and associated documentation files (the "Software"),
 * to deal in the Software without restriction, including without limitation
 * the rights to use, copy, modify, merge, publish, distribute, sublicense,
 * and/or sell copies of the Software, and to permit persons to whom the
 * Software is furnished to do so, subject to the following conditions:
 *
 * The above copyright notice and this permission notice shall be included in
 * all copies or substantial portions of the Software.
 *
 * THE SOFTWARE IS PROVIDED "AS IS", WITHOUT WARRANTY OF ANY KIND, EXPRESS OR
 * IMPLIED, INCLUDING BUT NOT LIMITED TO THE WARRANTIES OF MERCHANTABILITY,
 * FITNESS FOR A PARTICULAR PURPOSE AND NONINFRINGEMENT.  IN NO EVENT SHALL
 * THE COPYRIGHT HOLDER(S) OR AUTHOR(S) BE LIABLE FOR ANY CLAIM, DAMAGES OR
 * OTHER LIABILITY, WHETHER IN AN ACTION OF CONTRACT, TORT OR OTHERWISE,
 * ARISING FROM, OUT OF OR IN CONNECTION WITH THE SOFTWARE OR THE USE OR
 * OTHER DEALINGS IN THE SOFTWARE.
 *
 * Authors: Dave Airlie
 *          Alex Deucher
 */
#include "drmP.h"
#include "radeon_drm.h"
#include "radeon.h"

#include "atom.h"
#include "atom-bits.h"
#include "drm_dp_helper.h"

/* move these to drm_dp_helper.c/h */
#define DP_LINK_CONFIGURATION_SIZE 9
#define DP_LINK_STATUS_SIZE	   6
#define DP_DPCD_SIZE	           8

static char *voltage_names[] = {
        "0.4V", "0.6V", "0.8V", "1.2V"
};
static char *pre_emph_names[] = {
        "0dB", "3.5dB", "6dB", "9.5dB"
};

/***** radeon AUX functions *****/
union aux_channel_transaction {
	PROCESS_AUX_CHANNEL_TRANSACTION_PS_ALLOCATION v1;
	PROCESS_AUX_CHANNEL_TRANSACTION_PARAMETERS_V2 v2;
};

static int radeon_process_aux_ch(struct radeon_i2c_chan *chan,
				 u8 *send, int send_bytes,
				 u8 *recv, int recv_size,
				 u8 delay, u8 *ack)
{
	struct drm_device *dev = chan->dev;
	struct radeon_device *rdev = dev->dev_private;
	union aux_channel_transaction args;
	int index = GetIndexIntoMasterTable(COMMAND, ProcessAuxChannelTransaction);
	unsigned char *base;
	int recv_bytes;

	memset(&args, 0, sizeof(args));

	base = (unsigned char *)rdev->mode_info.atom_context->scratch;

	memcpy(base, send, send_bytes);

	args.v1.lpAuxRequest = 0;
	args.v1.lpDataOut = 16;
	args.v1.ucDataOutLen = 0;
	args.v1.ucChannelID = chan->rec.i2c_id;
	args.v1.ucDelay = delay / 10;
	if (ASIC_IS_DCE4(rdev))
		args.v2.ucHPD_ID = chan->rec.hpd;

	atom_execute_table(rdev->mode_info.atom_context, index, (uint32_t *)&args);

	*ack = args.v1.ucReplyStatus;

	/* timeout */
	if (args.v1.ucReplyStatus == 1) {
		DRM_DEBUG_KMS("dp_aux_ch timeout\n");
		return -ETIMEDOUT;
	}

	/* flags not zero */
	if (args.v1.ucReplyStatus == 2) {
		DRM_DEBUG_KMS("dp_aux_ch flags not zero\n");
		return -EBUSY;
	}

	/* error */
	if (args.v1.ucReplyStatus == 3) {
		DRM_DEBUG_KMS("dp_aux_ch error\n");
		return -EIO;
	}

	recv_bytes = args.v1.ucDataOutLen;
	if (recv_bytes > recv_size)
		recv_bytes = recv_size;

	if (recv && recv_size)
		memcpy(recv, base + 16, recv_bytes);

	return recv_bytes;
}

static int radeon_dp_aux_native_write(struct radeon_connector *radeon_connector,
				      u16 address, u8 *send, u8 send_bytes, u8 delay)
{
	struct radeon_connector_atom_dig *dig_connector = radeon_connector->con_priv;
	int ret;
	u8 msg[20];
	int msg_bytes = send_bytes + 4;
	u8 ack;
	unsigned retry;

	if (send_bytes > 16)
		return -1;

	msg[0] = address;
	msg[1] = address >> 8;
	msg[2] = AUX_NATIVE_WRITE << 4;
	msg[3] = (msg_bytes << 4) | (send_bytes - 1);
	memcpy(&msg[4], send, send_bytes);

	for (retry = 0; retry < 4; retry++) {
		ret = radeon_process_aux_ch(dig_connector->dp_i2c_bus,
					    msg, msg_bytes, NULL, 0, delay, &ack);
		if (ret == -EBUSY)
			continue;
		else if (ret < 0)
			return ret;
		if ((ack & AUX_NATIVE_REPLY_MASK) == AUX_NATIVE_REPLY_ACK)
			return send_bytes;
		else if ((ack & AUX_NATIVE_REPLY_MASK) == AUX_NATIVE_REPLY_DEFER)
			udelay(400);
		else
			return -EIO;
	}

	return -EIO;
}

static int radeon_dp_aux_native_read(struct radeon_connector *radeon_connector,
				     u16 address, u8 *recv, int recv_bytes, u8 delay)
{
	struct radeon_connector_atom_dig *dig_connector = radeon_connector->con_priv;
	u8 msg[4];
	int msg_bytes = 4;
	u8 ack;
	int ret;
	unsigned retry;

	msg[0] = address;
	msg[1] = address >> 8;
	msg[2] = AUX_NATIVE_READ << 4;
	msg[3] = (msg_bytes << 4) | (recv_bytes - 1);

	for (retry = 0; retry < 4; retry++) {
		ret = radeon_process_aux_ch(dig_connector->dp_i2c_bus,
					    msg, msg_bytes, recv, recv_bytes, delay, &ack);
		if (ret == -EBUSY)
			continue;
		else if (ret < 0)
			return ret;
		if ((ack & AUX_NATIVE_REPLY_MASK) == AUX_NATIVE_REPLY_ACK)
			return ret;
		else if ((ack & AUX_NATIVE_REPLY_MASK) == AUX_NATIVE_REPLY_DEFER)
			udelay(400);
		else if (ret == 0)
			return -EPROTO;
		else
			return -EIO;
	}

	return -EIO;
}

static void radeon_write_dpcd_reg(struct radeon_connector *radeon_connector,
				 u16 reg, u8 val)
{
	radeon_dp_aux_native_write(radeon_connector, reg, &val, 1, 0);
}

static u8 radeon_read_dpcd_reg(struct radeon_connector *radeon_connector,
			       u16 reg)
{
	u8 val = 0;

	radeon_dp_aux_native_read(radeon_connector, reg, &val, 1, 0);

	return val;
}

int radeon_dp_i2c_aux_ch(struct i2c_adapter *adapter, int mode,
			 u8 write_byte, u8 *read_byte)
{
	struct i2c_algo_dp_aux_data *algo_data = adapter->algo_data;
	struct radeon_i2c_chan *auxch = (struct radeon_i2c_chan *)adapter;
	u16 address = algo_data->address;
	u8 msg[5];
	u8 reply[2];
	unsigned retry;
	int msg_bytes;
	int reply_bytes = 1;
	int ret;
	u8 ack;

	/* Set up the command byte */
	if (mode & MODE_I2C_READ)
		msg[2] = AUX_I2C_READ << 4;
	else
		msg[2] = AUX_I2C_WRITE << 4;

	if (!(mode & MODE_I2C_STOP))
		msg[2] |= AUX_I2C_MOT << 4;

	msg[0] = address;
	msg[1] = address >> 8;

	switch (mode) {
	case MODE_I2C_WRITE:
		msg_bytes = 5;
		msg[3] = msg_bytes << 4;
		msg[4] = write_byte;
		break;
	case MODE_I2C_READ:
		msg_bytes = 4;
		msg[3] = msg_bytes << 4;
		break;
	default:
		msg_bytes = 4;
		msg[3] = 3 << 4;
		break;
	}

	for (retry = 0; retry < 4; retry++) {
		ret = radeon_process_aux_ch(auxch,
					    msg, msg_bytes, reply, reply_bytes, 0, &ack);
		if (ret == -EBUSY)
			continue;
		else if (ret < 0) {
			DRM_DEBUG_KMS("aux_ch failed %d\n", ret);
			return ret;
		}

		switch (ack & AUX_NATIVE_REPLY_MASK) {
		case AUX_NATIVE_REPLY_ACK:
			/* I2C-over-AUX Reply field is only valid
			 * when paired with AUX ACK.
			 */
			break;
		case AUX_NATIVE_REPLY_NACK:
			DRM_DEBUG_KMS("aux_ch native nack\n");
			return -EREMOTEIO;
		case AUX_NATIVE_REPLY_DEFER:
			DRM_DEBUG_KMS("aux_ch native defer\n");
			udelay(400);
			continue;
		default:
			DRM_ERROR("aux_ch invalid native reply 0x%02x\n", ack);
			return -EREMOTEIO;
		}

		switch (ack & AUX_I2C_REPLY_MASK) {
		case AUX_I2C_REPLY_ACK:
			if (mode == MODE_I2C_READ)
				*read_byte = reply[0];
			return ret;
		case AUX_I2C_REPLY_NACK:
			DRM_DEBUG_KMS("aux_i2c nack\n");
			return -EREMOTEIO;
		case AUX_I2C_REPLY_DEFER:
			DRM_DEBUG_KMS("aux_i2c defer\n");
			udelay(400);
			break;
		default:
			DRM_ERROR("aux_i2c invalid reply 0x%02x\n", ack);
			return -EREMOTEIO;
		}
	}

	DRM_DEBUG_KMS("aux i2c too many retries, giving up\n");
	return -EREMOTEIO;
}

/***** general DP utility functions *****/

static u8 dp_link_status(u8 link_status[DP_LINK_STATUS_SIZE], int r)
{
	return link_status[r - DP_LANE0_1_STATUS];
}

static u8 dp_get_lane_status(u8 link_status[DP_LINK_STATUS_SIZE],
			     int lane)
{
	int i = DP_LANE0_1_STATUS + (lane >> 1);
	int s = (lane & 1) * 4;
	u8 l = dp_link_status(link_status, i);
	return (l >> s) & 0xf;
}

static bool dp_clock_recovery_ok(u8 link_status[DP_LINK_STATUS_SIZE],
				 int lane_count)
{
	int lane;
	u8 lane_status;

	for (lane = 0; lane < lane_count; lane++) {
		lane_status = dp_get_lane_status(link_status, lane);
		if ((lane_status & DP_LANE_CR_DONE) == 0)
			return false;
	}
	return true;
}

static bool dp_channel_eq_ok(u8 link_status[DP_LINK_STATUS_SIZE],
			     int lane_count)
{
	u8 lane_align;
	u8 lane_status;
	int lane;

	lane_align = dp_link_status(link_status,
				    DP_LANE_ALIGN_STATUS_UPDATED);
	if ((lane_align & DP_INTERLANE_ALIGN_DONE) == 0)
		return false;
	for (lane = 0; lane < lane_count; lane++) {
		lane_status = dp_get_lane_status(link_status, lane);
		if ((lane_status & DP_CHANNEL_EQ_BITS) != DP_CHANNEL_EQ_BITS)
			return false;
	}
	return true;
}

static u8 dp_get_adjust_request_voltage(u8 link_status[DP_LINK_STATUS_SIZE],
					int lane)

{
	int i = DP_ADJUST_REQUEST_LANE0_1 + (lane >> 1);
	int s = ((lane & 1) ?
		 DP_ADJUST_VOLTAGE_SWING_LANE1_SHIFT :
		 DP_ADJUST_VOLTAGE_SWING_LANE0_SHIFT);
	u8 l = dp_link_status(link_status, i);

	return ((l >> s) & 0x3) << DP_TRAIN_VOLTAGE_SWING_SHIFT;
}

static u8 dp_get_adjust_request_pre_emphasis(u8 link_status[DP_LINK_STATUS_SIZE],
					     int lane)
{
	int i = DP_ADJUST_REQUEST_LANE0_1 + (lane >> 1);
	int s = ((lane & 1) ?
		 DP_ADJUST_PRE_EMPHASIS_LANE1_SHIFT :
		 DP_ADJUST_PRE_EMPHASIS_LANE0_SHIFT);
	u8 l = dp_link_status(link_status, i);

	return ((l >> s) & 0x3) << DP_TRAIN_PRE_EMPHASIS_SHIFT;
}

#define DP_VOLTAGE_MAX         DP_TRAIN_VOLTAGE_SWING_1200
#define DP_PRE_EMPHASIS_MAX    DP_TRAIN_PRE_EMPHASIS_9_5

static void dp_get_adjust_train(u8 link_status[DP_LINK_STATUS_SIZE],
				int lane_count,
				u8 train_set[4])
{
	u8 v = 0;
	u8 p = 0;
	int lane;

	for (lane = 0; lane < lane_count; lane++) {
		u8 this_v = dp_get_adjust_request_voltage(link_status, lane);
		u8 this_p = dp_get_adjust_request_pre_emphasis(link_status, lane);

		DRM_DEBUG_KMS("requested signal parameters: lane %d voltage %s pre_emph %s\n",
			  lane,
			  voltage_names[this_v >> DP_TRAIN_VOLTAGE_SWING_SHIFT],
			  pre_emph_names[this_p >> DP_TRAIN_PRE_EMPHASIS_SHIFT]);

		if (this_v > v)
			v = this_v;
		if (this_p > p)
			p = this_p;
	}

	if (v >= DP_VOLTAGE_MAX)
		v |= DP_TRAIN_MAX_SWING_REACHED;

	if (p >= DP_PRE_EMPHASIS_MAX)
		p |= DP_TRAIN_MAX_PRE_EMPHASIS_REACHED;

	DRM_DEBUG_KMS("using signal parameters: voltage %s pre_emph %s\n",
		  voltage_names[(v & DP_TRAIN_VOLTAGE_SWING_MASK) >> DP_TRAIN_VOLTAGE_SWING_SHIFT],
		  pre_emph_names[(p & DP_TRAIN_PRE_EMPHASIS_MASK) >> DP_TRAIN_PRE_EMPHASIS_SHIFT]);

	for (lane = 0; lane < 4; lane++)
		train_set[lane] = v | p;
}

/* convert bits per color to bits per pixel */
/* get bpc from the EDID */
static int convert_bpc_to_bpp(int bpc)
{
	if (bpc == 0)
		return 24;
	else
		return bpc * 3;
}

/* get the max pix clock supported by the link rate and lane num */
static int dp_get_max_dp_pix_clock(int link_rate,
				   int lane_num,
				   int bpp)
{
	return (link_rate * lane_num * 8) / bpp;
}

static int dp_get_max_link_rate(u8 dpcd[DP_DPCD_SIZE])
{
	switch (dpcd[DP_MAX_LINK_RATE]) {
	case DP_LINK_BW_1_62:
	default:
		return 162000;
	case DP_LINK_BW_2_7:
		return 270000;
	case DP_LINK_BW_5_4:
		return 540000;
	}
}

static u8 dp_get_max_lane_number(u8 dpcd[DP_DPCD_SIZE])
{
	return dpcd[DP_MAX_LANE_COUNT] & DP_MAX_LANE_COUNT_MASK;
}

static u8 dp_get_dp_link_rate_coded(int link_rate)
{
	switch (link_rate) {
	case 162000:
	default:
		return DP_LINK_BW_1_62;
	case 270000:
		return DP_LINK_BW_2_7;
	case 540000:
		return DP_LINK_BW_5_4;
	}
}

/***** radeon specific DP functions *****/

/* First get the min lane# when low rate is used according to pixel clock
 * (prefer low rate), second check max lane# supported by DP panel,
 * if the max lane# < low rate lane# then use max lane# instead.
 */
static int radeon_dp_get_dp_lane_number(struct drm_connector *connector,
					u8 dpcd[DP_DPCD_SIZE],
					int pix_clock)
{
	int bpp = convert_bpc_to_bpp(connector->display_info.bpc);
	int max_link_rate = dp_get_max_link_rate(dpcd);
	int max_lane_num = dp_get_max_lane_number(dpcd);
	int lane_num;
	int max_dp_pix_clock;

	for (lane_num = 1; lane_num < max_lane_num; lane_num <<= 1) {
		max_dp_pix_clock = dp_get_max_dp_pix_clock(max_link_rate, lane_num, bpp);
		if (pix_clock <= max_dp_pix_clock)
			break;
	}

	return lane_num;
}

static int radeon_dp_get_dp_link_clock(struct drm_connector *connector,
				       u8 dpcd[DP_DPCD_SIZE],
				       int pix_clock)
{
	int bpp = convert_bpc_to_bpp(connector->display_info.bpc);
	int lane_num, max_pix_clock;

<<<<<<< HEAD
	if (radeon_connector_encoder_get_dp_bridge_encoder_id(connector) !=
	    ENCODER_OBJECT_ID_NONE)
=======
	if (radeon_connector_encoder_get_dp_bridge_encoder_id(connector) ==
	    ENCODER_OBJECT_ID_NUTMEG)
>>>>>>> 250a8155
		return 270000;

	lane_num = radeon_dp_get_dp_lane_number(connector, dpcd, pix_clock);
	max_pix_clock = dp_get_max_dp_pix_clock(162000, lane_num, bpp);
	if (pix_clock <= max_pix_clock)
		return 162000;
	max_pix_clock = dp_get_max_dp_pix_clock(270000, lane_num, bpp);
	if (pix_clock <= max_pix_clock)
		return 270000;
	if (radeon_connector_is_dp12_capable(connector)) {
		max_pix_clock = dp_get_max_dp_pix_clock(540000, lane_num, bpp);
		if (pix_clock <= max_pix_clock)
			return 540000;
	}

	return dp_get_max_link_rate(dpcd);
}

static u8 radeon_dp_encoder_service(struct radeon_device *rdev,
				    int action, int dp_clock,
				    u8 ucconfig, u8 lane_num)
{
	DP_ENCODER_SERVICE_PARAMETERS args;
	int index = GetIndexIntoMasterTable(COMMAND, DPEncoderService);

	memset(&args, 0, sizeof(args));
	args.ucLinkClock = dp_clock / 10;
	args.ucConfig = ucconfig;
	args.ucAction = action;
	args.ucLaneNum = lane_num;
	args.ucStatus = 0;

	atom_execute_table(rdev->mode_info.atom_context, index, (uint32_t *)&args);
	return args.ucStatus;
}

u8 radeon_dp_getsinktype(struct radeon_connector *radeon_connector)
{
	struct radeon_connector_atom_dig *dig_connector = radeon_connector->con_priv;
	struct drm_device *dev = radeon_connector->base.dev;
	struct radeon_device *rdev = dev->dev_private;

	return radeon_dp_encoder_service(rdev, ATOM_DP_ACTION_GET_SINK_TYPE, 0,
					 dig_connector->dp_i2c_bus->rec.i2c_id, 0);
}

bool radeon_dp_getdpcd(struct radeon_connector *radeon_connector)
{
	struct radeon_connector_atom_dig *dig_connector = radeon_connector->con_priv;
	u8 msg[25];
	int ret, i;

	ret = radeon_dp_aux_native_read(radeon_connector, DP_DPCD_REV, msg, 8, 0);
	if (ret > 0) {
		memcpy(dig_connector->dpcd, msg, 8);
		DRM_DEBUG_KMS("DPCD: ");
		for (i = 0; i < 8; i++)
			DRM_DEBUG_KMS("%02x ", msg[i]);
		DRM_DEBUG_KMS("\n");
		return true;
	}
	dig_connector->dpcd[0] = 0;
	return false;
}

static void radeon_dp_set_panel_mode(struct drm_encoder *encoder,
				     struct drm_connector *connector)
{
	struct drm_device *dev = encoder->dev;
	struct radeon_device *rdev = dev->dev_private;
	struct radeon_connector *radeon_connector = to_radeon_connector(connector);
	int panel_mode = DP_PANEL_MODE_EXTERNAL_DP_MODE;

	if (!ASIC_IS_DCE4(rdev))
		return;

	if (radeon_connector_encoder_get_dp_bridge_encoder_id(connector) ==
	    ENCODER_OBJECT_ID_NUTMEG)
		panel_mode = DP_PANEL_MODE_INTERNAL_DP1_MODE;
	else if (radeon_connector_encoder_get_dp_bridge_encoder_id(connector) ==
		 ENCODER_OBJECT_ID_TRAVIS)
		panel_mode = DP_PANEL_MODE_INTERNAL_DP2_MODE;
	else if (connector->connector_type == DRM_MODE_CONNECTOR_eDP) {
		u8 tmp = radeon_read_dpcd_reg(radeon_connector, DP_EDP_CONFIGURATION_CAP);
		if (tmp & 1)
			panel_mode = DP_PANEL_MODE_INTERNAL_DP2_MODE;
	}

	atombios_dig_encoder_setup(encoder,
				   ATOM_ENCODER_CMD_SETUP_PANEL_MODE,
				   panel_mode);

	if ((connector->connector_type == DRM_MODE_CONNECTOR_eDP) &&
	    (panel_mode == DP_PANEL_MODE_INTERNAL_DP2_MODE)) {
		radeon_write_dpcd_reg(radeon_connector, DP_EDP_CONFIGURATION_SET, 1);
	}
}

void radeon_dp_set_link_config(struct drm_connector *connector,
			       struct drm_display_mode *mode)
{
	struct radeon_connector *radeon_connector = to_radeon_connector(connector);
	struct radeon_connector_atom_dig *dig_connector;

	if (!radeon_connector->con_priv)
		return;
	dig_connector = radeon_connector->con_priv;

	if ((dig_connector->dp_sink_type == CONNECTOR_OBJECT_ID_DISPLAYPORT) ||
	    (dig_connector->dp_sink_type == CONNECTOR_OBJECT_ID_eDP)) {
		dig_connector->dp_clock =
			radeon_dp_get_dp_link_clock(connector, dig_connector->dpcd, mode->clock);
		dig_connector->dp_lane_count =
			radeon_dp_get_dp_lane_number(connector, dig_connector->dpcd, mode->clock);
	}
}

int radeon_dp_mode_valid_helper(struct drm_connector *connector,
				struct drm_display_mode *mode)
{
	struct radeon_connector *radeon_connector = to_radeon_connector(connector);
	struct radeon_connector_atom_dig *dig_connector;
	int dp_clock;

	if (!radeon_connector->con_priv)
		return MODE_CLOCK_HIGH;
	dig_connector = radeon_connector->con_priv;

	dp_clock =
		radeon_dp_get_dp_link_clock(connector, dig_connector->dpcd, mode->clock);

	if ((dp_clock == 540000) &&
	    (!radeon_connector_is_dp12_capable(connector)))
		return MODE_CLOCK_HIGH;

	return MODE_OK;
}

static bool radeon_dp_get_link_status(struct radeon_connector *radeon_connector,
				      u8 link_status[DP_LINK_STATUS_SIZE])
{
	int ret;
	ret = radeon_dp_aux_native_read(radeon_connector, DP_LANE0_1_STATUS,
					link_status, DP_LINK_STATUS_SIZE, 100);
	if (ret <= 0) {
		DRM_ERROR("displayport link status failed\n");
		return false;
	}

	DRM_DEBUG_KMS("link status %02x %02x %02x %02x %02x %02x\n",
		  link_status[0], link_status[1], link_status[2],
		  link_status[3], link_status[4], link_status[5]);
	return true;
}

bool radeon_dp_needs_link_train(struct radeon_connector *radeon_connector)
{
	u8 link_status[DP_LINK_STATUS_SIZE];
	struct radeon_connector_atom_dig *dig = radeon_connector->con_priv;

	if (!radeon_dp_get_link_status(radeon_connector, link_status))
		return false;
	if (dp_channel_eq_ok(link_status, dig->dp_lane_count))
		return false;
	return true;
}

struct radeon_dp_link_train_info {
	struct radeon_device *rdev;
	struct drm_encoder *encoder;
	struct drm_connector *connector;
	struct radeon_connector *radeon_connector;
	int enc_id;
	int dp_clock;
	int dp_lane_count;
	int rd_interval;
	bool tp3_supported;
	u8 dpcd[8];
	u8 train_set[4];
	u8 link_status[DP_LINK_STATUS_SIZE];
	u8 tries;
	bool use_dpencoder;
};

static void radeon_dp_update_vs_emph(struct radeon_dp_link_train_info *dp_info)
{
	/* set the initial vs/emph on the source */
	atombios_dig_transmitter_setup(dp_info->encoder,
				       ATOM_TRANSMITTER_ACTION_SETUP_VSEMPH,
				       0, dp_info->train_set[0]); /* sets all lanes at once */

	/* set the vs/emph on the sink */
	radeon_dp_aux_native_write(dp_info->radeon_connector, DP_TRAINING_LANE0_SET,
				   dp_info->train_set, dp_info->dp_lane_count, 0);
}

static void radeon_dp_set_tp(struct radeon_dp_link_train_info *dp_info, int tp)
{
	int rtp = 0;

	/* set training pattern on the source */
	if (ASIC_IS_DCE4(dp_info->rdev) || !dp_info->use_dpencoder) {
		switch (tp) {
		case DP_TRAINING_PATTERN_1:
			rtp = ATOM_ENCODER_CMD_DP_LINK_TRAINING_PATTERN1;
			break;
		case DP_TRAINING_PATTERN_2:
			rtp = ATOM_ENCODER_CMD_DP_LINK_TRAINING_PATTERN2;
			break;
		case DP_TRAINING_PATTERN_3:
			rtp = ATOM_ENCODER_CMD_DP_LINK_TRAINING_PATTERN3;
			break;
		}
		atombios_dig_encoder_setup(dp_info->encoder, rtp, 0);
	} else {
		switch (tp) {
		case DP_TRAINING_PATTERN_1:
			rtp = 0;
			break;
		case DP_TRAINING_PATTERN_2:
			rtp = 1;
			break;
		}
		radeon_dp_encoder_service(dp_info->rdev, ATOM_DP_ACTION_TRAINING_PATTERN_SEL,
					  dp_info->dp_clock, dp_info->enc_id, rtp);
	}

	/* enable training pattern on the sink */
	radeon_write_dpcd_reg(dp_info->radeon_connector, DP_TRAINING_PATTERN_SET, tp);
}

static int radeon_dp_link_train_init(struct radeon_dp_link_train_info *dp_info)
{
	u8 tmp;

	/* power up the sink */
	if (dp_info->dpcd[0] >= 0x11)
		radeon_write_dpcd_reg(dp_info->radeon_connector,
				      DP_SET_POWER, DP_SET_POWER_D0);

	/* possibly enable downspread on the sink */
	if (dp_info->dpcd[3] & 0x1)
		radeon_write_dpcd_reg(dp_info->radeon_connector,
				      DP_DOWNSPREAD_CTRL, DP_SPREAD_AMP_0_5);
	else
		radeon_write_dpcd_reg(dp_info->radeon_connector,
				      DP_DOWNSPREAD_CTRL, 0);

	radeon_dp_set_panel_mode(dp_info->encoder, dp_info->connector);

	/* set the lane count on the sink */
	tmp = dp_info->dp_lane_count;
	if (dp_info->dpcd[0] >= 0x11)
		tmp |= DP_LANE_COUNT_ENHANCED_FRAME_EN;
	radeon_write_dpcd_reg(dp_info->radeon_connector, DP_LANE_COUNT_SET, tmp);

	/* set the link rate on the sink */
	tmp = dp_get_dp_link_rate_coded(dp_info->dp_clock);
	radeon_write_dpcd_reg(dp_info->radeon_connector, DP_LINK_BW_SET, tmp);

	/* start training on the source */
	if (ASIC_IS_DCE4(dp_info->rdev) || !dp_info->use_dpencoder)
		atombios_dig_encoder_setup(dp_info->encoder,
					   ATOM_ENCODER_CMD_DP_LINK_TRAINING_START, 0);
	else
		radeon_dp_encoder_service(dp_info->rdev, ATOM_DP_ACTION_TRAINING_START,
					  dp_info->dp_clock, dp_info->enc_id, 0);

	/* disable the training pattern on the sink */
	radeon_write_dpcd_reg(dp_info->radeon_connector,
			      DP_TRAINING_PATTERN_SET,
			      DP_TRAINING_PATTERN_DISABLE);

	return 0;
}

static int radeon_dp_link_train_finish(struct radeon_dp_link_train_info *dp_info)
{
	udelay(400);

	/* disable the training pattern on the sink */
	radeon_write_dpcd_reg(dp_info->radeon_connector,
			      DP_TRAINING_PATTERN_SET,
			      DP_TRAINING_PATTERN_DISABLE);

	/* disable the training pattern on the source */
	if (ASIC_IS_DCE4(dp_info->rdev) || !dp_info->use_dpencoder)
		atombios_dig_encoder_setup(dp_info->encoder,
					   ATOM_ENCODER_CMD_DP_LINK_TRAINING_COMPLETE, 0);
	else
		radeon_dp_encoder_service(dp_info->rdev, ATOM_DP_ACTION_TRAINING_COMPLETE,
					  dp_info->dp_clock, dp_info->enc_id, 0);

	return 0;
}

static int radeon_dp_link_train_cr(struct radeon_dp_link_train_info *dp_info)
{
	bool clock_recovery;
 	u8 voltage;
	int i;

	radeon_dp_set_tp(dp_info, DP_TRAINING_PATTERN_1);
	memset(dp_info->train_set, 0, 4);
	radeon_dp_update_vs_emph(dp_info);

	udelay(400);

	/* clock recovery loop */
	clock_recovery = false;
	dp_info->tries = 0;
	voltage = 0xff;
	while (1) {
		if (dp_info->rd_interval == 0)
			udelay(100);
		else
			mdelay(dp_info->rd_interval * 4);

		if (!radeon_dp_get_link_status(dp_info->radeon_connector, dp_info->link_status))
			break;

		if (dp_clock_recovery_ok(dp_info->link_status, dp_info->dp_lane_count)) {
			clock_recovery = true;
			break;
		}

		for (i = 0; i < dp_info->dp_lane_count; i++) {
			if ((dp_info->train_set[i] & DP_TRAIN_MAX_SWING_REACHED) == 0)
				break;
		}
		if (i == dp_info->dp_lane_count) {
			DRM_ERROR("clock recovery reached max voltage\n");
			break;
		}

		if ((dp_info->train_set[0] & DP_TRAIN_VOLTAGE_SWING_MASK) == voltage) {
			++dp_info->tries;
			if (dp_info->tries == 5) {
				DRM_ERROR("clock recovery tried 5 times\n");
				break;
			}
		} else
			dp_info->tries = 0;

		voltage = dp_info->train_set[0] & DP_TRAIN_VOLTAGE_SWING_MASK;

		/* Compute new train_set as requested by sink */
		dp_get_adjust_train(dp_info->link_status, dp_info->dp_lane_count, dp_info->train_set);

		radeon_dp_update_vs_emph(dp_info);
	}
	if (!clock_recovery) {
		DRM_ERROR("clock recovery failed\n");
		return -1;
	} else {
		DRM_DEBUG_KMS("clock recovery at voltage %d pre-emphasis %d\n",
			  dp_info->train_set[0] & DP_TRAIN_VOLTAGE_SWING_MASK,
			  (dp_info->train_set[0] & DP_TRAIN_PRE_EMPHASIS_MASK) >>
			  DP_TRAIN_PRE_EMPHASIS_SHIFT);
		return 0;
	}
}

static int radeon_dp_link_train_ce(struct radeon_dp_link_train_info *dp_info)
{
	bool channel_eq;

	if (dp_info->tp3_supported)
		radeon_dp_set_tp(dp_info, DP_TRAINING_PATTERN_3);
	else
		radeon_dp_set_tp(dp_info, DP_TRAINING_PATTERN_2);

	/* channel equalization loop */
	dp_info->tries = 0;
	channel_eq = false;
	while (1) {
		if (dp_info->rd_interval == 0)
			udelay(400);
		else
			mdelay(dp_info->rd_interval * 4);

		if (!radeon_dp_get_link_status(dp_info->radeon_connector, dp_info->link_status))
			break;

		if (dp_channel_eq_ok(dp_info->link_status, dp_info->dp_lane_count)) {
			channel_eq = true;
			break;
		}

		/* Try 5 times */
		if (dp_info->tries > 5) {
			DRM_ERROR("channel eq failed: 5 tries\n");
			break;
		}

		/* Compute new train_set as requested by sink */
		dp_get_adjust_train(dp_info->link_status, dp_info->dp_lane_count, dp_info->train_set);

		radeon_dp_update_vs_emph(dp_info);
		dp_info->tries++;
	}

	if (!channel_eq) {
		DRM_ERROR("channel eq failed\n");
		return -1;
	} else {
		DRM_DEBUG_KMS("channel eq at voltage %d pre-emphasis %d\n",
			  dp_info->train_set[0] & DP_TRAIN_VOLTAGE_SWING_MASK,
			  (dp_info->train_set[0] & DP_TRAIN_PRE_EMPHASIS_MASK)
			  >> DP_TRAIN_PRE_EMPHASIS_SHIFT);
		return 0;
	}
}

void radeon_dp_link_train(struct drm_encoder *encoder,
			  struct drm_connector *connector)
{
	struct drm_device *dev = encoder->dev;
	struct radeon_device *rdev = dev->dev_private;
	struct radeon_encoder *radeon_encoder = to_radeon_encoder(encoder);
	struct radeon_encoder_atom_dig *dig;
	struct radeon_connector *radeon_connector;
	struct radeon_connector_atom_dig *dig_connector;
	struct radeon_dp_link_train_info dp_info;
	int index;
	u8 tmp, frev, crev;

	if (!radeon_encoder->enc_priv)
		return;
	dig = radeon_encoder->enc_priv;

	radeon_connector = to_radeon_connector(connector);
	if (!radeon_connector->con_priv)
		return;
	dig_connector = radeon_connector->con_priv;

	if ((dig_connector->dp_sink_type != CONNECTOR_OBJECT_ID_DISPLAYPORT) &&
	    (dig_connector->dp_sink_type != CONNECTOR_OBJECT_ID_eDP))
		return;

	/* DPEncoderService newer than 1.1 can't program properly the
	 * training pattern. When facing such version use the
	 * DIGXEncoderControl (X== 1 | 2)
	 */
	dp_info.use_dpencoder = true;
	index = GetIndexIntoMasterTable(COMMAND, DPEncoderService);
	if (atom_parse_cmd_header(rdev->mode_info.atom_context, index, &frev, &crev)) {
		if (crev > 1) {
			dp_info.use_dpencoder = false;
		}
	}

	dp_info.enc_id = 0;
	if (dig->dig_encoder)
		dp_info.enc_id |= ATOM_DP_CONFIG_DIG2_ENCODER;
	else
		dp_info.enc_id |= ATOM_DP_CONFIG_DIG1_ENCODER;
	if (dig->linkb)
		dp_info.enc_id |= ATOM_DP_CONFIG_LINK_B;
	else
		dp_info.enc_id |= ATOM_DP_CONFIG_LINK_A;

	dp_info.rd_interval = radeon_read_dpcd_reg(radeon_connector, DP_TRAINING_AUX_RD_INTERVAL);
	tmp = radeon_read_dpcd_reg(radeon_connector, DP_MAX_LANE_COUNT);
	if (ASIC_IS_DCE5(rdev) && (tmp & DP_TPS3_SUPPORTED))
		dp_info.tp3_supported = true;
	else
		dp_info.tp3_supported = false;

	memcpy(dp_info.dpcd, dig_connector->dpcd, 8);
	dp_info.rdev = rdev;
	dp_info.encoder = encoder;
	dp_info.connector = connector;
	dp_info.radeon_connector = radeon_connector;
	dp_info.dp_lane_count = dig_connector->dp_lane_count;
	dp_info.dp_clock = dig_connector->dp_clock;

	if (radeon_dp_link_train_init(&dp_info))
		goto done;
	if (radeon_dp_link_train_cr(&dp_info))
		goto done;
	if (radeon_dp_link_train_ce(&dp_info))
		goto done;
done:
	if (radeon_dp_link_train_finish(&dp_info))
		return;
}<|MERGE_RESOLUTION|>--- conflicted
+++ resolved
@@ -482,13 +482,8 @@
 	int bpp = convert_bpc_to_bpp(connector->display_info.bpc);
 	int lane_num, max_pix_clock;
 
-<<<<<<< HEAD
-	if (radeon_connector_encoder_get_dp_bridge_encoder_id(connector) !=
-	    ENCODER_OBJECT_ID_NONE)
-=======
 	if (radeon_connector_encoder_get_dp_bridge_encoder_id(connector) ==
 	    ENCODER_OBJECT_ID_NUTMEG)
->>>>>>> 250a8155
 		return 270000;
 
 	lane_num = radeon_dp_get_dp_lane_number(connector, dpcd, pix_clock);
