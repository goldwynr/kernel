/*
 * Copyright (c) 2006-2008 Intel Corporation
 * Copyright (c) 2007 Dave Airlie <airlied@linux.ie>
 *
 * DRM core CRTC related functions
 *
 * Permission to use, copy, modify, distribute, and sell this software and its
 * documentation for any purpose is hereby granted without fee, provided that
 * the above copyright notice appear in all copies and that both that copyright
 * notice and this permission notice appear in supporting documentation, and
 * that the name of the copyright holders not be used in advertising or
 * publicity pertaining to distribution of the software without specific,
 * written prior permission.  The copyright holders make no representations
 * about the suitability of this software for any purpose.  It is provided "as
 * is" without express or implied warranty.
 *
 * THE COPYRIGHT HOLDERS DISCLAIM ALL WARRANTIES WITH REGARD TO THIS SOFTWARE,
 * INCLUDING ALL IMPLIED WARRANTIES OF MERCHANTABILITY AND FITNESS, IN NO
 * EVENT SHALL THE COPYRIGHT HOLDERS BE LIABLE FOR ANY SPECIAL, INDIRECT OR
 * CONSEQUENTIAL DAMAGES OR ANY DAMAGES WHATSOEVER RESULTING FROM LOSS OF USE,
 * DATA OR PROFITS, WHETHER IN AN ACTION OF CONTRACT, NEGLIGENCE OR OTHER
 * TORTIOUS ACTION, ARISING OUT OF OR IN CONNECTION WITH THE USE OR PERFORMANCE
 * OF THIS SOFTWARE.
 *
 * Authors:
 *      Keith Packard
 *	Eric Anholt <eric@anholt.net>
 *      Dave Airlie <airlied@linux.ie>
 *      Jesse Barnes <jesse.barnes@intel.com>
 */

#include "drmP.h"
#include "drm_crtc.h"
#include "drm_crtc_helper.h"
#include "drm_fb_helper.h"

static bool drm_kms_helper_poll = true;
module_param_named(poll, drm_kms_helper_poll, bool, 0600);

static void drm_mode_validate_flag(struct drm_connector *connector,
				   int flags)
{
	struct drm_display_mode *mode, *t;

	if (flags == (DRM_MODE_FLAG_DBLSCAN | DRM_MODE_FLAG_INTERLACE))
		return;

	list_for_each_entry_safe(mode, t, &connector->modes, head) {
		if ((mode->flags & DRM_MODE_FLAG_INTERLACE) &&
				!(flags & DRM_MODE_FLAG_INTERLACE))
			mode->status = MODE_NO_INTERLACE;
		if ((mode->flags & DRM_MODE_FLAG_DBLSCAN) &&
				!(flags & DRM_MODE_FLAG_DBLSCAN))
			mode->status = MODE_NO_DBLESCAN;
	}

	return;
}

/**
 * drm_helper_probe_single_connector_modes - get complete set of display modes
 * @dev: DRM device
 * @maxX: max width for modes
 * @maxY: max height for modes
 *
 * LOCKING:
 * Caller must hold mode config lock.
 *
 * Based on @dev's mode_config layout, scan all the connectors and try to detect
 * modes on them.  Modes will first be added to the connector's probed_modes
 * list, then culled (based on validity and the @maxX, @maxY parameters) and
 * put into the normal modes list.
 *
 * Intended to be used either at bootup time or when major configuration
 * changes have occurred.
 *
 * FIXME: take into account monitor limits
 *
 * RETURNS:
 * Number of modes found on @connector.
 */
int drm_helper_probe_single_connector_modes(struct drm_connector *connector,
					    uint32_t maxX, uint32_t maxY)
{
	struct drm_device *dev = connector->dev;
	struct drm_display_mode *mode, *t;
	struct drm_connector_helper_funcs *connector_funcs =
		connector->helper_private;
	int count = 0;
	int mode_flags = 0;

	DRM_DEBUG_KMS("[CONNECTOR:%d:%s]\n", connector->base.id,
			drm_get_connector_name(connector));
	/* set all modes to the unverified state */
	list_for_each_entry_safe(mode, t, &connector->modes, head)
		mode->status = MODE_UNVERIFIED;

	if (connector->force) {
		if (connector->force == DRM_FORCE_ON)
			connector->status = connector_status_connected;
		else
			connector->status = connector_status_disconnected;
		if (connector->funcs->force)
			connector->funcs->force(connector);
	} else {
		connector->status = connector->funcs->detect(connector, true);
		drm_kms_helper_poll_enable(dev);
	}

	if (connector->status == connector_status_disconnected) {
		DRM_DEBUG_KMS("[CONNECTOR:%d:%s] disconnected\n",
			connector->base.id, drm_get_connector_name(connector));
		drm_mode_connector_update_edid_property(connector, NULL);
		goto prune;
	}

	count = (*connector_funcs->get_modes)(connector);
	if (count == 0 && connector->status == connector_status_connected)
		count = drm_add_modes_noedid(connector, 1024, 768);
	if (count == 0)
		goto prune;

	drm_mode_connector_list_update(connector);

	if (maxX && maxY)
		drm_mode_validate_size(dev, &connector->modes, maxX,
				       maxY, 0);

	if (connector->interlace_allowed)
		mode_flags |= DRM_MODE_FLAG_INTERLACE;
	if (connector->doublescan_allowed)
		mode_flags |= DRM_MODE_FLAG_DBLSCAN;
	drm_mode_validate_flag(connector, mode_flags);

	list_for_each_entry_safe(mode, t, &connector->modes, head) {
		if (mode->status == MODE_OK)
			mode->status = connector_funcs->mode_valid(connector,
								   mode);
	}

prune:
	drm_mode_prune_invalid(dev, &connector->modes, true);

	if (list_empty(&connector->modes))
		return 0;

	drm_mode_sort(&connector->modes);

	DRM_DEBUG_KMS("[CONNECTOR:%d:%s] probed modes :\n", connector->base.id,
			drm_get_connector_name(connector));
	list_for_each_entry_safe(mode, t, &connector->modes, head) {
		mode->vrefresh = drm_mode_vrefresh(mode);

		drm_mode_set_crtcinfo(mode, CRTC_INTERLACE_HALVE_V);
		drm_mode_debug_printmodeline(mode);
	}

	return count;
}
EXPORT_SYMBOL(drm_helper_probe_single_connector_modes);

/**
 * drm_helper_encoder_in_use - check if a given encoder is in use
 * @encoder: encoder to check
 *
 * LOCKING:
 * Caller must hold mode config lock.
 *
 * Walk @encoders's DRM device's mode_config and see if it's in use.
 *
 * RETURNS:
 * True if @encoder is part of the mode_config, false otherwise.
 */
bool drm_helper_encoder_in_use(struct drm_encoder *encoder)
{
	struct drm_connector *connector;
	struct drm_device *dev = encoder->dev;
	list_for_each_entry(connector, &dev->mode_config.connector_list, head)
		if (connector->encoder == encoder)
			return true;
	return false;
}
EXPORT_SYMBOL(drm_helper_encoder_in_use);

/**
 * drm_helper_crtc_in_use - check if a given CRTC is in a mode_config
 * @crtc: CRTC to check
 *
 * LOCKING:
 * Caller must hold mode config lock.
 *
 * Walk @crtc's DRM device's mode_config and see if it's in use.
 *
 * RETURNS:
 * True if @crtc is part of the mode_config, false otherwise.
 */
bool drm_helper_crtc_in_use(struct drm_crtc *crtc)
{
	struct drm_encoder *encoder;
	struct drm_device *dev = crtc->dev;
	/* FIXME: Locking around list access? */
	list_for_each_entry(encoder, &dev->mode_config.encoder_list, head)
		if (encoder->crtc == crtc && drm_helper_encoder_in_use(encoder))
			return true;
	return false;
}
EXPORT_SYMBOL(drm_helper_crtc_in_use);

static void
drm_encoder_disable(struct drm_encoder *encoder)
{
	struct drm_encoder_helper_funcs *encoder_funcs = encoder->helper_private;

	if (encoder_funcs->disable)
		(*encoder_funcs->disable)(encoder);
	else
		(*encoder_funcs->dpms)(encoder, DRM_MODE_DPMS_OFF);
}

/**
 * drm_helper_disable_unused_functions - disable unused objects
 * @dev: DRM device
 *
 * LOCKING:
 * Caller must hold mode config lock.
 *
 * If an connector or CRTC isn't part of @dev's mode_config, it can be disabled
 * by calling its dpms function, which should power it off.
 */
void drm_helper_disable_unused_functions(struct drm_device *dev)
{
	struct drm_encoder *encoder;
	struct drm_connector *connector;
	struct drm_crtc *crtc;

	list_for_each_entry(connector, &dev->mode_config.connector_list, head) {
		if (!connector->encoder)
			continue;
		if (connector->status == connector_status_disconnected)
			connector->encoder = NULL;
	}

	list_for_each_entry(encoder, &dev->mode_config.encoder_list, head) {
		if (!drm_helper_encoder_in_use(encoder)) {
			drm_encoder_disable(encoder);
			/* disconnector encoder from any connector */
			encoder->crtc = NULL;
		}
	}

	list_for_each_entry(crtc, &dev->mode_config.crtc_list, head) {
		struct drm_crtc_helper_funcs *crtc_funcs = crtc->helper_private;
		crtc->enabled = drm_helper_crtc_in_use(crtc);
		if (!crtc->enabled) {
			if (crtc_funcs->disable)
				(*crtc_funcs->disable)(crtc);
			else
				(*crtc_funcs->dpms)(crtc, DRM_MODE_DPMS_OFF);
			crtc->fb = NULL;
		}
	}
}
EXPORT_SYMBOL(drm_helper_disable_unused_functions);

/**
 * drm_encoder_crtc_ok - can a given crtc drive a given encoder?
 * @encoder: encoder to test
 * @crtc: crtc to test
 *
 * Return false if @encoder can't be driven by @crtc, true otherwise.
 */
static bool drm_encoder_crtc_ok(struct drm_encoder *encoder,
				struct drm_crtc *crtc)
{
	struct drm_device *dev;
	struct drm_crtc *tmp;
	int crtc_mask = 1;

	WARN(!crtc, "checking null crtc?\n");

	dev = crtc->dev;

	list_for_each_entry(tmp, &dev->mode_config.crtc_list, head) {
		if (tmp == crtc)
			break;
		crtc_mask <<= 1;
	}

	if (encoder->possible_crtcs & crtc_mask)
		return true;
	return false;
}

/*
 * Check the CRTC we're going to map each output to vs. its current
 * CRTC.  If they don't match, we have to disable the output and the CRTC
 * since the driver will have to re-route things.
 */
static void
drm_crtc_prepare_encoders(struct drm_device *dev)
{
	struct drm_encoder_helper_funcs *encoder_funcs;
	struct drm_encoder *encoder;

	list_for_each_entry(encoder, &dev->mode_config.encoder_list, head) {
		encoder_funcs = encoder->helper_private;
		/* Disable unused encoders */
		if (encoder->crtc == NULL)
			drm_encoder_disable(encoder);
		/* Disable encoders whose CRTC is about to change */
		if (encoder_funcs->get_crtc &&
		    encoder->crtc != (*encoder_funcs->get_crtc)(encoder))
			drm_encoder_disable(encoder);
	}
}

/**
 * drm_crtc_set_mode - set a mode
 * @crtc: CRTC to program
 * @mode: mode to use
 * @x: width of mode
 * @y: height of mode
 *
 * LOCKING:
 * Caller must hold mode config lock.
 *
 * Try to set @mode on @crtc.  Give @crtc and its associated connectors a chance
 * to fixup or reject the mode prior to trying to set it.
 *
 * RETURNS:
 * True if the mode was set successfully, or false otherwise.
 */
bool drm_crtc_helper_set_mode(struct drm_crtc *crtc,
			      struct drm_display_mode *mode,
			      int x, int y,
			      struct drm_framebuffer *old_fb)
{
	struct drm_device *dev = crtc->dev;
	struct drm_display_mode *adjusted_mode, saved_mode, saved_hwmode;
	struct drm_crtc_helper_funcs *crtc_funcs = crtc->helper_private;
	struct drm_encoder_helper_funcs *encoder_funcs;
	int saved_x, saved_y;
	struct drm_encoder *encoder;
	bool ret = true;

	crtc->enabled = drm_helper_crtc_in_use(crtc);
	if (!crtc->enabled)
		return true;

	adjusted_mode = drm_mode_duplicate(dev, mode);

	saved_hwmode = crtc->hwmode;
	saved_mode = crtc->mode;
	saved_x = crtc->x;
	saved_y = crtc->y;

	/* Update crtc values up front so the driver can rely on them for mode
	 * setting.
	 */
	crtc->mode = *mode;
	crtc->x = x;
	crtc->y = y;

	/* Pass our mode to the connectors and the CRTC to give them a chance to
	 * adjust it according to limitations or connector properties, and also
	 * a chance to reject the mode entirely.
	 */
	list_for_each_entry(encoder, &dev->mode_config.encoder_list, head) {

		if (encoder->crtc != crtc)
			continue;
		encoder_funcs = encoder->helper_private;
		if (!(ret = encoder_funcs->mode_fixup(encoder, mode,
						      adjusted_mode))) {
			goto done;
		}
	}

	if (!(ret = crtc_funcs->mode_fixup(crtc, mode, adjusted_mode))) {
		goto done;
	}
	DRM_DEBUG_KMS("[CRTC:%d]\n", crtc->base.id);

	/* Prepare the encoders and CRTCs before setting the mode. */
	list_for_each_entry(encoder, &dev->mode_config.encoder_list, head) {

		if (encoder->crtc != crtc)
			continue;
		encoder_funcs = encoder->helper_private;
		/* Disable the encoders as the first thing we do. */
		encoder_funcs->prepare(encoder);
	}

	drm_crtc_prepare_encoders(dev);

	crtc_funcs->prepare(crtc);

	/* Set up the DPLL and any encoders state that needs to adjust or depend
	 * on the DPLL.
	 */
	ret = !crtc_funcs->mode_set(crtc, mode, adjusted_mode, x, y, old_fb);
	if (!ret)
	    goto done;

	list_for_each_entry(encoder, &dev->mode_config.encoder_list, head) {

		if (encoder->crtc != crtc)
			continue;

		DRM_DEBUG_KMS("[ENCODER:%d:%s] set [MODE:%d:%s]\n",
			encoder->base.id, drm_get_encoder_name(encoder),
			mode->base.id, mode->name);
		encoder_funcs = encoder->helper_private;
		encoder_funcs->mode_set(encoder, mode, adjusted_mode);
	}

	/* Now enable the clocks, plane, pipe, and connectors that we set up. */
	crtc_funcs->commit(crtc);

	list_for_each_entry(encoder, &dev->mode_config.encoder_list, head) {

		if (encoder->crtc != crtc)
			continue;

		encoder_funcs = encoder->helper_private;
		encoder_funcs->commit(encoder);

	}

	/* Store real post-adjustment hardware mode. */
	crtc->hwmode = *adjusted_mode;

	/* Calculate and store various constants which
	 * are later needed by vblank and swap-completion
	 * timestamping. They are derived from true hwmode.
	 */
	drm_calc_timestamping_constants(crtc);

	/* FIXME: add subpixel order */
done:
	drm_mode_destroy(dev, adjusted_mode);
	if (!ret) {
		crtc->hwmode = saved_hwmode;
		crtc->mode = saved_mode;
		crtc->x = saved_x;
		crtc->y = saved_y;
	}

	return ret;
}
EXPORT_SYMBOL(drm_crtc_helper_set_mode);


/**
 * drm_crtc_helper_set_config - set a new config from userspace
 * @crtc: CRTC to setup
 * @crtc_info: user provided configuration
 * @new_mode: new mode to set
 * @connector_set: set of connectors for the new config
 * @fb: new framebuffer
 *
 * LOCKING:
 * Caller must hold mode config lock.
 *
 * Setup a new configuration, provided by the user in @crtc_info, and enable
 * it.
 *
 * RETURNS:
 * Zero. (FIXME)
 */
int drm_crtc_helper_set_config(struct drm_mode_set *set)
{
	struct drm_device *dev;
	struct drm_crtc *save_crtcs, *new_crtc, *crtc;
	struct drm_encoder *save_encoders, *new_encoder, *encoder;
	struct drm_framebuffer *old_fb = NULL;
	bool mode_changed = false; /* if true do a full mode set */
	bool fb_changed = false; /* if true and !mode_changed just do a flip */
	struct drm_connector *save_connectors, *connector;
	int count = 0, ro, fail = 0;
	struct drm_crtc_helper_funcs *crtc_funcs;
	int ret = 0;
	int i;

	DRM_DEBUG_KMS("\n");

	if (!set)
		return -EINVAL;

	if (!set->crtc)
		return -EINVAL;

	if (!set->crtc->helper_private)
		return -EINVAL;

	crtc_funcs = set->crtc->helper_private;

	if (!set->mode)
		set->fb = NULL;

	if (set->fb) {
		DRM_DEBUG_KMS("[CRTC:%d] [FB:%d] #connectors=%d (x y) (%i %i)\n",
				set->crtc->base.id, set->fb->base.id,
				(int)set->num_connectors, set->x, set->y);
	} else {
		DRM_DEBUG_KMS("[CRTC:%d] [NOFB]\n", set->crtc->base.id);
		set->mode = NULL;
		set->num_connectors = 0;
	}

	dev = set->crtc->dev;

	/* Allocate space for the backup of all (non-pointer) crtc, encoder and
	 * connector data. */
	save_crtcs = kzalloc(dev->mode_config.num_crtc *
			     sizeof(struct drm_crtc), GFP_KERNEL);
	if (!save_crtcs)
		return -ENOMEM;

	save_encoders = kzalloc(dev->mode_config.num_encoder *
				sizeof(struct drm_encoder), GFP_KERNEL);
	if (!save_encoders) {
		kfree(save_crtcs);
		return -ENOMEM;
	}

	save_connectors = kzalloc(dev->mode_config.num_connector *
				sizeof(struct drm_connector), GFP_KERNEL);
	if (!save_connectors) {
		kfree(save_crtcs);
		kfree(save_encoders);
		return -ENOMEM;
	}

	/* Copy data. Note that driver private data is not affected.
	 * Should anything bad happen only the expected state is
	 * restored, not the drivers personal bookkeeping.
	 */
	count = 0;
	list_for_each_entry(crtc, &dev->mode_config.crtc_list, head) {
		save_crtcs[count++] = *crtc;
	}

	count = 0;
	list_for_each_entry(encoder, &dev->mode_config.encoder_list, head) {
		save_encoders[count++] = *encoder;
	}

	count = 0;
	list_for_each_entry(connector, &dev->mode_config.connector_list, head) {
		save_connectors[count++] = *connector;
	}

	/* We should be able to check here if the fb has the same properties
	 * and then just flip_or_move it */
	if (set->crtc->fb != set->fb) {
		/* If we have no fb then treat it as a full mode set */
		if (set->crtc->fb == NULL) {
			DRM_DEBUG_KMS("crtc has no fb, full mode set\n");
			mode_changed = true;
		} else if (set->fb == NULL) {
			mode_changed = true;
		} else
			fb_changed = true;
	}

	if (set->x != set->crtc->x || set->y != set->crtc->y)
		fb_changed = true;

	if (set->mode && !drm_mode_equal(set->mode, &set->crtc->mode)) {
		DRM_DEBUG_KMS("modes are different, full mode set\n");
		drm_mode_debug_printmodeline(&set->crtc->mode);
		drm_mode_debug_printmodeline(set->mode);
		mode_changed = true;
	}

	/* a) traverse passed in connector list and get encoders for them */
	count = 0;
	list_for_each_entry(connector, &dev->mode_config.connector_list, head) {
		struct drm_connector_helper_funcs *connector_funcs =
			connector->helper_private;
		new_encoder = connector->encoder;
		for (ro = 0; ro < set->num_connectors; ro++) {
			if (set->connectors[ro] == connector) {
				new_encoder = connector_funcs->best_encoder(connector);
				/* if we can't get an encoder for a connector
				   we are setting now - then fail */
				if (new_encoder == NULL)
					/* don't break so fail path works correct */
					fail = 1;
				break;
			}
		}

		if (new_encoder != connector->encoder) {
			DRM_DEBUG_KMS("encoder changed, full mode switch\n");
			mode_changed = true;
			/* If the encoder is reused for another connector, then
			 * the appropriate crtc will be set later.
			 */
			if (connector->encoder)
				connector->encoder->crtc = NULL;
			connector->encoder = new_encoder;
		}
	}

	if (fail) {
		ret = -EINVAL;
		goto fail;
	}

	count = 0;
	list_for_each_entry(connector, &dev->mode_config.connector_list, head) {
		if (!connector->encoder)
			continue;

		if (connector->encoder->crtc == set->crtc)
			new_crtc = NULL;
		else
			new_crtc = connector->encoder->crtc;

		for (ro = 0; ro < set->num_connectors; ro++) {
			if (set->connectors[ro] == connector)
				new_crtc = set->crtc;
		}

		/* Make sure the new CRTC will work with the encoder */
		if (new_crtc &&
		    !drm_encoder_crtc_ok(connector->encoder, new_crtc)) {
			ret = -EINVAL;
			goto fail;
		}
		if (new_crtc != connector->encoder->crtc) {
			DRM_DEBUG_KMS("crtc changed, full mode switch\n");
			mode_changed = true;
			connector->encoder->crtc = new_crtc;
		}
		if (new_crtc) {
			DRM_DEBUG_KMS("[CONNECTOR:%d:%s] to [CRTC:%d]\n",
				connector->base.id, drm_get_connector_name(connector),
				new_crtc->base.id);
		} else {
			DRM_DEBUG_KMS("[CONNECTOR:%d:%s] to [NOCRTC]\n",
				connector->base.id, drm_get_connector_name(connector));
		}
	}

	/* mode_set_base is not a required function */
	if (fb_changed && !crtc_funcs->mode_set_base)
		mode_changed = true;

	if (mode_changed) {
		set->crtc->enabled = drm_helper_crtc_in_use(set->crtc);
		if (set->crtc->enabled) {
			DRM_DEBUG_KMS("attempting to set mode from"
					" userspace\n");
			drm_mode_debug_printmodeline(set->mode);
			old_fb = set->crtc->fb;
			set->crtc->fb = set->fb;
			if (!drm_crtc_helper_set_mode(set->crtc, set->mode,
						      set->x, set->y,
						      old_fb)) {
				DRM_ERROR("failed to set mode on [CRTC:%d]\n",
					  set->crtc->base.id);
				set->crtc->fb = old_fb;
				ret = -EINVAL;
				goto fail;
			}
			DRM_DEBUG_KMS("Setting connector DPMS state to on\n");
			for (i = 0; i < set->num_connectors; i++) {
				DRM_DEBUG_KMS("\t[CONNECTOR:%d:%s] set DPMS on\n", set->connectors[i]->base.id,
					      drm_get_connector_name(set->connectors[i]));
				set->connectors[i]->dpms = DRM_MODE_DPMS_ON;
			}
		}
		drm_helper_disable_unused_functions(dev);
	} else if (fb_changed) {
		set->crtc->x = set->x;
		set->crtc->y = set->y;

		old_fb = set->crtc->fb;
		if (set->crtc->fb != set->fb)
			set->crtc->fb = set->fb;
		ret = crtc_funcs->mode_set_base(set->crtc,
						set->x, set->y, old_fb);
		if (ret != 0) {
			set->crtc->fb = old_fb;
			goto fail;
		}
	}

	kfree(save_connectors);
	kfree(save_encoders);
	kfree(save_crtcs);
	return 0;

fail:
	/* Restore all previous data. */
	count = 0;
	list_for_each_entry(crtc, &dev->mode_config.crtc_list, head) {
		*crtc = save_crtcs[count++];
	}

	count = 0;
	list_for_each_entry(encoder, &dev->mode_config.encoder_list, head) {
		*encoder = save_encoders[count++];
	}

	count = 0;
	list_for_each_entry(connector, &dev->mode_config.connector_list, head) {
		*connector = save_connectors[count++];
	}

	kfree(save_connectors);
	kfree(save_encoders);
	kfree(save_crtcs);
	return ret;
}
EXPORT_SYMBOL(drm_crtc_helper_set_config);

static int drm_helper_choose_encoder_dpms(struct drm_encoder *encoder)
{
	int dpms = DRM_MODE_DPMS_OFF;
	struct drm_connector *connector;
	struct drm_device *dev = encoder->dev;

	list_for_each_entry(connector, &dev->mode_config.connector_list, head)
		if (connector->encoder == encoder)
			if (connector->dpms < dpms)
				dpms = connector->dpms;
	return dpms;
}

static int drm_helper_choose_crtc_dpms(struct drm_crtc *crtc)
{
	int dpms = DRM_MODE_DPMS_OFF;
	struct drm_connector *connector;
	struct drm_device *dev = crtc->dev;

	list_for_each_entry(connector, &dev->mode_config.connector_list, head)
		if (connector->encoder && connector->encoder->crtc == crtc)
			if (connector->dpms < dpms)
				dpms = connector->dpms;
	return dpms;
}

/**
 * drm_helper_connector_dpms
 * @connector affected connector
 * @mode DPMS mode
 *
 * Calls the low-level connector DPMS function, then
 * calls appropriate encoder and crtc DPMS functions as well
 */
void drm_helper_connector_dpms(struct drm_connector *connector, int mode)
{
	struct drm_encoder *encoder = connector->encoder;
	struct drm_crtc *crtc = encoder ? encoder->crtc : NULL;
	int old_dpms;

	if (mode == connector->dpms)
		return;

	old_dpms = connector->dpms;
	connector->dpms = mode;

	/* from off to on, do crtc then encoder */
	if (mode < old_dpms) {
		if (crtc) {
			struct drm_crtc_helper_funcs *crtc_funcs = crtc->helper_private;
			if (crtc_funcs->dpms)
				(*crtc_funcs->dpms) (crtc,
						     drm_helper_choose_crtc_dpms(crtc));
		}
		if (encoder) {
			struct drm_encoder_helper_funcs *encoder_funcs = encoder->helper_private;
			if (encoder_funcs->dpms)
				(*encoder_funcs->dpms) (encoder,
							drm_helper_choose_encoder_dpms(encoder));
		}
	}

	/* from on to off, do encoder then crtc */
	if (mode > old_dpms) {
		if (encoder) {
			struct drm_encoder_helper_funcs *encoder_funcs = encoder->helper_private;
			if (encoder_funcs->dpms)
				(*encoder_funcs->dpms) (encoder,
							drm_helper_choose_encoder_dpms(encoder));
		}
		if (crtc) {
			struct drm_crtc_helper_funcs *crtc_funcs = crtc->helper_private;
			if (crtc_funcs->dpms)
				(*crtc_funcs->dpms) (crtc,
						     drm_helper_choose_crtc_dpms(crtc));
		}
	}

	return;
}
EXPORT_SYMBOL(drm_helper_connector_dpms);

int drm_helper_mode_fill_fb_struct(struct drm_framebuffer *fb,
				   struct drm_mode_fb_cmd *mode_cmd)
{
	fb->width = mode_cmd->width;
	fb->height = mode_cmd->height;
	fb->pitch = mode_cmd->pitch;
	fb->bits_per_pixel = mode_cmd->bpp;
	fb->depth = mode_cmd->depth;

	return 0;
}
EXPORT_SYMBOL(drm_helper_mode_fill_fb_struct);

int drm_helper_resume_force_mode(struct drm_device *dev)
{
	struct drm_crtc *crtc;
	struct drm_encoder *encoder;
	struct drm_encoder_helper_funcs *encoder_funcs;
	struct drm_crtc_helper_funcs *crtc_funcs;
	int ret;

	list_for_each_entry(crtc, &dev->mode_config.crtc_list, head) {

		if (!crtc->enabled)
			continue;

		ret = drm_crtc_helper_set_mode(crtc, &crtc->mode,
					       crtc->x, crtc->y, crtc->fb);

		if (ret == false)
			DRM_ERROR("failed to set mode on crtc %p\n", crtc);

		/* Turn off outputs that were already powered off */
		if (drm_helper_choose_crtc_dpms(crtc)) {
			list_for_each_entry(encoder, &dev->mode_config.encoder_list, head) {

				if(encoder->crtc != crtc)
					continue;

				encoder_funcs = encoder->helper_private;
				if (encoder_funcs->dpms)
					(*encoder_funcs->dpms) (encoder,
								drm_helper_choose_encoder_dpms(encoder));
			}

			crtc_funcs = crtc->helper_private;
			if (crtc_funcs->dpms)
				(*crtc_funcs->dpms) (crtc,
						     drm_helper_choose_crtc_dpms(crtc));
		}
	}
	/* disable the unused connectors while restoring the modesetting */
	drm_helper_disable_unused_functions(dev);
	return 0;
}
EXPORT_SYMBOL(drm_helper_resume_force_mode);

<<<<<<< HEAD
static struct slow_work_ops output_poll_ops;

#define DRM_OUTPUT_POLL_PERIOD (10*HZ)
static void output_poll_execute(struct slow_work *work)
{
	struct delayed_slow_work *delayed_work = container_of(work, struct delayed_slow_work, work);
	struct drm_device *dev = container_of(delayed_work, struct drm_device, mode_config.output_poll_slow_work);
	struct drm_connector *connector;
	enum drm_connector_status old_status;
	bool repoll = false, changed = false;
	int ret;
=======
#define DRM_OUTPUT_POLL_PERIOD (10*HZ)
static void output_poll_execute(struct work_struct *work)
{
	struct delayed_work *delayed_work = to_delayed_work(work);
	struct drm_device *dev = container_of(delayed_work, struct drm_device, mode_config.output_poll_work);
	struct drm_connector *connector;
	enum drm_connector_status old_status;
	bool repoll = false, changed = false;
>>>>>>> 02f8c6ae

	if (!drm_kms_helper_poll)
		return;

	mutex_lock(&dev->mode_config.mutex);
	list_for_each_entry(connector, &dev->mode_config.connector_list, head) {

		/* if this is HPD or polled don't check it -
		   TV out for instance */
		if (!connector->polled)
			continue;

		else if (connector->polled & (DRM_CONNECTOR_POLL_CONNECT | DRM_CONNECTOR_POLL_DISCONNECT))
			repoll = true;

		old_status = connector->status;
		/* if we are connected and don't want to poll for disconnect
		   skip it */
		if (old_status == connector_status_connected &&
		    !(connector->polled & DRM_CONNECTOR_POLL_DISCONNECT) &&
		    !(connector->polled & DRM_CONNECTOR_POLL_HPD))
			continue;

		connector->status = connector->funcs->detect(connector, false);
		DRM_DEBUG_KMS("[CONNECTOR:%d:%s] status updated from %d to %d\n",
			      connector->base.id,
			      drm_get_connector_name(connector),
			      old_status, connector->status);
		if (old_status != connector->status)
			changed = true;
	}

	mutex_unlock(&dev->mode_config.mutex);

	if (changed) {
		/* send a uevent + call fbdev */
		drm_sysfs_hotplug_event(dev);
		if (dev->mode_config.funcs->output_poll_changed)
			dev->mode_config.funcs->output_poll_changed(dev);
	}

<<<<<<< HEAD
	if (repoll) {
		ret = delayed_slow_work_enqueue(delayed_work, DRM_OUTPUT_POLL_PERIOD);
		if (ret)
			DRM_ERROR("delayed enqueue failed %d\n", ret);
	}
=======
	if (repoll)
		queue_delayed_work(system_nrt_wq, delayed_work, DRM_OUTPUT_POLL_PERIOD);
>>>>>>> 02f8c6ae
}

void drm_kms_helper_poll_disable(struct drm_device *dev)
{
	if (!dev->mode_config.poll_enabled)
		return;
<<<<<<< HEAD
	delayed_slow_work_cancel(&dev->mode_config.output_poll_slow_work);
=======
	cancel_delayed_work_sync(&dev->mode_config.output_poll_work);
>>>>>>> 02f8c6ae
}
EXPORT_SYMBOL(drm_kms_helper_poll_disable);

void drm_kms_helper_poll_enable(struct drm_device *dev)
{
	bool poll = false;
	struct drm_connector *connector;

	if (!dev->mode_config.poll_enabled || !drm_kms_helper_poll)
		return;

	list_for_each_entry(connector, &dev->mode_config.connector_list, head) {
		if (connector->polled)
			poll = true;
	}

	if (poll)
<<<<<<< HEAD
		delayed_slow_work_enqueue(&dev->mode_config.output_poll_slow_work, DRM_OUTPUT_POLL_PERIOD);
=======
		queue_delayed_work(system_nrt_wq, &dev->mode_config.output_poll_work, DRM_OUTPUT_POLL_PERIOD);
>>>>>>> 02f8c6ae
}
EXPORT_SYMBOL(drm_kms_helper_poll_enable);

void drm_kms_helper_poll_init(struct drm_device *dev)
{
<<<<<<< HEAD
	slow_work_register_user(THIS_MODULE);
	delayed_slow_work_init(&dev->mode_config.output_poll_slow_work,
			       &output_poll_ops);
=======
	INIT_DELAYED_WORK(&dev->mode_config.output_poll_work, output_poll_execute);
>>>>>>> 02f8c6ae
	dev->mode_config.poll_enabled = true;

	drm_kms_helper_poll_enable(dev);
}
EXPORT_SYMBOL(drm_kms_helper_poll_init);

void drm_kms_helper_poll_fini(struct drm_device *dev)
{
	drm_kms_helper_poll_disable(dev);
<<<<<<< HEAD
	slow_work_unregister_user(THIS_MODULE);
=======
>>>>>>> 02f8c6ae
}
EXPORT_SYMBOL(drm_kms_helper_poll_fini);

void drm_helper_hpd_irq_event(struct drm_device *dev)
{
	if (!dev->mode_config.poll_enabled)
		return;

	/* kill timer and schedule immediate execution, this doesn't block */
<<<<<<< HEAD
	delayed_slow_work_cancel(&dev->mode_config.output_poll_slow_work);
	/* schedule a slow work asap */
	if (drm_kms_helper_poll)
		delayed_slow_work_enqueue(&dev->mode_config.output_poll_slow_work, 0);
}
EXPORT_SYMBOL(drm_helper_hpd_irq_event);

static int output_poll_get_ref(struct slow_work *work)
{
	return 0;
}

static struct slow_work_ops output_poll_ops = {
	.get_ref = output_poll_get_ref, /* 2.6.32 gives Oops without this */
	.execute = output_poll_execute,
};
=======
	cancel_delayed_work(&dev->mode_config.output_poll_work);
	if (drm_kms_helper_poll)
		queue_delayed_work(system_nrt_wq, &dev->mode_config.output_poll_work, 0);
}
EXPORT_SYMBOL(drm_helper_hpd_irq_event);
>>>>>>> 02f8c6ae
<|MERGE_RESOLUTION|>--- conflicted
+++ resolved
@@ -857,19 +857,6 @@
 }
 EXPORT_SYMBOL(drm_helper_resume_force_mode);
 
-<<<<<<< HEAD
-static struct slow_work_ops output_poll_ops;
-
-#define DRM_OUTPUT_POLL_PERIOD (10*HZ)
-static void output_poll_execute(struct slow_work *work)
-{
-	struct delayed_slow_work *delayed_work = container_of(work, struct delayed_slow_work, work);
-	struct drm_device *dev = container_of(delayed_work, struct drm_device, mode_config.output_poll_slow_work);
-	struct drm_connector *connector;
-	enum drm_connector_status old_status;
-	bool repoll = false, changed = false;
-	int ret;
-=======
 #define DRM_OUTPUT_POLL_PERIOD (10*HZ)
 static void output_poll_execute(struct work_struct *work)
 {
@@ -878,7 +865,6 @@
 	struct drm_connector *connector;
 	enum drm_connector_status old_status;
 	bool repoll = false, changed = false;
->>>>>>> 02f8c6ae
 
 	if (!drm_kms_helper_poll)
 		return;
@@ -920,27 +906,15 @@
 			dev->mode_config.funcs->output_poll_changed(dev);
 	}
 
-<<<<<<< HEAD
-	if (repoll) {
-		ret = delayed_slow_work_enqueue(delayed_work, DRM_OUTPUT_POLL_PERIOD);
-		if (ret)
-			DRM_ERROR("delayed enqueue failed %d\n", ret);
-	}
-=======
 	if (repoll)
 		queue_delayed_work(system_nrt_wq, delayed_work, DRM_OUTPUT_POLL_PERIOD);
->>>>>>> 02f8c6ae
 }
 
 void drm_kms_helper_poll_disable(struct drm_device *dev)
 {
 	if (!dev->mode_config.poll_enabled)
 		return;
-<<<<<<< HEAD
-	delayed_slow_work_cancel(&dev->mode_config.output_poll_slow_work);
-=======
 	cancel_delayed_work_sync(&dev->mode_config.output_poll_work);
->>>>>>> 02f8c6ae
 }
 EXPORT_SYMBOL(drm_kms_helper_poll_disable);
 
@@ -958,23 +932,13 @@
 	}
 
 	if (poll)
-<<<<<<< HEAD
-		delayed_slow_work_enqueue(&dev->mode_config.output_poll_slow_work, DRM_OUTPUT_POLL_PERIOD);
-=======
 		queue_delayed_work(system_nrt_wq, &dev->mode_config.output_poll_work, DRM_OUTPUT_POLL_PERIOD);
->>>>>>> 02f8c6ae
 }
 EXPORT_SYMBOL(drm_kms_helper_poll_enable);
 
 void drm_kms_helper_poll_init(struct drm_device *dev)
 {
-<<<<<<< HEAD
-	slow_work_register_user(THIS_MODULE);
-	delayed_slow_work_init(&dev->mode_config.output_poll_slow_work,
-			       &output_poll_ops);
-=======
 	INIT_DELAYED_WORK(&dev->mode_config.output_poll_work, output_poll_execute);
->>>>>>> 02f8c6ae
 	dev->mode_config.poll_enabled = true;
 
 	drm_kms_helper_poll_enable(dev);
@@ -984,10 +948,6 @@
 void drm_kms_helper_poll_fini(struct drm_device *dev)
 {
 	drm_kms_helper_poll_disable(dev);
-<<<<<<< HEAD
-	slow_work_unregister_user(THIS_MODULE);
-=======
->>>>>>> 02f8c6ae
 }
 EXPORT_SYMBOL(drm_kms_helper_poll_fini);
 
@@ -997,27 +957,8 @@
 		return;
 
 	/* kill timer and schedule immediate execution, this doesn't block */
-<<<<<<< HEAD
-	delayed_slow_work_cancel(&dev->mode_config.output_poll_slow_work);
-	/* schedule a slow work asap */
-	if (drm_kms_helper_poll)
-		delayed_slow_work_enqueue(&dev->mode_config.output_poll_slow_work, 0);
-}
-EXPORT_SYMBOL(drm_helper_hpd_irq_event);
-
-static int output_poll_get_ref(struct slow_work *work)
-{
-	return 0;
-}
-
-static struct slow_work_ops output_poll_ops = {
-	.get_ref = output_poll_get_ref, /* 2.6.32 gives Oops without this */
-	.execute = output_poll_execute,
-};
-=======
 	cancel_delayed_work(&dev->mode_config.output_poll_work);
 	if (drm_kms_helper_poll)
 		queue_delayed_work(system_nrt_wq, &dev->mode_config.output_poll_work, 0);
 }
-EXPORT_SYMBOL(drm_helper_hpd_irq_event);
->>>>>>> 02f8c6ae
+EXPORT_SYMBOL(drm_helper_hpd_irq_event);