/*
 * Copyright 2012 Red Hat <mjg@redhat.com>
 *
 * This file is subject to the terms and conditions of the GNU General
 * Public License version 2. See the file COPYING in the main
 * directory of this archive for more details.
 *
 * Authors: Matthew Garrett
 *          Dave Airlie
 */
#include <linux/module.h>
#include <linux/console.h>
#include <drm/drmP.h>
#include <drm/drm_crtc_helper.h>

#include "cirrus_drv.h"

int cirrus_modeset = -1;

MODULE_PARM_DESC(modeset, "Disable/Enable modesetting");
module_param_named(modeset, cirrus_modeset, int, 0400);

/*
 * This is the generic driver code. This binds the driver to the drm core,
 * which then performs further device association and calls our graphics init
 * functions
 */

static struct drm_driver driver;

/* only bind to the cirrus chip in qemu */
static DEFINE_PCI_DEVICE_TABLE(pciidlist) = {
	{ PCI_VENDOR_ID_CIRRUS, PCI_DEVICE_ID_CIRRUS_5446, 0x1af4, 0x1100, 0,
	  0, 0 },
<<<<<<< HEAD
	{ PCI_VENDOR_ID_CIRRUS, PCI_DEVICE_ID_CIRRUS_5446, PCI_VENDOR_ID_XEN, 0x0001, 0,
	  0, 0 },
=======
	{ PCI_VENDOR_ID_CIRRUS, PCI_DEVICE_ID_CIRRUS_5446, PCI_VENDOR_ID_XEN,
	  0x0001, 0, 0, 0 },
>>>>>>> 0bbf78fb
	{0,}
};


static int cirrus_kick_out_firmware_fb(struct pci_dev *pdev)
{
	struct apertures_struct *ap;
	bool primary = false;

	ap = alloc_apertures(1);
	if (!ap)
		return -ENOMEM;

	ap->ranges[0].base = pci_resource_start(pdev, 0);
	ap->ranges[0].size = pci_resource_len(pdev, 0);

#ifdef CONFIG_X86
	primary = pdev->resource[PCI_ROM_RESOURCE].flags & IORESOURCE_ROM_SHADOW;
#endif
	remove_conflicting_framebuffers(ap, "cirrusdrmfb", primary);
	kfree(ap);

	return 0;
}

static int cirrus_pci_probe(struct pci_dev *pdev,
			    const struct pci_device_id *ent)
{
	int ret;

	ret = cirrus_kick_out_firmware_fb(pdev);
	if (ret)
		return ret;

	return drm_get_pci_dev(pdev, ent, &driver);
}

static void cirrus_pci_remove(struct pci_dev *pdev)
{
	struct drm_device *dev = pci_get_drvdata(pdev);

	drm_put_dev(dev);
}

static int cirrus_pm_suspend(struct device *dev)
{
	struct pci_dev *pdev = to_pci_dev(dev);
	struct drm_device *drm_dev = pci_get_drvdata(pdev);
	struct cirrus_device *cdev = drm_dev->dev_private;

	drm_kms_helper_poll_disable(drm_dev);

	if (cdev->mode_info.gfbdev) {
		console_lock();
		fb_set_suspend(cdev->mode_info.gfbdev->helper.fbdev, 1);
		console_unlock();
	}

	return 0;
}

static int cirrus_pm_resume(struct device *dev)
{
	struct pci_dev *pdev = to_pci_dev(dev);
	struct drm_device *drm_dev = pci_get_drvdata(pdev);
	struct cirrus_device *cdev = drm_dev->dev_private;

	drm_helper_resume_force_mode(drm_dev);

	if (cdev->mode_info.gfbdev) {
		console_lock();
		fb_set_suspend(cdev->mode_info.gfbdev->helper.fbdev, 0);
		console_unlock();
	}

	drm_kms_helper_poll_enable(drm_dev);
	return 0;
}

static const struct file_operations cirrus_driver_fops = {
	.owner = THIS_MODULE,
	.open = drm_open,
	.release = drm_release,
	.unlocked_ioctl = drm_ioctl,
	.mmap = cirrus_mmap,
	.poll = drm_poll,
#ifdef CONFIG_COMPAT
	.compat_ioctl = drm_compat_ioctl,
#endif
};
static struct drm_driver driver = {
	.driver_features = DRIVER_MODESET | DRIVER_GEM,
	.load = cirrus_driver_load,
	.unload = cirrus_driver_unload,
	.fops = &cirrus_driver_fops,
	.name = DRIVER_NAME,
	.desc = DRIVER_DESC,
	.date = DRIVER_DATE,
	.major = DRIVER_MAJOR,
	.minor = DRIVER_MINOR,
	.patchlevel = DRIVER_PATCHLEVEL,
	.gem_init_object = cirrus_gem_init_object,
	.gem_free_object = cirrus_gem_free_object,
	.dumb_create = cirrus_dumb_create,
	.dumb_map_offset = cirrus_dumb_mmap_offset,
	.dumb_destroy = drm_gem_dumb_destroy,
};

static const struct dev_pm_ops cirrus_pm_ops = {
	SET_SYSTEM_SLEEP_PM_OPS(cirrus_pm_suspend,
				cirrus_pm_resume)
};

static struct pci_driver cirrus_pci_driver = {
	.name = DRIVER_NAME,
	.id_table = pciidlist,
	.probe = cirrus_pci_probe,
	.remove = cirrus_pci_remove,
	.driver.pm = &cirrus_pm_ops,
};

static int __init cirrus_init(void)
{
#ifdef CONFIG_VGA_CONSOLE
	if (vgacon_text_force() && cirrus_modeset == -1)
		return -EINVAL;
#endif

	if (cirrus_modeset == 0)
		return -EINVAL;
	return drm_pci_init(&driver, &cirrus_pci_driver);
}

static void __exit cirrus_exit(void)
{
	drm_pci_exit(&driver, &cirrus_pci_driver);
}

module_init(cirrus_init);
module_exit(cirrus_exit);

MODULE_DEVICE_TABLE(pci, pciidlist);
MODULE_AUTHOR(DRIVER_AUTHOR);
MODULE_DESCRIPTION(DRIVER_DESC);
MODULE_LICENSE("GPL");<|MERGE_RESOLUTION|>--- conflicted
+++ resolved
@@ -32,13 +32,8 @@
 static DEFINE_PCI_DEVICE_TABLE(pciidlist) = {
 	{ PCI_VENDOR_ID_CIRRUS, PCI_DEVICE_ID_CIRRUS_5446, 0x1af4, 0x1100, 0,
 	  0, 0 },
-<<<<<<< HEAD
-	{ PCI_VENDOR_ID_CIRRUS, PCI_DEVICE_ID_CIRRUS_5446, PCI_VENDOR_ID_XEN, 0x0001, 0,
-	  0, 0 },
-=======
 	{ PCI_VENDOR_ID_CIRRUS, PCI_DEVICE_ID_CIRRUS_5446, PCI_VENDOR_ID_XEN,
 	  0x0001, 0, 0, 0 },
->>>>>>> 0bbf78fb
 	{0,}
 };
 
