--- conflicted
+++ resolved
@@ -1400,11 +1400,7 @@
 	struct drm_device *dev = fb_helper->dev;
 	int count = 0;
 	u32 max_width, max_height, bpp_sel;
-<<<<<<< HEAD
-	bool bound = false, others_bound = false;
-=======
 	bool bound = false, crtcs_bound = false;
->>>>>>> 02f8c6ae
 	struct drm_crtc *crtc;
 
 	if (!fb_helper->fb)
@@ -1412,17 +1408,6 @@
 
 	mutex_lock(&dev->mode_config.mutex);
 	list_for_each_entry(crtc, &dev->mode_config.crtc_list, head) {
-<<<<<<< HEAD
-		if (!crtc->fb)
-			continue;
-		if (crtc->fb == fb_helper->fb)
-			bound = true;
-		else
-			others_bound = true;
-	}
-
-	if (!bound || others_bound) {
-=======
 		if (crtc->fb)
 			crtcs_bound = true;
 		if (crtc->fb == fb_helper->fb)
@@ -1430,7 +1415,6 @@
 	}
 
 	if (!bound && crtcs_bound) {
->>>>>>> 02f8c6ae
 		fb_helper->delayed_hotplug = true;
 		mutex_unlock(&dev->mode_config.mutex);
 		return 0;
@@ -1450,19 +1434,11 @@
 }
 EXPORT_SYMBOL(drm_fb_helper_hotplug_event);
 
-<<<<<<< HEAD
-/* The Kconfig DRM_KMS_HELPER selects FRAMEBUFFER_CONSOLE (if !EMBEDDED)
- * but the module doesn't depend on any fb console symbols.  At least
- * attempt to load fbcon to avoid leaving the system without a usable console.
- */
-#if defined(CONFIG_FRAMEBUFFER_CONSOLE_MODULE) && !defined(CONFIG_EMBEDDED)
-=======
 /* The Kconfig DRM_KMS_HELPER selects FRAMEBUFFER_CONSOLE (if !EXPERT)
  * but the module doesn't depend on any fb console symbols.  At least
  * attempt to load fbcon to avoid leaving the system without a usable console.
  */
 #if defined(CONFIG_FRAMEBUFFER_CONSOLE_MODULE) && !defined(CONFIG_EXPERT)
->>>>>>> 02f8c6ae
 static int __init drm_fb_helper_modinit(void)
 {
 	const char *name = "fbcon";
