/*******************************************************************************
 * Vhost kernel TCM fabric driver for virtio SCSI initiators
 *
 * (C) Copyright 2010-2013 Datera, Inc.
 * (C) Copyright 2010-2012 IBM Corp.
 *
 * Licensed to the Linux Foundation under the General Public License (GPL) version 2.
 *
 * Authors: Nicholas A. Bellinger <nab@daterainc.com>
 *          Stefan Hajnoczi <stefanha@linux.vnet.ibm.com>
 *
 * This program is free software; you can redistribute it and/or modify
 * it under the terms of the GNU General Public License as published by
 * the Free Software Foundation; either version 2 of the License, or
 * (at your option) any later version.
 *
 * This program is distributed in the hope that it will be useful,
 * but WITHOUT ANY WARRANTY; without even the implied warranty of
 * MERCHANTABILITY or FITNESS FOR A PARTICULAR PURPOSE.  See the
 * GNU General Public License for more details.
 *
 ****************************************************************************/

#include <linux/module.h>
#include <linux/moduleparam.h>
#include <generated/utsrelease.h>
#include <linux/utsname.h>
#include <linux/init.h>
#include <linux/slab.h>
#include <linux/kthread.h>
#include <linux/types.h>
#include <linux/string.h>
#include <linux/configfs.h>
#include <linux/ctype.h>
#include <linux/compat.h>
#include <linux/eventfd.h>
#include <linux/fs.h>
#include <linux/miscdevice.h>
#include <asm/unaligned.h>
#include <scsi/scsi.h>
#include <scsi/scsi_tcq.h>
#include <target/target_core_base.h>
#include <target/target_core_fabric.h>
#include <target/target_core_fabric_configfs.h>
#include <target/target_core_configfs.h>
#include <target/configfs_macros.h>
#include <linux/vhost.h>
#include <linux/virtio_scsi.h>
#include <linux/llist.h>
#include <linux/bitmap.h>
#include <linux/percpu_ida.h>

#include "vhost.h"

#define TCM_VHOST_VERSION  "v0.1"
#define TCM_VHOST_NAMELEN 256
#define TCM_VHOST_MAX_CDB_SIZE 32
#define TCM_VHOST_DEFAULT_TAGS 256
#define TCM_VHOST_PREALLOC_SGLS 2048
#define TCM_VHOST_PREALLOC_PAGES 2048

struct vhost_scsi_inflight {
	/* Wait for the flush operation to finish */
	struct completion comp;
	/* Refcount for the inflight reqs */
	struct kref kref;
};

struct tcm_vhost_cmd {
	/* Descriptor from vhost_get_vq_desc() for virt_queue segment */
	int tvc_vq_desc;
	/* virtio-scsi initiator task attribute */
	int tvc_task_attr;
	/* virtio-scsi initiator data direction */
	enum dma_data_direction tvc_data_direction;
	/* Expected data transfer length from virtio-scsi header */
	u32 tvc_exp_data_len;
	/* The Tag from include/linux/virtio_scsi.h:struct virtio_scsi_cmd_req */
	u64 tvc_tag;
	/* The number of scatterlists associated with this cmd */
	u32 tvc_sgl_count;
	/* Saved unpacked SCSI LUN for tcm_vhost_submission_work() */
	u32 tvc_lun;
	/* Pointer to the SGL formatted memory from virtio-scsi */
	struct scatterlist *tvc_sgl;
	struct page **tvc_upages;
	/* Pointer to response */
	struct virtio_scsi_cmd_resp __user *tvc_resp;
	/* Pointer to vhost_scsi for our device */
	struct vhost_scsi *tvc_vhost;
	/* Pointer to vhost_virtqueue for the cmd */
	struct vhost_virtqueue *tvc_vq;
	/* Pointer to vhost nexus memory */
	struct tcm_vhost_nexus *tvc_nexus;
	/* The TCM I/O descriptor that is accessed via container_of() */
	struct se_cmd tvc_se_cmd;
	/* work item used for cmwq dispatch to tcm_vhost_submission_work() */
	struct work_struct work;
	/* Copy of the incoming SCSI command descriptor block (CDB) */
	unsigned char tvc_cdb[TCM_VHOST_MAX_CDB_SIZE];
	/* Sense buffer that will be mapped into outgoing status */
	unsigned char tvc_sense_buf[TRANSPORT_SENSE_BUFFER];
	/* Completed commands list, serviced from vhost worker thread */
	struct llist_node tvc_completion_list;
	/* Used to track inflight cmd */
	struct vhost_scsi_inflight *inflight;
};

struct tcm_vhost_nexus {
	/* Pointer to TCM session for I_T Nexus */
	struct se_session *tvn_se_sess;
};

struct tcm_vhost_nacl {
	/* Binary World Wide unique Port Name for Vhost Initiator port */
	u64 iport_wwpn;
	/* ASCII formatted WWPN for Sas Initiator port */
	char iport_name[TCM_VHOST_NAMELEN];
	/* Returned by tcm_vhost_make_nodeacl() */
	struct se_node_acl se_node_acl;
};

struct tcm_vhost_tpg {
	/* Vhost port target portal group tag for TCM */
	u16 tport_tpgt;
	/* Used to track number of TPG Port/Lun Links wrt to explict I_T Nexus shutdown */
	int tv_tpg_port_count;
	/* Used for vhost_scsi device reference to tpg_nexus, protected by tv_tpg_mutex */
	int tv_tpg_vhost_count;
	/* list for tcm_vhost_list */
	struct list_head tv_tpg_list;
	/* Used to protect access for tpg_nexus */
	struct mutex tv_tpg_mutex;
	/* Pointer to the TCM VHost I_T Nexus for this TPG endpoint */
	struct tcm_vhost_nexus *tpg_nexus;
	/* Pointer back to tcm_vhost_tport */
	struct tcm_vhost_tport *tport;
	/* Returned by tcm_vhost_make_tpg() */
	struct se_portal_group se_tpg;
	/* Pointer back to vhost_scsi, protected by tv_tpg_mutex */
	struct vhost_scsi *vhost_scsi;
};

struct tcm_vhost_tport {
	/* SCSI protocol the tport is providing */
	u8 tport_proto_id;
	/* Binary World Wide unique Port Name for Vhost Target port */
	u64 tport_wwpn;
	/* ASCII formatted WWPN for Vhost Target port */
	char tport_name[TCM_VHOST_NAMELEN];
	/* Returned by tcm_vhost_make_tport() */
	struct se_wwn tport_wwn;
};

struct tcm_vhost_evt {
	/* event to be sent to guest */
	struct virtio_scsi_event event;
	/* event list, serviced from vhost worker thread */
	struct llist_node list;
};

enum {
	VHOST_SCSI_VQ_CTL = 0,
	VHOST_SCSI_VQ_EVT = 1,
	VHOST_SCSI_VQ_IO = 2,
};

enum {
	VHOST_SCSI_FEATURES = VHOST_FEATURES | (1ULL << VIRTIO_SCSI_F_HOTPLUG)
};

#define VHOST_SCSI_MAX_TARGET	256
#define VHOST_SCSI_MAX_VQ	128
#define VHOST_SCSI_MAX_EVENT	128

struct vhost_scsi_virtqueue {
	struct vhost_virtqueue vq;
	/*
	 * Reference counting for inflight reqs, used for flush operation. At
	 * each time, one reference tracks new commands submitted, while we
	 * wait for another one to reach 0.
	 */
	struct vhost_scsi_inflight inflights[2];
	/*
	 * Indicate current inflight in use, protected by vq->mutex.
	 * Writers must also take dev mutex and flush under it.
	 */
	int inflight_idx;
};

struct vhost_scsi {
	/* Protected by vhost_scsi->dev.mutex */
	struct tcm_vhost_tpg **vs_tpg;
	char vs_vhost_wwpn[TRANSPORT_IQN_LEN];

	struct vhost_dev dev;
	struct vhost_scsi_virtqueue vqs[VHOST_SCSI_MAX_VQ];

	struct vhost_work vs_completion_work; /* cmd completion work item */
	struct llist_head vs_completion_list; /* cmd completion queue */

	struct vhost_work vs_event_work; /* evt injection work item */
	struct llist_head vs_event_list; /* evt injection queue */

	bool vs_events_missed; /* any missed events, protected by vq->mutex */
	int vs_events_nr; /* num of pending events, protected by vq->mutex */
};

/* Local pointer to allocated TCM configfs fabric module */
static struct target_fabric_configfs *tcm_vhost_fabric_configfs;

static struct workqueue_struct *tcm_vhost_workqueue;

/* Global spinlock to protect tcm_vhost TPG list for vhost IOCTL access */
static DEFINE_MUTEX(tcm_vhost_mutex);
static LIST_HEAD(tcm_vhost_list);

static int iov_num_pages(struct iovec *iov)
{
	return (PAGE_ALIGN((unsigned long)iov->iov_base + iov->iov_len) -
	       ((unsigned long)iov->iov_base & PAGE_MASK)) >> PAGE_SHIFT;
}

static void tcm_vhost_done_inflight(struct kref *kref)
{
	struct vhost_scsi_inflight *inflight;

	inflight = container_of(kref, struct vhost_scsi_inflight, kref);
	complete(&inflight->comp);
}

static void tcm_vhost_init_inflight(struct vhost_scsi *vs,
				    struct vhost_scsi_inflight *old_inflight[])
{
	struct vhost_scsi_inflight *new_inflight;
	struct vhost_virtqueue *vq;
	int idx, i;

	for (i = 0; i < VHOST_SCSI_MAX_VQ; i++) {
		vq = &vs->vqs[i].vq;

		mutex_lock(&vq->mutex);

		/* store old infight */
		idx = vs->vqs[i].inflight_idx;
		if (old_inflight)
			old_inflight[i] = &vs->vqs[i].inflights[idx];

		/* setup new infight */
		vs->vqs[i].inflight_idx = idx ^ 1;
		new_inflight = &vs->vqs[i].inflights[idx ^ 1];
		kref_init(&new_inflight->kref);
		init_completion(&new_inflight->comp);

		mutex_unlock(&vq->mutex);
	}
}

static struct vhost_scsi_inflight *
tcm_vhost_get_inflight(struct vhost_virtqueue *vq)
{
	struct vhost_scsi_inflight *inflight;
	struct vhost_scsi_virtqueue *svq;

	svq = container_of(vq, struct vhost_scsi_virtqueue, vq);
	inflight = &svq->inflights[svq->inflight_idx];
	kref_get(&inflight->kref);

	return inflight;
}

static void tcm_vhost_put_inflight(struct vhost_scsi_inflight *inflight)
{
	kref_put(&inflight->kref, tcm_vhost_done_inflight);
}

static int tcm_vhost_check_true(struct se_portal_group *se_tpg)
{
	return 1;
}

static int tcm_vhost_check_false(struct se_portal_group *se_tpg)
{
	return 0;
}

static char *tcm_vhost_get_fabric_name(void)
{
	return "vhost";
}

static u8 tcm_vhost_get_fabric_proto_ident(struct se_portal_group *se_tpg)
{
	struct tcm_vhost_tpg *tpg = container_of(se_tpg,
				struct tcm_vhost_tpg, se_tpg);
	struct tcm_vhost_tport *tport = tpg->tport;

	switch (tport->tport_proto_id) {
	case SCSI_PROTOCOL_SAS:
		return sas_get_fabric_proto_ident(se_tpg);
	case SCSI_PROTOCOL_FCP:
		return fc_get_fabric_proto_ident(se_tpg);
	case SCSI_PROTOCOL_ISCSI:
		return iscsi_get_fabric_proto_ident(se_tpg);
	default:
		pr_err("Unknown tport_proto_id: 0x%02x, using"
			" SAS emulation\n", tport->tport_proto_id);
		break;
	}

	return sas_get_fabric_proto_ident(se_tpg);
}

static char *tcm_vhost_get_fabric_wwn(struct se_portal_group *se_tpg)
{
	struct tcm_vhost_tpg *tpg = container_of(se_tpg,
				struct tcm_vhost_tpg, se_tpg);
	struct tcm_vhost_tport *tport = tpg->tport;

	return &tport->tport_name[0];
}

static u16 tcm_vhost_get_tag(struct se_portal_group *se_tpg)
{
	struct tcm_vhost_tpg *tpg = container_of(se_tpg,
				struct tcm_vhost_tpg, se_tpg);
	return tpg->tport_tpgt;
}

static u32 tcm_vhost_get_default_depth(struct se_portal_group *se_tpg)
{
	return 1;
}

static u32
tcm_vhost_get_pr_transport_id(struct se_portal_group *se_tpg,
			      struct se_node_acl *se_nacl,
			      struct t10_pr_registration *pr_reg,
			      int *format_code,
			      unsigned char *buf)
{
	struct tcm_vhost_tpg *tpg = container_of(se_tpg,
				struct tcm_vhost_tpg, se_tpg);
	struct tcm_vhost_tport *tport = tpg->tport;

	switch (tport->tport_proto_id) {
	case SCSI_PROTOCOL_SAS:
		return sas_get_pr_transport_id(se_tpg, se_nacl, pr_reg,
					format_code, buf);
	case SCSI_PROTOCOL_FCP:
		return fc_get_pr_transport_id(se_tpg, se_nacl, pr_reg,
					format_code, buf);
	case SCSI_PROTOCOL_ISCSI:
		return iscsi_get_pr_transport_id(se_tpg, se_nacl, pr_reg,
					format_code, buf);
	default:
		pr_err("Unknown tport_proto_id: 0x%02x, using"
			" SAS emulation\n", tport->tport_proto_id);
		break;
	}

	return sas_get_pr_transport_id(se_tpg, se_nacl, pr_reg,
			format_code, buf);
}

static u32
tcm_vhost_get_pr_transport_id_len(struct se_portal_group *se_tpg,
				  struct se_node_acl *se_nacl,
				  struct t10_pr_registration *pr_reg,
				  int *format_code)
{
	struct tcm_vhost_tpg *tpg = container_of(se_tpg,
				struct tcm_vhost_tpg, se_tpg);
	struct tcm_vhost_tport *tport = tpg->tport;

	switch (tport->tport_proto_id) {
	case SCSI_PROTOCOL_SAS:
		return sas_get_pr_transport_id_len(se_tpg, se_nacl, pr_reg,
					format_code);
	case SCSI_PROTOCOL_FCP:
		return fc_get_pr_transport_id_len(se_tpg, se_nacl, pr_reg,
					format_code);
	case SCSI_PROTOCOL_ISCSI:
		return iscsi_get_pr_transport_id_len(se_tpg, se_nacl, pr_reg,
					format_code);
	default:
		pr_err("Unknown tport_proto_id: 0x%02x, using"
			" SAS emulation\n", tport->tport_proto_id);
		break;
	}

	return sas_get_pr_transport_id_len(se_tpg, se_nacl, pr_reg,
			format_code);
}

static char *
tcm_vhost_parse_pr_out_transport_id(struct se_portal_group *se_tpg,
				    const char *buf,
				    u32 *out_tid_len,
				    char **port_nexus_ptr)
{
	struct tcm_vhost_tpg *tpg = container_of(se_tpg,
				struct tcm_vhost_tpg, se_tpg);
	struct tcm_vhost_tport *tport = tpg->tport;

	switch (tport->tport_proto_id) {
	case SCSI_PROTOCOL_SAS:
		return sas_parse_pr_out_transport_id(se_tpg, buf, out_tid_len,
					port_nexus_ptr);
	case SCSI_PROTOCOL_FCP:
		return fc_parse_pr_out_transport_id(se_tpg, buf, out_tid_len,
					port_nexus_ptr);
	case SCSI_PROTOCOL_ISCSI:
		return iscsi_parse_pr_out_transport_id(se_tpg, buf, out_tid_len,
					port_nexus_ptr);
	default:
		pr_err("Unknown tport_proto_id: 0x%02x, using"
			" SAS emulation\n", tport->tport_proto_id);
		break;
	}

	return sas_parse_pr_out_transport_id(se_tpg, buf, out_tid_len,
			port_nexus_ptr);
}

static struct se_node_acl *
tcm_vhost_alloc_fabric_acl(struct se_portal_group *se_tpg)
{
	struct tcm_vhost_nacl *nacl;

	nacl = kzalloc(sizeof(struct tcm_vhost_nacl), GFP_KERNEL);
	if (!nacl) {
		pr_err("Unable to allocate struct tcm_vhost_nacl\n");
		return NULL;
	}

	return &nacl->se_node_acl;
}

static void
tcm_vhost_release_fabric_acl(struct se_portal_group *se_tpg,
			     struct se_node_acl *se_nacl)
{
	struct tcm_vhost_nacl *nacl = container_of(se_nacl,
			struct tcm_vhost_nacl, se_node_acl);
	kfree(nacl);
}

static u32 tcm_vhost_tpg_get_inst_index(struct se_portal_group *se_tpg)
{
	return 1;
}

static void tcm_vhost_release_cmd(struct se_cmd *se_cmd)
{
	struct tcm_vhost_cmd *tv_cmd = container_of(se_cmd,
				struct tcm_vhost_cmd, tvc_se_cmd);
	struct se_session *se_sess = se_cmd->se_sess;

	if (tv_cmd->tvc_sgl_count) {
		u32 i;
		for (i = 0; i < tv_cmd->tvc_sgl_count; i++)
			put_page(sg_page(&tv_cmd->tvc_sgl[i]));
	}

	tcm_vhost_put_inflight(tv_cmd->inflight);
	percpu_ida_free(&se_sess->sess_tag_pool, se_cmd->map_tag);
}

static int tcm_vhost_shutdown_session(struct se_session *se_sess)
{
	return 0;
}

static void tcm_vhost_close_session(struct se_session *se_sess)
{
	return;
}

static u32 tcm_vhost_sess_get_index(struct se_session *se_sess)
{
	return 0;
}

static int tcm_vhost_write_pending(struct se_cmd *se_cmd)
{
	/* Go ahead and process the write immediately */
	target_execute_cmd(se_cmd);
	return 0;
}

static int tcm_vhost_write_pending_status(struct se_cmd *se_cmd)
{
	return 0;
}

static void tcm_vhost_set_default_node_attrs(struct se_node_acl *nacl)
{
	return;
}

static u32 tcm_vhost_get_task_tag(struct se_cmd *se_cmd)
{
	return 0;
}

static int tcm_vhost_get_cmd_state(struct se_cmd *se_cmd)
{
	return 0;
}

static void vhost_scsi_complete_cmd(struct tcm_vhost_cmd *cmd)
{
	struct vhost_scsi *vs = cmd->tvc_vhost;

	llist_add(&cmd->tvc_completion_list, &vs->vs_completion_list);

	vhost_work_queue(&vs->dev, &vs->vs_completion_work);
}

static int tcm_vhost_queue_data_in(struct se_cmd *se_cmd)
{
	struct tcm_vhost_cmd *cmd = container_of(se_cmd,
				struct tcm_vhost_cmd, tvc_se_cmd);
	vhost_scsi_complete_cmd(cmd);
	return 0;
}

static int tcm_vhost_queue_status(struct se_cmd *se_cmd)
{
	struct tcm_vhost_cmd *cmd = container_of(se_cmd,
				struct tcm_vhost_cmd, tvc_se_cmd);
	vhost_scsi_complete_cmd(cmd);
	return 0;
}

static void tcm_vhost_queue_tm_rsp(struct se_cmd *se_cmd)
{
	return;
}

static void tcm_vhost_aborted_task(struct se_cmd *se_cmd)
{
	return;
}

static void tcm_vhost_free_evt(struct vhost_scsi *vs, struct tcm_vhost_evt *evt)
{
	vs->vs_events_nr--;
	kfree(evt);
}

static struct tcm_vhost_evt *
tcm_vhost_allocate_evt(struct vhost_scsi *vs,
		       u32 event, u32 reason)
{
	struct vhost_virtqueue *vq = &vs->vqs[VHOST_SCSI_VQ_EVT].vq;
	struct tcm_vhost_evt *evt;

	if (vs->vs_events_nr > VHOST_SCSI_MAX_EVENT) {
		vs->vs_events_missed = true;
		return NULL;
	}

	evt = kzalloc(sizeof(*evt), GFP_KERNEL);
	if (!evt) {
		vq_err(vq, "Failed to allocate tcm_vhost_evt\n");
		vs->vs_events_missed = true;
		return NULL;
	}

	evt->event.event = event;
	evt->event.reason = reason;
	vs->vs_events_nr++;

	return evt;
}

static void vhost_scsi_free_cmd(struct tcm_vhost_cmd *cmd)
{
	struct se_cmd *se_cmd = &cmd->tvc_se_cmd;

	/* TODO locking against target/backend threads? */
	transport_generic_free_cmd(se_cmd, 0);

}

static int vhost_scsi_check_stop_free(struct se_cmd *se_cmd)
{
	return target_put_sess_cmd(se_cmd->se_sess, se_cmd);
}

static void
tcm_vhost_do_evt_work(struct vhost_scsi *vs, struct tcm_vhost_evt *evt)
{
	struct vhost_virtqueue *vq = &vs->vqs[VHOST_SCSI_VQ_EVT].vq;
	struct virtio_scsi_event *event = &evt->event;
	struct virtio_scsi_event __user *eventp;
	unsigned out, in;
	int head, ret;

	if (!vq->private_data) {
		vs->vs_events_missed = true;
		return;
	}

again:
	vhost_disable_notify(&vs->dev, vq);
	head = vhost_get_vq_desc(&vs->dev, vq, vq->iov,
			ARRAY_SIZE(vq->iov), &out, &in,
			NULL, NULL);
	if (head < 0) {
		vs->vs_events_missed = true;
		return;
	}
	if (head == vq->num) {
		if (vhost_enable_notify(&vs->dev, vq))
			goto again;
		vs->vs_events_missed = true;
		return;
	}

	if ((vq->iov[out].iov_len != sizeof(struct virtio_scsi_event))) {
		vq_err(vq, "Expecting virtio_scsi_event, got %zu bytes\n",
				vq->iov[out].iov_len);
		vs->vs_events_missed = true;
		return;
	}

	if (vs->vs_events_missed) {
		event->event |= VIRTIO_SCSI_T_EVENTS_MISSED;
		vs->vs_events_missed = false;
	}

	eventp = vq->iov[out].iov_base;
	ret = __copy_to_user(eventp, event, sizeof(*event));
	if (!ret)
		vhost_add_used_and_signal(&vs->dev, vq, head, 0);
	else
		vq_err(vq, "Faulted on tcm_vhost_send_event\n");
}

static void tcm_vhost_evt_work(struct vhost_work *work)
{
	struct vhost_scsi *vs = container_of(work, struct vhost_scsi,
					vs_event_work);
	struct vhost_virtqueue *vq = &vs->vqs[VHOST_SCSI_VQ_EVT].vq;
	struct tcm_vhost_evt *evt;
	struct llist_node *llnode;

	mutex_lock(&vq->mutex);
	llnode = llist_del_all(&vs->vs_event_list);
	while (llnode) {
		evt = llist_entry(llnode, struct tcm_vhost_evt, list);
		llnode = llist_next(llnode);
		tcm_vhost_do_evt_work(vs, evt);
		tcm_vhost_free_evt(vs, evt);
	}
	mutex_unlock(&vq->mutex);
}

/* Fill in status and signal that we are done processing this command
 *
 * This is scheduled in the vhost work queue so we are called with the owner
 * process mm and can access the vring.
 */
static void vhost_scsi_complete_cmd_work(struct vhost_work *work)
{
	struct vhost_scsi *vs = container_of(work, struct vhost_scsi,
					vs_completion_work);
	DECLARE_BITMAP(signal, VHOST_SCSI_MAX_VQ);
	struct virtio_scsi_cmd_resp v_rsp;
	struct tcm_vhost_cmd *cmd;
	struct llist_node *llnode;
	struct se_cmd *se_cmd;
	int ret, vq;

	bitmap_zero(signal, VHOST_SCSI_MAX_VQ);
	llnode = llist_del_all(&vs->vs_completion_list);
	while (llnode) {
		cmd = llist_entry(llnode, struct tcm_vhost_cmd,
				     tvc_completion_list);
		llnode = llist_next(llnode);
		se_cmd = &cmd->tvc_se_cmd;

		pr_debug("%s tv_cmd %p resid %u status %#02x\n", __func__,
			cmd, se_cmd->residual_count, se_cmd->scsi_status);

		memset(&v_rsp, 0, sizeof(v_rsp));
		v_rsp.resid = se_cmd->residual_count;
		/* TODO is status_qualifier field needed? */
		v_rsp.status = se_cmd->scsi_status;
		v_rsp.sense_len = se_cmd->scsi_sense_length;
		memcpy(v_rsp.sense, cmd->tvc_sense_buf,
		       v_rsp.sense_len);
		ret = copy_to_user(cmd->tvc_resp, &v_rsp, sizeof(v_rsp));
		if (likely(ret == 0)) {
			struct vhost_scsi_virtqueue *q;
			vhost_add_used(cmd->tvc_vq, cmd->tvc_vq_desc, 0);
			q = container_of(cmd->tvc_vq, struct vhost_scsi_virtqueue, vq);
			vq = q - vs->vqs;
			__set_bit(vq, signal);
		} else
			pr_err("Faulted on virtio_scsi_cmd_resp\n");

		vhost_scsi_free_cmd(cmd);
	}

	vq = -1;
	while ((vq = find_next_bit(signal, VHOST_SCSI_MAX_VQ, vq + 1))
		< VHOST_SCSI_MAX_VQ)
		vhost_signal(&vs->dev, &vs->vqs[vq].vq);
}

static struct tcm_vhost_cmd *
vhost_scsi_get_tag(struct vhost_virtqueue *vq,
			struct tcm_vhost_tpg *tpg,
			struct virtio_scsi_cmd_req *v_req,
			u32 exp_data_len,
			int data_direction)
{
	struct tcm_vhost_cmd *cmd;
	struct tcm_vhost_nexus *tv_nexus;
	struct se_session *se_sess;
	struct scatterlist *sg;
	struct page **pages;
	int tag;

	tv_nexus = tpg->tpg_nexus;
	if (!tv_nexus) {
		pr_err("Unable to locate active struct tcm_vhost_nexus\n");
		return ERR_PTR(-EIO);
	}
	se_sess = tv_nexus->tvn_se_sess;

	tag = percpu_ida_alloc(&se_sess->sess_tag_pool, TASK_RUNNING);
	if (tag < 0) {
		pr_err("Unable to obtain tag for tcm_vhost_cmd\n");
		return ERR_PTR(-ENOMEM);
	}

	cmd = &((struct tcm_vhost_cmd *)se_sess->sess_cmd_map)[tag];
	sg = cmd->tvc_sgl;
	pages = cmd->tvc_upages;
	memset(cmd, 0, sizeof(struct tcm_vhost_cmd));

	cmd->tvc_sgl = sg;
	cmd->tvc_upages = pages;
	cmd->tvc_se_cmd.map_tag = tag;
	cmd->tvc_tag = v_req->tag;
	cmd->tvc_task_attr = v_req->task_attr;
	cmd->tvc_exp_data_len = exp_data_len;
	cmd->tvc_data_direction = data_direction;
	cmd->tvc_nexus = tv_nexus;
	cmd->inflight = tcm_vhost_get_inflight(vq);

	return cmd;
}

/*
 * Map a user memory range into a scatterlist
 *
 * Returns the number of scatterlist entries used or -errno on error.
 */
static int
vhost_scsi_map_to_sgl(struct tcm_vhost_cmd *tv_cmd,
		      struct scatterlist *sgl,
		      unsigned int sgl_count,
		      struct iovec *iov,
		      int write)
{
	unsigned int npages = 0, pages_nr, offset, nbytes;
	struct scatterlist *sg = sgl;
	void __user *ptr = iov->iov_base;
	size_t len = iov->iov_len;
	struct page **pages;
	int ret, i;

	if (sgl_count > TCM_VHOST_PREALLOC_SGLS) {
		pr_err("vhost_scsi_map_to_sgl() psgl_count: %u greater than"
		       " preallocated TCM_VHOST_PREALLOC_SGLS: %u\n",
			sgl_count, TCM_VHOST_PREALLOC_SGLS);
		return -ENOBUFS;
	}

	pages_nr = iov_num_pages(iov);
	if (pages_nr > sgl_count)
		return -ENOBUFS;

	if (pages_nr > TCM_VHOST_PREALLOC_PAGES) {
		pr_err("vhost_scsi_map_to_sgl() pages_nr: %u greater than"
		       " preallocated TCM_VHOST_PREALLOC_PAGES: %u\n",
			pages_nr, TCM_VHOST_PREALLOC_PAGES);
		return -ENOBUFS;
	}

	pages = tv_cmd->tvc_upages;

	ret = get_user_pages_fast((unsigned long)ptr, pages_nr, write, pages);
	/* No pages were pinned */
	if (ret < 0)
		goto out;
	/* Less pages pinned than wanted */
	if (ret != pages_nr) {
		for (i = 0; i < ret; i++)
			put_page(pages[i]);
		ret = -EFAULT;
		goto out;
	}

	while (len > 0) {
		offset = (uintptr_t)ptr & ~PAGE_MASK;
		nbytes = min_t(unsigned int, PAGE_SIZE - offset, len);
		sg_set_page(sg, pages[npages], nbytes, offset);
		ptr += nbytes;
		len -= nbytes;
		sg++;
		npages++;
	}

out:
	return ret;
}

static int
vhost_scsi_map_iov_to_sgl(struct tcm_vhost_cmd *cmd,
			  struct iovec *iov,
			  unsigned int niov,
			  int write)
{
	int ret;
	unsigned int i;
	u32 sgl_count;
	struct scatterlist *sg;

	/*
	 * Find out how long sglist needs to be
	 */
	sgl_count = 0;
	for (i = 0; i < niov; i++)
		sgl_count += iov_num_pages(&iov[i]);

	/* TODO overflow checking */

	sg = cmd->tvc_sgl;
	pr_debug("%s sg %p sgl_count %u\n", __func__, sg, sgl_count);
	sg_init_table(sg, sgl_count);

	cmd->tvc_sgl_count = sgl_count;

	pr_debug("Mapping %u iovecs for %u pages\n", niov, sgl_count);
	for (i = 0; i < niov; i++) {
		ret = vhost_scsi_map_to_sgl(cmd, sg, sgl_count, &iov[i],
					    write);
		if (ret < 0) {
			for (i = 0; i < cmd->tvc_sgl_count; i++)
				put_page(sg_page(&cmd->tvc_sgl[i]));

			cmd->tvc_sgl_count = 0;
			return ret;
		}

		sg += ret;
		sgl_count -= ret;
	}
	return 0;
}

static int vhost_scsi_to_tcm_attr(int attr)
{
	switch (attr) {
	case VIRTIO_SCSI_S_SIMPLE:
		return MSG_SIMPLE_TAG;
	case VIRTIO_SCSI_S_ORDERED:
		return MSG_ORDERED_TAG;
	case VIRTIO_SCSI_S_HEAD:
		return MSG_HEAD_TAG;
	case VIRTIO_SCSI_S_ACA:
		return MSG_ACA_TAG;
	default:
		break;
	}
	return MSG_SIMPLE_TAG;
}

static void tcm_vhost_submission_work(struct work_struct *work)
{
	struct tcm_vhost_cmd *cmd =
		container_of(work, struct tcm_vhost_cmd, work);
	struct tcm_vhost_nexus *tv_nexus;
	struct se_cmd *se_cmd = &cmd->tvc_se_cmd;
	struct scatterlist *sg_ptr, *sg_bidi_ptr = NULL;
	int rc, sg_no_bidi = 0;

	if (cmd->tvc_sgl_count) {
		sg_ptr = cmd->tvc_sgl;
/* FIXME: Fix BIDI operation in tcm_vhost_submission_work() */
#if 0
		if (se_cmd->se_cmd_flags & SCF_BIDI) {
			sg_bidi_ptr = NULL;
			sg_no_bidi = 0;
		}
#endif
	} else {
		sg_ptr = NULL;
	}
	tv_nexus = cmd->tvc_nexus;

	rc = target_submit_cmd_map_sgls(se_cmd, tv_nexus->tvn_se_sess,
			cmd->tvc_cdb, &cmd->tvc_sense_buf[0],
			cmd->tvc_lun, cmd->tvc_exp_data_len,
<<<<<<< HEAD
			cmd->tvc_task_attr, cmd->tvc_data_direction,
			TARGET_SCF_ACK_KREF, sg_ptr, cmd->tvc_sgl_count,
			sg_bidi_ptr, sg_no_bidi, NULL, 0);
=======
			vhost_scsi_to_tcm_attr(cmd->tvc_task_attr),
			cmd->tvc_data_direction, TARGET_SCF_ACK_KREF,
			sg_ptr, cmd->tvc_sgl_count, sg_bidi_ptr, sg_no_bidi);
>>>>>>> 7cdb8bda
	if (rc < 0) {
		transport_send_check_condition_and_sense(se_cmd,
				TCM_LOGICAL_UNIT_COMMUNICATION_FAILURE, 0);
		transport_generic_free_cmd(se_cmd, 0);
	}
}

static void
vhost_scsi_send_bad_target(struct vhost_scsi *vs,
			   struct vhost_virtqueue *vq,
			   int head, unsigned out)
{
	struct virtio_scsi_cmd_resp __user *resp;
	struct virtio_scsi_cmd_resp rsp;
	int ret;

	memset(&rsp, 0, sizeof(rsp));
	rsp.response = VIRTIO_SCSI_S_BAD_TARGET;
	resp = vq->iov[out].iov_base;
	ret = __copy_to_user(resp, &rsp, sizeof(rsp));
	if (!ret)
		vhost_add_used_and_signal(&vs->dev, vq, head, 0);
	else
		pr_err("Faulted on virtio_scsi_cmd_resp\n");
}

static void
vhost_scsi_handle_vq(struct vhost_scsi *vs, struct vhost_virtqueue *vq)
{
	struct tcm_vhost_tpg **vs_tpg;
	struct virtio_scsi_cmd_req v_req;
	struct tcm_vhost_tpg *tpg;
	struct tcm_vhost_cmd *cmd;
	u32 exp_data_len, data_first, data_num, data_direction;
	unsigned out, in, i;
	int head, ret;
	u8 target;

	mutex_lock(&vq->mutex);
	/*
	 * We can handle the vq only after the endpoint is setup by calling the
	 * VHOST_SCSI_SET_ENDPOINT ioctl.
	 */
	vs_tpg = vq->private_data;
	if (!vs_tpg)
		goto out;

	vhost_disable_notify(&vs->dev, vq);

	for (;;) {
		head = vhost_get_vq_desc(&vs->dev, vq, vq->iov,
					ARRAY_SIZE(vq->iov), &out, &in,
					NULL, NULL);
		pr_debug("vhost_get_vq_desc: head: %d, out: %u in: %u\n",
					head, out, in);
		/* On error, stop handling until the next kick. */
		if (unlikely(head < 0))
			break;
		/* Nothing new?  Wait for eventfd to tell us they refilled. */
		if (head == vq->num) {
			if (unlikely(vhost_enable_notify(&vs->dev, vq))) {
				vhost_disable_notify(&vs->dev, vq);
				continue;
			}
			break;
		}

/* FIXME: BIDI operation */
		if (out == 1 && in == 1) {
			data_direction = DMA_NONE;
			data_first = 0;
			data_num = 0;
		} else if (out == 1 && in > 1) {
			data_direction = DMA_FROM_DEVICE;
			data_first = out + 1;
			data_num = in - 1;
		} else if (out > 1 && in == 1) {
			data_direction = DMA_TO_DEVICE;
			data_first = 1;
			data_num = out - 1;
		} else {
			vq_err(vq, "Invalid buffer layout out: %u in: %u\n",
					out, in);
			break;
		}

		/*
		 * Check for a sane resp buffer so we can report errors to
		 * the guest.
		 */
		if (unlikely(vq->iov[out].iov_len !=
					sizeof(struct virtio_scsi_cmd_resp))) {
			vq_err(vq, "Expecting virtio_scsi_cmd_resp, got %zu"
				" bytes\n", vq->iov[out].iov_len);
			break;
		}

		if (unlikely(vq->iov[0].iov_len != sizeof(v_req))) {
			vq_err(vq, "Expecting virtio_scsi_cmd_req, got %zu"
				" bytes\n", vq->iov[0].iov_len);
			break;
		}
		pr_debug("Calling __copy_from_user: vq->iov[0].iov_base: %p,"
			" len: %zu\n", vq->iov[0].iov_base, sizeof(v_req));
		ret = __copy_from_user(&v_req, vq->iov[0].iov_base,
				sizeof(v_req));
		if (unlikely(ret)) {
			vq_err(vq, "Faulted on virtio_scsi_cmd_req\n");
			break;
		}

		/* virtio-scsi spec requires byte 0 of the lun to be 1 */
		if (unlikely(v_req.lun[0] != 1)) {
			vhost_scsi_send_bad_target(vs, vq, head, out);
			continue;
		}

		/* Extract the tpgt */
		target = v_req.lun[1];
		tpg = ACCESS_ONCE(vs_tpg[target]);

		/* Target does not exist, fail the request */
		if (unlikely(!tpg)) {
			vhost_scsi_send_bad_target(vs, vq, head, out);
			continue;
		}

		exp_data_len = 0;
		for (i = 0; i < data_num; i++)
			exp_data_len += vq->iov[data_first + i].iov_len;

		cmd = vhost_scsi_get_tag(vq, tpg, &v_req,
					 exp_data_len, data_direction);
		if (IS_ERR(cmd)) {
			vq_err(vq, "vhost_scsi_get_tag failed %ld\n",
					PTR_ERR(cmd));
			goto err_cmd;
		}
		pr_debug("Allocated tv_cmd: %p exp_data_len: %d, data_direction"
			": %d\n", cmd, exp_data_len, data_direction);

		cmd->tvc_vhost = vs;
		cmd->tvc_vq = vq;
		cmd->tvc_resp = vq->iov[out].iov_base;

		/*
		 * Copy in the recieved CDB descriptor into cmd->tvc_cdb
		 * that will be used by tcm_vhost_new_cmd_map() and down into
		 * target_setup_cmd_from_cdb()
		 */
		memcpy(cmd->tvc_cdb, v_req.cdb, TCM_VHOST_MAX_CDB_SIZE);
		/*
		 * Check that the recieved CDB size does not exceeded our
		 * hardcoded max for tcm_vhost
		 */
		/* TODO what if cdb was too small for varlen cdb header? */
		if (unlikely(scsi_command_size(cmd->tvc_cdb) >
					TCM_VHOST_MAX_CDB_SIZE)) {
			vq_err(vq, "Received SCSI CDB with command_size: %d that"
				" exceeds SCSI_MAX_VARLEN_CDB_SIZE: %d\n",
				scsi_command_size(cmd->tvc_cdb),
				TCM_VHOST_MAX_CDB_SIZE);
			goto err_free;
		}
		cmd->tvc_lun = ((v_req.lun[2] << 8) | v_req.lun[3]) & 0x3FFF;

		pr_debug("vhost_scsi got command opcode: %#02x, lun: %d\n",
			cmd->tvc_cdb[0], cmd->tvc_lun);

		if (data_direction != DMA_NONE) {
			ret = vhost_scsi_map_iov_to_sgl(cmd,
					&vq->iov[data_first], data_num,
					data_direction == DMA_FROM_DEVICE);
			if (unlikely(ret)) {
				vq_err(vq, "Failed to map iov to sgl\n");
				goto err_free;
			}
		}

		/*
		 * Save the descriptor from vhost_get_vq_desc() to be used to
		 * complete the virtio-scsi request in TCM callback context via
		 * tcm_vhost_queue_data_in() and tcm_vhost_queue_status()
		 */
		cmd->tvc_vq_desc = head;
		/*
		 * Dispatch tv_cmd descriptor for cmwq execution in process
		 * context provided by tcm_vhost_workqueue.  This also ensures
		 * tv_cmd is executed on the same kworker CPU as this vhost
		 * thread to gain positive L2 cache locality effects..
		 */
		INIT_WORK(&cmd->work, tcm_vhost_submission_work);
		queue_work(tcm_vhost_workqueue, &cmd->work);
	}

	mutex_unlock(&vq->mutex);
	return;

err_free:
	vhost_scsi_free_cmd(cmd);
err_cmd:
	vhost_scsi_send_bad_target(vs, vq, head, out);
out:
	mutex_unlock(&vq->mutex);
}

static void vhost_scsi_ctl_handle_kick(struct vhost_work *work)
{
	pr_debug("%s: The handling func for control queue.\n", __func__);
}

static void
tcm_vhost_send_evt(struct vhost_scsi *vs,
		   struct tcm_vhost_tpg *tpg,
		   struct se_lun *lun,
		   u32 event,
		   u32 reason)
{
	struct tcm_vhost_evt *evt;

	evt = tcm_vhost_allocate_evt(vs, event, reason);
	if (!evt)
		return;

	if (tpg && lun) {
		/* TODO: share lun setup code with virtio-scsi.ko */
		/*
		 * Note: evt->event is zeroed when we allocate it and
		 * lun[4-7] need to be zero according to virtio-scsi spec.
		 */
		evt->event.lun[0] = 0x01;
		evt->event.lun[1] = tpg->tport_tpgt & 0xFF;
		if (lun->unpacked_lun >= 256)
			evt->event.lun[2] = lun->unpacked_lun >> 8 | 0x40 ;
		evt->event.lun[3] = lun->unpacked_lun & 0xFF;
	}

	llist_add(&evt->list, &vs->vs_event_list);
	vhost_work_queue(&vs->dev, &vs->vs_event_work);
}

static void vhost_scsi_evt_handle_kick(struct vhost_work *work)
{
	struct vhost_virtqueue *vq = container_of(work, struct vhost_virtqueue,
						poll.work);
	struct vhost_scsi *vs = container_of(vq->dev, struct vhost_scsi, dev);

	mutex_lock(&vq->mutex);
	if (!vq->private_data)
		goto out;

	if (vs->vs_events_missed)
		tcm_vhost_send_evt(vs, NULL, NULL, VIRTIO_SCSI_T_NO_EVENT, 0);
out:
	mutex_unlock(&vq->mutex);
}

static void vhost_scsi_handle_kick(struct vhost_work *work)
{
	struct vhost_virtqueue *vq = container_of(work, struct vhost_virtqueue,
						poll.work);
	struct vhost_scsi *vs = container_of(vq->dev, struct vhost_scsi, dev);

	vhost_scsi_handle_vq(vs, vq);
}

static void vhost_scsi_flush_vq(struct vhost_scsi *vs, int index)
{
	vhost_poll_flush(&vs->vqs[index].vq.poll);
}

/* Callers must hold dev mutex */
static void vhost_scsi_flush(struct vhost_scsi *vs)
{
	struct vhost_scsi_inflight *old_inflight[VHOST_SCSI_MAX_VQ];
	int i;

	/* Init new inflight and remember the old inflight */
	tcm_vhost_init_inflight(vs, old_inflight);

	/*
	 * The inflight->kref was initialized to 1. We decrement it here to
	 * indicate the start of the flush operation so that it will reach 0
	 * when all the reqs are finished.
	 */
	for (i = 0; i < VHOST_SCSI_MAX_VQ; i++)
		kref_put(&old_inflight[i]->kref, tcm_vhost_done_inflight);

	/* Flush both the vhost poll and vhost work */
	for (i = 0; i < VHOST_SCSI_MAX_VQ; i++)
		vhost_scsi_flush_vq(vs, i);
	vhost_work_flush(&vs->dev, &vs->vs_completion_work);
	vhost_work_flush(&vs->dev, &vs->vs_event_work);

	/* Wait for all reqs issued before the flush to be finished */
	for (i = 0; i < VHOST_SCSI_MAX_VQ; i++)
		wait_for_completion(&old_inflight[i]->comp);
}

/*
 * Called from vhost_scsi_ioctl() context to walk the list of available
 * tcm_vhost_tpg with an active struct tcm_vhost_nexus
 *
 *  The lock nesting rule is:
 *    tcm_vhost_mutex -> vs->dev.mutex -> tpg->tv_tpg_mutex -> vq->mutex
 */
static int
vhost_scsi_set_endpoint(struct vhost_scsi *vs,
			struct vhost_scsi_target *t)
{
	struct se_portal_group *se_tpg;
	struct tcm_vhost_tport *tv_tport;
	struct tcm_vhost_tpg *tpg;
	struct tcm_vhost_tpg **vs_tpg;
	struct vhost_virtqueue *vq;
	int index, ret, i, len;
	bool match = false;

	mutex_lock(&tcm_vhost_mutex);
	mutex_lock(&vs->dev.mutex);

	/* Verify that ring has been setup correctly. */
	for (index = 0; index < vs->dev.nvqs; ++index) {
		/* Verify that ring has been setup correctly. */
		if (!vhost_vq_access_ok(&vs->vqs[index].vq)) {
			ret = -EFAULT;
			goto out;
		}
	}

	len = sizeof(vs_tpg[0]) * VHOST_SCSI_MAX_TARGET;
	vs_tpg = kzalloc(len, GFP_KERNEL);
	if (!vs_tpg) {
		ret = -ENOMEM;
		goto out;
	}
	if (vs->vs_tpg)
		memcpy(vs_tpg, vs->vs_tpg, len);

	list_for_each_entry(tpg, &tcm_vhost_list, tv_tpg_list) {
		mutex_lock(&tpg->tv_tpg_mutex);
		if (!tpg->tpg_nexus) {
			mutex_unlock(&tpg->tv_tpg_mutex);
			continue;
		}
		if (tpg->tv_tpg_vhost_count != 0) {
			mutex_unlock(&tpg->tv_tpg_mutex);
			continue;
		}
		tv_tport = tpg->tport;

		if (!strcmp(tv_tport->tport_name, t->vhost_wwpn)) {
			if (vs->vs_tpg && vs->vs_tpg[tpg->tport_tpgt]) {
				kfree(vs_tpg);
				mutex_unlock(&tpg->tv_tpg_mutex);
				ret = -EEXIST;
				goto out;
			}
			/*
			 * In order to ensure individual vhost-scsi configfs
			 * groups cannot be removed while in use by vhost ioctl,
			 * go ahead and take an explicit se_tpg->tpg_group.cg_item
			 * dependency now.
			 */
			se_tpg = &tpg->se_tpg;
			ret = configfs_depend_item(se_tpg->se_tpg_tfo->tf_subsys,
						   &se_tpg->tpg_group.cg_item);
			if (ret) {
				pr_warn("configfs_depend_item() failed: %d\n", ret);
				kfree(vs_tpg);
				mutex_unlock(&tpg->tv_tpg_mutex);
				goto out;
			}
			tpg->tv_tpg_vhost_count++;
			tpg->vhost_scsi = vs;
			vs_tpg[tpg->tport_tpgt] = tpg;
			smp_mb__after_atomic_inc();
			match = true;
		}
		mutex_unlock(&tpg->tv_tpg_mutex);
	}

	if (match) {
		memcpy(vs->vs_vhost_wwpn, t->vhost_wwpn,
		       sizeof(vs->vs_vhost_wwpn));
		for (i = 0; i < VHOST_SCSI_MAX_VQ; i++) {
			vq = &vs->vqs[i].vq;
			mutex_lock(&vq->mutex);
			vq->private_data = vs_tpg;
			vhost_init_used(vq);
			mutex_unlock(&vq->mutex);
		}
		ret = 0;
	} else {
		ret = -EEXIST;
	}

	/*
	 * Act as synchronize_rcu to make sure access to
	 * old vs->vs_tpg is finished.
	 */
	vhost_scsi_flush(vs);
	kfree(vs->vs_tpg);
	vs->vs_tpg = vs_tpg;

out:
	mutex_unlock(&vs->dev.mutex);
	mutex_unlock(&tcm_vhost_mutex);
	return ret;
}

static int
vhost_scsi_clear_endpoint(struct vhost_scsi *vs,
			  struct vhost_scsi_target *t)
{
	struct se_portal_group *se_tpg;
	struct tcm_vhost_tport *tv_tport;
	struct tcm_vhost_tpg *tpg;
	struct vhost_virtqueue *vq;
	bool match = false;
	int index, ret, i;
	u8 target;

	mutex_lock(&tcm_vhost_mutex);
	mutex_lock(&vs->dev.mutex);
	/* Verify that ring has been setup correctly. */
	for (index = 0; index < vs->dev.nvqs; ++index) {
		if (!vhost_vq_access_ok(&vs->vqs[index].vq)) {
			ret = -EFAULT;
			goto err_dev;
		}
	}

	if (!vs->vs_tpg) {
		ret = 0;
		goto err_dev;
	}

	for (i = 0; i < VHOST_SCSI_MAX_TARGET; i++) {
		target = i;
		tpg = vs->vs_tpg[target];
		if (!tpg)
			continue;

		mutex_lock(&tpg->tv_tpg_mutex);
		tv_tport = tpg->tport;
		if (!tv_tport) {
			ret = -ENODEV;
			goto err_tpg;
		}

		if (strcmp(tv_tport->tport_name, t->vhost_wwpn)) {
			pr_warn("tv_tport->tport_name: %s, tpg->tport_tpgt: %hu"
				" does not match t->vhost_wwpn: %s, t->vhost_tpgt: %hu\n",
				tv_tport->tport_name, tpg->tport_tpgt,
				t->vhost_wwpn, t->vhost_tpgt);
			ret = -EINVAL;
			goto err_tpg;
		}
		tpg->tv_tpg_vhost_count--;
		tpg->vhost_scsi = NULL;
		vs->vs_tpg[target] = NULL;
		match = true;
		mutex_unlock(&tpg->tv_tpg_mutex);
		/*
		 * Release se_tpg->tpg_group.cg_item configfs dependency now
		 * to allow vhost-scsi WWPN se_tpg->tpg_group shutdown to occur.
		 */
		se_tpg = &tpg->se_tpg;
		configfs_undepend_item(se_tpg->se_tpg_tfo->tf_subsys,
				       &se_tpg->tpg_group.cg_item);
	}
	if (match) {
		for (i = 0; i < VHOST_SCSI_MAX_VQ; i++) {
			vq = &vs->vqs[i].vq;
			mutex_lock(&vq->mutex);
			vq->private_data = NULL;
			mutex_unlock(&vq->mutex);
		}
	}
	/*
	 * Act as synchronize_rcu to make sure access to
	 * old vs->vs_tpg is finished.
	 */
	vhost_scsi_flush(vs);
	kfree(vs->vs_tpg);
	vs->vs_tpg = NULL;
	WARN_ON(vs->vs_events_nr);
	mutex_unlock(&vs->dev.mutex);
	mutex_unlock(&tcm_vhost_mutex);
	return 0;

err_tpg:
	mutex_unlock(&tpg->tv_tpg_mutex);
err_dev:
	mutex_unlock(&vs->dev.mutex);
	mutex_unlock(&tcm_vhost_mutex);
	return ret;
}

static int vhost_scsi_set_features(struct vhost_scsi *vs, u64 features)
{
	if (features & ~VHOST_SCSI_FEATURES)
		return -EOPNOTSUPP;

	mutex_lock(&vs->dev.mutex);
	if ((features & (1 << VHOST_F_LOG_ALL)) &&
	    !vhost_log_access_ok(&vs->dev)) {
		mutex_unlock(&vs->dev.mutex);
		return -EFAULT;
	}
	vs->dev.acked_features = features;
	smp_wmb();
	vhost_scsi_flush(vs);
	mutex_unlock(&vs->dev.mutex);
	return 0;
}

static void vhost_scsi_free(struct vhost_scsi *vs)
{
	if (is_vmalloc_addr(vs))
		vfree(vs);
	else
		kfree(vs);
}

static int vhost_scsi_open(struct inode *inode, struct file *f)
{
	struct vhost_scsi *vs;
	struct vhost_virtqueue **vqs;
	int r = -ENOMEM, i;

	vs = kzalloc(sizeof(*vs), GFP_KERNEL | __GFP_NOWARN | __GFP_REPEAT);
	if (!vs) {
		vs = vzalloc(sizeof(*vs));
		if (!vs)
			goto err_vs;
	}

	vqs = kmalloc(VHOST_SCSI_MAX_VQ * sizeof(*vqs), GFP_KERNEL);
	if (!vqs)
		goto err_vqs;

	vhost_work_init(&vs->vs_completion_work, vhost_scsi_complete_cmd_work);
	vhost_work_init(&vs->vs_event_work, tcm_vhost_evt_work);

	vs->vs_events_nr = 0;
	vs->vs_events_missed = false;

	vqs[VHOST_SCSI_VQ_CTL] = &vs->vqs[VHOST_SCSI_VQ_CTL].vq;
	vqs[VHOST_SCSI_VQ_EVT] = &vs->vqs[VHOST_SCSI_VQ_EVT].vq;
	vs->vqs[VHOST_SCSI_VQ_CTL].vq.handle_kick = vhost_scsi_ctl_handle_kick;
	vs->vqs[VHOST_SCSI_VQ_EVT].vq.handle_kick = vhost_scsi_evt_handle_kick;
	for (i = VHOST_SCSI_VQ_IO; i < VHOST_SCSI_MAX_VQ; i++) {
		vqs[i] = &vs->vqs[i].vq;
		vs->vqs[i].vq.handle_kick = vhost_scsi_handle_kick;
	}
	r = vhost_dev_init(&vs->dev, vqs, VHOST_SCSI_MAX_VQ);

	tcm_vhost_init_inflight(vs, NULL);

	if (r < 0)
		goto err_init;

	f->private_data = vs;
	return 0;

err_init:
	kfree(vqs);
err_vqs:
	vhost_scsi_free(vs);
err_vs:
	return r;
}

static int vhost_scsi_release(struct inode *inode, struct file *f)
{
	struct vhost_scsi *vs = f->private_data;
	struct vhost_scsi_target t;

	mutex_lock(&vs->dev.mutex);
	memcpy(t.vhost_wwpn, vs->vs_vhost_wwpn, sizeof(t.vhost_wwpn));
	mutex_unlock(&vs->dev.mutex);
	vhost_scsi_clear_endpoint(vs, &t);
	vhost_dev_stop(&vs->dev);
	vhost_dev_cleanup(&vs->dev, false);
	/* Jobs can re-queue themselves in evt kick handler. Do extra flush. */
	vhost_scsi_flush(vs);
	kfree(vs->dev.vqs);
	vhost_scsi_free(vs);
	return 0;
}

static long
vhost_scsi_ioctl(struct file *f,
		 unsigned int ioctl,
		 unsigned long arg)
{
	struct vhost_scsi *vs = f->private_data;
	struct vhost_scsi_target backend;
	void __user *argp = (void __user *)arg;
	u64 __user *featurep = argp;
	u32 __user *eventsp = argp;
	u32 events_missed;
	u64 features;
	int r, abi_version = VHOST_SCSI_ABI_VERSION;
	struct vhost_virtqueue *vq = &vs->vqs[VHOST_SCSI_VQ_EVT].vq;

	switch (ioctl) {
	case VHOST_SCSI_SET_ENDPOINT:
		if (copy_from_user(&backend, argp, sizeof backend))
			return -EFAULT;
		if (backend.reserved != 0)
			return -EOPNOTSUPP;

		return vhost_scsi_set_endpoint(vs, &backend);
	case VHOST_SCSI_CLEAR_ENDPOINT:
		if (copy_from_user(&backend, argp, sizeof backend))
			return -EFAULT;
		if (backend.reserved != 0)
			return -EOPNOTSUPP;

		return vhost_scsi_clear_endpoint(vs, &backend);
	case VHOST_SCSI_GET_ABI_VERSION:
		if (copy_to_user(argp, &abi_version, sizeof abi_version))
			return -EFAULT;
		return 0;
	case VHOST_SCSI_SET_EVENTS_MISSED:
		if (get_user(events_missed, eventsp))
			return -EFAULT;
		mutex_lock(&vq->mutex);
		vs->vs_events_missed = events_missed;
		mutex_unlock(&vq->mutex);
		return 0;
	case VHOST_SCSI_GET_EVENTS_MISSED:
		mutex_lock(&vq->mutex);
		events_missed = vs->vs_events_missed;
		mutex_unlock(&vq->mutex);
		if (put_user(events_missed, eventsp))
			return -EFAULT;
		return 0;
	case VHOST_GET_FEATURES:
		features = VHOST_SCSI_FEATURES;
		if (copy_to_user(featurep, &features, sizeof features))
			return -EFAULT;
		return 0;
	case VHOST_SET_FEATURES:
		if (copy_from_user(&features, featurep, sizeof features))
			return -EFAULT;
		return vhost_scsi_set_features(vs, features);
	default:
		mutex_lock(&vs->dev.mutex);
		r = vhost_dev_ioctl(&vs->dev, ioctl, argp);
		/* TODO: flush backend after dev ioctl. */
		if (r == -ENOIOCTLCMD)
			r = vhost_vring_ioctl(&vs->dev, ioctl, argp);
		mutex_unlock(&vs->dev.mutex);
		return r;
	}
}

#ifdef CONFIG_COMPAT
static long vhost_scsi_compat_ioctl(struct file *f, unsigned int ioctl,
				unsigned long arg)
{
	return vhost_scsi_ioctl(f, ioctl, (unsigned long)compat_ptr(arg));
}
#endif

static const struct file_operations vhost_scsi_fops = {
	.owner          = THIS_MODULE,
	.release        = vhost_scsi_release,
	.unlocked_ioctl = vhost_scsi_ioctl,
#ifdef CONFIG_COMPAT
	.compat_ioctl	= vhost_scsi_compat_ioctl,
#endif
	.open           = vhost_scsi_open,
	.llseek		= noop_llseek,
};

static struct miscdevice vhost_scsi_misc = {
	MISC_DYNAMIC_MINOR,
	"vhost-scsi",
	&vhost_scsi_fops,
};

static int __init vhost_scsi_register(void)
{
	return misc_register(&vhost_scsi_misc);
}

static int vhost_scsi_deregister(void)
{
	return misc_deregister(&vhost_scsi_misc);
}

static char *tcm_vhost_dump_proto_id(struct tcm_vhost_tport *tport)
{
	switch (tport->tport_proto_id) {
	case SCSI_PROTOCOL_SAS:
		return "SAS";
	case SCSI_PROTOCOL_FCP:
		return "FCP";
	case SCSI_PROTOCOL_ISCSI:
		return "iSCSI";
	default:
		break;
	}

	return "Unknown";
}

static void
tcm_vhost_do_plug(struct tcm_vhost_tpg *tpg,
		  struct se_lun *lun, bool plug)
{

	struct vhost_scsi *vs = tpg->vhost_scsi;
	struct vhost_virtqueue *vq;
	u32 reason;

	if (!vs)
		return;

	mutex_lock(&vs->dev.mutex);
	if (!vhost_has_feature(&vs->dev, VIRTIO_SCSI_F_HOTPLUG)) {
		mutex_unlock(&vs->dev.mutex);
		return;
	}

	if (plug)
		reason = VIRTIO_SCSI_EVT_RESET_RESCAN;
	else
		reason = VIRTIO_SCSI_EVT_RESET_REMOVED;

	vq = &vs->vqs[VHOST_SCSI_VQ_EVT].vq;
	mutex_lock(&vq->mutex);
	tcm_vhost_send_evt(vs, tpg, lun,
			VIRTIO_SCSI_T_TRANSPORT_RESET, reason);
	mutex_unlock(&vq->mutex);
	mutex_unlock(&vs->dev.mutex);
}

static void tcm_vhost_hotplug(struct tcm_vhost_tpg *tpg, struct se_lun *lun)
{
	tcm_vhost_do_plug(tpg, lun, true);
}

static void tcm_vhost_hotunplug(struct tcm_vhost_tpg *tpg, struct se_lun *lun)
{
	tcm_vhost_do_plug(tpg, lun, false);
}

static int tcm_vhost_port_link(struct se_portal_group *se_tpg,
			       struct se_lun *lun)
{
	struct tcm_vhost_tpg *tpg = container_of(se_tpg,
				struct tcm_vhost_tpg, se_tpg);

	mutex_lock(&tcm_vhost_mutex);

	mutex_lock(&tpg->tv_tpg_mutex);
	tpg->tv_tpg_port_count++;
	mutex_unlock(&tpg->tv_tpg_mutex);

	tcm_vhost_hotplug(tpg, lun);

	mutex_unlock(&tcm_vhost_mutex);

	return 0;
}

static void tcm_vhost_port_unlink(struct se_portal_group *se_tpg,
				  struct se_lun *lun)
{
	struct tcm_vhost_tpg *tpg = container_of(se_tpg,
				struct tcm_vhost_tpg, se_tpg);

	mutex_lock(&tcm_vhost_mutex);

	mutex_lock(&tpg->tv_tpg_mutex);
	tpg->tv_tpg_port_count--;
	mutex_unlock(&tpg->tv_tpg_mutex);

	tcm_vhost_hotunplug(tpg, lun);

	mutex_unlock(&tcm_vhost_mutex);
}

static struct se_node_acl *
tcm_vhost_make_nodeacl(struct se_portal_group *se_tpg,
		       struct config_group *group,
		       const char *name)
{
	struct se_node_acl *se_nacl, *se_nacl_new;
	struct tcm_vhost_nacl *nacl;
	u64 wwpn = 0;
	u32 nexus_depth;

	/* tcm_vhost_parse_wwn(name, &wwpn, 1) < 0)
		return ERR_PTR(-EINVAL); */
	se_nacl_new = tcm_vhost_alloc_fabric_acl(se_tpg);
	if (!se_nacl_new)
		return ERR_PTR(-ENOMEM);

	nexus_depth = 1;
	/*
	 * se_nacl_new may be released by core_tpg_add_initiator_node_acl()
	 * when converting a NodeACL from demo mode -> explict
	 */
	se_nacl = core_tpg_add_initiator_node_acl(se_tpg, se_nacl_new,
				name, nexus_depth);
	if (IS_ERR(se_nacl)) {
		tcm_vhost_release_fabric_acl(se_tpg, se_nacl_new);
		return se_nacl;
	}
	/*
	 * Locate our struct tcm_vhost_nacl and set the FC Nport WWPN
	 */
	nacl = container_of(se_nacl, struct tcm_vhost_nacl, se_node_acl);
	nacl->iport_wwpn = wwpn;

	return se_nacl;
}

static void tcm_vhost_drop_nodeacl(struct se_node_acl *se_acl)
{
	struct tcm_vhost_nacl *nacl = container_of(se_acl,
				struct tcm_vhost_nacl, se_node_acl);
	core_tpg_del_initiator_node_acl(se_acl->se_tpg, se_acl, 1);
	kfree(nacl);
}

static void tcm_vhost_free_cmd_map_res(struct tcm_vhost_nexus *nexus,
				       struct se_session *se_sess)
{
	struct tcm_vhost_cmd *tv_cmd;
	unsigned int i;

	if (!se_sess->sess_cmd_map)
		return;

	for (i = 0; i < TCM_VHOST_DEFAULT_TAGS; i++) {
		tv_cmd = &((struct tcm_vhost_cmd *)se_sess->sess_cmd_map)[i];

		kfree(tv_cmd->tvc_sgl);
		kfree(tv_cmd->tvc_upages);
	}
}

static int tcm_vhost_make_nexus(struct tcm_vhost_tpg *tpg,
				const char *name)
{
	struct se_portal_group *se_tpg;
	struct se_session *se_sess;
	struct tcm_vhost_nexus *tv_nexus;
	struct tcm_vhost_cmd *tv_cmd;
	unsigned int i;

	mutex_lock(&tpg->tv_tpg_mutex);
	if (tpg->tpg_nexus) {
		mutex_unlock(&tpg->tv_tpg_mutex);
		pr_debug("tpg->tpg_nexus already exists\n");
		return -EEXIST;
	}
	se_tpg = &tpg->se_tpg;

	tv_nexus = kzalloc(sizeof(struct tcm_vhost_nexus), GFP_KERNEL);
	if (!tv_nexus) {
		mutex_unlock(&tpg->tv_tpg_mutex);
		pr_err("Unable to allocate struct tcm_vhost_nexus\n");
		return -ENOMEM;
	}
	/*
	 *  Initialize the struct se_session pointer and setup tagpool
	 *  for struct tcm_vhost_cmd descriptors
	 */
	tv_nexus->tvn_se_sess = transport_init_session_tags(
					TCM_VHOST_DEFAULT_TAGS,
					sizeof(struct tcm_vhost_cmd),
					TARGET_PROT_NORMAL);
	if (IS_ERR(tv_nexus->tvn_se_sess)) {
		mutex_unlock(&tpg->tv_tpg_mutex);
		kfree(tv_nexus);
		return -ENOMEM;
	}
	se_sess = tv_nexus->tvn_se_sess;
	for (i = 0; i < TCM_VHOST_DEFAULT_TAGS; i++) {
		tv_cmd = &((struct tcm_vhost_cmd *)se_sess->sess_cmd_map)[i];

		tv_cmd->tvc_sgl = kzalloc(sizeof(struct scatterlist) *
					TCM_VHOST_PREALLOC_SGLS, GFP_KERNEL);
		if (!tv_cmd->tvc_sgl) {
			mutex_unlock(&tpg->tv_tpg_mutex);
			pr_err("Unable to allocate tv_cmd->tvc_sgl\n");
			goto out;
		}

		tv_cmd->tvc_upages = kzalloc(sizeof(struct page *) *
					TCM_VHOST_PREALLOC_PAGES, GFP_KERNEL);
		if (!tv_cmd->tvc_upages) {
			mutex_unlock(&tpg->tv_tpg_mutex);
			pr_err("Unable to allocate tv_cmd->tvc_upages\n");
			goto out;
		}
	}
	/*
	 * Since we are running in 'demo mode' this call with generate a
	 * struct se_node_acl for the tcm_vhost struct se_portal_group with
	 * the SCSI Initiator port name of the passed configfs group 'name'.
	 */
	tv_nexus->tvn_se_sess->se_node_acl = core_tpg_check_initiator_node_acl(
				se_tpg, (unsigned char *)name);
	if (!tv_nexus->tvn_se_sess->se_node_acl) {
		mutex_unlock(&tpg->tv_tpg_mutex);
		pr_debug("core_tpg_check_initiator_node_acl() failed"
				" for %s\n", name);
		goto out;
	}
	/*
	 * Now register the TCM vhost virtual I_T Nexus as active with the
	 * call to __transport_register_session()
	 */
	__transport_register_session(se_tpg, tv_nexus->tvn_se_sess->se_node_acl,
			tv_nexus->tvn_se_sess, tv_nexus);
	tpg->tpg_nexus = tv_nexus;

	mutex_unlock(&tpg->tv_tpg_mutex);
	return 0;

out:
	tcm_vhost_free_cmd_map_res(tv_nexus, se_sess);
	transport_free_session(se_sess);
	kfree(tv_nexus);
	return -ENOMEM;
}

static int tcm_vhost_drop_nexus(struct tcm_vhost_tpg *tpg)
{
	struct se_session *se_sess;
	struct tcm_vhost_nexus *tv_nexus;

	mutex_lock(&tpg->tv_tpg_mutex);
	tv_nexus = tpg->tpg_nexus;
	if (!tv_nexus) {
		mutex_unlock(&tpg->tv_tpg_mutex);
		return -ENODEV;
	}

	se_sess = tv_nexus->tvn_se_sess;
	if (!se_sess) {
		mutex_unlock(&tpg->tv_tpg_mutex);
		return -ENODEV;
	}

	if (tpg->tv_tpg_port_count != 0) {
		mutex_unlock(&tpg->tv_tpg_mutex);
		pr_err("Unable to remove TCM_vhost I_T Nexus with"
			" active TPG port count: %d\n",
			tpg->tv_tpg_port_count);
		return -EBUSY;
	}

	if (tpg->tv_tpg_vhost_count != 0) {
		mutex_unlock(&tpg->tv_tpg_mutex);
		pr_err("Unable to remove TCM_vhost I_T Nexus with"
			" active TPG vhost count: %d\n",
			tpg->tv_tpg_vhost_count);
		return -EBUSY;
	}

	pr_debug("TCM_vhost_ConfigFS: Removing I_T Nexus to emulated"
		" %s Initiator Port: %s\n", tcm_vhost_dump_proto_id(tpg->tport),
		tv_nexus->tvn_se_sess->se_node_acl->initiatorname);

	tcm_vhost_free_cmd_map_res(tv_nexus, se_sess);
	/*
	 * Release the SCSI I_T Nexus to the emulated vhost Target Port
	 */
	transport_deregister_session(tv_nexus->tvn_se_sess);
	tpg->tpg_nexus = NULL;
	mutex_unlock(&tpg->tv_tpg_mutex);

	kfree(tv_nexus);
	return 0;
}

static ssize_t tcm_vhost_tpg_show_nexus(struct se_portal_group *se_tpg,
					char *page)
{
	struct tcm_vhost_tpg *tpg = container_of(se_tpg,
				struct tcm_vhost_tpg, se_tpg);
	struct tcm_vhost_nexus *tv_nexus;
	ssize_t ret;

	mutex_lock(&tpg->tv_tpg_mutex);
	tv_nexus = tpg->tpg_nexus;
	if (!tv_nexus) {
		mutex_unlock(&tpg->tv_tpg_mutex);
		return -ENODEV;
	}
	ret = snprintf(page, PAGE_SIZE, "%s\n",
			tv_nexus->tvn_se_sess->se_node_acl->initiatorname);
	mutex_unlock(&tpg->tv_tpg_mutex);

	return ret;
}

static ssize_t tcm_vhost_tpg_store_nexus(struct se_portal_group *se_tpg,
					 const char *page,
					 size_t count)
{
	struct tcm_vhost_tpg *tpg = container_of(se_tpg,
				struct tcm_vhost_tpg, se_tpg);
	struct tcm_vhost_tport *tport_wwn = tpg->tport;
	unsigned char i_port[TCM_VHOST_NAMELEN], *ptr, *port_ptr;
	int ret;
	/*
	 * Shutdown the active I_T nexus if 'NULL' is passed..
	 */
	if (!strncmp(page, "NULL", 4)) {
		ret = tcm_vhost_drop_nexus(tpg);
		return (!ret) ? count : ret;
	}
	/*
	 * Otherwise make sure the passed virtual Initiator port WWN matches
	 * the fabric protocol_id set in tcm_vhost_make_tport(), and call
	 * tcm_vhost_make_nexus().
	 */
	if (strlen(page) >= TCM_VHOST_NAMELEN) {
		pr_err("Emulated NAA Sas Address: %s, exceeds"
				" max: %d\n", page, TCM_VHOST_NAMELEN);
		return -EINVAL;
	}
	snprintf(&i_port[0], TCM_VHOST_NAMELEN, "%s", page);

	ptr = strstr(i_port, "naa.");
	if (ptr) {
		if (tport_wwn->tport_proto_id != SCSI_PROTOCOL_SAS) {
			pr_err("Passed SAS Initiator Port %s does not"
				" match target port protoid: %s\n", i_port,
				tcm_vhost_dump_proto_id(tport_wwn));
			return -EINVAL;
		}
		port_ptr = &i_port[0];
		goto check_newline;
	}
	ptr = strstr(i_port, "fc.");
	if (ptr) {
		if (tport_wwn->tport_proto_id != SCSI_PROTOCOL_FCP) {
			pr_err("Passed FCP Initiator Port %s does not"
				" match target port protoid: %s\n", i_port,
				tcm_vhost_dump_proto_id(tport_wwn));
			return -EINVAL;
		}
		port_ptr = &i_port[3]; /* Skip over "fc." */
		goto check_newline;
	}
	ptr = strstr(i_port, "iqn.");
	if (ptr) {
		if (tport_wwn->tport_proto_id != SCSI_PROTOCOL_ISCSI) {
			pr_err("Passed iSCSI Initiator Port %s does not"
				" match target port protoid: %s\n", i_port,
				tcm_vhost_dump_proto_id(tport_wwn));
			return -EINVAL;
		}
		port_ptr = &i_port[0];
		goto check_newline;
	}
	pr_err("Unable to locate prefix for emulated Initiator Port:"
			" %s\n", i_port);
	return -EINVAL;
	/*
	 * Clear any trailing newline for the NAA WWN
	 */
check_newline:
	if (i_port[strlen(i_port)-1] == '\n')
		i_port[strlen(i_port)-1] = '\0';

	ret = tcm_vhost_make_nexus(tpg, port_ptr);
	if (ret < 0)
		return ret;

	return count;
}

TF_TPG_BASE_ATTR(tcm_vhost, nexus, S_IRUGO | S_IWUSR);

static struct configfs_attribute *tcm_vhost_tpg_attrs[] = {
	&tcm_vhost_tpg_nexus.attr,
	NULL,
};

static struct se_portal_group *
tcm_vhost_make_tpg(struct se_wwn *wwn,
		   struct config_group *group,
		   const char *name)
{
	struct tcm_vhost_tport *tport = container_of(wwn,
			struct tcm_vhost_tport, tport_wwn);

	struct tcm_vhost_tpg *tpg;
	unsigned long tpgt;
	int ret;

	if (strstr(name, "tpgt_") != name)
		return ERR_PTR(-EINVAL);
	if (kstrtoul(name + 5, 10, &tpgt) || tpgt > UINT_MAX)
		return ERR_PTR(-EINVAL);

	tpg = kzalloc(sizeof(struct tcm_vhost_tpg), GFP_KERNEL);
	if (!tpg) {
		pr_err("Unable to allocate struct tcm_vhost_tpg");
		return ERR_PTR(-ENOMEM);
	}
	mutex_init(&tpg->tv_tpg_mutex);
	INIT_LIST_HEAD(&tpg->tv_tpg_list);
	tpg->tport = tport;
	tpg->tport_tpgt = tpgt;

	ret = core_tpg_register(&tcm_vhost_fabric_configfs->tf_ops, wwn,
				&tpg->se_tpg, tpg, TRANSPORT_TPG_TYPE_NORMAL);
	if (ret < 0) {
		kfree(tpg);
		return NULL;
	}
	mutex_lock(&tcm_vhost_mutex);
	list_add_tail(&tpg->tv_tpg_list, &tcm_vhost_list);
	mutex_unlock(&tcm_vhost_mutex);

	return &tpg->se_tpg;
}

static void tcm_vhost_drop_tpg(struct se_portal_group *se_tpg)
{
	struct tcm_vhost_tpg *tpg = container_of(se_tpg,
				struct tcm_vhost_tpg, se_tpg);

	mutex_lock(&tcm_vhost_mutex);
	list_del(&tpg->tv_tpg_list);
	mutex_unlock(&tcm_vhost_mutex);
	/*
	 * Release the virtual I_T Nexus for this vhost TPG
	 */
	tcm_vhost_drop_nexus(tpg);
	/*
	 * Deregister the se_tpg from TCM..
	 */
	core_tpg_deregister(se_tpg);
	kfree(tpg);
}

static struct se_wwn *
tcm_vhost_make_tport(struct target_fabric_configfs *tf,
		     struct config_group *group,
		     const char *name)
{
	struct tcm_vhost_tport *tport;
	char *ptr;
	u64 wwpn = 0;
	int off = 0;

	/* if (tcm_vhost_parse_wwn(name, &wwpn, 1) < 0)
		return ERR_PTR(-EINVAL); */

	tport = kzalloc(sizeof(struct tcm_vhost_tport), GFP_KERNEL);
	if (!tport) {
		pr_err("Unable to allocate struct tcm_vhost_tport");
		return ERR_PTR(-ENOMEM);
	}
	tport->tport_wwpn = wwpn;
	/*
	 * Determine the emulated Protocol Identifier and Target Port Name
	 * based on the incoming configfs directory name.
	 */
	ptr = strstr(name, "naa.");
	if (ptr) {
		tport->tport_proto_id = SCSI_PROTOCOL_SAS;
		goto check_len;
	}
	ptr = strstr(name, "fc.");
	if (ptr) {
		tport->tport_proto_id = SCSI_PROTOCOL_FCP;
		off = 3; /* Skip over "fc." */
		goto check_len;
	}
	ptr = strstr(name, "iqn.");
	if (ptr) {
		tport->tport_proto_id = SCSI_PROTOCOL_ISCSI;
		goto check_len;
	}

	pr_err("Unable to locate prefix for emulated Target Port:"
			" %s\n", name);
	kfree(tport);
	return ERR_PTR(-EINVAL);

check_len:
	if (strlen(name) >= TCM_VHOST_NAMELEN) {
		pr_err("Emulated %s Address: %s, exceeds"
			" max: %d\n", name, tcm_vhost_dump_proto_id(tport),
			TCM_VHOST_NAMELEN);
		kfree(tport);
		return ERR_PTR(-EINVAL);
	}
	snprintf(&tport->tport_name[0], TCM_VHOST_NAMELEN, "%s", &name[off]);

	pr_debug("TCM_VHost_ConfigFS: Allocated emulated Target"
		" %s Address: %s\n", tcm_vhost_dump_proto_id(tport), name);

	return &tport->tport_wwn;
}

static void tcm_vhost_drop_tport(struct se_wwn *wwn)
{
	struct tcm_vhost_tport *tport = container_of(wwn,
				struct tcm_vhost_tport, tport_wwn);

	pr_debug("TCM_VHost_ConfigFS: Deallocating emulated Target"
		" %s Address: %s\n", tcm_vhost_dump_proto_id(tport),
		tport->tport_name);

	kfree(tport);
}

static ssize_t
tcm_vhost_wwn_show_attr_version(struct target_fabric_configfs *tf,
				char *page)
{
	return sprintf(page, "TCM_VHOST fabric module %s on %s/%s"
		"on "UTS_RELEASE"\n", TCM_VHOST_VERSION, utsname()->sysname,
		utsname()->machine);
}

TF_WWN_ATTR_RO(tcm_vhost, version);

static struct configfs_attribute *tcm_vhost_wwn_attrs[] = {
	&tcm_vhost_wwn_version.attr,
	NULL,
};

static struct target_core_fabric_ops tcm_vhost_ops = {
	.get_fabric_name		= tcm_vhost_get_fabric_name,
	.get_fabric_proto_ident		= tcm_vhost_get_fabric_proto_ident,
	.tpg_get_wwn			= tcm_vhost_get_fabric_wwn,
	.tpg_get_tag			= tcm_vhost_get_tag,
	.tpg_get_default_depth		= tcm_vhost_get_default_depth,
	.tpg_get_pr_transport_id	= tcm_vhost_get_pr_transport_id,
	.tpg_get_pr_transport_id_len	= tcm_vhost_get_pr_transport_id_len,
	.tpg_parse_pr_out_transport_id	= tcm_vhost_parse_pr_out_transport_id,
	.tpg_check_demo_mode		= tcm_vhost_check_true,
	.tpg_check_demo_mode_cache	= tcm_vhost_check_true,
	.tpg_check_demo_mode_write_protect = tcm_vhost_check_false,
	.tpg_check_prod_mode_write_protect = tcm_vhost_check_false,
	.tpg_alloc_fabric_acl		= tcm_vhost_alloc_fabric_acl,
	.tpg_release_fabric_acl		= tcm_vhost_release_fabric_acl,
	.tpg_get_inst_index		= tcm_vhost_tpg_get_inst_index,
	.release_cmd			= tcm_vhost_release_cmd,
	.check_stop_free		= vhost_scsi_check_stop_free,
	.shutdown_session		= tcm_vhost_shutdown_session,
	.close_session			= tcm_vhost_close_session,
	.sess_get_index			= tcm_vhost_sess_get_index,
	.sess_get_initiator_sid		= NULL,
	.write_pending			= tcm_vhost_write_pending,
	.write_pending_status		= tcm_vhost_write_pending_status,
	.set_default_node_attributes	= tcm_vhost_set_default_node_attrs,
	.get_task_tag			= tcm_vhost_get_task_tag,
	.get_cmd_state			= tcm_vhost_get_cmd_state,
	.queue_data_in			= tcm_vhost_queue_data_in,
	.queue_status			= tcm_vhost_queue_status,
	.queue_tm_rsp			= tcm_vhost_queue_tm_rsp,
	.aborted_task			= tcm_vhost_aborted_task,
	/*
	 * Setup callers for generic logic in target_core_fabric_configfs.c
	 */
	.fabric_make_wwn		= tcm_vhost_make_tport,
	.fabric_drop_wwn		= tcm_vhost_drop_tport,
	.fabric_make_tpg		= tcm_vhost_make_tpg,
	.fabric_drop_tpg		= tcm_vhost_drop_tpg,
	.fabric_post_link		= tcm_vhost_port_link,
	.fabric_pre_unlink		= tcm_vhost_port_unlink,
	.fabric_make_np			= NULL,
	.fabric_drop_np			= NULL,
	.fabric_make_nodeacl		= tcm_vhost_make_nodeacl,
	.fabric_drop_nodeacl		= tcm_vhost_drop_nodeacl,
};

static int tcm_vhost_register_configfs(void)
{
	struct target_fabric_configfs *fabric;
	int ret;

	pr_debug("TCM_VHOST fabric module %s on %s/%s"
		" on "UTS_RELEASE"\n", TCM_VHOST_VERSION, utsname()->sysname,
		utsname()->machine);
	/*
	 * Register the top level struct config_item_type with TCM core
	 */
	fabric = target_fabric_configfs_init(THIS_MODULE, "vhost");
	if (IS_ERR(fabric)) {
		pr_err("target_fabric_configfs_init() failed\n");
		return PTR_ERR(fabric);
	}
	/*
	 * Setup fabric->tf_ops from our local tcm_vhost_ops
	 */
	fabric->tf_ops = tcm_vhost_ops;
	/*
	 * Setup default attribute lists for various fabric->tf_cit_tmpl
	 */
	fabric->tf_cit_tmpl.tfc_wwn_cit.ct_attrs = tcm_vhost_wwn_attrs;
	fabric->tf_cit_tmpl.tfc_tpg_base_cit.ct_attrs = tcm_vhost_tpg_attrs;
	fabric->tf_cit_tmpl.tfc_tpg_attrib_cit.ct_attrs = NULL;
	fabric->tf_cit_tmpl.tfc_tpg_param_cit.ct_attrs = NULL;
	fabric->tf_cit_tmpl.tfc_tpg_np_base_cit.ct_attrs = NULL;
	fabric->tf_cit_tmpl.tfc_tpg_nacl_base_cit.ct_attrs = NULL;
	fabric->tf_cit_tmpl.tfc_tpg_nacl_attrib_cit.ct_attrs = NULL;
	fabric->tf_cit_tmpl.tfc_tpg_nacl_auth_cit.ct_attrs = NULL;
	fabric->tf_cit_tmpl.tfc_tpg_nacl_param_cit.ct_attrs = NULL;
	/*
	 * Register the fabric for use within TCM
	 */
	ret = target_fabric_configfs_register(fabric);
	if (ret < 0) {
		pr_err("target_fabric_configfs_register() failed"
				" for TCM_VHOST\n");
		return ret;
	}
	/*
	 * Setup our local pointer to *fabric
	 */
	tcm_vhost_fabric_configfs = fabric;
	pr_debug("TCM_VHOST[0] - Set fabric -> tcm_vhost_fabric_configfs\n");
	return 0;
};

static void tcm_vhost_deregister_configfs(void)
{
	if (!tcm_vhost_fabric_configfs)
		return;

	target_fabric_configfs_deregister(tcm_vhost_fabric_configfs);
	tcm_vhost_fabric_configfs = NULL;
	pr_debug("TCM_VHOST[0] - Cleared tcm_vhost_fabric_configfs\n");
};

static int __init tcm_vhost_init(void)
{
	int ret = -ENOMEM;
	/*
	 * Use our own dedicated workqueue for submitting I/O into
	 * target core to avoid contention within system_wq.
	 */
	tcm_vhost_workqueue = alloc_workqueue("tcm_vhost", 0, 0);
	if (!tcm_vhost_workqueue)
		goto out;

	ret = vhost_scsi_register();
	if (ret < 0)
		goto out_destroy_workqueue;

	ret = tcm_vhost_register_configfs();
	if (ret < 0)
		goto out_vhost_scsi_deregister;

	return 0;

out_vhost_scsi_deregister:
	vhost_scsi_deregister();
out_destroy_workqueue:
	destroy_workqueue(tcm_vhost_workqueue);
out:
	return ret;
};

static void tcm_vhost_exit(void)
{
	tcm_vhost_deregister_configfs();
	vhost_scsi_deregister();
	destroy_workqueue(tcm_vhost_workqueue);
};

MODULE_DESCRIPTION("VHOST_SCSI series fabric driver");
MODULE_ALIAS("tcm_vhost");
MODULE_LICENSE("GPL");
module_init(tcm_vhost_init);
module_exit(tcm_vhost_exit);<|MERGE_RESOLUTION|>--- conflicted
+++ resolved
@@ -909,15 +909,10 @@
 	rc = target_submit_cmd_map_sgls(se_cmd, tv_nexus->tvn_se_sess,
 			cmd->tvc_cdb, &cmd->tvc_sense_buf[0],
 			cmd->tvc_lun, cmd->tvc_exp_data_len,
-<<<<<<< HEAD
-			cmd->tvc_task_attr, cmd->tvc_data_direction,
-			TARGET_SCF_ACK_KREF, sg_ptr, cmd->tvc_sgl_count,
-			sg_bidi_ptr, sg_no_bidi, NULL, 0);
-=======
 			vhost_scsi_to_tcm_attr(cmd->tvc_task_attr),
 			cmd->tvc_data_direction, TARGET_SCF_ACK_KREF,
-			sg_ptr, cmd->tvc_sgl_count, sg_bidi_ptr, sg_no_bidi);
->>>>>>> 7cdb8bda
+			sg_ptr, cmd->tvc_sgl_count, sg_bidi_ptr, sg_no_bidi,
+			NULL, 0);
 	if (rc < 0) {
 		transport_send_check_condition_and_sense(se_cmd,
 				TCM_LOGICAL_UNIT_COMMUNICATION_FAILURE, 0);
