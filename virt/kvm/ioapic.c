--- conflicted
+++ resolved
@@ -389,18 +389,7 @@
 	spin_lock(&ioapic->lock);
 	irq_level = __kvm_irq_line_state(&ioapic->irq_states[irq],
 					 irq_source_id, level);
-<<<<<<< HEAD
-	entry = ioapic->redirtbl[irq];
-// polarity is always active high in qemu
-//	irq_level ^= entry.fields.polarity;
-	if (!irq_level) {
-		ioapic->irr &= ~mask;
-		ret = 1;
-	} else {
-		int edge = (entry.fields.trig_mode == IOAPIC_EDGE_TRIG);
-=======
 	ret = ioapic_set_irq(ioapic, irq, irq_level, line_status);
->>>>>>> d6d211db
 
 	spin_unlock(&ioapic->lock);
 
