/*
 * Kernel-based Virtual Machine driver for Linux
 *
 * This module enables machines with Intel VT-x extensions to run virtual
 * machines without emulation or binary translation.
 *
 * Copyright (C) 2006 Qumranet, Inc.
 *
 * Authors:
 *   Avi Kivity   <avi@qumranet.com>
 *   Yaniv Kamay  <yaniv@qumranet.com>
 *
 * This work is licensed under the terms of the GNU GPL, version 2.  See
 * the COPYING file in the top-level directory.
 *
 */

#include "iodev.h"

#include <linux/kvm_host.h>
#include <linux/kvm.h>
#include <linux/module.h>
#include <linux/errno.h>
#include <linux/percpu.h>
#include <linux/gfp.h>
#include <linux/mm.h>
#include <linux/miscdevice.h>
#include <linux/vmalloc.h>
#include <linux/reboot.h>
#include <linux/debugfs.h>
#include <linux/highmem.h>
#include <linux/file.h>
#include <linux/sysdev.h>
#include <linux/cpu.h>
#include <linux/sched.h>
#include <linux/cpumask.h>
#include <linux/smp.h>
#include <linux/anon_inodes.h>
#include <linux/profile.h>
#include <linux/kvm_para.h>
#include <linux/pagemap.h>
#include <linux/mman.h>
#include <linux/swap.h>
#include <linux/bitops.h>
#include <linux/spinlock.h>
#include <linux/compat.h>

#include <asm/processor.h>
#include <asm/io.h>
#include <asm/uaccess.h>
#include <asm/pgtable.h>
#include <asm-generic/bitops/le.h>

#ifdef KVM_COALESCED_MMIO_PAGE_OFFSET
#include "coalesced_mmio.h"
#endif

#define CREATE_TRACE_POINTS
#include <trace/events/kvm.h>

MODULE_AUTHOR("Qumranet");
MODULE_LICENSE("GPL");

/*
 * Ordering of locks:
 *
 * 		kvm->lock --> kvm->slots_lock --> kvm->irq_lock
 */

DEFINE_SPINLOCK(kvm_lock);
LIST_HEAD(vm_list);

static cpumask_var_t cpus_hardware_enabled;
static int kvm_usage_count = 0;
static atomic_t hardware_enable_failed;

struct kmem_cache *kvm_vcpu_cache;
EXPORT_SYMBOL_GPL(kvm_vcpu_cache);

static __read_mostly struct preempt_ops kvm_preempt_ops;

struct dentry *kvm_debugfs_dir;

static long kvm_vcpu_ioctl(struct file *file, unsigned int ioctl,
			   unsigned long arg);
static int hardware_enable_all(void);
static void hardware_disable_all(void);

static bool kvm_rebooting;

static bool largepages_enabled = true;

inline int kvm_is_mmio_pfn(pfn_t pfn)
{
	if (pfn_valid(pfn)) {
		struct page *page = compound_head(pfn_to_page(pfn));
		return PageReserved(page);
	}

	return true;
}

/*
 * Switches to specified vcpu, until a matching vcpu_put()
 */
void vcpu_load(struct kvm_vcpu *vcpu)
{
	int cpu;

	mutex_lock(&vcpu->mutex);
	cpu = get_cpu();
	preempt_notifier_register(&vcpu->preempt_notifier);
	kvm_arch_vcpu_load(vcpu, cpu);
	put_cpu();
}

void vcpu_put(struct kvm_vcpu *vcpu)
{
	preempt_disable();
	kvm_arch_vcpu_put(vcpu);
	preempt_notifier_unregister(&vcpu->preempt_notifier);
	preempt_enable();
	mutex_unlock(&vcpu->mutex);
}

static void ack_flush(void *_completed)
{
}

static bool make_all_cpus_request(struct kvm *kvm, unsigned int req)
{
	int i, cpu, me;
	cpumask_var_t cpus;
	bool called = true;
	struct kvm_vcpu *vcpu;

	zalloc_cpumask_var(&cpus, GFP_ATOMIC);

	spin_lock(&kvm->requests_lock);
<<<<<<< HEAD
	me = get_cpu();
	for (i = 0; i < KVM_MAX_VCPUS; ++i) {
		vcpu = kvm->vcpus[i];
		if (!vcpu)
			continue;
=======
	me = smp_processor_id();
	kvm_for_each_vcpu(i, vcpu, kvm) {
>>>>>>> 4ec62b2b
		if (test_and_set_bit(req, &vcpu->requests))
			continue;
		cpu = vcpu->cpu;
		if (cpus != NULL && cpu != -1 && cpu != me)
			cpumask_set_cpu(cpu, cpus);
	}
	if (unlikely(cpus == NULL))
		smp_call_function_many(cpu_online_mask, ack_flush, NULL, 1);
	else if (!cpumask_empty(cpus))
		smp_call_function_many(cpus, ack_flush, NULL, 1);
	else
		called = false;
<<<<<<< HEAD
	put_cpu();
=======
>>>>>>> 4ec62b2b
	spin_unlock(&kvm->requests_lock);
	free_cpumask_var(cpus);
	return called;
}

void kvm_flush_remote_tlbs(struct kvm *kvm)
{
	if (make_all_cpus_request(kvm, KVM_REQ_TLB_FLUSH))
		++kvm->stat.remote_tlb_flush;
}

void kvm_reload_remote_mmus(struct kvm *kvm)
{
	make_all_cpus_request(kvm, KVM_REQ_MMU_RELOAD);
}

int kvm_vcpu_init(struct kvm_vcpu *vcpu, struct kvm *kvm, unsigned id)
{
	struct page *page;
	int r;

	mutex_init(&vcpu->mutex);
	vcpu->cpu = -1;
	vcpu->kvm = kvm;
	vcpu->vcpu_id = id;
	init_waitqueue_head(&vcpu->wq);

	page = alloc_page(GFP_KERNEL | __GFP_ZERO);
	if (!page) {
		r = -ENOMEM;
		goto fail;
	}
	vcpu->run = page_address(page);

	r = kvm_arch_vcpu_init(vcpu);
	if (r < 0)
		goto fail_free_run;
	return 0;

fail_free_run:
	free_page((unsigned long)vcpu->run);
fail:
	return r;
}
EXPORT_SYMBOL_GPL(kvm_vcpu_init);

void kvm_vcpu_uninit(struct kvm_vcpu *vcpu)
{
	kvm_arch_vcpu_uninit(vcpu);
	free_page((unsigned long)vcpu->run);
}
EXPORT_SYMBOL_GPL(kvm_vcpu_uninit);

#if defined(CONFIG_MMU_NOTIFIER) && defined(KVM_ARCH_WANT_MMU_NOTIFIER)
static inline struct kvm *mmu_notifier_to_kvm(struct mmu_notifier *mn)
{
	return container_of(mn, struct kvm, mmu_notifier);
}

static void kvm_mmu_notifier_invalidate_page(struct mmu_notifier *mn,
					     struct mm_struct *mm,
					     unsigned long address)
{
	struct kvm *kvm = mmu_notifier_to_kvm(mn);
	int need_tlb_flush;

	/*
	 * When ->invalidate_page runs, the linux pte has been zapped
	 * already but the page is still allocated until
	 * ->invalidate_page returns. So if we increase the sequence
	 * here the kvm page fault will notice if the spte can't be
	 * established because the page is going to be freed. If
	 * instead the kvm page fault establishes the spte before
	 * ->invalidate_page runs, kvm_unmap_hva will release it
	 * before returning.
	 *
	 * The sequence increase only need to be seen at spin_unlock
	 * time, and not at spin_lock time.
	 *
	 * Increasing the sequence after the spin_unlock would be
	 * unsafe because the kvm page fault could then establish the
	 * pte after kvm_unmap_hva returned, without noticing the page
	 * is going to be freed.
	 */
	spin_lock(&kvm->mmu_lock);
	kvm->mmu_notifier_seq++;
	need_tlb_flush = kvm_unmap_hva(kvm, address);
	spin_unlock(&kvm->mmu_lock);

	/* we've to flush the tlb before the pages can be freed */
	if (need_tlb_flush)
		kvm_flush_remote_tlbs(kvm);

}

static void kvm_mmu_notifier_change_pte(struct mmu_notifier *mn,
					struct mm_struct *mm,
					unsigned long address,
					pte_t pte)
{
	struct kvm *kvm = mmu_notifier_to_kvm(mn);

	spin_lock(&kvm->mmu_lock);
	kvm->mmu_notifier_seq++;
	kvm_set_spte_hva(kvm, address, pte);
	spin_unlock(&kvm->mmu_lock);
}

static void kvm_mmu_notifier_invalidate_range_start(struct mmu_notifier *mn,
						    struct mm_struct *mm,
						    unsigned long start,
						    unsigned long end)
{
	struct kvm *kvm = mmu_notifier_to_kvm(mn);
	int need_tlb_flush = 0;

	spin_lock(&kvm->mmu_lock);
	/*
	 * The count increase must become visible at unlock time as no
	 * spte can be established without taking the mmu_lock and
	 * count is also read inside the mmu_lock critical section.
	 */
	kvm->mmu_notifier_count++;
	for (; start < end; start += PAGE_SIZE)
		need_tlb_flush |= kvm_unmap_hva(kvm, start);
	spin_unlock(&kvm->mmu_lock);

	/* we've to flush the tlb before the pages can be freed */
	if (need_tlb_flush)
		kvm_flush_remote_tlbs(kvm);
}

static void kvm_mmu_notifier_invalidate_range_end(struct mmu_notifier *mn,
						  struct mm_struct *mm,
						  unsigned long start,
						  unsigned long end)
{
	struct kvm *kvm = mmu_notifier_to_kvm(mn);

	spin_lock(&kvm->mmu_lock);
	/*
	 * This sequence increase will notify the kvm page fault that
	 * the page that is going to be mapped in the spte could have
	 * been freed.
	 */
	kvm->mmu_notifier_seq++;
	/*
	 * The above sequence increase must be visible before the
	 * below count decrease but both values are read by the kvm
	 * page fault under mmu_lock spinlock so we don't need to add
	 * a smb_wmb() here in between the two.
	 */
	kvm->mmu_notifier_count--;
	spin_unlock(&kvm->mmu_lock);

	BUG_ON(kvm->mmu_notifier_count < 0);
}

static int kvm_mmu_notifier_clear_flush_young(struct mmu_notifier *mn,
					      struct mm_struct *mm,
					      unsigned long address)
{
	struct kvm *kvm = mmu_notifier_to_kvm(mn);
	int young;

	spin_lock(&kvm->mmu_lock);
	young = kvm_age_hva(kvm, address);
	spin_unlock(&kvm->mmu_lock);

	if (young)
		kvm_flush_remote_tlbs(kvm);

	return young;
}

static void kvm_mmu_notifier_release(struct mmu_notifier *mn,
				     struct mm_struct *mm)
{
	struct kvm *kvm = mmu_notifier_to_kvm(mn);
	kvm_arch_flush_shadow(kvm);
}

static const struct mmu_notifier_ops kvm_mmu_notifier_ops = {
	.invalidate_page	= kvm_mmu_notifier_invalidate_page,
	.invalidate_range_start	= kvm_mmu_notifier_invalidate_range_start,
	.invalidate_range_end	= kvm_mmu_notifier_invalidate_range_end,
	.clear_flush_young	= kvm_mmu_notifier_clear_flush_young,
	.change_pte		= kvm_mmu_notifier_change_pte,
	.release		= kvm_mmu_notifier_release,
};
#endif /* CONFIG_MMU_NOTIFIER && KVM_ARCH_WANT_MMU_NOTIFIER */

static struct kvm *kvm_create_vm(void)
{
	int r = 0;
	struct kvm *kvm = kvm_arch_create_vm();
#ifdef KVM_COALESCED_MMIO_PAGE_OFFSET
	struct page *page;
#endif

	if (IS_ERR(kvm))
		goto out;

	r = hardware_enable_all();
	if (r)
		goto out_err_nodisable;

#ifdef CONFIG_HAVE_KVM_IRQCHIP
	INIT_HLIST_HEAD(&kvm->mask_notifier_list);
	INIT_HLIST_HEAD(&kvm->irq_ack_notifier_list);
#endif

#ifdef KVM_COALESCED_MMIO_PAGE_OFFSET
	page = alloc_page(GFP_KERNEL | __GFP_ZERO);
	if (!page) {
		r = -ENOMEM;
		goto out_err;
	}
	kvm->coalesced_mmio_ring =
			(struct kvm_coalesced_mmio_ring *)page_address(page);
#endif

#if defined(CONFIG_MMU_NOTIFIER) && defined(KVM_ARCH_WANT_MMU_NOTIFIER)
	{
		kvm->mmu_notifier.ops = &kvm_mmu_notifier_ops;
		r = mmu_notifier_register(&kvm->mmu_notifier, current->mm);
		if (r) {
#ifdef KVM_COALESCED_MMIO_PAGE_OFFSET
			put_page(page);
#endif
			goto out_err;
		}
	}
#endif

	kvm->mm = current->mm;
	atomic_inc(&kvm->mm->mm_count);
	spin_lock_init(&kvm->mmu_lock);
	spin_lock_init(&kvm->requests_lock);
	kvm_io_bus_init(&kvm->pio_bus);
	kvm_eventfd_init(kvm);
	mutex_init(&kvm->lock);
	mutex_init(&kvm->irq_lock);
	kvm_io_bus_init(&kvm->mmio_bus);
	init_rwsem(&kvm->slots_lock);
	atomic_set(&kvm->users_count, 1);
	spin_lock(&kvm_lock);
	list_add(&kvm->vm_list, &vm_list);
	spin_unlock(&kvm_lock);
#ifdef KVM_COALESCED_MMIO_PAGE_OFFSET
	kvm_coalesced_mmio_init(kvm);
#endif
out:
	return kvm;

#if defined(KVM_COALESCED_MMIO_PAGE_OFFSET) || \
    (defined(CONFIG_MMU_NOTIFIER) && defined(KVM_ARCH_WANT_MMU_NOTIFIER))
out_err:
	hardware_disable_all();
#endif
out_err_nodisable:
	kfree(kvm);
	return ERR_PTR(r);
}

/*
 * Free any memory in @free but not in @dont.
 */
static void kvm_free_physmem_slot(struct kvm_memory_slot *free,
				  struct kvm_memory_slot *dont)
{
	int i;

	if (!dont || free->rmap != dont->rmap)
		vfree(free->rmap);

	if (!dont || free->dirty_bitmap != dont->dirty_bitmap)
		vfree(free->dirty_bitmap);


	for (i = 0; i < KVM_NR_PAGE_SIZES - 1; ++i) {
		if (!dont || free->lpage_info[i] != dont->lpage_info[i]) {
			vfree(free->lpage_info[i]);
			free->lpage_info[i] = NULL;
		}
	}

	free->npages = 0;
	free->dirty_bitmap = NULL;
	free->rmap = NULL;
}

void kvm_free_physmem(struct kvm *kvm)
{
	int i;

	for (i = 0; i < kvm->nmemslots; ++i)
		kvm_free_physmem_slot(&kvm->memslots[i], NULL);
}

static void kvm_destroy_vm(struct kvm *kvm)
{
	struct mm_struct *mm = kvm->mm;

	kvm_arch_sync_events(kvm);
	spin_lock(&kvm_lock);
	list_del(&kvm->vm_list);
	spin_unlock(&kvm_lock);
	kvm_free_irq_routing(kvm);
	kvm_io_bus_destroy(&kvm->pio_bus);
	kvm_io_bus_destroy(&kvm->mmio_bus);
#ifdef KVM_COALESCED_MMIO_PAGE_OFFSET
	if (kvm->coalesced_mmio_ring != NULL)
		free_page((unsigned long)kvm->coalesced_mmio_ring);
#endif
#if defined(CONFIG_MMU_NOTIFIER) && defined(KVM_ARCH_WANT_MMU_NOTIFIER)
	mmu_notifier_unregister(&kvm->mmu_notifier, kvm->mm);
#else
	kvm_arch_flush_shadow(kvm);
#endif
	kvm_arch_destroy_vm(kvm);
	hardware_disable_all();
	mmdrop(mm);
}

void kvm_get_kvm(struct kvm *kvm)
{
	atomic_inc(&kvm->users_count);
}
EXPORT_SYMBOL_GPL(kvm_get_kvm);

void kvm_put_kvm(struct kvm *kvm)
{
	if (atomic_dec_and_test(&kvm->users_count))
		kvm_destroy_vm(kvm);
}
EXPORT_SYMBOL_GPL(kvm_put_kvm);


static int kvm_vm_release(struct inode *inode, struct file *filp)
{
	struct kvm *kvm = filp->private_data;

	kvm_irqfd_release(kvm);

	kvm_put_kvm(kvm);
	return 0;
}

/*
 * Allocate some memory and give it an address in the guest physical address
 * space.
 *
 * Discontiguous memory is allowed, mostly for framebuffers.
 *
 * Must be called holding mmap_sem for write.
 */
int __kvm_set_memory_region(struct kvm *kvm,
			    struct kvm_userspace_memory_region *mem,
			    int user_alloc)
{
	int r;
	gfn_t base_gfn;
	unsigned long npages;
	unsigned long i;
	struct kvm_memory_slot *memslot;
	struct kvm_memory_slot old, new;

	r = -EINVAL;
	/* General sanity checks */
	if (mem->memory_size & (PAGE_SIZE - 1))
		goto out;
	if (mem->guest_phys_addr & (PAGE_SIZE - 1))
		goto out;
	if (user_alloc && (mem->userspace_addr & (PAGE_SIZE - 1)))
		goto out;
	if (mem->slot >= KVM_MEMORY_SLOTS + KVM_PRIVATE_MEM_SLOTS)
		goto out;
	if (mem->guest_phys_addr + mem->memory_size < mem->guest_phys_addr)
		goto out;

	memslot = &kvm->memslots[mem->slot];
	base_gfn = mem->guest_phys_addr >> PAGE_SHIFT;
	npages = mem->memory_size >> PAGE_SHIFT;

	if (!npages)
		mem->flags &= ~KVM_MEM_LOG_DIRTY_PAGES;

	new = old = *memslot;

	new.base_gfn = base_gfn;
	new.npages = npages;
	new.flags = mem->flags;

	/* Disallow changing a memory slot's size. */
	r = -EINVAL;
	if (npages && old.npages && npages != old.npages)
		goto out_free;

	/* Check for overlaps */
	r = -EEXIST;
	for (i = 0; i < KVM_MEMORY_SLOTS; ++i) {
		struct kvm_memory_slot *s = &kvm->memslots[i];

		if (s == memslot || !s->npages)
			continue;
		if (!((base_gfn + npages <= s->base_gfn) ||
		      (base_gfn >= s->base_gfn + s->npages)))
			goto out_free;
	}

	/* Free page dirty bitmap if unneeded */
	if (!(new.flags & KVM_MEM_LOG_DIRTY_PAGES))
		new.dirty_bitmap = NULL;

	r = -ENOMEM;

	/* Allocate if a slot is being created */
#ifndef CONFIG_S390
	if (npages && !new.rmap) {
		new.rmap = vmalloc(npages * sizeof(struct page *));

		if (!new.rmap)
			goto out_free;

		memset(new.rmap, 0, npages * sizeof(*new.rmap));

		new.user_alloc = user_alloc;
		/*
		 * hva_to_rmmap() serialzies with the mmu_lock and to be
		 * safe it has to ignore memslots with !user_alloc &&
		 * !userspace_addr.
		 */
		if (user_alloc)
			new.userspace_addr = mem->userspace_addr;
		else
			new.userspace_addr = 0;
	}
	if (!npages)
		goto skip_lpage;

	for (i = 0; i < KVM_NR_PAGE_SIZES - 1; ++i) {
		unsigned long ugfn;
		unsigned long j;
		int lpages;
		int level = i + 2;

		/* Avoid unused variable warning if no large pages */
		(void)level;

		if (new.lpage_info[i])
			continue;

		lpages = 1 + (base_gfn + npages - 1) /
			     KVM_PAGES_PER_HPAGE(level);
		lpages -= base_gfn / KVM_PAGES_PER_HPAGE(level);

		new.lpage_info[i] = vmalloc(lpages * sizeof(*new.lpage_info[i]));

		if (!new.lpage_info[i])
			goto out_free;

		memset(new.lpage_info[i], 0,
		       lpages * sizeof(*new.lpage_info[i]));

		if (base_gfn % KVM_PAGES_PER_HPAGE(level))
			new.lpage_info[i][0].write_count = 1;
		if ((base_gfn+npages) % KVM_PAGES_PER_HPAGE(level))
			new.lpage_info[i][lpages - 1].write_count = 1;
		ugfn = new.userspace_addr >> PAGE_SHIFT;
		/*
		 * If the gfn and userspace address are not aligned wrt each
		 * other, or if explicitly asked to, disable large page
		 * support for this slot
		 */
		if ((base_gfn ^ ugfn) & (KVM_PAGES_PER_HPAGE(level) - 1) ||
		    !largepages_enabled)
			for (j = 0; j < lpages; ++j)
				new.lpage_info[i][j].write_count = 1;
	}

skip_lpage:

	/* Allocate page dirty bitmap if needed */
	if ((new.flags & KVM_MEM_LOG_DIRTY_PAGES) && !new.dirty_bitmap) {
		unsigned dirty_bytes = ALIGN(npages, BITS_PER_LONG) / 8;

		new.dirty_bitmap = vmalloc(dirty_bytes);
		if (!new.dirty_bitmap)
			goto out_free;
		memset(new.dirty_bitmap, 0, dirty_bytes);
		if (old.npages)
			kvm_arch_flush_shadow(kvm);
	}
#else  /* not defined CONFIG_S390 */
	new.user_alloc = user_alloc;
	if (user_alloc)
		new.userspace_addr = mem->userspace_addr;
#endif /* not defined CONFIG_S390 */

	if (!npages)
		kvm_arch_flush_shadow(kvm);

	spin_lock(&kvm->mmu_lock);
	if (mem->slot >= kvm->nmemslots)
		kvm->nmemslots = mem->slot + 1;

	*memslot = new;
	spin_unlock(&kvm->mmu_lock);

	r = kvm_arch_set_memory_region(kvm, mem, old, user_alloc);
	if (r) {
		spin_lock(&kvm->mmu_lock);
		*memslot = old;
		spin_unlock(&kvm->mmu_lock);
		goto out_free;
	}

	kvm_free_physmem_slot(&old, npages ? &new : NULL);
	/* Slot deletion case: we have to update the current slot */
	spin_lock(&kvm->mmu_lock);
	if (!npages)
		*memslot = old;
	spin_unlock(&kvm->mmu_lock);
#ifdef CONFIG_DMAR
	/* map the pages in iommu page table */
	r = kvm_iommu_map_pages(kvm, base_gfn, npages);
	if (r)
		goto out;
#endif
	return 0;

out_free:
	kvm_free_physmem_slot(&new, &old);
out:
	return r;

}
EXPORT_SYMBOL_GPL(__kvm_set_memory_region);

int kvm_set_memory_region(struct kvm *kvm,
			  struct kvm_userspace_memory_region *mem,
			  int user_alloc)
{
	int r;

	down_write(&kvm->slots_lock);
	r = __kvm_set_memory_region(kvm, mem, user_alloc);
	up_write(&kvm->slots_lock);
	return r;
}
EXPORT_SYMBOL_GPL(kvm_set_memory_region);

int kvm_vm_ioctl_set_memory_region(struct kvm *kvm,
				   struct
				   kvm_userspace_memory_region *mem,
				   int user_alloc)
{
	if (mem->slot >= KVM_MEMORY_SLOTS)
		return -EINVAL;
	return kvm_set_memory_region(kvm, mem, user_alloc);
}

int kvm_get_dirty_log(struct kvm *kvm,
			struct kvm_dirty_log *log, int *is_dirty)
{
	struct kvm_memory_slot *memslot;
	int r, i;
	int n;
	unsigned long any = 0;

	r = -EINVAL;
	if (log->slot >= KVM_MEMORY_SLOTS)
		goto out;

	memslot = &kvm->memslots[log->slot];
	r = -ENOENT;
	if (!memslot->dirty_bitmap)
		goto out;

	n = ALIGN(memslot->npages, BITS_PER_LONG) / 8;

	for (i = 0; !any && i < n/sizeof(long); ++i)
		any = memslot->dirty_bitmap[i];

	r = -EFAULT;
	if (copy_to_user(log->dirty_bitmap, memslot->dirty_bitmap, n))
		goto out;

	if (any)
		*is_dirty = 1;

	r = 0;
out:
	return r;
}

void kvm_disable_largepages(void)
{
	largepages_enabled = false;
}
EXPORT_SYMBOL_GPL(kvm_disable_largepages);

int is_error_page(struct page *page)
{
	return page == bad_page;
}
EXPORT_SYMBOL_GPL(is_error_page);

int is_error_pfn(pfn_t pfn)
{
	return pfn == bad_pfn;
}
EXPORT_SYMBOL_GPL(is_error_pfn);

static inline unsigned long bad_hva(void)
{
	return PAGE_OFFSET;
}

int kvm_is_error_hva(unsigned long addr)
{
	return addr == bad_hva();
}
EXPORT_SYMBOL_GPL(kvm_is_error_hva);

struct kvm_memory_slot *gfn_to_memslot_unaliased(struct kvm *kvm, gfn_t gfn)
{
	int i;

	for (i = 0; i < kvm->nmemslots; ++i) {
		struct kvm_memory_slot *memslot = &kvm->memslots[i];

		if (gfn >= memslot->base_gfn
		    && gfn < memslot->base_gfn + memslot->npages)
			return memslot;
	}
	return NULL;
}
EXPORT_SYMBOL_GPL(gfn_to_memslot_unaliased);

struct kvm_memory_slot *gfn_to_memslot(struct kvm *kvm, gfn_t gfn)
{
	gfn = unalias_gfn(kvm, gfn);
	return gfn_to_memslot_unaliased(kvm, gfn);
}

int kvm_is_visible_gfn(struct kvm *kvm, gfn_t gfn)
{
	int i;

	gfn = unalias_gfn(kvm, gfn);
	for (i = 0; i < KVM_MEMORY_SLOTS; ++i) {
		struct kvm_memory_slot *memslot = &kvm->memslots[i];

		if (gfn >= memslot->base_gfn
		    && gfn < memslot->base_gfn + memslot->npages)
			return 1;
	}
	return 0;
}
EXPORT_SYMBOL_GPL(kvm_is_visible_gfn);

unsigned long gfn_to_hva(struct kvm *kvm, gfn_t gfn)
{
	struct kvm_memory_slot *slot;

	gfn = unalias_gfn(kvm, gfn);
	slot = gfn_to_memslot_unaliased(kvm, gfn);
	if (!slot)
		return bad_hva();
	return (slot->userspace_addr + (gfn - slot->base_gfn) * PAGE_SIZE);
}
EXPORT_SYMBOL_GPL(gfn_to_hva);

pfn_t gfn_to_pfn(struct kvm *kvm, gfn_t gfn)
{
	struct page *page[1];
	unsigned long addr;
	int npages;
	pfn_t pfn;

	might_sleep();

	addr = gfn_to_hva(kvm, gfn);
	if (kvm_is_error_hva(addr)) {
		get_page(bad_page);
		return page_to_pfn(bad_page);
	}

	npages = get_user_pages_fast(addr, 1, 1, page);

	if (unlikely(npages != 1)) {
		struct vm_area_struct *vma;

		down_read(&current->mm->mmap_sem);
		vma = find_vma(current->mm, addr);

		if (vma == NULL || addr < vma->vm_start ||
		    !(vma->vm_flags & VM_PFNMAP)) {
			up_read(&current->mm->mmap_sem);
			get_page(bad_page);
			return page_to_pfn(bad_page);
		}

		pfn = ((addr - vma->vm_start) >> PAGE_SHIFT) + vma->vm_pgoff;
		up_read(&current->mm->mmap_sem);
		BUG_ON(!kvm_is_mmio_pfn(pfn));
	} else
		pfn = page_to_pfn(page[0]);

	return pfn;
}

EXPORT_SYMBOL_GPL(gfn_to_pfn);

struct page *gfn_to_page(struct kvm *kvm, gfn_t gfn)
{
	pfn_t pfn;

	pfn = gfn_to_pfn(kvm, gfn);
	if (!kvm_is_mmio_pfn(pfn))
		return pfn_to_page(pfn);

	WARN_ON(kvm_is_mmio_pfn(pfn));

	get_page(bad_page);
	return bad_page;
}

EXPORT_SYMBOL_GPL(gfn_to_page);

void kvm_release_page_clean(struct page *page)
{
	kvm_release_pfn_clean(page_to_pfn(page));
}
EXPORT_SYMBOL_GPL(kvm_release_page_clean);

void kvm_release_pfn_clean(pfn_t pfn)
{
	if (!kvm_is_mmio_pfn(pfn))
		put_page(pfn_to_page(pfn));
}
EXPORT_SYMBOL_GPL(kvm_release_pfn_clean);

void kvm_release_page_dirty(struct page *page)
{
	kvm_release_pfn_dirty(page_to_pfn(page));
}
EXPORT_SYMBOL_GPL(kvm_release_page_dirty);

void kvm_release_pfn_dirty(pfn_t pfn)
{
	kvm_set_pfn_dirty(pfn);
	kvm_release_pfn_clean(pfn);
}
EXPORT_SYMBOL_GPL(kvm_release_pfn_dirty);

void kvm_set_page_dirty(struct page *page)
{
	kvm_set_pfn_dirty(page_to_pfn(page));
}
EXPORT_SYMBOL_GPL(kvm_set_page_dirty);

void kvm_set_pfn_dirty(pfn_t pfn)
{
	if (!kvm_is_mmio_pfn(pfn)) {
		struct page *page = pfn_to_page(pfn);
		if (!PageReserved(page))
			SetPageDirty(page);
	}
}
EXPORT_SYMBOL_GPL(kvm_set_pfn_dirty);

void kvm_set_pfn_accessed(pfn_t pfn)
{
	if (!kvm_is_mmio_pfn(pfn))
		mark_page_accessed(pfn_to_page(pfn));
}
EXPORT_SYMBOL_GPL(kvm_set_pfn_accessed);

void kvm_get_pfn(pfn_t pfn)
{
	if (!kvm_is_mmio_pfn(pfn))
		get_page(pfn_to_page(pfn));
}
EXPORT_SYMBOL_GPL(kvm_get_pfn);

static int next_segment(unsigned long len, int offset)
{
	if (len > PAGE_SIZE - offset)
		return PAGE_SIZE - offset;
	else
		return len;
}

int kvm_read_guest_page(struct kvm *kvm, gfn_t gfn, void *data, int offset,
			int len)
{
	int r;
	unsigned long addr;

	addr = gfn_to_hva(kvm, gfn);
	if (kvm_is_error_hva(addr))
		return -EFAULT;
	r = copy_from_user(data, (void __user *)addr + offset, len);
	if (r)
		return -EFAULT;
	return 0;
}
EXPORT_SYMBOL_GPL(kvm_read_guest_page);

int kvm_read_guest(struct kvm *kvm, gpa_t gpa, void *data, unsigned long len)
{
	gfn_t gfn = gpa >> PAGE_SHIFT;
	int seg;
	int offset = offset_in_page(gpa);
	int ret;

	while ((seg = next_segment(len, offset)) != 0) {
		ret = kvm_read_guest_page(kvm, gfn, data, offset, seg);
		if (ret < 0)
			return ret;
		offset = 0;
		len -= seg;
		data += seg;
		++gfn;
	}
	return 0;
}
EXPORT_SYMBOL_GPL(kvm_read_guest);

int kvm_read_guest_atomic(struct kvm *kvm, gpa_t gpa, void *data,
			  unsigned long len)
{
	int r;
	unsigned long addr;
	gfn_t gfn = gpa >> PAGE_SHIFT;
	int offset = offset_in_page(gpa);

	addr = gfn_to_hva(kvm, gfn);
	if (kvm_is_error_hva(addr))
		return -EFAULT;
	pagefault_disable();
	r = __copy_from_user_inatomic(data, (void __user *)addr + offset, len);
	pagefault_enable();
	if (r)
		return -EFAULT;
	return 0;
}
EXPORT_SYMBOL(kvm_read_guest_atomic);

int kvm_write_guest_page(struct kvm *kvm, gfn_t gfn, const void *data,
			 int offset, int len)
{
	int r;
	unsigned long addr;

	addr = gfn_to_hva(kvm, gfn);
	if (kvm_is_error_hva(addr))
		return -EFAULT;
	r = copy_to_user((void __user *)addr + offset, data, len);
	if (r)
		return -EFAULT;
	mark_page_dirty(kvm, gfn);
	return 0;
}
EXPORT_SYMBOL_GPL(kvm_write_guest_page);

int kvm_write_guest(struct kvm *kvm, gpa_t gpa, const void *data,
		    unsigned long len)
{
	gfn_t gfn = gpa >> PAGE_SHIFT;
	int seg;
	int offset = offset_in_page(gpa);
	int ret;

	while ((seg = next_segment(len, offset)) != 0) {
		ret = kvm_write_guest_page(kvm, gfn, data, offset, seg);
		if (ret < 0)
			return ret;
		offset = 0;
		len -= seg;
		data += seg;
		++gfn;
	}
	return 0;
}

int kvm_clear_guest_page(struct kvm *kvm, gfn_t gfn, int offset, int len)
{
	return kvm_write_guest_page(kvm, gfn, empty_zero_page, offset, len);
}
EXPORT_SYMBOL_GPL(kvm_clear_guest_page);

int kvm_clear_guest(struct kvm *kvm, gpa_t gpa, unsigned long len)
{
	gfn_t gfn = gpa >> PAGE_SHIFT;
	int seg;
	int offset = offset_in_page(gpa);
	int ret;

        while ((seg = next_segment(len, offset)) != 0) {
		ret = kvm_clear_guest_page(kvm, gfn, offset, seg);
		if (ret < 0)
			return ret;
		offset = 0;
		len -= seg;
		++gfn;
	}
	return 0;
}
EXPORT_SYMBOL_GPL(kvm_clear_guest);

void mark_page_dirty(struct kvm *kvm, gfn_t gfn)
{
	struct kvm_memory_slot *memslot;

	gfn = unalias_gfn(kvm, gfn);
	memslot = gfn_to_memslot_unaliased(kvm, gfn);
	if (memslot && memslot->dirty_bitmap) {
		unsigned long rel_gfn = gfn - memslot->base_gfn;

		/* avoid RMW */
		if (!generic_test_le_bit(rel_gfn, memslot->dirty_bitmap))
			generic___set_le_bit(rel_gfn, memslot->dirty_bitmap);
	}
}

/*
 * The vCPU has executed a HLT instruction with in-kernel mode enabled.
 */
void kvm_vcpu_block(struct kvm_vcpu *vcpu)
{
	DEFINE_WAIT(wait);

	for (;;) {
		prepare_to_wait(&vcpu->wq, &wait, TASK_INTERRUPTIBLE);

		if (kvm_arch_vcpu_runnable(vcpu)) {
			set_bit(KVM_REQ_UNHALT, &vcpu->requests);
			break;
		}
		if (kvm_cpu_has_pending_timer(vcpu))
			break;
		if (signal_pending(current))
			break;

		schedule();
	}

	finish_wait(&vcpu->wq, &wait);
}

void kvm_resched(struct kvm_vcpu *vcpu)
{
	if (!need_resched())
		return;
	cond_resched();
}
EXPORT_SYMBOL_GPL(kvm_resched);

void kvm_vcpu_on_spin(struct kvm_vcpu *vcpu)
{
	ktime_t expires;
	DEFINE_WAIT(wait);

	prepare_to_wait(&vcpu->wq, &wait, TASK_INTERRUPTIBLE);

	/* Sleep for 100 us, and hope lock-holder got scheduled */
	expires = ktime_add_ns(ktime_get(), 100000UL);
	schedule_hrtimeout(&expires, HRTIMER_MODE_ABS);

	finish_wait(&vcpu->wq, &wait);
}
EXPORT_SYMBOL_GPL(kvm_vcpu_on_spin);

static int kvm_vcpu_fault(struct vm_area_struct *vma, struct vm_fault *vmf)
{
	struct kvm_vcpu *vcpu = vma->vm_file->private_data;
	struct page *page;

	if (vmf->pgoff == 0)
		page = virt_to_page(vcpu->run);
#ifdef CONFIG_X86
	else if (vmf->pgoff == KVM_PIO_PAGE_OFFSET)
		page = virt_to_page(vcpu->arch.pio_data);
#endif
#ifdef KVM_COALESCED_MMIO_PAGE_OFFSET
	else if (vmf->pgoff == KVM_COALESCED_MMIO_PAGE_OFFSET)
		page = virt_to_page(vcpu->kvm->coalesced_mmio_ring);
#endif
	else
		return VM_FAULT_SIGBUS;
	get_page(page);
	vmf->page = page;
	return 0;
}

static const struct vm_operations_struct kvm_vcpu_vm_ops = {
	.fault = kvm_vcpu_fault,
};

static int kvm_vcpu_mmap(struct file *file, struct vm_area_struct *vma)
{
	vma->vm_ops = &kvm_vcpu_vm_ops;
	return 0;
}

static int kvm_vcpu_release(struct inode *inode, struct file *filp)
{
	struct kvm_vcpu *vcpu = filp->private_data;

	kvm_put_kvm(vcpu->kvm);
	return 0;
}

static struct file_operations kvm_vcpu_fops = {
	.release        = kvm_vcpu_release,
	.unlocked_ioctl = kvm_vcpu_ioctl,
	.compat_ioctl   = kvm_vcpu_ioctl,
	.mmap           = kvm_vcpu_mmap,
};

/*
 * Allocates an inode for the vcpu.
 */
static int create_vcpu_fd(struct kvm_vcpu *vcpu)
{
	return anon_inode_getfd("kvm-vcpu", &kvm_vcpu_fops, vcpu, O_RDWR);
}

/*
 * Creates some virtual cpus.  Good luck creating more than one.
 */
static int kvm_vm_ioctl_create_vcpu(struct kvm *kvm, u32 id)
{
	int r;
	struct kvm_vcpu *vcpu, *v;

	vcpu = kvm_arch_vcpu_create(kvm, id);
	if (IS_ERR(vcpu))
		return PTR_ERR(vcpu);

	preempt_notifier_init(&vcpu->preempt_notifier, &kvm_preempt_ops);

	r = kvm_arch_vcpu_setup(vcpu);
	if (r)
		return r;

	mutex_lock(&kvm->lock);
	if (atomic_read(&kvm->online_vcpus) == KVM_MAX_VCPUS) {
		r = -EINVAL;
		goto vcpu_destroy;
	}

	kvm_for_each_vcpu(r, v, kvm)
		if (v->vcpu_id == id) {
			r = -EEXIST;
			goto vcpu_destroy;
		}

	BUG_ON(kvm->vcpus[atomic_read(&kvm->online_vcpus)]);

	/* Now it's all set up, let userspace reach it */
	kvm_get_kvm(kvm);
	r = create_vcpu_fd(vcpu);
	if (r < 0) {
		kvm_put_kvm(kvm);
		goto vcpu_destroy;
	}

	kvm->vcpus[atomic_read(&kvm->online_vcpus)] = vcpu;
	smp_wmb();
	atomic_inc(&kvm->online_vcpus);

#ifdef CONFIG_KVM_APIC_ARCHITECTURE
	if (kvm->bsp_vcpu_id == id)
		kvm->bsp_vcpu = vcpu;
#endif
	mutex_unlock(&kvm->lock);
	return r;

vcpu_destroy:
	mutex_unlock(&kvm->lock);
	kvm_arch_vcpu_destroy(vcpu);
	return r;
}

static int kvm_vcpu_ioctl_set_sigmask(struct kvm_vcpu *vcpu, sigset_t *sigset)
{
	if (sigset) {
		sigdelsetmask(sigset, sigmask(SIGKILL)|sigmask(SIGSTOP));
		vcpu->sigset_active = 1;
		vcpu->sigset = *sigset;
	} else
		vcpu->sigset_active = 0;
	return 0;
}

static long kvm_vcpu_ioctl(struct file *filp,
			   unsigned int ioctl, unsigned long arg)
{
	struct kvm_vcpu *vcpu = filp->private_data;
	void __user *argp = (void __user *)arg;
	int r;
	struct kvm_fpu *fpu = NULL;
	struct kvm_sregs *kvm_sregs = NULL;

	if (vcpu->kvm->mm != current->mm)
		return -EIO;
	switch (ioctl) {
	case KVM_RUN:
		r = -EINVAL;
		if (arg)
			goto out;
		r = kvm_arch_vcpu_ioctl_run(vcpu, vcpu->run);
		break;
	case KVM_GET_REGS: {
		struct kvm_regs *kvm_regs;

		r = -ENOMEM;
		kvm_regs = kzalloc(sizeof(struct kvm_regs), GFP_KERNEL);
		if (!kvm_regs)
			goto out;
		r = kvm_arch_vcpu_ioctl_get_regs(vcpu, kvm_regs);
		if (r)
			goto out_free1;
		r = -EFAULT;
		if (copy_to_user(argp, kvm_regs, sizeof(struct kvm_regs)))
			goto out_free1;
		r = 0;
out_free1:
		kfree(kvm_regs);
		break;
	}
	case KVM_SET_REGS: {
		struct kvm_regs *kvm_regs;

		r = -ENOMEM;
		kvm_regs = kzalloc(sizeof(struct kvm_regs), GFP_KERNEL);
		if (!kvm_regs)
			goto out;
		r = -EFAULT;
		if (copy_from_user(kvm_regs, argp, sizeof(struct kvm_regs)))
			goto out_free2;
		r = kvm_arch_vcpu_ioctl_set_regs(vcpu, kvm_regs);
		if (r)
			goto out_free2;
		r = 0;
out_free2:
		kfree(kvm_regs);
		break;
	}
	case KVM_GET_SREGS: {
		kvm_sregs = kzalloc(sizeof(struct kvm_sregs), GFP_KERNEL);
		r = -ENOMEM;
		if (!kvm_sregs)
			goto out;
		r = kvm_arch_vcpu_ioctl_get_sregs(vcpu, kvm_sregs);
		if (r)
			goto out;
		r = -EFAULT;
		if (copy_to_user(argp, kvm_sregs, sizeof(struct kvm_sregs)))
			goto out;
		r = 0;
		break;
	}
	case KVM_SET_SREGS: {
		kvm_sregs = kmalloc(sizeof(struct kvm_sregs), GFP_KERNEL);
		r = -ENOMEM;
		if (!kvm_sregs)
			goto out;
		r = -EFAULT;
		if (copy_from_user(kvm_sregs, argp, sizeof(struct kvm_sregs)))
			goto out;
		r = kvm_arch_vcpu_ioctl_set_sregs(vcpu, kvm_sregs);
		if (r)
			goto out;
		r = 0;
		break;
	}
	case KVM_GET_MP_STATE: {
		struct kvm_mp_state mp_state;

		r = kvm_arch_vcpu_ioctl_get_mpstate(vcpu, &mp_state);
		if (r)
			goto out;
		r = -EFAULT;
		if (copy_to_user(argp, &mp_state, sizeof mp_state))
			goto out;
		r = 0;
		break;
	}
	case KVM_SET_MP_STATE: {
		struct kvm_mp_state mp_state;

		r = -EFAULT;
		if (copy_from_user(&mp_state, argp, sizeof mp_state))
			goto out;
		r = kvm_arch_vcpu_ioctl_set_mpstate(vcpu, &mp_state);
		if (r)
			goto out;
		r = 0;
		break;
	}
	case KVM_TRANSLATE: {
		struct kvm_translation tr;

		r = -EFAULT;
		if (copy_from_user(&tr, argp, sizeof tr))
			goto out;
		r = kvm_arch_vcpu_ioctl_translate(vcpu, &tr);
		if (r)
			goto out;
		r = -EFAULT;
		if (copy_to_user(argp, &tr, sizeof tr))
			goto out;
		r = 0;
		break;
	}
	case KVM_SET_GUEST_DEBUG: {
		struct kvm_guest_debug dbg;

		r = -EFAULT;
		if (copy_from_user(&dbg, argp, sizeof dbg))
			goto out;
		r = kvm_arch_vcpu_ioctl_set_guest_debug(vcpu, &dbg);
		if (r)
			goto out;
		r = 0;
		break;
	}
	case KVM_SET_SIGNAL_MASK: {
		struct kvm_signal_mask __user *sigmask_arg = argp;
		struct kvm_signal_mask kvm_sigmask;
		sigset_t sigset, *p;

		p = NULL;
		if (argp) {
			r = -EFAULT;
			if (copy_from_user(&kvm_sigmask, argp,
					   sizeof kvm_sigmask))
				goto out;
			r = -EINVAL;
			if (kvm_sigmask.len != sizeof sigset)
				goto out;
			r = -EFAULT;
			if (copy_from_user(&sigset, sigmask_arg->sigset,
					   sizeof sigset))
				goto out;
			p = &sigset;
		}
		r = kvm_vcpu_ioctl_set_sigmask(vcpu, &sigset);
		break;
	}
	case KVM_GET_FPU: {
		fpu = kzalloc(sizeof(struct kvm_fpu), GFP_KERNEL);
		r = -ENOMEM;
		if (!fpu)
			goto out;
		r = kvm_arch_vcpu_ioctl_get_fpu(vcpu, fpu);
		if (r)
			goto out;
		r = -EFAULT;
		if (copy_to_user(argp, fpu, sizeof(struct kvm_fpu)))
			goto out;
		r = 0;
		break;
	}
	case KVM_SET_FPU: {
		fpu = kmalloc(sizeof(struct kvm_fpu), GFP_KERNEL);
		r = -ENOMEM;
		if (!fpu)
			goto out;
		r = -EFAULT;
		if (copy_from_user(fpu, argp, sizeof(struct kvm_fpu)))
			goto out;
		r = kvm_arch_vcpu_ioctl_set_fpu(vcpu, fpu);
		if (r)
			goto out;
		r = 0;
		break;
	}
	default:
		r = kvm_arch_vcpu_ioctl(filp, ioctl, arg);
	}
out:
	kfree(fpu);
	kfree(kvm_sregs);
	return r;
}

static long kvm_vm_ioctl(struct file *filp,
			   unsigned int ioctl, unsigned long arg)
{
	struct kvm *kvm = filp->private_data;
	void __user *argp = (void __user *)arg;
	int r;

	if (kvm->mm != current->mm)
		return -EIO;
	switch (ioctl) {
	case KVM_CREATE_VCPU:
		r = kvm_vm_ioctl_create_vcpu(kvm, arg);
		if (r < 0)
			goto out;
		break;
	case KVM_SET_USER_MEMORY_REGION: {
		struct kvm_userspace_memory_region kvm_userspace_mem;

		r = -EFAULT;
		if (copy_from_user(&kvm_userspace_mem, argp,
						sizeof kvm_userspace_mem))
			goto out;

		r = kvm_vm_ioctl_set_memory_region(kvm, &kvm_userspace_mem, 1);
		if (r)
			goto out;
		break;
	}
	case KVM_GET_DIRTY_LOG: {
		struct kvm_dirty_log log;

		r = -EFAULT;
		if (copy_from_user(&log, argp, sizeof log))
			goto out;
		r = kvm_vm_ioctl_get_dirty_log(kvm, &log);
		if (r)
			goto out;
		break;
	}
#ifdef KVM_COALESCED_MMIO_PAGE_OFFSET
	case KVM_REGISTER_COALESCED_MMIO: {
		struct kvm_coalesced_mmio_zone zone;
		r = -EFAULT;
		if (copy_from_user(&zone, argp, sizeof zone))
			goto out;
		r = -ENXIO;
		r = kvm_vm_ioctl_register_coalesced_mmio(kvm, &zone);
		if (r)
			goto out;
		r = 0;
		break;
	}
	case KVM_UNREGISTER_COALESCED_MMIO: {
		struct kvm_coalesced_mmio_zone zone;
		r = -EFAULT;
		if (copy_from_user(&zone, argp, sizeof zone))
			goto out;
		r = -ENXIO;
		r = kvm_vm_ioctl_unregister_coalesced_mmio(kvm, &zone);
		if (r)
			goto out;
		r = 0;
		break;
	}
#endif
	case KVM_IRQFD: {
		struct kvm_irqfd data;

		r = -EFAULT;
		if (copy_from_user(&data, argp, sizeof data))
			goto out;
		r = kvm_irqfd(kvm, data.fd, data.gsi, data.flags);
		break;
	}
	case KVM_IOEVENTFD: {
		struct kvm_ioeventfd data;

		r = -EFAULT;
		if (copy_from_user(&data, argp, sizeof data))
			goto out;
		r = kvm_ioeventfd(kvm, &data);
		break;
	}
#ifdef CONFIG_KVM_APIC_ARCHITECTURE
	case KVM_SET_BOOT_CPU_ID:
		r = 0;
		mutex_lock(&kvm->lock);
		if (atomic_read(&kvm->online_vcpus) != 0)
			r = -EBUSY;
		else
			kvm->bsp_vcpu_id = arg;
		mutex_unlock(&kvm->lock);
		break;
#endif
	default:
		r = kvm_arch_vm_ioctl(filp, ioctl, arg);
		if (r == -ENOTTY)
			r = kvm_vm_ioctl_assigned_device(kvm, ioctl, arg);
	}
out:
	return r;
}

#ifdef CONFIG_COMPAT
struct compat_kvm_dirty_log {
	__u32 slot;
	__u32 padding1;
	union {
		compat_uptr_t dirty_bitmap; /* one bit per page */
		__u64 padding2;
	};
};

static long kvm_vm_compat_ioctl(struct file *filp,
			   unsigned int ioctl, unsigned long arg)
{
	struct kvm *kvm = filp->private_data;
	int r;

	if (kvm->mm != current->mm)
		return -EIO;
	switch (ioctl) {
	case KVM_GET_DIRTY_LOG: {
		struct compat_kvm_dirty_log compat_log;
		struct kvm_dirty_log log;

		r = -EFAULT;
		if (copy_from_user(&compat_log, (void __user *)arg,
				   sizeof(compat_log)))
			goto out;
		log.slot	 = compat_log.slot;
		log.padding1	 = compat_log.padding1;
		log.padding2	 = compat_log.padding2;
		log.dirty_bitmap = compat_ptr(compat_log.dirty_bitmap);

		r = kvm_vm_ioctl_get_dirty_log(kvm, &log);
		if (r)
			goto out;
		break;
	}
	default:
		r = kvm_vm_ioctl(filp, ioctl, arg);
	}

out:
	return r;
}
#endif

static int kvm_vm_fault(struct vm_area_struct *vma, struct vm_fault *vmf)
{
	struct page *page[1];
	unsigned long addr;
	int npages;
	gfn_t gfn = vmf->pgoff;
	struct kvm *kvm = vma->vm_file->private_data;

	addr = gfn_to_hva(kvm, gfn);
	if (kvm_is_error_hva(addr))
		return VM_FAULT_SIGBUS;

	npages = get_user_pages(current, current->mm, addr, 1, 1, 0, page,
				NULL);
	if (unlikely(npages != 1))
		return VM_FAULT_SIGBUS;

	vmf->page = page[0];
	return 0;
}

static const struct vm_operations_struct kvm_vm_vm_ops = {
	.fault = kvm_vm_fault,
};

static int kvm_vm_mmap(struct file *file, struct vm_area_struct *vma)
{
	vma->vm_ops = &kvm_vm_vm_ops;
	return 0;
}

static struct file_operations kvm_vm_fops = {
	.release        = kvm_vm_release,
	.unlocked_ioctl = kvm_vm_ioctl,
#ifdef CONFIG_COMPAT
	.compat_ioctl   = kvm_vm_compat_ioctl,
#endif
	.mmap           = kvm_vm_mmap,
};

static int kvm_dev_ioctl_create_vm(void)
{
	int fd;
	struct kvm *kvm;

	kvm = kvm_create_vm();
	if (IS_ERR(kvm))
		return PTR_ERR(kvm);
	fd = anon_inode_getfd("kvm-vm", &kvm_vm_fops, kvm, O_RDWR);
	if (fd < 0)
		kvm_put_kvm(kvm);

	return fd;
}

static long kvm_dev_ioctl_check_extension_generic(long arg)
{
	switch (arg) {
	case KVM_CAP_USER_MEMORY:
	case KVM_CAP_DESTROY_MEMORY_REGION_WORKS:
	case KVM_CAP_JOIN_MEMORY_REGIONS_WORKS:
#ifdef CONFIG_KVM_APIC_ARCHITECTURE
	case KVM_CAP_SET_BOOT_CPU_ID:
#endif
	case KVM_CAP_INTERNAL_ERROR_DATA:
		return 1;
#ifdef CONFIG_HAVE_KVM_IRQCHIP
	case KVM_CAP_IRQ_ROUTING:
		return KVM_MAX_IRQ_ROUTES;
#endif
	default:
		break;
	}
	return kvm_dev_ioctl_check_extension(arg);
}

static long kvm_dev_ioctl(struct file *filp,
			  unsigned int ioctl, unsigned long arg)
{
	long r = -EINVAL;

	switch (ioctl) {
	case KVM_GET_API_VERSION:
		r = -EINVAL;
		if (arg)
			goto out;
		r = KVM_API_VERSION;
		break;
	case KVM_CREATE_VM:
		r = -EINVAL;
		if (arg)
			goto out;
		r = kvm_dev_ioctl_create_vm();
		break;
	case KVM_CHECK_EXTENSION:
		r = kvm_dev_ioctl_check_extension_generic(arg);
		break;
	case KVM_GET_VCPU_MMAP_SIZE:
		r = -EINVAL;
		if (arg)
			goto out;
		r = PAGE_SIZE;     /* struct kvm_run */
#ifdef CONFIG_X86
		r += PAGE_SIZE;    /* pio data page */
#endif
#ifdef KVM_COALESCED_MMIO_PAGE_OFFSET
		r += PAGE_SIZE;    /* coalesced mmio ring page */
#endif
		break;
	case KVM_TRACE_ENABLE:
	case KVM_TRACE_PAUSE:
	case KVM_TRACE_DISABLE:
		r = -EOPNOTSUPP;
		break;
	default:
		return kvm_arch_dev_ioctl(filp, ioctl, arg);
	}
out:
	return r;
}

static struct file_operations kvm_chardev_ops = {
	.unlocked_ioctl = kvm_dev_ioctl,
	.compat_ioctl   = kvm_dev_ioctl,
};

static struct miscdevice kvm_dev = {
	KVM_MINOR,
	"kvm",
	&kvm_chardev_ops,
};

static void hardware_enable(void *junk)
{
	int cpu = raw_smp_processor_id();
	int r;

	if (cpumask_test_cpu(cpu, cpus_hardware_enabled))
		return;

	cpumask_set_cpu(cpu, cpus_hardware_enabled);

	r = kvm_arch_hardware_enable(NULL);

	if (r) {
		cpumask_clear_cpu(cpu, cpus_hardware_enabled);
		atomic_inc(&hardware_enable_failed);
		printk(KERN_INFO "kvm: enabling virtualization on "
				 "CPU%d failed\n", cpu);
	}
}

static void hardware_disable(void *junk)
{
	int cpu = raw_smp_processor_id();

	if (!cpumask_test_cpu(cpu, cpus_hardware_enabled))
		return;
	cpumask_clear_cpu(cpu, cpus_hardware_enabled);
	kvm_arch_hardware_disable(NULL);
}

static void hardware_disable_all_nolock(void)
{
	BUG_ON(!kvm_usage_count);

	kvm_usage_count--;
	if (!kvm_usage_count)
		on_each_cpu(hardware_disable, NULL, 1);
}

static void hardware_disable_all(void)
{
	spin_lock(&kvm_lock);
	hardware_disable_all_nolock();
	spin_unlock(&kvm_lock);
}

static int hardware_enable_all(void)
{
	int r = 0;

	spin_lock(&kvm_lock);

	kvm_usage_count++;
	if (kvm_usage_count == 1) {
		atomic_set(&hardware_enable_failed, 0);
		on_each_cpu(hardware_enable, NULL, 1);

		if (atomic_read(&hardware_enable_failed)) {
			hardware_disable_all_nolock();
			r = -EBUSY;
		}
	}

	spin_unlock(&kvm_lock);

	return r;
}

static int kvm_cpu_hotplug(struct notifier_block *notifier, unsigned long val,
			   void *v)
{
	int cpu = (long)v;

	if (!kvm_usage_count)
		return NOTIFY_OK;

	val &= ~CPU_TASKS_FROZEN;
	switch (val) {
	case CPU_DYING:
		printk(KERN_INFO "kvm: disabling virtualization on CPU%d\n",
		       cpu);
		hardware_disable(NULL);
		break;
	case CPU_UP_CANCELED:
		printk(KERN_INFO "kvm: disabling virtualization on CPU%d\n",
		       cpu);
		smp_call_function_single(cpu, hardware_disable, NULL, 1);
		break;
	case CPU_ONLINE:
		printk(KERN_INFO "kvm: enabling virtualization on CPU%d\n",
		       cpu);
		smp_call_function_single(cpu, hardware_enable, NULL, 1);
		break;
	}
	return NOTIFY_OK;
}


asmlinkage void kvm_handle_fault_on_reboot(void)
{
	if (kvm_rebooting)
		/* spin while reset goes on */
		while (true)
			;
	/* Fault while not rebooting.  We want the trace. */
	BUG();
}
EXPORT_SYMBOL_GPL(kvm_handle_fault_on_reboot);

static int kvm_reboot(struct notifier_block *notifier, unsigned long val,
		      void *v)
{
	/*
	 * Some (well, at least mine) BIOSes hang on reboot if
	 * in vmx root mode.
	 *
	 * And Intel TXT required VMX off for all cpu when system shutdown.
	 */
	printk(KERN_INFO "kvm: exiting hardware virtualization\n");
	kvm_rebooting = true;
	on_each_cpu(hardware_disable, NULL, 1);
	return NOTIFY_OK;
}

static struct notifier_block kvm_reboot_notifier = {
	.notifier_call = kvm_reboot,
	.priority = 0,
};

void kvm_io_bus_init(struct kvm_io_bus *bus)
{
	memset(bus, 0, sizeof(*bus));
}

void kvm_io_bus_destroy(struct kvm_io_bus *bus)
{
	int i;

	for (i = 0; i < bus->dev_count; i++) {
		struct kvm_io_device *pos = bus->devs[i];

		kvm_iodevice_destructor(pos);
	}
}

/* kvm_io_bus_write - called under kvm->slots_lock */
int kvm_io_bus_write(struct kvm_io_bus *bus, gpa_t addr,
		     int len, const void *val)
{
	int i;
	for (i = 0; i < bus->dev_count; i++)
		if (!kvm_iodevice_write(bus->devs[i], addr, len, val))
			return 0;
	return -EOPNOTSUPP;
}

/* kvm_io_bus_read - called under kvm->slots_lock */
int kvm_io_bus_read(struct kvm_io_bus *bus, gpa_t addr, int len, void *val)
{
	int i;
	for (i = 0; i < bus->dev_count; i++)
		if (!kvm_iodevice_read(bus->devs[i], addr, len, val))
			return 0;
	return -EOPNOTSUPP;
}

int kvm_io_bus_register_dev(struct kvm *kvm, struct kvm_io_bus *bus,
			     struct kvm_io_device *dev)
{
	int ret;

	down_write(&kvm->slots_lock);
	ret = __kvm_io_bus_register_dev(bus, dev);
	up_write(&kvm->slots_lock);

	return ret;
}

/* An unlocked version. Caller must have write lock on slots_lock. */
int __kvm_io_bus_register_dev(struct kvm_io_bus *bus,
			      struct kvm_io_device *dev)
{
	if (bus->dev_count > NR_IOBUS_DEVS-1)
		return -ENOSPC;

	bus->devs[bus->dev_count++] = dev;

	return 0;
}

void kvm_io_bus_unregister_dev(struct kvm *kvm,
			       struct kvm_io_bus *bus,
			       struct kvm_io_device *dev)
{
	down_write(&kvm->slots_lock);
	__kvm_io_bus_unregister_dev(bus, dev);
	up_write(&kvm->slots_lock);
}

/* An unlocked version. Caller must have write lock on slots_lock. */
void __kvm_io_bus_unregister_dev(struct kvm_io_bus *bus,
				 struct kvm_io_device *dev)
{
	int i;

	for (i = 0; i < bus->dev_count; i++)
		if (bus->devs[i] == dev) {
			bus->devs[i] = bus->devs[--bus->dev_count];
			break;
		}
}

static struct notifier_block kvm_cpu_notifier = {
	.notifier_call = kvm_cpu_hotplug,
	.priority = 20, /* must be > scheduler priority */
};

static int vm_stat_get(void *_offset, u64 *val)
{
	unsigned offset = (long)_offset;
	struct kvm *kvm;

	*val = 0;
	spin_lock(&kvm_lock);
	list_for_each_entry(kvm, &vm_list, vm_list)
		*val += *(u32 *)((void *)kvm + offset);
	spin_unlock(&kvm_lock);
	return 0;
}

DEFINE_SIMPLE_ATTRIBUTE(vm_stat_fops, vm_stat_get, NULL, "%llu\n");

static int vcpu_stat_get(void *_offset, u64 *val)
{
	unsigned offset = (long)_offset;
	struct kvm *kvm;
	struct kvm_vcpu *vcpu;
	int i;

	*val = 0;
	spin_lock(&kvm_lock);
	list_for_each_entry(kvm, &vm_list, vm_list)
		kvm_for_each_vcpu(i, vcpu, kvm)
			*val += *(u32 *)((void *)vcpu + offset);

	spin_unlock(&kvm_lock);
	return 0;
}

DEFINE_SIMPLE_ATTRIBUTE(vcpu_stat_fops, vcpu_stat_get, NULL, "%llu\n");

static const struct file_operations *stat_fops[] = {
	[KVM_STAT_VCPU] = &vcpu_stat_fops,
	[KVM_STAT_VM]   = &vm_stat_fops,
};

static void kvm_init_debug(void)
{
	struct kvm_stats_debugfs_item *p;

	kvm_debugfs_dir = debugfs_create_dir("kvm", NULL);
	for (p = debugfs_entries; p->name; ++p)
		p->dentry = debugfs_create_file(p->name, 0444, kvm_debugfs_dir,
						(void *)(long)p->offset,
						stat_fops[p->kind]);
}

static void kvm_exit_debug(void)
{
	struct kvm_stats_debugfs_item *p;

	for (p = debugfs_entries; p->name; ++p)
		debugfs_remove(p->dentry);
	debugfs_remove(kvm_debugfs_dir);
}

static int kvm_suspend(struct sys_device *dev, pm_message_t state)
{
	if (kvm_usage_count)
		hardware_disable(NULL);
	return 0;
}

static int kvm_resume(struct sys_device *dev)
{
	if (kvm_usage_count)
		hardware_enable(NULL);
	return 0;
}

static struct sysdev_class kvm_sysdev_class = {
	.name = "kvm",
	.suspend = kvm_suspend,
	.resume = kvm_resume,
};

static struct sys_device kvm_sysdev = {
	.id = 0,
	.cls = &kvm_sysdev_class,
};

struct page *bad_page;
pfn_t bad_pfn;

static inline
struct kvm_vcpu *preempt_notifier_to_vcpu(struct preempt_notifier *pn)
{
	return container_of(pn, struct kvm_vcpu, preempt_notifier);
}

static void kvm_sched_in(struct preempt_notifier *pn, int cpu)
{
	struct kvm_vcpu *vcpu = preempt_notifier_to_vcpu(pn);

	kvm_arch_vcpu_load(vcpu, cpu);
}

static void kvm_sched_out(struct preempt_notifier *pn,
			  struct task_struct *next)
{
	struct kvm_vcpu *vcpu = preempt_notifier_to_vcpu(pn);

	kvm_arch_vcpu_put(vcpu);
}

int kvm_init(void *opaque, unsigned int vcpu_size,
		  struct module *module)
{
	int r;
	int cpu;

	r = kvm_arch_init(opaque);
	if (r)
		goto out_fail;

	bad_page = alloc_page(GFP_KERNEL | __GFP_ZERO);

	if (bad_page == NULL) {
		r = -ENOMEM;
		goto out;
	}

	bad_pfn = page_to_pfn(bad_page);

	if (!zalloc_cpumask_var(&cpus_hardware_enabled, GFP_KERNEL)) {
		r = -ENOMEM;
		goto out_free_0;
	}

	r = kvm_arch_hardware_setup();
	if (r < 0)
		goto out_free_0a;

	for_each_online_cpu(cpu) {
		smp_call_function_single(cpu,
				kvm_arch_check_processor_compat,
				&r, 1);
		if (r < 0)
			goto out_free_1;
	}

	r = register_cpu_notifier(&kvm_cpu_notifier);
	if (r)
		goto out_free_2;
	register_reboot_notifier(&kvm_reboot_notifier);

	r = sysdev_class_register(&kvm_sysdev_class);
	if (r)
		goto out_free_3;

	r = sysdev_register(&kvm_sysdev);
	if (r)
		goto out_free_4;

	/* A kmem cache lets us meet the alignment requirements of fx_save. */
	kvm_vcpu_cache = kmem_cache_create("kvm_vcpu", vcpu_size,
					   __alignof__(struct kvm_vcpu),
					   0, NULL);
	if (!kvm_vcpu_cache) {
		r = -ENOMEM;
		goto out_free_5;
	}

	kvm_chardev_ops.owner = module;
	kvm_vm_fops.owner = module;
	kvm_vcpu_fops.owner = module;

	r = misc_register(&kvm_dev);
	if (r) {
		printk(KERN_ERR "kvm: misc device register failed\n");
		goto out_free;
	}

	kvm_preempt_ops.sched_in = kvm_sched_in;
	kvm_preempt_ops.sched_out = kvm_sched_out;

	kvm_init_debug();

	return 0;

out_free:
	kmem_cache_destroy(kvm_vcpu_cache);
out_free_5:
	sysdev_unregister(&kvm_sysdev);
out_free_4:
	sysdev_class_unregister(&kvm_sysdev_class);
out_free_3:
	unregister_reboot_notifier(&kvm_reboot_notifier);
	unregister_cpu_notifier(&kvm_cpu_notifier);
out_free_2:
out_free_1:
	kvm_arch_hardware_unsetup();
out_free_0a:
	free_cpumask_var(cpus_hardware_enabled);
out_free_0:
	__free_page(bad_page);
out:
	kvm_arch_exit();
out_fail:
	return r;
}
EXPORT_SYMBOL_GPL(kvm_init);

void kvm_exit(void)
{
	tracepoint_synchronize_unregister();
	kvm_exit_debug();
	misc_deregister(&kvm_dev);
	kmem_cache_destroy(kvm_vcpu_cache);
	sysdev_unregister(&kvm_sysdev);
	sysdev_class_unregister(&kvm_sysdev_class);
	unregister_reboot_notifier(&kvm_reboot_notifier);
	unregister_cpu_notifier(&kvm_cpu_notifier);
	on_each_cpu(hardware_disable, NULL, 1);
	kvm_arch_hardware_unsetup();
	kvm_arch_exit();
	free_cpumask_var(cpus_hardware_enabled);
	__free_page(bad_page);
}
EXPORT_SYMBOL_GPL(kvm_exit);<|MERGE_RESOLUTION|>--- conflicted
+++ resolved
@@ -137,16 +137,8 @@
 	zalloc_cpumask_var(&cpus, GFP_ATOMIC);
 
 	spin_lock(&kvm->requests_lock);
-<<<<<<< HEAD
-	me = get_cpu();
-	for (i = 0; i < KVM_MAX_VCPUS; ++i) {
-		vcpu = kvm->vcpus[i];
-		if (!vcpu)
-			continue;
-=======
-	me = smp_processor_id();
+	me = raw_smp_processor_id();
 	kvm_for_each_vcpu(i, vcpu, kvm) {
->>>>>>> 4ec62b2b
 		if (test_and_set_bit(req, &vcpu->requests))
 			continue;
 		cpu = vcpu->cpu;
@@ -159,10 +151,6 @@
 		smp_call_function_many(cpus, ack_flush, NULL, 1);
 	else
 		called = false;
-<<<<<<< HEAD
-	put_cpu();
-=======
->>>>>>> 4ec62b2b
 	spin_unlock(&kvm->requests_lock);
 	free_cpumask_var(cpus);
 	return called;
