/*
 * Security plug functions
 *
 * Copyright (C) 2001 WireX Communications, Inc <chris@wirex.com>
 * Copyright (C) 2001-2002 Greg Kroah-Hartman <greg@kroah.com>
 * Copyright (C) 2001 Networks Associates Technology, Inc <ssmalley@nai.com>
 *
 *	This program is free software; you can redistribute it and/or modify
 *	it under the terms of the GNU General Public License as published by
 *	the Free Software Foundation; either version 2 of the License, or
 *	(at your option) any later version.
 */

#include <linux/capability.h>
#include <linux/module.h>
#include <linux/init.h>
#include <linux/kernel.h>
#include <linux/security.h>
#include <linux/ima.h>

/* Boot-time LSM user choice */
<<<<<<< HEAD
static __initdata char chosen_lsm[SECURITY_NAME_MAX + 1] = CONFIG_SECURITY_DEFAULT;
=======
static __initdata char chosen_lsm[SECURITY_NAME_MAX + 1] =
	CONFIG_DEFAULT_SECURITY;
>>>>>>> 92dcffb9

/* things that live in capability.c */
extern struct security_operations default_security_ops;
extern void security_fixup_ops(struct security_operations *ops);

struct security_operations *security_ops;	/* Initialized to NULL */

static inline int verify(struct security_operations *ops)
{
	/* verify the security_operations structure exists */
	if (!ops)
		return -EINVAL;
	security_fixup_ops(ops);
	return 0;
}

static void __init do_security_initcalls(void)
{
	initcall_t *call;
	call = __security_initcall_start;
	while (call < __security_initcall_end) {
		(*call) ();
		call++;
	}
}

/**
 * security_init - initializes the security framework
 *
 * This should be called early in the kernel initialization sequence.
 */
int __init security_init(void)
{
	printk(KERN_INFO "Security Framework initialized\n");

	security_fixup_ops(&default_security_ops);
	security_ops = &default_security_ops;
	do_security_initcalls();

	return 0;
}

/* Save user chosen LSM */
static int __init choose_lsm(char *str)
{
	strncpy(chosen_lsm, str, SECURITY_NAME_MAX);
	return 1;
}
__setup("security=", choose_lsm);

/**
 * security_module_enable - Load given security module on boot ?
 * @ops: a pointer to the struct security_operations that is to be checked.
 *
 * Each LSM must pass this method before registering its own operations
 * to avoid security registration races. This method may also be used
 * to check if your LSM is currently loaded during kernel initialization.
 *
 * Return true if:
 *	-The passed LSM is the one chosen by user at boot time,
 *	-or the passed LSM is configured as the default and the user did not
 *	 choose an alternate LSM at boot time,
 *	-or there is no default LSM set and the user didn't specify a
 *	 specific LSM and we're the first to ask for registration permission,
 *	-or the passed LSM is currently loaded.
 * Otherwise, return false.
 */
int __init security_module_enable(struct security_operations *ops)
{
	if (!*chosen_lsm)
		strncpy(chosen_lsm, ops->name, SECURITY_NAME_MAX);
	else if (strncmp(ops->name, chosen_lsm, SECURITY_NAME_MAX))
		return 0;

	return 1;
}

/**
 * register_security - registers a security framework with the kernel
 * @ops: a pointer to the struct security_options that is to be registered
 *
 * This function allows a security module to register itself with the
 * kernel security subsystem.  Some rudimentary checking is done on the @ops
 * value passed to this function. You'll need to check first if your LSM
 * is allowed to register its @ops by calling security_module_enable(@ops).
 *
 * If there is already a security module registered with the kernel,
 * an error will be returned.  Otherwise %0 is returned on success.
 */
int register_security(struct security_operations *ops)
{
	if (verify(ops)) {
		printk(KERN_DEBUG "%s could not verify "
		       "security_operations structure.\n", __func__);
		return -EINVAL;
	}

	if (security_ops != &default_security_ops)
		return -EAGAIN;

	security_ops = ops;

	return 0;
}

/* Security operations */

int security_ptrace_access_check(struct task_struct *child, unsigned int mode)
{
	return security_ops->ptrace_access_check(child, mode);
}

int security_ptrace_traceme(struct task_struct *parent)
{
	return security_ops->ptrace_traceme(parent);
}

int security_capget(struct task_struct *target,
		     kernel_cap_t *effective,
		     kernel_cap_t *inheritable,
		     kernel_cap_t *permitted)
{
	return security_ops->capget(target, effective, inheritable, permitted);
}

int security_capset(struct cred *new, const struct cred *old,
		    const kernel_cap_t *effective,
		    const kernel_cap_t *inheritable,
		    const kernel_cap_t *permitted)
{
	return security_ops->capset(new, old,
				    effective, inheritable, permitted);
}

int security_capable(int cap)
{
	return security_ops->capable(current, current_cred(), cap,
				     SECURITY_CAP_AUDIT);
}

int security_real_capable(struct task_struct *tsk, int cap)
{
	const struct cred *cred;
	int ret;

	cred = get_task_cred(tsk);
	ret = security_ops->capable(tsk, cred, cap, SECURITY_CAP_AUDIT);
	put_cred(cred);
	return ret;
}

int security_real_capable_noaudit(struct task_struct *tsk, int cap)
{
	const struct cred *cred;
	int ret;

	cred = get_task_cred(tsk);
	ret = security_ops->capable(tsk, cred, cap, SECURITY_CAP_NOAUDIT);
	put_cred(cred);
	return ret;
}

int security_acct(struct file *file)
{
	return security_ops->acct(file);
}

int security_sysctl(struct ctl_table *table, int op)
{
	return security_ops->sysctl(table, op);
}

int security_quotactl(int cmds, int type, int id, struct super_block *sb)
{
	return security_ops->quotactl(cmds, type, id, sb);
}

int security_quota_on(struct dentry *dentry)
{
	return security_ops->quota_on(dentry);
}

int security_syslog(int type)
{
	return security_ops->syslog(type);
}

int security_settime(struct timespec *ts, struct timezone *tz)
{
	return security_ops->settime(ts, tz);
}

int security_vm_enough_memory(long pages)
{
	WARN_ON(current->mm == NULL);
	return security_ops->vm_enough_memory(current->mm, pages);
}

int security_vm_enough_memory_mm(struct mm_struct *mm, long pages)
{
	WARN_ON(mm == NULL);
	return security_ops->vm_enough_memory(mm, pages);
}

int security_vm_enough_memory_kern(long pages)
{
	/* If current->mm is a kernel thread then we will pass NULL,
	   for this specific case that is fine */
	return security_ops->vm_enough_memory(current->mm, pages);
}

int security_bprm_set_creds(struct linux_binprm *bprm)
{
	return security_ops->bprm_set_creds(bprm);
}

int security_bprm_check(struct linux_binprm *bprm)
{
	int ret;

	ret = security_ops->bprm_check_security(bprm);
	if (ret)
		return ret;
	return ima_bprm_check(bprm);
}

void security_bprm_committing_creds(struct linux_binprm *bprm)
{
	security_ops->bprm_committing_creds(bprm);
}

void security_bprm_committed_creds(struct linux_binprm *bprm)
{
	security_ops->bprm_committed_creds(bprm);
}

int security_bprm_secureexec(struct linux_binprm *bprm)
{
	return security_ops->bprm_secureexec(bprm);
}

int security_sb_alloc(struct super_block *sb)
{
	return security_ops->sb_alloc_security(sb);
}

void security_sb_free(struct super_block *sb)
{
	security_ops->sb_free_security(sb);
}

int security_sb_copy_data(char *orig, char *copy)
{
	return security_ops->sb_copy_data(orig, copy);
}
EXPORT_SYMBOL(security_sb_copy_data);

int security_sb_kern_mount(struct super_block *sb, int flags, void *data)
{
	return security_ops->sb_kern_mount(sb, flags, data);
}

int security_sb_show_options(struct seq_file *m, struct super_block *sb)
{
	return security_ops->sb_show_options(m, sb);
}

int security_sb_statfs(struct dentry *dentry)
{
	return security_ops->sb_statfs(dentry);
}

int security_sb_mount(char *dev_name, struct path *path,
                       char *type, unsigned long flags, void *data)
{
	return security_ops->sb_mount(dev_name, path, type, flags, data);
}

int security_sb_check_sb(struct vfsmount *mnt, struct path *path)
{
	return security_ops->sb_check_sb(mnt, path);
}

int security_sb_umount(struct vfsmount *mnt, int flags)
{
	return security_ops->sb_umount(mnt, flags);
}

void security_sb_umount_close(struct vfsmount *mnt)
{
	security_ops->sb_umount_close(mnt);
}

void security_sb_umount_busy(struct vfsmount *mnt)
{
	security_ops->sb_umount_busy(mnt);
}

void security_sb_post_remount(struct vfsmount *mnt, unsigned long flags, void *data)
{
	security_ops->sb_post_remount(mnt, flags, data);
}

void security_sb_post_addmount(struct vfsmount *mnt, struct path *mountpoint)
{
	security_ops->sb_post_addmount(mnt, mountpoint);
}

int security_sb_pivotroot(struct path *old_path, struct path *new_path)
{
	return security_ops->sb_pivotroot(old_path, new_path);
}

void security_sb_post_pivotroot(struct path *old_path, struct path *new_path)
{
	security_ops->sb_post_pivotroot(old_path, new_path);
}

int security_sb_set_mnt_opts(struct super_block *sb,
				struct security_mnt_opts *opts)
{
	return security_ops->sb_set_mnt_opts(sb, opts);
}
EXPORT_SYMBOL(security_sb_set_mnt_opts);

void security_sb_clone_mnt_opts(const struct super_block *oldsb,
				struct super_block *newsb)
{
	security_ops->sb_clone_mnt_opts(oldsb, newsb);
}
EXPORT_SYMBOL(security_sb_clone_mnt_opts);

int security_sb_parse_opts_str(char *options, struct security_mnt_opts *opts)
{
	return security_ops->sb_parse_opts_str(options, opts);
}
EXPORT_SYMBOL(security_sb_parse_opts_str);

int security_inode_alloc(struct inode *inode)
{
	int ret;

	inode->i_security = NULL;
	ret =  security_ops->inode_alloc_security(inode);
	if (ret)
		return ret;
	ret = ima_inode_alloc(inode);
	if (ret)
		security_inode_free(inode);
	return ret;
}

void security_inode_free(struct inode *inode)
{
	ima_inode_free(inode);
	security_ops->inode_free_security(inode);
}

int security_inode_init_security(struct inode *inode, struct inode *dir,
				  char **name, void **value, size_t *len)
{
	if (unlikely(IS_PRIVATE(inode)))
		return -EOPNOTSUPP;
	return security_ops->inode_init_security(inode, dir, name, value, len);
}
EXPORT_SYMBOL(security_inode_init_security);

#ifdef CONFIG_SECURITY_PATH
int security_path_mknod(struct path *path, struct dentry *dentry, int mode,
			unsigned int dev)
{
	if (unlikely(IS_PRIVATE(path->dentry->d_inode)))
		return 0;
	return security_ops->path_mknod(path, dentry, mode, dev);
}
EXPORT_SYMBOL(security_path_mknod);

int security_path_mkdir(struct path *path, struct dentry *dentry, int mode)
{
	if (unlikely(IS_PRIVATE(path->dentry->d_inode)))
		return 0;
	return security_ops->path_mkdir(path, dentry, mode);
}

int security_path_rmdir(struct path *path, struct dentry *dentry)
{
	if (unlikely(IS_PRIVATE(path->dentry->d_inode)))
		return 0;
	return security_ops->path_rmdir(path, dentry);
}

int security_path_unlink(struct path *path, struct dentry *dentry)
{
	if (unlikely(IS_PRIVATE(path->dentry->d_inode)))
		return 0;
	return security_ops->path_unlink(path, dentry);
}

int security_path_symlink(struct path *path, struct dentry *dentry,
			  const char *old_name)
{
	if (unlikely(IS_PRIVATE(path->dentry->d_inode)))
		return 0;
	return security_ops->path_symlink(path, dentry, old_name);
}

int security_path_link(struct dentry *old_dentry, struct path *new_dir,
		       struct dentry *new_dentry)
{
	if (unlikely(IS_PRIVATE(old_dentry->d_inode)))
		return 0;
	return security_ops->path_link(old_dentry, new_dir, new_dentry);
}

int security_path_rename(struct path *old_dir, struct dentry *old_dentry,
			 struct path *new_dir, struct dentry *new_dentry)
{
	if (unlikely(IS_PRIVATE(old_dentry->d_inode) ||
		     (new_dentry->d_inode && IS_PRIVATE(new_dentry->d_inode))))
		return 0;
	return security_ops->path_rename(old_dir, old_dentry, new_dir,
					 new_dentry);
}

int security_path_truncate(struct path *path, loff_t length,
			   unsigned int time_attrs)
{
	if (unlikely(IS_PRIVATE(path->dentry->d_inode)))
		return 0;
	return security_ops->path_truncate(path, length, time_attrs);
}

int security_path_chmod(struct dentry *dentry, struct vfsmount *mnt,
			mode_t mode)
{
	if (unlikely(IS_PRIVATE(dentry->d_inode)))
		return 0;
	return security_ops->path_chmod(dentry, mnt, mode);
}

int security_path_chown(struct path *path, uid_t uid, gid_t gid)
{
	if (unlikely(IS_PRIVATE(path->dentry->d_inode)))
		return 0;
	return security_ops->path_chown(path, uid, gid);
}

int security_path_chroot(struct path *path)
{
	return security_ops->path_chroot(path);
}
#endif

int security_inode_create(struct inode *dir, struct dentry *dentry, int mode)
{
	if (unlikely(IS_PRIVATE(dir)))
		return 0;
	return security_ops->inode_create(dir, dentry, mode);
}
EXPORT_SYMBOL_GPL(security_inode_create);

int security_inode_link(struct dentry *old_dentry, struct inode *dir,
			 struct dentry *new_dentry)
{
	if (unlikely(IS_PRIVATE(old_dentry->d_inode)))
		return 0;
	return security_ops->inode_link(old_dentry, dir, new_dentry);
}

int security_inode_unlink(struct inode *dir, struct dentry *dentry)
{
	if (unlikely(IS_PRIVATE(dentry->d_inode)))
		return 0;
	return security_ops->inode_unlink(dir, dentry);
}

int security_inode_symlink(struct inode *dir, struct dentry *dentry,
			    const char *old_name)
{
	if (unlikely(IS_PRIVATE(dir)))
		return 0;
	return security_ops->inode_symlink(dir, dentry, old_name);
}

int security_inode_mkdir(struct inode *dir, struct dentry *dentry, int mode)
{
	if (unlikely(IS_PRIVATE(dir)))
		return 0;
	return security_ops->inode_mkdir(dir, dentry, mode);
}
EXPORT_SYMBOL_GPL(security_inode_mkdir);

int security_inode_rmdir(struct inode *dir, struct dentry *dentry)
{
	if (unlikely(IS_PRIVATE(dentry->d_inode)))
		return 0;
	return security_ops->inode_rmdir(dir, dentry);
}

int security_inode_mknod(struct inode *dir, struct dentry *dentry, int mode, dev_t dev)
{
	if (unlikely(IS_PRIVATE(dir)))
		return 0;
	return security_ops->inode_mknod(dir, dentry, mode, dev);
}

int security_inode_rename(struct inode *old_dir, struct dentry *old_dentry,
			   struct inode *new_dir, struct dentry *new_dentry)
{
        if (unlikely(IS_PRIVATE(old_dentry->d_inode) ||
            (new_dentry->d_inode && IS_PRIVATE(new_dentry->d_inode))))
		return 0;
	return security_ops->inode_rename(old_dir, old_dentry,
					   new_dir, new_dentry);
}

int security_inode_readlink(struct dentry *dentry)
{
	if (unlikely(IS_PRIVATE(dentry->d_inode)))
		return 0;
	return security_ops->inode_readlink(dentry);
}

int security_inode_follow_link(struct dentry *dentry, struct nameidata *nd)
{
	if (unlikely(IS_PRIVATE(dentry->d_inode)))
		return 0;
	return security_ops->inode_follow_link(dentry, nd);
}

int security_inode_permission(struct inode *inode, int mask)
{
	if (unlikely(IS_PRIVATE(inode)))
		return 0;
	return security_ops->inode_permission(inode, mask);
}
EXPORT_SYMBOL_GPL(security_inode_permission);

int security_inode_setattr(struct dentry *dentry, struct iattr *attr)
{
	if (unlikely(IS_PRIVATE(dentry->d_inode)))
		return 0;
	return security_ops->inode_setattr(dentry, attr);
}
EXPORT_SYMBOL_GPL(security_inode_setattr);

int security_inode_getattr(struct vfsmount *mnt, struct dentry *dentry)
{
	if (unlikely(IS_PRIVATE(dentry->d_inode)))
		return 0;
	return security_ops->inode_getattr(mnt, dentry);
}

void security_inode_delete(struct inode *inode)
{
	if (unlikely(IS_PRIVATE(inode)))
		return;
	security_ops->inode_delete(inode);
}

int security_inode_setxattr(struct dentry *dentry, const char *name,
			    const void *value, size_t size, int flags)
{
	if (unlikely(IS_PRIVATE(dentry->d_inode)))
		return 0;
	return security_ops->inode_setxattr(dentry, name, value, size, flags);
}

void security_inode_post_setxattr(struct dentry *dentry, const char *name,
				  const void *value, size_t size, int flags)
{
	if (unlikely(IS_PRIVATE(dentry->d_inode)))
		return;
	security_ops->inode_post_setxattr(dentry, name, value, size, flags);
}

int security_inode_getxattr(struct dentry *dentry, const char *name)
{
	if (unlikely(IS_PRIVATE(dentry->d_inode)))
		return 0;
	return security_ops->inode_getxattr(dentry, name);
}

int security_inode_listxattr(struct dentry *dentry)
{
	if (unlikely(IS_PRIVATE(dentry->d_inode)))
		return 0;
	return security_ops->inode_listxattr(dentry);
}

int security_inode_removexattr(struct dentry *dentry, const char *name)
{
	if (unlikely(IS_PRIVATE(dentry->d_inode)))
		return 0;
	return security_ops->inode_removexattr(dentry, name);
}

int security_inode_need_killpriv(struct dentry *dentry)
{
	return security_ops->inode_need_killpriv(dentry);
}

int security_inode_killpriv(struct dentry *dentry)
{
	return security_ops->inode_killpriv(dentry);
}

int security_inode_getsecurity(const struct inode *inode, const char *name, void **buffer, bool alloc)
{
	if (unlikely(IS_PRIVATE(inode)))
		return 0;
	return security_ops->inode_getsecurity(inode, name, buffer, alloc);
}

int security_inode_setsecurity(struct inode *inode, const char *name, const void *value, size_t size, int flags)
{
	if (unlikely(IS_PRIVATE(inode)))
		return 0;
	return security_ops->inode_setsecurity(inode, name, value, size, flags);
}

int security_inode_listsecurity(struct inode *inode, char *buffer, size_t buffer_size)
{
	if (unlikely(IS_PRIVATE(inode)))
		return 0;
	return security_ops->inode_listsecurity(inode, buffer, buffer_size);
}

void security_inode_getsecid(const struct inode *inode, u32 *secid)
{
	security_ops->inode_getsecid(inode, secid);
}

int security_file_permission(struct file *file, int mask)
{
	return security_ops->file_permission(file, mask);
}

int security_file_alloc(struct file *file)
{
	return security_ops->file_alloc_security(file);
}

void security_file_free(struct file *file)
{
	security_ops->file_free_security(file);
	if (file->f_dentry)
		ima_file_free(file);
}

int security_file_ioctl(struct file *file, unsigned int cmd, unsigned long arg)
{
	return security_ops->file_ioctl(file, cmd, arg);
}

int security_file_mmap(struct file *file, unsigned long reqprot,
			unsigned long prot, unsigned long flags,
			unsigned long addr, unsigned long addr_only)
{
	int ret;

	ret = security_ops->file_mmap(file, reqprot, prot, flags, addr, addr_only);
	if (ret)
		return ret;
	return ima_file_mmap(file, prot);
}

int security_file_mprotect(struct vm_area_struct *vma, unsigned long reqprot,
			    unsigned long prot)
{
	return security_ops->file_mprotect(vma, reqprot, prot);
}

int security_file_lock(struct file *file, unsigned int cmd)
{
	return security_ops->file_lock(file, cmd);
}

int security_file_fcntl(struct file *file, unsigned int cmd, unsigned long arg)
{
	return security_ops->file_fcntl(file, cmd, arg);
}

int security_file_set_fowner(struct file *file)
{
	return security_ops->file_set_fowner(file);
}

int security_file_send_sigiotask(struct task_struct *tsk,
				  struct fown_struct *fown, int sig)
{
	return security_ops->file_send_sigiotask(tsk, fown, sig);
}

int security_file_receive(struct file *file)
{
	return security_ops->file_receive(file);
}

int security_dentry_open(struct file *file, const struct cred *cred)
{
	return security_ops->dentry_open(file, cred);
}

int security_task_create(unsigned long clone_flags)
{
	return security_ops->task_create(clone_flags);
}

int security_cred_alloc_blank(struct cred *cred, gfp_t gfp)
{
	return security_ops->cred_alloc_blank(cred, gfp);
}

void security_cred_free(struct cred *cred)
{
	security_ops->cred_free(cred);
}

int security_prepare_creds(struct cred *new, const struct cred *old, gfp_t gfp)
{
	return security_ops->cred_prepare(new, old, gfp);
}

void security_commit_creds(struct cred *new, const struct cred *old)
{
	security_ops->cred_commit(new, old);
}

void security_transfer_creds(struct cred *new, const struct cred *old)
{
	security_ops->cred_transfer(new, old);
}

int security_kernel_act_as(struct cred *new, u32 secid)
{
	return security_ops->kernel_act_as(new, secid);
}

int security_kernel_create_files_as(struct cred *new, struct inode *inode)
{
	return security_ops->kernel_create_files_as(new, inode);
}

int security_kernel_module_request(char *kmod_name)
{
	return security_ops->kernel_module_request(kmod_name);
}

int security_task_setuid(uid_t id0, uid_t id1, uid_t id2, int flags)
{
	return security_ops->task_setuid(id0, id1, id2, flags);
}

int security_task_fix_setuid(struct cred *new, const struct cred *old,
			     int flags)
{
	return security_ops->task_fix_setuid(new, old, flags);
}

int security_task_setgid(gid_t id0, gid_t id1, gid_t id2, int flags)
{
	return security_ops->task_setgid(id0, id1, id2, flags);
}

int security_task_setpgid(struct task_struct *p, pid_t pgid)
{
	return security_ops->task_setpgid(p, pgid);
}

int security_task_getpgid(struct task_struct *p)
{
	return security_ops->task_getpgid(p);
}

int security_task_getsid(struct task_struct *p)
{
	return security_ops->task_getsid(p);
}

void security_task_getsecid(struct task_struct *p, u32 *secid)
{
	security_ops->task_getsecid(p, secid);
}
EXPORT_SYMBOL(security_task_getsecid);

int security_task_setgroups(struct group_info *group_info)
{
	return security_ops->task_setgroups(group_info);
}

int security_task_setnice(struct task_struct *p, int nice)
{
	return security_ops->task_setnice(p, nice);
}

int security_task_setioprio(struct task_struct *p, int ioprio)
{
	return security_ops->task_setioprio(p, ioprio);
}

int security_task_getioprio(struct task_struct *p)
{
	return security_ops->task_getioprio(p);
}

int security_task_setrlimit(struct task_struct *p, unsigned int resource,
		struct rlimit *new_rlim)
{
	return security_ops->task_setrlimit(p, resource, new_rlim);
}

int security_task_setscheduler(struct task_struct *p,
				int policy, struct sched_param *lp)
{
	return security_ops->task_setscheduler(p, policy, lp);
}

int security_task_getscheduler(struct task_struct *p)
{
	return security_ops->task_getscheduler(p);
}

int security_task_movememory(struct task_struct *p)
{
	return security_ops->task_movememory(p);
}

int security_task_kill(struct task_struct *p, struct siginfo *info,
			int sig, u32 secid)
{
	return security_ops->task_kill(p, info, sig, secid);
}

int security_task_wait(struct task_struct *p)
{
	return security_ops->task_wait(p);
}

int security_task_prctl(int option, unsigned long arg2, unsigned long arg3,
			 unsigned long arg4, unsigned long arg5)
{
	return security_ops->task_prctl(option, arg2, arg3, arg4, arg5);
}

void security_task_to_inode(struct task_struct *p, struct inode *inode)
{
	security_ops->task_to_inode(p, inode);
}

int security_ipc_permission(struct kern_ipc_perm *ipcp, short flag)
{
	return security_ops->ipc_permission(ipcp, flag);
}

void security_ipc_getsecid(struct kern_ipc_perm *ipcp, u32 *secid)
{
	security_ops->ipc_getsecid(ipcp, secid);
}

int security_msg_msg_alloc(struct msg_msg *msg)
{
	return security_ops->msg_msg_alloc_security(msg);
}

void security_msg_msg_free(struct msg_msg *msg)
{
	security_ops->msg_msg_free_security(msg);
}

int security_msg_queue_alloc(struct msg_queue *msq)
{
	return security_ops->msg_queue_alloc_security(msq);
}

void security_msg_queue_free(struct msg_queue *msq)
{
	security_ops->msg_queue_free_security(msq);
}

int security_msg_queue_associate(struct msg_queue *msq, int msqflg)
{
	return security_ops->msg_queue_associate(msq, msqflg);
}

int security_msg_queue_msgctl(struct msg_queue *msq, int cmd)
{
	return security_ops->msg_queue_msgctl(msq, cmd);
}

int security_msg_queue_msgsnd(struct msg_queue *msq,
			       struct msg_msg *msg, int msqflg)
{
	return security_ops->msg_queue_msgsnd(msq, msg, msqflg);
}

int security_msg_queue_msgrcv(struct msg_queue *msq, struct msg_msg *msg,
			       struct task_struct *target, long type, int mode)
{
	return security_ops->msg_queue_msgrcv(msq, msg, target, type, mode);
}

int security_shm_alloc(struct shmid_kernel *shp)
{
	return security_ops->shm_alloc_security(shp);
}

void security_shm_free(struct shmid_kernel *shp)
{
	security_ops->shm_free_security(shp);
}

int security_shm_associate(struct shmid_kernel *shp, int shmflg)
{
	return security_ops->shm_associate(shp, shmflg);
}

int security_shm_shmctl(struct shmid_kernel *shp, int cmd)
{
	return security_ops->shm_shmctl(shp, cmd);
}

int security_shm_shmat(struct shmid_kernel *shp, char __user *shmaddr, int shmflg)
{
	return security_ops->shm_shmat(shp, shmaddr, shmflg);
}

int security_sem_alloc(struct sem_array *sma)
{
	return security_ops->sem_alloc_security(sma);
}

void security_sem_free(struct sem_array *sma)
{
	security_ops->sem_free_security(sma);
}

int security_sem_associate(struct sem_array *sma, int semflg)
{
	return security_ops->sem_associate(sma, semflg);
}

int security_sem_semctl(struct sem_array *sma, int cmd)
{
	return security_ops->sem_semctl(sma, cmd);
}

int security_sem_semop(struct sem_array *sma, struct sembuf *sops,
			unsigned nsops, int alter)
{
	return security_ops->sem_semop(sma, sops, nsops, alter);
}

void security_d_instantiate(struct dentry *dentry, struct inode *inode)
{
	if (unlikely(inode && IS_PRIVATE(inode)))
		return;
	security_ops->d_instantiate(dentry, inode);
}
EXPORT_SYMBOL(security_d_instantiate);

int security_getprocattr(struct task_struct *p, char *name, char **value)
{
	return security_ops->getprocattr(p, name, value);
}

int security_setprocattr(struct task_struct *p, char *name, void *value, size_t size)
{
	return security_ops->setprocattr(p, name, value, size);
}

int security_netlink_send(struct sock *sk, struct sk_buff *skb)
{
	return security_ops->netlink_send(sk, skb);
}

int security_netlink_recv(struct sk_buff *skb, int cap)
{
	return security_ops->netlink_recv(skb, cap);
}
EXPORT_SYMBOL(security_netlink_recv);

int security_secid_to_secctx(u32 secid, char **secdata, u32 *seclen)
{
	return security_ops->secid_to_secctx(secid, secdata, seclen);
}
EXPORT_SYMBOL(security_secid_to_secctx);

int security_secctx_to_secid(const char *secdata, u32 seclen, u32 *secid)
{
	return security_ops->secctx_to_secid(secdata, seclen, secid);
}
EXPORT_SYMBOL(security_secctx_to_secid);

void security_release_secctx(char *secdata, u32 seclen)
{
	security_ops->release_secctx(secdata, seclen);
}
EXPORT_SYMBOL(security_release_secctx);

int security_inode_notifysecctx(struct inode *inode, void *ctx, u32 ctxlen)
{
	return security_ops->inode_notifysecctx(inode, ctx, ctxlen);
}
EXPORT_SYMBOL(security_inode_notifysecctx);

int security_inode_setsecctx(struct dentry *dentry, void *ctx, u32 ctxlen)
{
	return security_ops->inode_setsecctx(dentry, ctx, ctxlen);
}
EXPORT_SYMBOL(security_inode_setsecctx);

int security_inode_getsecctx(struct inode *inode, void **ctx, u32 *ctxlen)
{
	return security_ops->inode_getsecctx(inode, ctx, ctxlen);
}
EXPORT_SYMBOL(security_inode_getsecctx);

#ifdef CONFIG_SECURITY_NETWORK

int security_unix_stream_connect(struct socket *sock, struct socket *other,
				 struct sock *newsk)
{
	return security_ops->unix_stream_connect(sock, other, newsk);
}
EXPORT_SYMBOL(security_unix_stream_connect);

int security_unix_may_send(struct socket *sock,  struct socket *other)
{
	return security_ops->unix_may_send(sock, other);
}
EXPORT_SYMBOL(security_unix_may_send);

int security_socket_create(int family, int type, int protocol, int kern)
{
	return security_ops->socket_create(family, type, protocol, kern);
}

int security_socket_post_create(struct socket *sock, int family,
				int type, int protocol, int kern)
{
	return security_ops->socket_post_create(sock, family, type,
						protocol, kern);
}

int security_socket_bind(struct socket *sock, struct sockaddr *address, int addrlen)
{
	return security_ops->socket_bind(sock, address, addrlen);
}

int security_socket_connect(struct socket *sock, struct sockaddr *address, int addrlen)
{
	return security_ops->socket_connect(sock, address, addrlen);
}

int security_socket_listen(struct socket *sock, int backlog)
{
	return security_ops->socket_listen(sock, backlog);
}

int security_socket_accept(struct socket *sock, struct socket *newsock)
{
	return security_ops->socket_accept(sock, newsock);
}

int security_socket_sendmsg(struct socket *sock, struct msghdr *msg, int size)
{
	return security_ops->socket_sendmsg(sock, msg, size);
}

int security_socket_recvmsg(struct socket *sock, struct msghdr *msg,
			    int size, int flags)
{
	return security_ops->socket_recvmsg(sock, msg, size, flags);
}

int security_socket_getsockname(struct socket *sock)
{
	return security_ops->socket_getsockname(sock);
}

int security_socket_getpeername(struct socket *sock)
{
	return security_ops->socket_getpeername(sock);
}

int security_socket_getsockopt(struct socket *sock, int level, int optname)
{
	return security_ops->socket_getsockopt(sock, level, optname);
}

int security_socket_setsockopt(struct socket *sock, int level, int optname)
{
	return security_ops->socket_setsockopt(sock, level, optname);
}

int security_socket_shutdown(struct socket *sock, int how)
{
	return security_ops->socket_shutdown(sock, how);
}

int security_sock_rcv_skb(struct sock *sk, struct sk_buff *skb)
{
	return security_ops->socket_sock_rcv_skb(sk, skb);
}
EXPORT_SYMBOL(security_sock_rcv_skb);

int security_socket_getpeersec_stream(struct socket *sock, char __user *optval,
				      int __user *optlen, unsigned len)
{
	return security_ops->socket_getpeersec_stream(sock, optval, optlen, len);
}

int security_socket_getpeersec_dgram(struct socket *sock, struct sk_buff *skb, u32 *secid)
{
	return security_ops->socket_getpeersec_dgram(sock, skb, secid);
}
EXPORT_SYMBOL(security_socket_getpeersec_dgram);

int security_sk_alloc(struct sock *sk, int family, gfp_t priority)
{
	return security_ops->sk_alloc_security(sk, family, priority);
}

void security_sk_free(struct sock *sk)
{
	security_ops->sk_free_security(sk);
}

void security_sk_clone(const struct sock *sk, struct sock *newsk)
{
	security_ops->sk_clone_security(sk, newsk);
}

void security_sk_classify_flow(struct sock *sk, struct flowi *fl)
{
	security_ops->sk_getsecid(sk, &fl->secid);
}
EXPORT_SYMBOL(security_sk_classify_flow);

void security_req_classify_flow(const struct request_sock *req, struct flowi *fl)
{
	security_ops->req_classify_flow(req, fl);
}
EXPORT_SYMBOL(security_req_classify_flow);

void security_sock_graft(struct sock *sk, struct socket *parent)
{
	security_ops->sock_graft(sk, parent);
}
EXPORT_SYMBOL(security_sock_graft);

int security_inet_conn_request(struct sock *sk,
			struct sk_buff *skb, struct request_sock *req)
{
	return security_ops->inet_conn_request(sk, skb, req);
}
EXPORT_SYMBOL(security_inet_conn_request);

void security_inet_csk_clone(struct sock *newsk,
			const struct request_sock *req)
{
	security_ops->inet_csk_clone(newsk, req);
}

void security_inet_conn_established(struct sock *sk,
			struct sk_buff *skb)
{
	security_ops->inet_conn_established(sk, skb);
}

int security_tun_dev_create(void)
{
	return security_ops->tun_dev_create();
}
EXPORT_SYMBOL(security_tun_dev_create);

void security_tun_dev_post_create(struct sock *sk)
{
	return security_ops->tun_dev_post_create(sk);
}
EXPORT_SYMBOL(security_tun_dev_post_create);

int security_tun_dev_attach(struct sock *sk)
{
	return security_ops->tun_dev_attach(sk);
}
EXPORT_SYMBOL(security_tun_dev_attach);

#endif	/* CONFIG_SECURITY_NETWORK */

#ifdef CONFIG_SECURITY_NETWORK_XFRM

int security_xfrm_policy_alloc(struct xfrm_sec_ctx **ctxp, struct xfrm_user_sec_ctx *sec_ctx)
{
	return security_ops->xfrm_policy_alloc_security(ctxp, sec_ctx);
}
EXPORT_SYMBOL(security_xfrm_policy_alloc);

int security_xfrm_policy_clone(struct xfrm_sec_ctx *old_ctx,
			      struct xfrm_sec_ctx **new_ctxp)
{
	return security_ops->xfrm_policy_clone_security(old_ctx, new_ctxp);
}

void security_xfrm_policy_free(struct xfrm_sec_ctx *ctx)
{
	security_ops->xfrm_policy_free_security(ctx);
}
EXPORT_SYMBOL(security_xfrm_policy_free);

int security_xfrm_policy_delete(struct xfrm_sec_ctx *ctx)
{
	return security_ops->xfrm_policy_delete_security(ctx);
}

int security_xfrm_state_alloc(struct xfrm_state *x, struct xfrm_user_sec_ctx *sec_ctx)
{
	return security_ops->xfrm_state_alloc_security(x, sec_ctx, 0);
}
EXPORT_SYMBOL(security_xfrm_state_alloc);

int security_xfrm_state_alloc_acquire(struct xfrm_state *x,
				      struct xfrm_sec_ctx *polsec, u32 secid)
{
	if (!polsec)
		return 0;
	/*
	 * We want the context to be taken from secid which is usually
	 * from the sock.
	 */
	return security_ops->xfrm_state_alloc_security(x, NULL, secid);
}

int security_xfrm_state_delete(struct xfrm_state *x)
{
	return security_ops->xfrm_state_delete_security(x);
}
EXPORT_SYMBOL(security_xfrm_state_delete);

void security_xfrm_state_free(struct xfrm_state *x)
{
	security_ops->xfrm_state_free_security(x);
}

int security_xfrm_policy_lookup(struct xfrm_sec_ctx *ctx, u32 fl_secid, u8 dir)
{
	return security_ops->xfrm_policy_lookup(ctx, fl_secid, dir);
}

int security_xfrm_state_pol_flow_match(struct xfrm_state *x,
				       struct xfrm_policy *xp, struct flowi *fl)
{
	return security_ops->xfrm_state_pol_flow_match(x, xp, fl);
}

int security_xfrm_decode_session(struct sk_buff *skb, u32 *secid)
{
	return security_ops->xfrm_decode_session(skb, secid, 1);
}

void security_skb_classify_flow(struct sk_buff *skb, struct flowi *fl)
{
	int rc = security_ops->xfrm_decode_session(skb, &fl->secid, 0);

	BUG_ON(rc);
}
EXPORT_SYMBOL(security_skb_classify_flow);

#endif	/* CONFIG_SECURITY_NETWORK_XFRM */

#ifdef CONFIG_KEYS

int security_key_alloc(struct key *key, const struct cred *cred,
		       unsigned long flags)
{
	return security_ops->key_alloc(key, cred, flags);
}

void security_key_free(struct key *key)
{
	security_ops->key_free(key);
}

int security_key_permission(key_ref_t key_ref,
			    const struct cred *cred, key_perm_t perm)
{
	return security_ops->key_permission(key_ref, cred, perm);
}

int security_key_getsecurity(struct key *key, char **_buffer)
{
	return security_ops->key_getsecurity(key, _buffer);
}

int security_key_session_to_parent(const struct cred *cred,
				   const struct cred *parent_cred,
				   struct key *key)
{
	return security_ops->key_session_to_parent(cred, parent_cred, key);
}

#endif	/* CONFIG_KEYS */

#ifdef CONFIG_AUDIT

int security_audit_rule_init(u32 field, u32 op, char *rulestr, void **lsmrule)
{
	return security_ops->audit_rule_init(field, op, rulestr, lsmrule);
}

int security_audit_rule_known(struct audit_krule *krule)
{
	return security_ops->audit_rule_known(krule);
}

void security_audit_rule_free(void *lsmrule)
{
	security_ops->audit_rule_free(lsmrule);
}

int security_audit_rule_match(u32 secid, u32 field, u32 op, void *lsmrule,
			      struct audit_context *actx)
{
	return security_ops->audit_rule_match(secid, field, op, lsmrule, actx);
}

#endif /* CONFIG_AUDIT */<|MERGE_RESOLUTION|>--- conflicted
+++ resolved
@@ -19,12 +19,8 @@
 #include <linux/ima.h>
 
 /* Boot-time LSM user choice */
-<<<<<<< HEAD
-static __initdata char chosen_lsm[SECURITY_NAME_MAX + 1] = CONFIG_SECURITY_DEFAULT;
-=======
 static __initdata char chosen_lsm[SECURITY_NAME_MAX + 1] =
 	CONFIG_DEFAULT_SECURITY;
->>>>>>> 92dcffb9
 
 /* things that live in capability.c */
 extern struct security_operations default_security_ops;
