/*
 *  NSA Security-Enhanced Linux (SELinux) security module
 *
 *  This file contains the SELinux hook function implementations.
 *
 *  Authors:  Stephen Smalley, <sds@epoch.ncsc.mil>
 *            Chris Vance, <cvance@nai.com>
 *            Wayne Salamon, <wsalamon@nai.com>
 *            James Morris <jmorris@redhat.com>
 *
 *  Copyright (C) 2001,2002 Networks Associates Technology, Inc.
 *  Copyright (C) 2003 Red Hat, Inc., James Morris <jmorris@redhat.com>
 *  Copyright (C) 2004-2005 Trusted Computer Solutions, Inc.
 *                          <dgoeddel@trustedcs.com>
 *
 *	This program is free software; you can redistribute it and/or modify
 *	it under the terms of the GNU General Public License version 2,
 *      as published by the Free Software Foundation.
 */

#include <linux/config.h>
#include <linux/module.h>
#include <linux/init.h>
#include <linux/kernel.h>
#include <linux/ptrace.h>
#include <linux/errno.h>
#include <linux/sched.h>
#include <linux/security.h>
#include <linux/xattr.h>
#include <linux/capability.h>
#include <linux/unistd.h>
#include <linux/mm.h>
#include <linux/mman.h>
#include <linux/slab.h>
#include <linux/pagemap.h>
#include <linux/swap.h>
#include <linux/smp_lock.h>
#include <linux/spinlock.h>
#include <linux/syscalls.h>
#include <linux/file.h>
#include <linux/namei.h>
#include <linux/mount.h>
#include <linux/ext2_fs.h>
#include <linux/proc_fs.h>
#include <linux/kd.h>
#include <linux/netfilter_ipv4.h>
#include <linux/netfilter_ipv6.h>
#include <linux/tty.h>
#include <net/icmp.h>
#include <net/ip.h>		/* for sysctl_local_port_range[] */
#include <net/tcp.h>		/* struct or_callable used in sock_rcv_skb */
#include <asm/uaccess.h>
#include <asm/semaphore.h>
#include <asm/ioctls.h>
#include <linux/bitops.h>
#include <linux/interrupt.h>
#include <linux/netdevice.h>	/* for network interface checks */
#include <linux/netlink.h>
#include <linux/tcp.h>
#include <linux/udp.h>
#include <linux/quota.h>
#include <linux/un.h>		/* for Unix socket types */
#include <net/af_unix.h>	/* for Unix socket types */
#include <linux/parser.h>
#include <linux/nfs_mount.h>
#include <net/ipv6.h>
#include <linux/hugetlb.h>
#include <linux/personality.h>
#include <linux/sysctl.h>
#include <linux/audit.h>

#include "avc.h"
#include "objsec.h"
#include "netif.h"

#define XATTR_SELINUX_SUFFIX "selinux"
#define XATTR_NAME_SELINUX XATTR_SECURITY_PREFIX XATTR_SELINUX_SUFFIX

extern unsigned int policydb_loaded_version;
extern int selinux_nlmsg_lookup(u16 sclass, u16 nlmsg_type, u32 *perm);

#ifdef CONFIG_SECURITY_SELINUX_DEVELOP
int selinux_enforcing = 0;

static int __init enforcing_setup(char *str)
{
	selinux_enforcing = simple_strtol(str,NULL,0);
	return 1;
}
__setup("enforcing=", enforcing_setup);
#endif

#ifdef CONFIG_SECURITY_SELINUX_BOOTPARAM
int selinux_enabled = CONFIG_SECURITY_SELINUX_BOOTPARAM_VALUE;

static int __init selinux_enabled_setup(char *str)
{
	selinux_enabled = simple_strtol(str, NULL, 0);
	return 1;
}
__setup("selinux=", selinux_enabled_setup);
#endif

/* Original (dummy) security module. */
static struct security_operations *original_ops = NULL;

/* Minimal support for a secondary security module,
   just to allow the use of the dummy or capability modules.
   The owlsm module can alternatively be used as a secondary
   module as long as CONFIG_OWLSM_FD is not enabled. */
static struct security_operations *secondary_ops = NULL;

/* Lists of inode and superblock security structures initialized
   before the policy was loaded. */
static LIST_HEAD(superblock_security_head);
static DEFINE_SPINLOCK(sb_security_lock);

/* Allocate and free functions for each kind of security blob. */

static int task_alloc_security(struct task_struct *task)
{
	struct task_security_struct *tsec;

	tsec = kmalloc(sizeof(struct task_security_struct), GFP_KERNEL);
	if (!tsec)
		return -ENOMEM;

	memset(tsec, 0, sizeof(struct task_security_struct));
	tsec->magic = SELINUX_MAGIC;
	tsec->task = task;
	tsec->osid = tsec->sid = tsec->ptrace_sid = SECINITSID_UNLABELED;
	task->security = tsec;

	return 0;
}

static void task_free_security(struct task_struct *task)
{
	struct task_security_struct *tsec = task->security;

	if (!tsec || tsec->magic != SELINUX_MAGIC)
		return;

	task->security = NULL;
	kfree(tsec);
}

static int inode_alloc_security(struct inode *inode)
{
	struct task_security_struct *tsec = current->security;
	struct inode_security_struct *isec;

	isec = kmalloc(sizeof(struct inode_security_struct), GFP_KERNEL);
	if (!isec)
		return -ENOMEM;

	memset(isec, 0, sizeof(struct inode_security_struct));
	init_MUTEX(&isec->sem);
	INIT_LIST_HEAD(&isec->list);
	isec->magic = SELINUX_MAGIC;
	isec->inode = inode;
	isec->sid = SECINITSID_UNLABELED;
	isec->sclass = SECCLASS_FILE;
	if (tsec && tsec->magic == SELINUX_MAGIC)
		isec->task_sid = tsec->sid;
	else
		isec->task_sid = SECINITSID_UNLABELED;
	inode->i_security = isec;

	return 0;
}

static void inode_free_security(struct inode *inode)
{
	struct inode_security_struct *isec = inode->i_security;
	struct superblock_security_struct *sbsec = inode->i_sb->s_security;

	if (!isec || isec->magic != SELINUX_MAGIC)
		return;

	spin_lock(&sbsec->isec_lock);
	if (!list_empty(&isec->list))
		list_del_init(&isec->list);
	spin_unlock(&sbsec->isec_lock);

	inode->i_security = NULL;
	kfree(isec);
}

static int file_alloc_security(struct file *file)
{
	struct task_security_struct *tsec = current->security;
	struct file_security_struct *fsec;

	fsec = kmalloc(sizeof(struct file_security_struct), GFP_ATOMIC);
	if (!fsec)
		return -ENOMEM;

	memset(fsec, 0, sizeof(struct file_security_struct));
	fsec->magic = SELINUX_MAGIC;
	fsec->file = file;
	if (tsec && tsec->magic == SELINUX_MAGIC) {
		fsec->sid = tsec->sid;
		fsec->fown_sid = tsec->sid;
	} else {
		fsec->sid = SECINITSID_UNLABELED;
		fsec->fown_sid = SECINITSID_UNLABELED;
	}
	file->f_security = fsec;

	return 0;
}

static void file_free_security(struct file *file)
{
	struct file_security_struct *fsec = file->f_security;

	if (!fsec || fsec->magic != SELINUX_MAGIC)
		return;

	file->f_security = NULL;
	kfree(fsec);
}

static int superblock_alloc_security(struct super_block *sb)
{
	struct superblock_security_struct *sbsec;

	sbsec = kmalloc(sizeof(struct superblock_security_struct), GFP_KERNEL);
	if (!sbsec)
		return -ENOMEM;

	memset(sbsec, 0, sizeof(struct superblock_security_struct));
	init_MUTEX(&sbsec->sem);
	INIT_LIST_HEAD(&sbsec->list);
	INIT_LIST_HEAD(&sbsec->isec_head);
	spin_lock_init(&sbsec->isec_lock);
	sbsec->magic = SELINUX_MAGIC;
	sbsec->sb = sb;
	sbsec->sid = SECINITSID_UNLABELED;
	sbsec->def_sid = SECINITSID_FILE;
	sb->s_security = sbsec;

	return 0;
}

static void superblock_free_security(struct super_block *sb)
{
	struct superblock_security_struct *sbsec = sb->s_security;

	if (!sbsec || sbsec->magic != SELINUX_MAGIC)
		return;

	spin_lock(&sb_security_lock);
	if (!list_empty(&sbsec->list))
		list_del_init(&sbsec->list);
	spin_unlock(&sb_security_lock);

	sb->s_security = NULL;
	kfree(sbsec);
}

#ifdef CONFIG_SECURITY_NETWORK
static int sk_alloc_security(struct sock *sk, int family, int priority)
{
	struct sk_security_struct *ssec;

	if (family != PF_UNIX)
		return 0;

	ssec = kmalloc(sizeof(*ssec), priority);
	if (!ssec)
		return -ENOMEM;

	memset(ssec, 0, sizeof(*ssec));
	ssec->magic = SELINUX_MAGIC;
	ssec->sk = sk;
	ssec->peer_sid = SECINITSID_UNLABELED;
	sk->sk_security = ssec;

	return 0;
}

static void sk_free_security(struct sock *sk)
{
	struct sk_security_struct *ssec = sk->sk_security;

	if (sk->sk_family != PF_UNIX || ssec->magic != SELINUX_MAGIC)
		return;

	sk->sk_security = NULL;
	kfree(ssec);
}
#endif	/* CONFIG_SECURITY_NETWORK */

/* The security server must be initialized before
   any labeling or access decisions can be provided. */
extern int ss_initialized;

/* The file system's label must be initialized prior to use. */

static char *labeling_behaviors[6] = {
	"uses xattr",
	"uses transition SIDs",
	"uses task SIDs",
	"uses genfs_contexts",
	"not configured for labeling",
	"uses mountpoint labeling",
};

static int inode_doinit_with_dentry(struct inode *inode, struct dentry *opt_dentry);

static inline int inode_doinit(struct inode *inode)
{
	return inode_doinit_with_dentry(inode, NULL);
}

enum {
	Opt_context = 1,
	Opt_fscontext = 2,
	Opt_defcontext = 4,
};

static match_table_t tokens = {
	{Opt_context, "context=%s"},
	{Opt_fscontext, "fscontext=%s"},
	{Opt_defcontext, "defcontext=%s"},
};

#define SEL_MOUNT_FAIL_MSG "SELinux:  duplicate or incompatible mount options\n"

static int try_context_mount(struct super_block *sb, void *data)
{
	char *context = NULL, *defcontext = NULL;
	const char *name;
	u32 sid;
	int alloc = 0, rc = 0, seen = 0;
	struct task_security_struct *tsec = current->security;
	struct superblock_security_struct *sbsec = sb->s_security;

	if (!data)
		goto out;

	name = sb->s_type->name;

	if (sb->s_type->fs_flags & FS_BINARY_MOUNTDATA) {

		/* NFS we understand. */
		if (!strcmp(name, "nfs")) {
			struct nfs_mount_data *d = data;

			if (d->version <  NFS_MOUNT_VERSION)
				goto out;

			if (d->context[0]) {
				context = d->context;
				seen |= Opt_context;
			}
		} else
			goto out;

	} else {
		/* Standard string-based options. */
		char *p, *options = data;

		while ((p = strsep(&options, ",")) != NULL) {
			int token;
			substring_t args[MAX_OPT_ARGS];

			if (!*p)
				continue;

			token = match_token(p, tokens, args);

			switch (token) {
			case Opt_context:
				if (seen) {
					rc = -EINVAL;
					printk(KERN_WARNING SEL_MOUNT_FAIL_MSG);
					goto out_free;
				}
				context = match_strdup(&args[0]);
				if (!context) {
					rc = -ENOMEM;
					goto out_free;
				}
				if (!alloc)
					alloc = 1;
				seen |= Opt_context;
				break;

			case Opt_fscontext:
				if (seen & (Opt_context|Opt_fscontext)) {
					rc = -EINVAL;
					printk(KERN_WARNING SEL_MOUNT_FAIL_MSG);
					goto out_free;
				}
				context = match_strdup(&args[0]);
				if (!context) {
					rc = -ENOMEM;
					goto out_free;
				}
				if (!alloc)
					alloc = 1;
				seen |= Opt_fscontext;
				break;

			case Opt_defcontext:
				if (sbsec->behavior != SECURITY_FS_USE_XATTR) {
					rc = -EINVAL;
					printk(KERN_WARNING "SELinux:  "
					       "defcontext option is invalid "
					       "for this filesystem type\n");
					goto out_free;
				}
				if (seen & (Opt_context|Opt_defcontext)) {
					rc = -EINVAL;
					printk(KERN_WARNING SEL_MOUNT_FAIL_MSG);
					goto out_free;
				}
				defcontext = match_strdup(&args[0]);
				if (!defcontext) {
					rc = -ENOMEM;
					goto out_free;
				}
				if (!alloc)
					alloc = 1;
				seen |= Opt_defcontext;
				break;

			default:
				rc = -EINVAL;
				printk(KERN_WARNING "SELinux:  unknown mount "
				       "option\n");
				goto out_free;

			}
		}
	}

	if (!seen)
		goto out;

	if (context) {
		rc = security_context_to_sid(context, strlen(context), &sid);
		if (rc) {
			printk(KERN_WARNING "SELinux: security_context_to_sid"
			       "(%s) failed for (dev %s, type %s) errno=%d\n",
			       context, sb->s_id, name, rc);
			goto out_free;
		}

		rc = avc_has_perm(tsec->sid, sbsec->sid, SECCLASS_FILESYSTEM,
		                  FILESYSTEM__RELABELFROM, NULL);
		if (rc)
			goto out_free;

		rc = avc_has_perm(tsec->sid, sid, SECCLASS_FILESYSTEM,
		                  FILESYSTEM__RELABELTO, NULL);
		if (rc)
			goto out_free;

		sbsec->sid = sid;

		if (seen & Opt_context)
			sbsec->behavior = SECURITY_FS_USE_MNTPOINT;
	}

	if (defcontext) {
		rc = security_context_to_sid(defcontext, strlen(defcontext), &sid);
		if (rc) {
			printk(KERN_WARNING "SELinux: security_context_to_sid"
			       "(%s) failed for (dev %s, type %s) errno=%d\n",
			       defcontext, sb->s_id, name, rc);
			goto out_free;
		}

		if (sid == sbsec->def_sid)
			goto out_free;

		rc = avc_has_perm(tsec->sid, sbsec->sid, SECCLASS_FILESYSTEM,
				  FILESYSTEM__RELABELFROM, NULL);
		if (rc)
			goto out_free;

		rc = avc_has_perm(sid, sbsec->sid, SECCLASS_FILESYSTEM,
				  FILESYSTEM__ASSOCIATE, NULL);
		if (rc)
			goto out_free;

		sbsec->def_sid = sid;
	}

out_free:
	if (alloc) {
		kfree(context);
		kfree(defcontext);
	}
out:
	return rc;
}

static int superblock_doinit(struct super_block *sb, void *data)
{
	struct superblock_security_struct *sbsec = sb->s_security;
	struct dentry *root = sb->s_root;
	struct inode *inode = root->d_inode;
	int rc = 0;

	down(&sbsec->sem);
	if (sbsec->initialized)
		goto out;

	if (!ss_initialized) {
		/* Defer initialization until selinux_complete_init,
		   after the initial policy is loaded and the security
		   server is ready to handle calls. */
		spin_lock(&sb_security_lock);
		if (list_empty(&sbsec->list))
			list_add(&sbsec->list, &superblock_security_head);
		spin_unlock(&sb_security_lock);
		goto out;
	}

	/* Determine the labeling behavior to use for this filesystem type. */
	rc = security_fs_use(sb->s_type->name, &sbsec->behavior, &sbsec->sid);
	if (rc) {
		printk(KERN_WARNING "%s:  security_fs_use(%s) returned %d\n",
		       __FUNCTION__, sb->s_type->name, rc);
		goto out;
	}

	rc = try_context_mount(sb, data);
	if (rc)
		goto out;

	if (sbsec->behavior == SECURITY_FS_USE_XATTR) {
		/* Make sure that the xattr handler exists and that no
		   error other than -ENODATA is returned by getxattr on
		   the root directory.  -ENODATA is ok, as this may be
		   the first boot of the SELinux kernel before we have
		   assigned xattr values to the filesystem. */
		if (!inode->i_op->getxattr) {
			printk(KERN_WARNING "SELinux: (dev %s, type %s) has no "
			       "xattr support\n", sb->s_id, sb->s_type->name);
			rc = -EOPNOTSUPP;
			goto out;
		}
		rc = inode->i_op->getxattr(root, XATTR_NAME_SELINUX, NULL, 0);
		if (rc < 0 && rc != -ENODATA) {
			if (rc == -EOPNOTSUPP)
				printk(KERN_WARNING "SELinux: (dev %s, type "
				       "%s) has no security xattr handler\n",
				       sb->s_id, sb->s_type->name);
			else
				printk(KERN_WARNING "SELinux: (dev %s, type "
				       "%s) getxattr errno %d\n", sb->s_id,
				       sb->s_type->name, -rc);
			goto out;
		}
	}

	if (strcmp(sb->s_type->name, "proc") == 0)
		sbsec->proc = 1;

	sbsec->initialized = 1;

	if (sbsec->behavior > ARRAY_SIZE(labeling_behaviors)) {
		printk(KERN_INFO "SELinux: initialized (dev %s, type %s), unknown behavior\n",
		       sb->s_id, sb->s_type->name);
	}
	else {
		printk(KERN_INFO "SELinux: initialized (dev %s, type %s), %s\n",
		       sb->s_id, sb->s_type->name,
		       labeling_behaviors[sbsec->behavior-1]);
	}

	/* Initialize the root inode. */
	rc = inode_doinit_with_dentry(sb->s_root->d_inode, sb->s_root);

	/* Initialize any other inodes associated with the superblock, e.g.
	   inodes created prior to initial policy load or inodes created
	   during get_sb by a pseudo filesystem that directly
	   populates itself. */
	spin_lock(&sbsec->isec_lock);
next_inode:
	if (!list_empty(&sbsec->isec_head)) {
		struct inode_security_struct *isec =
				list_entry(sbsec->isec_head.next,
				           struct inode_security_struct, list);
		struct inode *inode = isec->inode;
		spin_unlock(&sbsec->isec_lock);
		inode = igrab(inode);
		if (inode) {
			if (!IS_PRIVATE (inode))
				inode_doinit(inode);
			iput(inode);
		}
		spin_lock(&sbsec->isec_lock);
		list_del_init(&isec->list);
		goto next_inode;
	}
	spin_unlock(&sbsec->isec_lock);
out:
	up(&sbsec->sem);
	return rc;
}

static inline u16 inode_mode_to_security_class(umode_t mode)
{
	switch (mode & S_IFMT) {
	case S_IFSOCK:
		return SECCLASS_SOCK_FILE;
	case S_IFLNK:
		return SECCLASS_LNK_FILE;
	case S_IFREG:
		return SECCLASS_FILE;
	case S_IFBLK:
		return SECCLASS_BLK_FILE;
	case S_IFDIR:
		return SECCLASS_DIR;
	case S_IFCHR:
		return SECCLASS_CHR_FILE;
	case S_IFIFO:
		return SECCLASS_FIFO_FILE;

	}

	return SECCLASS_FILE;
}

static inline u16 socket_type_to_security_class(int family, int type, int protocol)
{
	switch (family) {
	case PF_UNIX:
		switch (type) {
		case SOCK_STREAM:
		case SOCK_SEQPACKET:
			return SECCLASS_UNIX_STREAM_SOCKET;
		case SOCK_DGRAM:
			return SECCLASS_UNIX_DGRAM_SOCKET;
		}
		break;
	case PF_INET:
	case PF_INET6:
		switch (type) {
		case SOCK_STREAM:
			return SECCLASS_TCP_SOCKET;
		case SOCK_DGRAM:
			return SECCLASS_UDP_SOCKET;
		case SOCK_RAW:
			return SECCLASS_RAWIP_SOCKET;
		}
		break;
	case PF_NETLINK:
		switch (protocol) {
		case NETLINK_ROUTE:
			return SECCLASS_NETLINK_ROUTE_SOCKET;
		case NETLINK_FIREWALL:
			return SECCLASS_NETLINK_FIREWALL_SOCKET;
		case NETLINK_TCPDIAG:
			return SECCLASS_NETLINK_TCPDIAG_SOCKET;
		case NETLINK_NFLOG:
			return SECCLASS_NETLINK_NFLOG_SOCKET;
		case NETLINK_XFRM:
			return SECCLASS_NETLINK_XFRM_SOCKET;
		case NETLINK_SELINUX:
			return SECCLASS_NETLINK_SELINUX_SOCKET;
		case NETLINK_AUDIT:
			return SECCLASS_NETLINK_AUDIT_SOCKET;
		case NETLINK_IP6_FW:
			return SECCLASS_NETLINK_IP6FW_SOCKET;
		case NETLINK_DNRTMSG:
			return SECCLASS_NETLINK_DNRT_SOCKET;
		default:
			return SECCLASS_NETLINK_SOCKET;
		}
	case PF_PACKET:
		return SECCLASS_PACKET_SOCKET;
	case PF_KEY:
		return SECCLASS_KEY_SOCKET;
	}

	return SECCLASS_SOCKET;
}

#ifdef CONFIG_PROC_FS
static int selinux_proc_get_sid(struct proc_dir_entry *de,
				u16 tclass,
				u32 *sid)
{
	int buflen, rc;
	char *buffer, *path, *end;

	buffer = (char*)__get_free_page(GFP_KERNEL);
	if (!buffer)
		return -ENOMEM;

	buflen = PAGE_SIZE;
	end = buffer+buflen;
	*--end = '\0';
	buflen--;
	path = end-1;
	*path = '/';
	while (de && de != de->parent) {
		buflen -= de->namelen + 1;
		if (buflen < 0)
			break;
		end -= de->namelen;
		memcpy(end, de->name, de->namelen);
		*--end = '/';
		path = end;
		de = de->parent;
	}
	rc = security_genfs_sid("proc", path, tclass, sid);
	free_page((unsigned long)buffer);
	return rc;
}
#else
static int selinux_proc_get_sid(struct proc_dir_entry *de,
				u16 tclass,
				u32 *sid)
{
	return -EINVAL;
}
#endif

/* The inode's security attributes must be initialized before first use. */
static int inode_doinit_with_dentry(struct inode *inode, struct dentry *opt_dentry)
{
	struct superblock_security_struct *sbsec = NULL;
	struct inode_security_struct *isec = inode->i_security;
	u32 sid;
	struct dentry *dentry;
#define INITCONTEXTLEN 255
	char *context = NULL;
	unsigned len = 0;
	int rc = 0;
	int hold_sem = 0;

	if (isec->initialized)
		goto out;

	down(&isec->sem);
	hold_sem = 1;
	if (isec->initialized)
		goto out;

	sbsec = inode->i_sb->s_security;
	if (!sbsec->initialized) {
		/* Defer initialization until selinux_complete_init,
		   after the initial policy is loaded and the security
		   server is ready to handle calls. */
		spin_lock(&sbsec->isec_lock);
		if (list_empty(&isec->list))
			list_add(&isec->list, &sbsec->isec_head);
		spin_unlock(&sbsec->isec_lock);
		goto out;
	}

	switch (sbsec->behavior) {
	case SECURITY_FS_USE_XATTR:
		if (!inode->i_op->getxattr) {
			isec->sid = sbsec->def_sid;
			break;
		}

		/* Need a dentry, since the xattr API requires one.
		   Life would be simpler if we could just pass the inode. */
		if (opt_dentry) {
			/* Called from d_instantiate or d_splice_alias. */
			dentry = dget(opt_dentry);
		} else {
			/* Called from selinux_complete_init, try to find a dentry. */
			dentry = d_find_alias(inode);
		}
		if (!dentry) {
			printk(KERN_WARNING "%s:  no dentry for dev=%s "
			       "ino=%ld\n", __FUNCTION__, inode->i_sb->s_id,
			       inode->i_ino);
			goto out;
		}

		len = INITCONTEXTLEN;
		context = kmalloc(len, GFP_KERNEL);
		if (!context) {
			rc = -ENOMEM;
			dput(dentry);
			goto out;
		}
		rc = inode->i_op->getxattr(dentry, XATTR_NAME_SELINUX,
					   context, len);
		if (rc == -ERANGE) {
			/* Need a larger buffer.  Query for the right size. */
			rc = inode->i_op->getxattr(dentry, XATTR_NAME_SELINUX,
						   NULL, 0);
			if (rc < 0) {
				dput(dentry);
				goto out;
			}
			kfree(context);
			len = rc;
			context = kmalloc(len, GFP_KERNEL);
			if (!context) {
				rc = -ENOMEM;
				dput(dentry);
				goto out;
			}
			rc = inode->i_op->getxattr(dentry,
						   XATTR_NAME_SELINUX,
						   context, len);
		}
		dput(dentry);
		if (rc < 0) {
			if (rc != -ENODATA) {
				printk(KERN_WARNING "%s:  getxattr returned "
				       "%d for dev=%s ino=%ld\n", __FUNCTION__,
				       -rc, inode->i_sb->s_id, inode->i_ino);
				kfree(context);
				goto out;
			}
			/* Map ENODATA to the default file SID */
			sid = sbsec->def_sid;
			rc = 0;
		} else {
			rc = security_context_to_sid(context, rc, &sid);
			if (rc) {
				printk(KERN_WARNING "%s:  context_to_sid(%s) "
				       "returned %d for dev=%s ino=%ld\n",
				       __FUNCTION__, context, -rc,
				       inode->i_sb->s_id, inode->i_ino);
				kfree(context);
				/* Leave with the unlabeled SID */
				rc = 0;
				break;
			}
		}
		kfree(context);
		isec->sid = sid;
		break;
	case SECURITY_FS_USE_TASK:
		isec->sid = isec->task_sid;
		break;
	case SECURITY_FS_USE_TRANS:
		/* Default to the fs SID. */
		isec->sid = sbsec->sid;

		/* Try to obtain a transition SID. */
		isec->sclass = inode_mode_to_security_class(inode->i_mode);
		rc = security_transition_sid(isec->task_sid,
					     sbsec->sid,
					     isec->sclass,
					     &sid);
		if (rc)
			goto out;
		isec->sid = sid;
		break;
	default:
		/* Default to the fs SID. */
		isec->sid = sbsec->sid;

		if (sbsec->proc) {
			struct proc_inode *proci = PROC_I(inode);
			if (proci->pde) {
				isec->sclass = inode_mode_to_security_class(inode->i_mode);
				rc = selinux_proc_get_sid(proci->pde,
							  isec->sclass,
							  &sid);
				if (rc)
					goto out;
				isec->sid = sid;
			}
		}
		break;
	}

	isec->initialized = 1;

out:
<<<<<<< HEAD
	if (S_ISSOCK(inode->i_mode)) {
		struct socket *sock = SOCKET_I(inode);
		if (sock->sk) {
			isec->sclass = socket_type_to_security_class(sock->sk->sk_family,
			                                             sock->sk->sk_type,
			                                             sock->sk->sk_protocol);
		} else {
			isec->sclass = SECCLASS_SOCKET;
		}
	} else {
=======
	if (isec->sclass == SECCLASS_FILE)
>>>>>>> 900cf636
		isec->sclass = inode_mode_to_security_class(inode->i_mode);

	if (hold_sem)
		up(&isec->sem);
	return rc;
}

/* Convert a Linux signal to an access vector. */
static inline u32 signal_to_av(int sig)
{
	u32 perm = 0;

	switch (sig) {
	case SIGCHLD:
		/* Commonly granted from child to parent. */
		perm = PROCESS__SIGCHLD;
		break;
	case SIGKILL:
		/* Cannot be caught or ignored */
		perm = PROCESS__SIGKILL;
		break;
	case SIGSTOP:
		/* Cannot be caught or ignored */
		perm = PROCESS__SIGSTOP;
		break;
	default:
		/* All other signals. */
		perm = PROCESS__SIGNAL;
		break;
	}

	return perm;
}

/* Check permission betweeen a pair of tasks, e.g. signal checks,
   fork check, ptrace check, etc. */
static int task_has_perm(struct task_struct *tsk1,
			 struct task_struct *tsk2,
			 u32 perms)
{
	struct task_security_struct *tsec1, *tsec2;

	tsec1 = tsk1->security;
	tsec2 = tsk2->security;
	return avc_has_perm(tsec1->sid, tsec2->sid,
			    SECCLASS_PROCESS, perms, NULL);
}

/* Check whether a task is allowed to use a capability. */
static int task_has_capability(struct task_struct *tsk,
			       int cap)
{
	struct task_security_struct *tsec;
	struct avc_audit_data ad;

	tsec = tsk->security;

	AVC_AUDIT_DATA_INIT(&ad,CAP);
	ad.tsk = tsk;
	ad.u.cap = cap;

	return avc_has_perm(tsec->sid, tsec->sid,
			    SECCLASS_CAPABILITY, CAP_TO_MASK(cap), &ad);
}

/* Check whether a task is allowed to use a system operation. */
static int task_has_system(struct task_struct *tsk,
			   u32 perms)
{
	struct task_security_struct *tsec;

	tsec = tsk->security;

	return avc_has_perm(tsec->sid, SECINITSID_KERNEL,
			    SECCLASS_SYSTEM, perms, NULL);
}

/* Check whether a task has a particular permission to an inode.
   The 'adp' parameter is optional and allows other audit
   data to be passed (e.g. the dentry). */
static int inode_has_perm(struct task_struct *tsk,
			  struct inode *inode,
			  u32 perms,
			  struct avc_audit_data *adp)
{
	struct task_security_struct *tsec;
	struct inode_security_struct *isec;
	struct avc_audit_data ad;

	tsec = tsk->security;
	isec = inode->i_security;

	if (!adp) {
		adp = &ad;
		AVC_AUDIT_DATA_INIT(&ad, FS);
		ad.u.fs.inode = inode;
	}

	return avc_has_perm(tsec->sid, isec->sid, isec->sclass, perms, adp);
}

/* Same as inode_has_perm, but pass explicit audit data containing
   the dentry to help the auditing code to more easily generate the
   pathname if needed. */
static inline int dentry_has_perm(struct task_struct *tsk,
				  struct vfsmount *mnt,
				  struct dentry *dentry,
				  u32 av)
{
	struct inode *inode = dentry->d_inode;
	struct avc_audit_data ad;
	AVC_AUDIT_DATA_INIT(&ad,FS);
	ad.u.fs.mnt = mnt;
	ad.u.fs.dentry = dentry;
	return inode_has_perm(tsk, inode, av, &ad);
}

/* Check whether a task can use an open file descriptor to
   access an inode in a given way.  Check access to the
   descriptor itself, and then use dentry_has_perm to
   check a particular permission to the file.
   Access to the descriptor is implicitly granted if it
   has the same SID as the process.  If av is zero, then
   access to the file is not checked, e.g. for cases
   where only the descriptor is affected like seek. */
static inline int file_has_perm(struct task_struct *tsk,
				struct file *file,
				u32 av)
{
	struct task_security_struct *tsec = tsk->security;
	struct file_security_struct *fsec = file->f_security;
	struct vfsmount *mnt = file->f_vfsmnt;
	struct dentry *dentry = file->f_dentry;
	struct inode *inode = dentry->d_inode;
	struct avc_audit_data ad;
	int rc;

	AVC_AUDIT_DATA_INIT(&ad, FS);
	ad.u.fs.mnt = mnt;
	ad.u.fs.dentry = dentry;

	if (tsec->sid != fsec->sid) {
		rc = avc_has_perm(tsec->sid, fsec->sid,
				  SECCLASS_FD,
				  FD__USE,
				  &ad);
		if (rc)
			return rc;
	}

	/* av is zero if only checking access to the descriptor. */
	if (av)
		return inode_has_perm(tsk, inode, av, &ad);

	return 0;
}

/* Check whether a task can create a file. */
static int may_create(struct inode *dir,
		      struct dentry *dentry,
		      u16 tclass)
{
	struct task_security_struct *tsec;
	struct inode_security_struct *dsec;
	struct superblock_security_struct *sbsec;
	u32 newsid;
	struct avc_audit_data ad;
	int rc;

	tsec = current->security;
	dsec = dir->i_security;
	sbsec = dir->i_sb->s_security;

	AVC_AUDIT_DATA_INIT(&ad, FS);
	ad.u.fs.dentry = dentry;

	rc = avc_has_perm(tsec->sid, dsec->sid, SECCLASS_DIR,
			  DIR__ADD_NAME | DIR__SEARCH,
			  &ad);
	if (rc)
		return rc;

	if (tsec->create_sid && sbsec->behavior != SECURITY_FS_USE_MNTPOINT) {
		newsid = tsec->create_sid;
	} else {
		rc = security_transition_sid(tsec->sid, dsec->sid, tclass,
					     &newsid);
		if (rc)
			return rc;
	}

	rc = avc_has_perm(tsec->sid, newsid, tclass, FILE__CREATE, &ad);
	if (rc)
		return rc;

	return avc_has_perm(newsid, sbsec->sid,
			    SECCLASS_FILESYSTEM,
			    FILESYSTEM__ASSOCIATE, &ad);
}

#define MAY_LINK   0
#define MAY_UNLINK 1
#define MAY_RMDIR  2

/* Check whether a task can link, unlink, or rmdir a file/directory. */
static int may_link(struct inode *dir,
		    struct dentry *dentry,
		    int kind)

{
	struct task_security_struct *tsec;
	struct inode_security_struct *dsec, *isec;
	struct avc_audit_data ad;
	u32 av;
	int rc;

	tsec = current->security;
	dsec = dir->i_security;
	isec = dentry->d_inode->i_security;

	AVC_AUDIT_DATA_INIT(&ad, FS);
	ad.u.fs.dentry = dentry;

	av = DIR__SEARCH;
	av |= (kind ? DIR__REMOVE_NAME : DIR__ADD_NAME);
	rc = avc_has_perm(tsec->sid, dsec->sid, SECCLASS_DIR, av, &ad);
	if (rc)
		return rc;

	switch (kind) {
	case MAY_LINK:
		av = FILE__LINK;
		break;
	case MAY_UNLINK:
		av = FILE__UNLINK;
		break;
	case MAY_RMDIR:
		av = DIR__RMDIR;
		break;
	default:
		printk(KERN_WARNING "may_link:  unrecognized kind %d\n", kind);
		return 0;
	}

	rc = avc_has_perm(tsec->sid, isec->sid, isec->sclass, av, &ad);
	return rc;
}

static inline int may_rename(struct inode *old_dir,
			     struct dentry *old_dentry,
			     struct inode *new_dir,
			     struct dentry *new_dentry)
{
	struct task_security_struct *tsec;
	struct inode_security_struct *old_dsec, *new_dsec, *old_isec, *new_isec;
	struct avc_audit_data ad;
	u32 av;
	int old_is_dir, new_is_dir;
	int rc;

	tsec = current->security;
	old_dsec = old_dir->i_security;
	old_isec = old_dentry->d_inode->i_security;
	old_is_dir = S_ISDIR(old_dentry->d_inode->i_mode);
	new_dsec = new_dir->i_security;

	AVC_AUDIT_DATA_INIT(&ad, FS);

	ad.u.fs.dentry = old_dentry;
	rc = avc_has_perm(tsec->sid, old_dsec->sid, SECCLASS_DIR,
			  DIR__REMOVE_NAME | DIR__SEARCH, &ad);
	if (rc)
		return rc;
	rc = avc_has_perm(tsec->sid, old_isec->sid,
			  old_isec->sclass, FILE__RENAME, &ad);
	if (rc)
		return rc;
	if (old_is_dir && new_dir != old_dir) {
		rc = avc_has_perm(tsec->sid, old_isec->sid,
				  old_isec->sclass, DIR__REPARENT, &ad);
		if (rc)
			return rc;
	}

	ad.u.fs.dentry = new_dentry;
	av = DIR__ADD_NAME | DIR__SEARCH;
	if (new_dentry->d_inode)
		av |= DIR__REMOVE_NAME;
	rc = avc_has_perm(tsec->sid, new_dsec->sid, SECCLASS_DIR, av, &ad);
	if (rc)
		return rc;
	if (new_dentry->d_inode) {
		new_isec = new_dentry->d_inode->i_security;
		new_is_dir = S_ISDIR(new_dentry->d_inode->i_mode);
		rc = avc_has_perm(tsec->sid, new_isec->sid,
				  new_isec->sclass,
				  (new_is_dir ? DIR__RMDIR : FILE__UNLINK), &ad);
		if (rc)
			return rc;
	}

	return 0;
}

/* Check whether a task can perform a filesystem operation. */
static int superblock_has_perm(struct task_struct *tsk,
			       struct super_block *sb,
			       u32 perms,
			       struct avc_audit_data *ad)
{
	struct task_security_struct *tsec;
	struct superblock_security_struct *sbsec;

	tsec = tsk->security;
	sbsec = sb->s_security;
	return avc_has_perm(tsec->sid, sbsec->sid, SECCLASS_FILESYSTEM,
			    perms, ad);
}

/* Convert a Linux mode and permission mask to an access vector. */
static inline u32 file_mask_to_av(int mode, int mask)
{
	u32 av = 0;

	if ((mode & S_IFMT) != S_IFDIR) {
		if (mask & MAY_EXEC)
			av |= FILE__EXECUTE;
		if (mask & MAY_READ)
			av |= FILE__READ;

		if (mask & MAY_APPEND)
			av |= FILE__APPEND;
		else if (mask & MAY_WRITE)
			av |= FILE__WRITE;

	} else {
		if (mask & MAY_EXEC)
			av |= DIR__SEARCH;
		if (mask & MAY_WRITE)
			av |= DIR__WRITE;
		if (mask & MAY_READ)
			av |= DIR__READ;
	}

	return av;
}

/* Convert a Linux file to an access vector. */
static inline u32 file_to_av(struct file *file)
{
	u32 av = 0;

	if (file->f_mode & FMODE_READ)
		av |= FILE__READ;
	if (file->f_mode & FMODE_WRITE) {
		if (file->f_flags & O_APPEND)
			av |= FILE__APPEND;
		else
			av |= FILE__WRITE;
	}

	return av;
}

/* Set an inode's SID to a specified value. */
static int inode_security_set_sid(struct inode *inode, u32 sid)
{
	struct inode_security_struct *isec = inode->i_security;
	struct superblock_security_struct *sbsec = inode->i_sb->s_security;

	if (!sbsec->initialized) {
		/* Defer initialization to selinux_complete_init. */
		return 0;
	}

	down(&isec->sem);
	isec->sclass = inode_mode_to_security_class(inode->i_mode);
	isec->sid = sid;
	isec->initialized = 1;
	up(&isec->sem);
	return 0;
}

/* Set the security attributes on a newly created file. */
static int post_create(struct inode *dir,
		       struct dentry *dentry)
{

	struct task_security_struct *tsec;
	struct inode *inode;
	struct inode_security_struct *dsec;
	struct superblock_security_struct *sbsec;
	u32 newsid;
	char *context;
	unsigned int len;
	int rc;

	tsec = current->security;
	dsec = dir->i_security;
	sbsec = dir->i_sb->s_security;

	inode = dentry->d_inode;
	if (!inode) {
		/* Some file system types (e.g. NFS) may not instantiate
		   a dentry for all create operations (e.g. symlink),
		   so we have to check to see if the inode is non-NULL. */
		printk(KERN_WARNING "post_create:  no inode, dir (dev=%s, "
		       "ino=%ld)\n", dir->i_sb->s_id, dir->i_ino);
		return 0;
	}

	if (tsec->create_sid && sbsec->behavior != SECURITY_FS_USE_MNTPOINT) {
		newsid = tsec->create_sid;
	} else {
		rc = security_transition_sid(tsec->sid, dsec->sid,
					     inode_mode_to_security_class(inode->i_mode),
					     &newsid);
		if (rc) {
			printk(KERN_WARNING "post_create:  "
			       "security_transition_sid failed, rc=%d (dev=%s "
			       "ino=%ld)\n",
			       -rc, inode->i_sb->s_id, inode->i_ino);
			return rc;
		}
	}

	rc = inode_security_set_sid(inode, newsid);
	if (rc) {
		printk(KERN_WARNING "post_create:  inode_security_set_sid "
		       "failed, rc=%d (dev=%s ino=%ld)\n",
		       -rc, inode->i_sb->s_id, inode->i_ino);
		return rc;
	}

	if (sbsec->behavior == SECURITY_FS_USE_XATTR &&
	    inode->i_op->setxattr) {
		/* Use extended attributes. */
		rc = security_sid_to_context(newsid, &context, &len);
		if (rc) {
			printk(KERN_WARNING "post_create:  sid_to_context "
			       "failed, rc=%d (dev=%s ino=%ld)\n",
			       -rc, inode->i_sb->s_id, inode->i_ino);
			return rc;
		}
		down(&inode->i_sem);
		rc = inode->i_op->setxattr(dentry,
					   XATTR_NAME_SELINUX,
					   context, len, 0);
		up(&inode->i_sem);
		kfree(context);
		if (rc < 0) {
			printk(KERN_WARNING "post_create:  setxattr failed, "
			       "rc=%d (dev=%s ino=%ld)\n",
			       -rc, inode->i_sb->s_id, inode->i_ino);
			return rc;
		}
	}

	return 0;
}


/* Hook functions begin here. */

static int selinux_ptrace(struct task_struct *parent, struct task_struct *child)
{
	struct task_security_struct *psec = parent->security;
	struct task_security_struct *csec = child->security;
	int rc;

	rc = secondary_ops->ptrace(parent,child);
	if (rc)
		return rc;

	rc = task_has_perm(parent, child, PROCESS__PTRACE);
	/* Save the SID of the tracing process for later use in apply_creds. */
	if (!rc)
		csec->ptrace_sid = psec->sid;
	return rc;
}

static int selinux_capget(struct task_struct *target, kernel_cap_t *effective,
                          kernel_cap_t *inheritable, kernel_cap_t *permitted)
{
	int error;

	error = task_has_perm(current, target, PROCESS__GETCAP);
	if (error)
		return error;

	return secondary_ops->capget(target, effective, inheritable, permitted);
}

static int selinux_capset_check(struct task_struct *target, kernel_cap_t *effective,
                                kernel_cap_t *inheritable, kernel_cap_t *permitted)
{
	int error;

	error = secondary_ops->capset_check(target, effective, inheritable, permitted);
	if (error)
		return error;

	return task_has_perm(current, target, PROCESS__SETCAP);
}

static void selinux_capset_set(struct task_struct *target, kernel_cap_t *effective,
                               kernel_cap_t *inheritable, kernel_cap_t *permitted)
{
	secondary_ops->capset_set(target, effective, inheritable, permitted);
}

static int selinux_capable(struct task_struct *tsk, int cap)
{
	int rc;

	rc = secondary_ops->capable(tsk, cap);
	if (rc)
		return rc;

	return task_has_capability(tsk,cap);
}

static int selinux_sysctl(ctl_table *table, int op)
{
	int error = 0;
	u32 av;
	struct task_security_struct *tsec;
	u32 tsid;
	int rc;

	rc = secondary_ops->sysctl(table, op);
	if (rc)
		return rc;

	tsec = current->security;

	rc = selinux_proc_get_sid(table->de, (op == 001) ?
	                          SECCLASS_DIR : SECCLASS_FILE, &tsid);
	if (rc) {
		/* Default to the well-defined sysctl SID. */
		tsid = SECINITSID_SYSCTL;
	}

	/* The op values are "defined" in sysctl.c, thereby creating
	 * a bad coupling between this module and sysctl.c */
	if(op == 001) {
		error = avc_has_perm(tsec->sid, tsid,
				     SECCLASS_DIR, DIR__SEARCH, NULL);
	} else {
		av = 0;
		if (op & 004)
			av |= FILE__READ;
		if (op & 002)
			av |= FILE__WRITE;
		if (av)
			error = avc_has_perm(tsec->sid, tsid,
					     SECCLASS_FILE, av, NULL);
        }

	return error;
}

static int selinux_quotactl(int cmds, int type, int id, struct super_block *sb)
{
	int rc = 0;

	if (!sb)
		return 0;

	switch (cmds) {
		case Q_SYNC:
		case Q_QUOTAON:
		case Q_QUOTAOFF:
	        case Q_SETINFO:
		case Q_SETQUOTA:
			rc = superblock_has_perm(current,
						 sb,
						 FILESYSTEM__QUOTAMOD, NULL);
			break;
	        case Q_GETFMT:
	        case Q_GETINFO:
		case Q_GETQUOTA:
			rc = superblock_has_perm(current,
						 sb,
						 FILESYSTEM__QUOTAGET, NULL);
			break;
		default:
			rc = 0;  /* let the kernel handle invalid cmds */
			break;
	}
	return rc;
}

static int selinux_quota_on(struct dentry *dentry)
{
	return dentry_has_perm(current, NULL, dentry, FILE__QUOTAON);
}

static int selinux_syslog(int type)
{
	int rc;

	rc = secondary_ops->syslog(type);
	if (rc)
		return rc;

	switch (type) {
		case 3:         /* Read last kernel messages */
		case 10:        /* Return size of the log buffer */
			rc = task_has_system(current, SYSTEM__SYSLOG_READ);
			break;
		case 6:         /* Disable logging to console */
		case 7:         /* Enable logging to console */
		case 8:		/* Set level of messages printed to console */
			rc = task_has_system(current, SYSTEM__SYSLOG_CONSOLE);
			break;
		case 0:         /* Close log */
		case 1:         /* Open log */
		case 2:         /* Read from log */
		case 4:         /* Read/clear last kernel messages */
		case 5:         /* Clear ring buffer */
		default:
			rc = task_has_system(current, SYSTEM__SYSLOG_MOD);
			break;
	}
	return rc;
}

/*
 * Check that a process has enough memory to allocate a new virtual
 * mapping. 0 means there is enough memory for the allocation to
 * succeed and -ENOMEM implies there is not.
 *
 * Note that secondary_ops->capable and task_has_perm_noaudit return 0
 * if the capability is granted, but __vm_enough_memory requires 1 if
 * the capability is granted.
 *
 * Do not audit the selinux permission check, as this is applied to all
 * processes that allocate mappings.
 */
static int selinux_vm_enough_memory(long pages)
{
	int rc, cap_sys_admin = 0;
	struct task_security_struct *tsec = current->security;

	rc = secondary_ops->capable(current, CAP_SYS_ADMIN);
	if (rc == 0)
		rc = avc_has_perm_noaudit(tsec->sid, tsec->sid,
					SECCLASS_CAPABILITY,
					CAP_TO_MASK(CAP_SYS_ADMIN),
					NULL);

	if (rc == 0)
		cap_sys_admin = 1;

	return __vm_enough_memory(pages, cap_sys_admin);
}

/* binprm security operations */

static int selinux_bprm_alloc_security(struct linux_binprm *bprm)
{
	struct bprm_security_struct *bsec;

	bsec = kmalloc(sizeof(struct bprm_security_struct), GFP_KERNEL);
	if (!bsec)
		return -ENOMEM;

	memset(bsec, 0, sizeof *bsec);
	bsec->magic = SELINUX_MAGIC;
	bsec->bprm = bprm;
	bsec->sid = SECINITSID_UNLABELED;
	bsec->set = 0;

	bprm->security = bsec;
	return 0;
}

static int selinux_bprm_set_security(struct linux_binprm *bprm)
{
	struct task_security_struct *tsec;
	struct inode *inode = bprm->file->f_dentry->d_inode;
	struct inode_security_struct *isec;
	struct bprm_security_struct *bsec;
	u32 newsid;
	struct avc_audit_data ad;
	int rc;

	rc = secondary_ops->bprm_set_security(bprm);
	if (rc)
		return rc;

	bsec = bprm->security;

	if (bsec->set)
		return 0;

	tsec = current->security;
	isec = inode->i_security;

	/* Default to the current task SID. */
	bsec->sid = tsec->sid;

	/* Reset create SID on execve. */
	tsec->create_sid = 0;

	if (tsec->exec_sid) {
		newsid = tsec->exec_sid;
		/* Reset exec SID on execve. */
		tsec->exec_sid = 0;
	} else {
		/* Check for a default transition on this program. */
		rc = security_transition_sid(tsec->sid, isec->sid,
		                             SECCLASS_PROCESS, &newsid);
		if (rc)
			return rc;
	}

	AVC_AUDIT_DATA_INIT(&ad, FS);
	ad.u.fs.mnt = bprm->file->f_vfsmnt;
	ad.u.fs.dentry = bprm->file->f_dentry;

	if (bprm->file->f_vfsmnt->mnt_flags & MNT_NOSUID)
		newsid = tsec->sid;

        if (tsec->sid == newsid) {
		rc = avc_has_perm(tsec->sid, isec->sid,
				  SECCLASS_FILE, FILE__EXECUTE_NO_TRANS, &ad);
		if (rc)
			return rc;
	} else {
		/* Check permissions for the transition. */
		rc = avc_has_perm(tsec->sid, newsid,
				  SECCLASS_PROCESS, PROCESS__TRANSITION, &ad);
		if (rc)
			return rc;

		rc = avc_has_perm(newsid, isec->sid,
				  SECCLASS_FILE, FILE__ENTRYPOINT, &ad);
		if (rc)
			return rc;

		/* Clear any possibly unsafe personality bits on exec: */
		current->personality &= ~PER_CLEAR_ON_SETID;

		/* Set the security field to the new SID. */
		bsec->sid = newsid;
	}

	bsec->set = 1;
	return 0;
}

static int selinux_bprm_check_security (struct linux_binprm *bprm)
{
	return secondary_ops->bprm_check_security(bprm);
}


static int selinux_bprm_secureexec (struct linux_binprm *bprm)
{
	struct task_security_struct *tsec = current->security;
	int atsecure = 0;

	if (tsec->osid != tsec->sid) {
		/* Enable secure mode for SIDs transitions unless
		   the noatsecure permission is granted between
		   the two SIDs, i.e. ahp returns 0. */
		atsecure = avc_has_perm(tsec->osid, tsec->sid,
					 SECCLASS_PROCESS,
					 PROCESS__NOATSECURE, NULL);
	}

	return (atsecure || secondary_ops->bprm_secureexec(bprm));
}

static void selinux_bprm_free_security(struct linux_binprm *bprm)
{
	struct bprm_security_struct *bsec = bprm->security;
	bprm->security = NULL;
	kfree(bsec);
}

extern struct vfsmount *selinuxfs_mount;
extern struct dentry *selinux_null;

/* Derived from fs/exec.c:flush_old_files. */
static inline void flush_unauthorized_files(struct files_struct * files)
{
	struct avc_audit_data ad;
	struct file *file, *devnull = NULL;
	struct tty_struct *tty = current->signal->tty;
	long j = -1;

	if (tty) {
		file_list_lock();
		file = list_entry(tty->tty_files.next, typeof(*file), f_list);
		if (file) {
			/* Revalidate access to controlling tty.
			   Use inode_has_perm on the tty inode directly rather
			   than using file_has_perm, as this particular open
			   file may belong to another process and we are only
			   interested in the inode-based check here. */
			struct inode *inode = file->f_dentry->d_inode;
			if (inode_has_perm(current, inode,
					   FILE__READ | FILE__WRITE, NULL)) {
				/* Reset controlling tty. */
				current->signal->tty = NULL;
				current->signal->tty_old_pgrp = 0;
			}
		}
		file_list_unlock();
	}

	/* Revalidate access to inherited open files. */

	AVC_AUDIT_DATA_INIT(&ad,FS);

	spin_lock(&files->file_lock);
	for (;;) {
		unsigned long set, i;
		int fd;

		j++;
		i = j * __NFDBITS;
		if (i >= files->max_fds || i >= files->max_fdset)
			break;
		set = files->open_fds->fds_bits[j];
		if (!set)
			continue;
		spin_unlock(&files->file_lock);
		for ( ; set ; i++,set >>= 1) {
			if (set & 1) {
				file = fget(i);
				if (!file)
					continue;
				if (file_has_perm(current,
						  file,
						  file_to_av(file))) {
					sys_close(i);
					fd = get_unused_fd();
					if (fd != i) {
						if (fd >= 0)
							put_unused_fd(fd);
						fput(file);
						continue;
					}
					if (devnull) {
						atomic_inc(&devnull->f_count);
					} else {
						devnull = dentry_open(dget(selinux_null), mntget(selinuxfs_mount), O_RDWR);
						if (!devnull) {
							put_unused_fd(fd);
							fput(file);
							continue;
						}
					}
					fd_install(fd, devnull);
				}
				fput(file);
			}
		}
		spin_lock(&files->file_lock);

	}
	spin_unlock(&files->file_lock);
}

static void selinux_bprm_apply_creds(struct linux_binprm *bprm, int unsafe)
{
	struct task_security_struct *tsec;
	struct bprm_security_struct *bsec;
	u32 sid;
	int rc;

	secondary_ops->bprm_apply_creds(bprm, unsafe);

	tsec = current->security;

	bsec = bprm->security;
	sid = bsec->sid;

	tsec->osid = tsec->sid;
	bsec->unsafe = 0;
	if (tsec->sid != sid) {
		/* Check for shared state.  If not ok, leave SID
		   unchanged and kill. */
		if (unsafe & LSM_UNSAFE_SHARE) {
			rc = avc_has_perm(tsec->sid, sid, SECCLASS_PROCESS,
					PROCESS__SHARE, NULL);
			if (rc) {
				bsec->unsafe = 1;
				return;
			}
		}

		/* Check for ptracing, and update the task SID if ok.
		   Otherwise, leave SID unchanged and kill. */
		if (unsafe & (LSM_UNSAFE_PTRACE | LSM_UNSAFE_PTRACE_CAP)) {
			rc = avc_has_perm(tsec->ptrace_sid, sid,
					  SECCLASS_PROCESS, PROCESS__PTRACE,
					  NULL);
			if (rc) {
				bsec->unsafe = 1;
				return;
			}
		}
		tsec->sid = sid;
	}
}

/*
 * called after apply_creds without the task lock held
 */
static void selinux_bprm_post_apply_creds(struct linux_binprm *bprm)
{
	struct task_security_struct *tsec;
	struct rlimit *rlim, *initrlim;
	struct itimerval itimer;
	struct bprm_security_struct *bsec;
	int rc, i;

	tsec = current->security;
	bsec = bprm->security;

	if (bsec->unsafe) {
		force_sig_specific(SIGKILL, current);
		return;
	}
	if (tsec->osid == tsec->sid)
		return;

	/* Close files for which the new task SID is not authorized. */
	flush_unauthorized_files(current->files);

	/* Check whether the new SID can inherit signal state
	   from the old SID.  If not, clear itimers to avoid
	   subsequent signal generation and flush and unblock
	   signals. This must occur _after_ the task SID has
	  been updated so that any kill done after the flush
	  will be checked against the new SID. */
	rc = avc_has_perm(tsec->osid, tsec->sid, SECCLASS_PROCESS,
			  PROCESS__SIGINH, NULL);
	if (rc) {
		memset(&itimer, 0, sizeof itimer);
		for (i = 0; i < 3; i++)
			do_setitimer(i, &itimer, NULL);
		flush_signals(current);
		spin_lock_irq(&current->sighand->siglock);
		flush_signal_handlers(current, 1);
		sigemptyset(&current->blocked);
		recalc_sigpending();
		spin_unlock_irq(&current->sighand->siglock);
	}

	/* Check whether the new SID can inherit resource limits
	   from the old SID.  If not, reset all soft limits to
	   the lower of the current task's hard limit and the init
	   task's soft limit.  Note that the setting of hard limits
	   (even to lower them) can be controlled by the setrlimit
	   check. The inclusion of the init task's soft limit into
	   the computation is to avoid resetting soft limits higher
	   than the default soft limit for cases where the default
	   is lower than the hard limit, e.g. RLIMIT_CORE or
	   RLIMIT_STACK.*/
	rc = avc_has_perm(tsec->osid, tsec->sid, SECCLASS_PROCESS,
			  PROCESS__RLIMITINH, NULL);
	if (rc) {
		for (i = 0; i < RLIM_NLIMITS; i++) {
			rlim = current->signal->rlim + i;
			initrlim = init_task.signal->rlim+i;
			rlim->rlim_cur = min(rlim->rlim_max,initrlim->rlim_cur);
		}
		if (current->signal->rlim[RLIMIT_CPU].rlim_cur != RLIM_INFINITY) {
			/*
			 * This will cause RLIMIT_CPU calculations
			 * to be refigured.
			 */
			current->it_prof_expires = jiffies_to_cputime(1);
		}
	}

	/* Wake up the parent if it is waiting so that it can
	   recheck wait permission to the new task SID. */
	wake_up_interruptible(&current->parent->signal->wait_chldexit);
}

/* superblock security operations */

static int selinux_sb_alloc_security(struct super_block *sb)
{
	return superblock_alloc_security(sb);
}

static void selinux_sb_free_security(struct super_block *sb)
{
	superblock_free_security(sb);
}

static inline int match_prefix(char *prefix, int plen, char *option, int olen)
{
	if (plen > olen)
		return 0;

	return !memcmp(prefix, option, plen);
}

static inline int selinux_option(char *option, int len)
{
	return (match_prefix("context=", sizeof("context=")-1, option, len) ||
	        match_prefix("fscontext=", sizeof("fscontext=")-1, option, len) ||
	        match_prefix("defcontext=", sizeof("defcontext=")-1, option, len));
}

static inline void take_option(char **to, char *from, int *first, int len)
{
	if (!*first) {
		**to = ',';
		*to += 1;
	}
	else
		*first = 0;
	memcpy(*to, from, len);
	*to += len;
}

static int selinux_sb_copy_data(struct file_system_type *type, void *orig, void *copy)
{
	int fnosec, fsec, rc = 0;
	char *in_save, *in_curr, *in_end;
	char *sec_curr, *nosec_save, *nosec;

	in_curr = orig;
	sec_curr = copy;

	/* Binary mount data: just copy */
	if (type->fs_flags & FS_BINARY_MOUNTDATA) {
		copy_page(sec_curr, in_curr);
		goto out;
	}

	nosec = (char *)get_zeroed_page(GFP_KERNEL);
	if (!nosec) {
		rc = -ENOMEM;
		goto out;
	}

	nosec_save = nosec;
	fnosec = fsec = 1;
	in_save = in_end = orig;

	do {
		if (*in_end == ',' || *in_end == '\0') {
			int len = in_end - in_curr;

			if (selinux_option(in_curr, len))
				take_option(&sec_curr, in_curr, &fsec, len);
			else
				take_option(&nosec, in_curr, &fnosec, len);

			in_curr = in_end + 1;
		}
	} while (*in_end++);

	copy_page(in_save, nosec_save);
out:
	return rc;
}

static int selinux_sb_kern_mount(struct super_block *sb, void *data)
{
	struct avc_audit_data ad;
	int rc;

	rc = superblock_doinit(sb, data);
	if (rc)
		return rc;

	AVC_AUDIT_DATA_INIT(&ad,FS);
	ad.u.fs.dentry = sb->s_root;
	return superblock_has_perm(current, sb, FILESYSTEM__MOUNT, &ad);
}

static int selinux_sb_statfs(struct super_block *sb)
{
	struct avc_audit_data ad;

	AVC_AUDIT_DATA_INIT(&ad,FS);
	ad.u.fs.dentry = sb->s_root;
	return superblock_has_perm(current, sb, FILESYSTEM__GETATTR, &ad);
}

static int selinux_mount(char * dev_name,
                         struct nameidata *nd,
                         char * type,
                         unsigned long flags,
                         void * data)
{
	int rc;

	rc = secondary_ops->sb_mount(dev_name, nd, type, flags, data);
	if (rc)
		return rc;

	if (flags & MS_REMOUNT)
		return superblock_has_perm(current, nd->mnt->mnt_sb,
		                           FILESYSTEM__REMOUNT, NULL);
	else
		return dentry_has_perm(current, nd->mnt, nd->dentry,
		                       FILE__MOUNTON);
}

static int selinux_umount(struct vfsmount *mnt, int flags)
{
	int rc;

	rc = secondary_ops->sb_umount(mnt, flags);
	if (rc)
		return rc;

	return superblock_has_perm(current,mnt->mnt_sb,
	                           FILESYSTEM__UNMOUNT,NULL);
}

/* inode security operations */

static int selinux_inode_alloc_security(struct inode *inode)
{
	return inode_alloc_security(inode);
}

static void selinux_inode_free_security(struct inode *inode)
{
	inode_free_security(inode);
}

static int selinux_inode_create(struct inode *dir, struct dentry *dentry, int mask)
{
	return may_create(dir, dentry, SECCLASS_FILE);
}

static void selinux_inode_post_create(struct inode *dir, struct dentry *dentry, int mask)
{
	post_create(dir, dentry);
}

static int selinux_inode_link(struct dentry *old_dentry, struct inode *dir, struct dentry *new_dentry)
{
	int rc;

	rc = secondary_ops->inode_link(old_dentry,dir,new_dentry);
	if (rc)
		return rc;
	return may_link(dir, old_dentry, MAY_LINK);
}

static void selinux_inode_post_link(struct dentry *old_dentry, struct inode *inode, struct dentry *new_dentry)
{
	return;
}

static int selinux_inode_unlink(struct inode *dir, struct dentry *dentry)
{
	int rc;

	rc = secondary_ops->inode_unlink(dir, dentry);
	if (rc)
		return rc;
	return may_link(dir, dentry, MAY_UNLINK);
}

static int selinux_inode_symlink(struct inode *dir, struct dentry *dentry, const char *name)
{
	return may_create(dir, dentry, SECCLASS_LNK_FILE);
}

static void selinux_inode_post_symlink(struct inode *dir, struct dentry *dentry, const char *name)
{
	post_create(dir, dentry);
}

static int selinux_inode_mkdir(struct inode *dir, struct dentry *dentry, int mask)
{
	return may_create(dir, dentry, SECCLASS_DIR);
}

static void selinux_inode_post_mkdir(struct inode *dir, struct dentry *dentry, int mask)
{
	post_create(dir, dentry);
}

static int selinux_inode_rmdir(struct inode *dir, struct dentry *dentry)
{
	return may_link(dir, dentry, MAY_RMDIR);
}

static int selinux_inode_mknod(struct inode *dir, struct dentry *dentry, int mode, dev_t dev)
{
	int rc;

	rc = secondary_ops->inode_mknod(dir, dentry, mode, dev);
	if (rc)
		return rc;

	return may_create(dir, dentry, inode_mode_to_security_class(mode));
}

static void selinux_inode_post_mknod(struct inode *dir, struct dentry *dentry, int mode, dev_t dev)
{
	post_create(dir, dentry);
}

static int selinux_inode_rename(struct inode *old_inode, struct dentry *old_dentry,
                                struct inode *new_inode, struct dentry *new_dentry)
{
	return may_rename(old_inode, old_dentry, new_inode, new_dentry);
}

static void selinux_inode_post_rename(struct inode *old_inode, struct dentry *old_dentry,
                                      struct inode *new_inode, struct dentry *new_dentry)
{
	return;
}

static int selinux_inode_readlink(struct dentry *dentry)
{
	return dentry_has_perm(current, NULL, dentry, FILE__READ);
}

static int selinux_inode_follow_link(struct dentry *dentry, struct nameidata *nameidata)
{
	int rc;

	rc = secondary_ops->inode_follow_link(dentry,nameidata);
	if (rc)
		return rc;
	return dentry_has_perm(current, NULL, dentry, FILE__READ);
}

static int selinux_inode_permission(struct inode *inode, int mask,
				    struct nameidata *nd)
{
	int rc;

	rc = secondary_ops->inode_permission(inode, mask, nd);
	if (rc)
		return rc;

	if (!mask) {
		/* No permission to check.  Existence test. */
		return 0;
	}

	return inode_has_perm(current, inode,
			       file_mask_to_av(inode->i_mode, mask), NULL);
}

static int selinux_inode_setattr(struct dentry *dentry, struct iattr *iattr)
{
	int rc;

	rc = secondary_ops->inode_setattr(dentry, iattr);
	if (rc)
		return rc;

	if (iattr->ia_valid & ATTR_FORCE)
		return 0;

	if (iattr->ia_valid & (ATTR_MODE | ATTR_UID | ATTR_GID |
			       ATTR_ATIME_SET | ATTR_MTIME_SET))
		return dentry_has_perm(current, NULL, dentry, FILE__SETATTR);

	return dentry_has_perm(current, NULL, dentry, FILE__WRITE);
}

static int selinux_inode_getattr(struct vfsmount *mnt, struct dentry *dentry)
{
	return dentry_has_perm(current, mnt, dentry, FILE__GETATTR);
}

static int selinux_inode_setxattr(struct dentry *dentry, char *name, void *value, size_t size, int flags)
{
	struct task_security_struct *tsec = current->security;
	struct inode *inode = dentry->d_inode;
	struct inode_security_struct *isec = inode->i_security;
	struct superblock_security_struct *sbsec;
	struct avc_audit_data ad;
	u32 newsid;
	int rc = 0;

	if (strcmp(name, XATTR_NAME_SELINUX)) {
		if (!strncmp(name, XATTR_SECURITY_PREFIX,
			     sizeof XATTR_SECURITY_PREFIX - 1) &&
		    !capable(CAP_SYS_ADMIN)) {
			/* A different attribute in the security namespace.
			   Restrict to administrator. */
			return -EPERM;
		}

		/* Not an attribute we recognize, so just check the
		   ordinary setattr permission. */
		return dentry_has_perm(current, NULL, dentry, FILE__SETATTR);
	}

	sbsec = inode->i_sb->s_security;
	if (sbsec->behavior == SECURITY_FS_USE_MNTPOINT)
		return -EOPNOTSUPP;

	if ((current->fsuid != inode->i_uid) && !capable(CAP_FOWNER))
		return -EPERM;

	AVC_AUDIT_DATA_INIT(&ad,FS);
	ad.u.fs.dentry = dentry;

	rc = avc_has_perm(tsec->sid, isec->sid, isec->sclass,
			  FILE__RELABELFROM, &ad);
	if (rc)
		return rc;

	rc = security_context_to_sid(value, size, &newsid);
	if (rc)
		return rc;

	rc = avc_has_perm(tsec->sid, newsid, isec->sclass,
			  FILE__RELABELTO, &ad);
	if (rc)
		return rc;

	rc = security_validate_transition(isec->sid, newsid, tsec->sid,
	                                  isec->sclass);
	if (rc)
		return rc;

	return avc_has_perm(newsid,
			    sbsec->sid,
			    SECCLASS_FILESYSTEM,
			    FILESYSTEM__ASSOCIATE,
			    &ad);
}

static void selinux_inode_post_setxattr(struct dentry *dentry, char *name,
                                        void *value, size_t size, int flags)
{
	struct inode *inode = dentry->d_inode;
	struct inode_security_struct *isec = inode->i_security;
	u32 newsid;
	int rc;

	if (strcmp(name, XATTR_NAME_SELINUX)) {
		/* Not an attribute we recognize, so nothing to do. */
		return;
	}

	rc = security_context_to_sid(value, size, &newsid);
	if (rc) {
		printk(KERN_WARNING "%s:  unable to obtain SID for context "
		       "%s, rc=%d\n", __FUNCTION__, (char*)value, -rc);
		return;
	}

	isec->sid = newsid;
	return;
}

static int selinux_inode_getxattr (struct dentry *dentry, char *name)
{
	struct inode *inode = dentry->d_inode;
	struct superblock_security_struct *sbsec = inode->i_sb->s_security;

	if (sbsec->behavior == SECURITY_FS_USE_MNTPOINT)
		return -EOPNOTSUPP;

	return dentry_has_perm(current, NULL, dentry, FILE__GETATTR);
}

static int selinux_inode_listxattr (struct dentry *dentry)
{
	return dentry_has_perm(current, NULL, dentry, FILE__GETATTR);
}

static int selinux_inode_removexattr (struct dentry *dentry, char *name)
{
	if (strcmp(name, XATTR_NAME_SELINUX)) {
		if (!strncmp(name, XATTR_SECURITY_PREFIX,
			     sizeof XATTR_SECURITY_PREFIX - 1) &&
		    !capable(CAP_SYS_ADMIN)) {
			/* A different attribute in the security namespace.
			   Restrict to administrator. */
			return -EPERM;
		}

		/* Not an attribute we recognize, so just check the
		   ordinary setattr permission. Might want a separate
		   permission for removexattr. */
		return dentry_has_perm(current, NULL, dentry, FILE__SETATTR);
	}

	/* No one is allowed to remove a SELinux security label.
	   You can change the label, but all data must be labeled. */
	return -EACCES;
}

static int selinux_inode_getsecurity(struct inode *inode, const char *name, void *buffer, size_t size)
{
	struct inode_security_struct *isec = inode->i_security;
	char *context;
	unsigned len;
	int rc;

	/* Permission check handled by selinux_inode_getxattr hook.*/

	if (strcmp(name, XATTR_SELINUX_SUFFIX))
		return -EOPNOTSUPP;

	rc = security_sid_to_context(isec->sid, &context, &len);
	if (rc)
		return rc;

	if (!buffer || !size) {
		kfree(context);
		return len;
	}
	if (size < len) {
		kfree(context);
		return -ERANGE;
	}
	memcpy(buffer, context, len);
	kfree(context);
	return len;
}

static int selinux_inode_setsecurity(struct inode *inode, const char *name,
                                     const void *value, size_t size, int flags)
{
	struct inode_security_struct *isec = inode->i_security;
	u32 newsid;
	int rc;

	if (strcmp(name, XATTR_SELINUX_SUFFIX))
		return -EOPNOTSUPP;

	if (!value || !size)
		return -EACCES;

	rc = security_context_to_sid((void*)value, size, &newsid);
	if (rc)
		return rc;

	isec->sid = newsid;
	return 0;
}

static int selinux_inode_listsecurity(struct inode *inode, char *buffer, size_t buffer_size)
{
	const int len = sizeof(XATTR_NAME_SELINUX);
	if (buffer && len <= buffer_size)
		memcpy(buffer, XATTR_NAME_SELINUX, len);
	return len;
}

/* file security operations */

static int selinux_file_permission(struct file *file, int mask)
{
	struct inode *inode = file->f_dentry->d_inode;

	if (!mask) {
		/* No permission to check.  Existence test. */
		return 0;
	}

	/* file_mask_to_av won't add FILE__WRITE if MAY_APPEND is set */
	if ((file->f_flags & O_APPEND) && (mask & MAY_WRITE))
		mask |= MAY_APPEND;

	return file_has_perm(current, file,
			     file_mask_to_av(inode->i_mode, mask));
}

static int selinux_file_alloc_security(struct file *file)
{
	return file_alloc_security(file);
}

static void selinux_file_free_security(struct file *file)
{
	file_free_security(file);
}

static int selinux_file_ioctl(struct file *file, unsigned int cmd,
			      unsigned long arg)
{
	int error = 0;

	switch (cmd) {
		case FIONREAD:
		/* fall through */
		case FIBMAP:
		/* fall through */
		case FIGETBSZ:
		/* fall through */
		case EXT2_IOC_GETFLAGS:
		/* fall through */
		case EXT2_IOC_GETVERSION:
			error = file_has_perm(current, file, FILE__GETATTR);
			break;

		case EXT2_IOC_SETFLAGS:
		/* fall through */
		case EXT2_IOC_SETVERSION:
			error = file_has_perm(current, file, FILE__SETATTR);
			break;

		/* sys_ioctl() checks */
		case FIONBIO:
		/* fall through */
		case FIOASYNC:
			error = file_has_perm(current, file, 0);
			break;

	        case KDSKBENT:
	        case KDSKBSENT:
			error = task_has_capability(current,CAP_SYS_TTY_CONFIG);
			break;

		/* default case assumes that the command will go
		 * to the file's ioctl() function.
		 */
		default:
			error = file_has_perm(current, file, FILE__IOCTL);

	}
	return error;
}

static int file_map_prot_check(struct file *file, unsigned long prot, int shared)
{
#ifndef CONFIG_PPC32
	if ((prot & PROT_EXEC) && (!file || (!shared && (prot & PROT_WRITE)))) {
		/*
		 * We are making executable an anonymous mapping or a
		 * private file mapping that will also be writable.
		 * This has an additional check.
		 */
		int rc = task_has_perm(current, current, PROCESS__EXECMEM);
		if (rc)
			return rc;
	}
#endif

	if (file) {
		/* read access is always possible with a mapping */
		u32 av = FILE__READ;

		/* write access only matters if the mapping is shared */
		if (shared && (prot & PROT_WRITE))
			av |= FILE__WRITE;

		if (prot & PROT_EXEC)
			av |= FILE__EXECUTE;

		return file_has_perm(current, file, av);
	}
	return 0;
}

static int selinux_file_mmap(struct file *file, unsigned long reqprot,
			     unsigned long prot, unsigned long flags)
{
	int rc;

	rc = secondary_ops->file_mmap(file, reqprot, prot, flags);
	if (rc)
		return rc;

	if (selinux_checkreqprot)
		prot = reqprot;

	return file_map_prot_check(file, prot,
				   (flags & MAP_TYPE) == MAP_SHARED);
}

static int selinux_file_mprotect(struct vm_area_struct *vma,
				 unsigned long reqprot,
				 unsigned long prot)
{
	int rc;

	rc = secondary_ops->file_mprotect(vma, reqprot, prot);
	if (rc)
		return rc;

	if (selinux_checkreqprot)
		prot = reqprot;

#ifndef CONFIG_PPC32
	if (vma->vm_file != NULL && vma->anon_vma != NULL && (prot & PROT_EXEC)) {
		/*
		 * We are making executable a file mapping that has
		 * had some COW done. Since pages might have been written,
		 * check ability to execute the possibly modified content.
		 * This typically should only occur for text relocations.
		 */
		int rc = file_has_perm(current, vma->vm_file, FILE__EXECMOD);
		if (rc)
			return rc;
	}
#endif

	return file_map_prot_check(vma->vm_file, prot, vma->vm_flags&VM_SHARED);
}

static int selinux_file_lock(struct file *file, unsigned int cmd)
{
	return file_has_perm(current, file, FILE__LOCK);
}

static int selinux_file_fcntl(struct file *file, unsigned int cmd,
			      unsigned long arg)
{
	int err = 0;

	switch (cmd) {
	        case F_SETFL:
			if (!file->f_dentry || !file->f_dentry->d_inode) {
				err = -EINVAL;
				break;
			}

			if ((file->f_flags & O_APPEND) && !(arg & O_APPEND)) {
				err = file_has_perm(current, file,FILE__WRITE);
				break;
			}
			/* fall through */
	        case F_SETOWN:
	        case F_SETSIG:
	        case F_GETFL:
	        case F_GETOWN:
	        case F_GETSIG:
			/* Just check FD__USE permission */
			err = file_has_perm(current, file, 0);
			break;
		case F_GETLK:
		case F_SETLK:
	        case F_SETLKW:
#if BITS_PER_LONG == 32
	        case F_GETLK64:
		case F_SETLK64:
	        case F_SETLKW64:
#endif
			if (!file->f_dentry || !file->f_dentry->d_inode) {
				err = -EINVAL;
				break;
			}
			err = file_has_perm(current, file, FILE__LOCK);
			break;
	}

	return err;
}

static int selinux_file_set_fowner(struct file *file)
{
	struct task_security_struct *tsec;
	struct file_security_struct *fsec;

	tsec = current->security;
	fsec = file->f_security;
	fsec->fown_sid = tsec->sid;

	return 0;
}

static int selinux_file_send_sigiotask(struct task_struct *tsk,
				       struct fown_struct *fown, int signum)
{
        struct file *file;
	u32 perm;
	struct task_security_struct *tsec;
	struct file_security_struct *fsec;

	/* struct fown_struct is never outside the context of a struct file */
        file = (struct file *)((long)fown - offsetof(struct file,f_owner));

	tsec = tsk->security;
	fsec = file->f_security;

	if (!signum)
		perm = signal_to_av(SIGIO); /* as per send_sigio_to_task */
	else
		perm = signal_to_av(signum);

	return avc_has_perm(fsec->fown_sid, tsec->sid,
			    SECCLASS_PROCESS, perm, NULL);
}

static int selinux_file_receive(struct file *file)
{
	return file_has_perm(current, file, file_to_av(file));
}

/* task security operations */

static int selinux_task_create(unsigned long clone_flags)
{
	int rc;

	rc = secondary_ops->task_create(clone_flags);
	if (rc)
		return rc;

	return task_has_perm(current, current, PROCESS__FORK);
}

static int selinux_task_alloc_security(struct task_struct *tsk)
{
	struct task_security_struct *tsec1, *tsec2;
	int rc;

	tsec1 = current->security;

	rc = task_alloc_security(tsk);
	if (rc)
		return rc;
	tsec2 = tsk->security;

	tsec2->osid = tsec1->osid;
	tsec2->sid = tsec1->sid;

	/* Retain the exec and create SIDs across fork */
	tsec2->exec_sid = tsec1->exec_sid;
	tsec2->create_sid = tsec1->create_sid;

	/* Retain ptracer SID across fork, if any.
	   This will be reset by the ptrace hook upon any
	   subsequent ptrace_attach operations. */
	tsec2->ptrace_sid = tsec1->ptrace_sid;

	return 0;
}

static void selinux_task_free_security(struct task_struct *tsk)
{
	task_free_security(tsk);
}

static int selinux_task_setuid(uid_t id0, uid_t id1, uid_t id2, int flags)
{
	/* Since setuid only affects the current process, and
	   since the SELinux controls are not based on the Linux
	   identity attributes, SELinux does not need to control
	   this operation.  However, SELinux does control the use
	   of the CAP_SETUID and CAP_SETGID capabilities using the
	   capable hook. */
	return 0;
}

static int selinux_task_post_setuid(uid_t id0, uid_t id1, uid_t id2, int flags)
{
	return secondary_ops->task_post_setuid(id0,id1,id2,flags);
}

static int selinux_task_setgid(gid_t id0, gid_t id1, gid_t id2, int flags)
{
	/* See the comment for setuid above. */
	return 0;
}

static int selinux_task_setpgid(struct task_struct *p, pid_t pgid)
{
	return task_has_perm(current, p, PROCESS__SETPGID);
}

static int selinux_task_getpgid(struct task_struct *p)
{
	return task_has_perm(current, p, PROCESS__GETPGID);
}

static int selinux_task_getsid(struct task_struct *p)
{
	return task_has_perm(current, p, PROCESS__GETSESSION);
}

static int selinux_task_setgroups(struct group_info *group_info)
{
	/* See the comment for setuid above. */
	return 0;
}

static int selinux_task_setnice(struct task_struct *p, int nice)
{
	int rc;

	rc = secondary_ops->task_setnice(p, nice);
	if (rc)
		return rc;

	return task_has_perm(current,p, PROCESS__SETSCHED);
}

static int selinux_task_setrlimit(unsigned int resource, struct rlimit *new_rlim)
{
	struct rlimit *old_rlim = current->signal->rlim + resource;
	int rc;

	rc = secondary_ops->task_setrlimit(resource, new_rlim);
	if (rc)
		return rc;

	/* Control the ability to change the hard limit (whether
	   lowering or raising it), so that the hard limit can
	   later be used as a safe reset point for the soft limit
	   upon context transitions. See selinux_bprm_apply_creds. */
	if (old_rlim->rlim_max != new_rlim->rlim_max)
		return task_has_perm(current, current, PROCESS__SETRLIMIT);

	return 0;
}

static int selinux_task_setscheduler(struct task_struct *p, int policy, struct sched_param *lp)
{
	return task_has_perm(current, p, PROCESS__SETSCHED);
}

static int selinux_task_getscheduler(struct task_struct *p)
{
	return task_has_perm(current, p, PROCESS__GETSCHED);
}

static int selinux_task_kill(struct task_struct *p, struct siginfo *info, int sig)
{
	u32 perm;
	int rc;

	rc = secondary_ops->task_kill(p, info, sig);
	if (rc)
		return rc;

	if (info && ((unsigned long)info == 1 ||
	             (unsigned long)info == 2 || SI_FROMKERNEL(info)))
		return 0;

	if (!sig)
		perm = PROCESS__SIGNULL; /* null signal; existence test */
	else
		perm = signal_to_av(sig);

	return task_has_perm(current, p, perm);
}

static int selinux_task_prctl(int option,
			      unsigned long arg2,
			      unsigned long arg3,
			      unsigned long arg4,
			      unsigned long arg5)
{
	/* The current prctl operations do not appear to require
	   any SELinux controls since they merely observe or modify
	   the state of the current process. */
	return 0;
}

static int selinux_task_wait(struct task_struct *p)
{
	u32 perm;

	perm = signal_to_av(p->exit_signal);

	return task_has_perm(p, current, perm);
}

static void selinux_task_reparent_to_init(struct task_struct *p)
{
  	struct task_security_struct *tsec;

	secondary_ops->task_reparent_to_init(p);

	tsec = p->security;
	tsec->osid = tsec->sid;
	tsec->sid = SECINITSID_KERNEL;
	return;
}

static void selinux_task_to_inode(struct task_struct *p,
				  struct inode *inode)
{
	struct task_security_struct *tsec = p->security;
	struct inode_security_struct *isec = inode->i_security;

	isec->sid = tsec->sid;
	isec->initialized = 1;
	return;
}

#ifdef CONFIG_SECURITY_NETWORK

/* Returns error only if unable to parse addresses */
static int selinux_parse_skb_ipv4(struct sk_buff *skb, struct avc_audit_data *ad)
{
	int offset, ihlen, ret = -EINVAL;
	struct iphdr _iph, *ih;

	offset = skb->nh.raw - skb->data;
	ih = skb_header_pointer(skb, offset, sizeof(_iph), &_iph);
	if (ih == NULL)
		goto out;

	ihlen = ih->ihl * 4;
	if (ihlen < sizeof(_iph))
		goto out;

	ad->u.net.v4info.saddr = ih->saddr;
	ad->u.net.v4info.daddr = ih->daddr;
	ret = 0;

	switch (ih->protocol) {
        case IPPROTO_TCP: {
        	struct tcphdr _tcph, *th;

        	if (ntohs(ih->frag_off) & IP_OFFSET)
        		break;

		offset += ihlen;
		th = skb_header_pointer(skb, offset, sizeof(_tcph), &_tcph);
		if (th == NULL)
			break;

		ad->u.net.sport = th->source;
		ad->u.net.dport = th->dest;
		break;
        }
        
        case IPPROTO_UDP: {
        	struct udphdr _udph, *uh;
        	
        	if (ntohs(ih->frag_off) & IP_OFFSET)
        		break;
        		
		offset += ihlen;
        	uh = skb_header_pointer(skb, offset, sizeof(_udph), &_udph);
		if (uh == NULL)
			break;	

        	ad->u.net.sport = uh->source;
        	ad->u.net.dport = uh->dest;
        	break;
        }

        default:
        	break;
        }
out:
	return ret;
}

#if defined(CONFIG_IPV6) || defined(CONFIG_IPV6_MODULE)

/* Returns error only if unable to parse addresses */
static int selinux_parse_skb_ipv6(struct sk_buff *skb, struct avc_audit_data *ad)
{
	u8 nexthdr;
	int ret = -EINVAL, offset;
	struct ipv6hdr _ipv6h, *ip6;

	offset = skb->nh.raw - skb->data;
	ip6 = skb_header_pointer(skb, offset, sizeof(_ipv6h), &_ipv6h);
	if (ip6 == NULL)
		goto out;

	ipv6_addr_copy(&ad->u.net.v6info.saddr, &ip6->saddr);
	ipv6_addr_copy(&ad->u.net.v6info.daddr, &ip6->daddr);
	ret = 0;

	nexthdr = ip6->nexthdr;
	offset += sizeof(_ipv6h);
	offset = ipv6_skip_exthdr(skb, offset, &nexthdr,
				  skb->tail - skb->head - offset);
	if (offset < 0)
		goto out;

	switch (nexthdr) {
	case IPPROTO_TCP: {
        	struct tcphdr _tcph, *th;

		th = skb_header_pointer(skb, offset, sizeof(_tcph), &_tcph);
		if (th == NULL)
			break;

		ad->u.net.sport = th->source;
		ad->u.net.dport = th->dest;
		break;
	}

	case IPPROTO_UDP: {
		struct udphdr _udph, *uh;

		uh = skb_header_pointer(skb, offset, sizeof(_udph), &_udph);
		if (uh == NULL)
			break;

		ad->u.net.sport = uh->source;
		ad->u.net.dport = uh->dest;
		break;
	}

	/* includes fragments */
	default:
		break;
	}
out:
	return ret;
}

#endif /* IPV6 */

static int selinux_parse_skb(struct sk_buff *skb, struct avc_audit_data *ad,
			     char **addrp, int *len, int src)
{
	int ret = 0;

	switch (ad->u.net.family) {
	case PF_INET:
		ret = selinux_parse_skb_ipv4(skb, ad);
		if (ret || !addrp)
			break;
		*len = 4;
		*addrp = (char *)(src ? &ad->u.net.v4info.saddr :
					&ad->u.net.v4info.daddr);
		break;

#if defined(CONFIG_IPV6) || defined(CONFIG_IPV6_MODULE)
	case PF_INET6:
		ret = selinux_parse_skb_ipv6(skb, ad);
		if (ret || !addrp)
			break;
		*len = 16;
		*addrp = (char *)(src ? &ad->u.net.v6info.saddr :
					&ad->u.net.v6info.daddr);
		break;
#endif	/* IPV6 */
	default:
		break;
	}

	return ret;
}

/* socket security operations */
static int socket_has_perm(struct task_struct *task, struct socket *sock,
			   u32 perms)
{
	struct inode_security_struct *isec;
	struct task_security_struct *tsec;
	struct avc_audit_data ad;
	int err = 0;

	tsec = task->security;
	isec = SOCK_INODE(sock)->i_security;

	if (isec->sid == SECINITSID_KERNEL)
		goto out;

	AVC_AUDIT_DATA_INIT(&ad,NET);
	ad.u.net.sk = sock->sk;
	err = avc_has_perm(tsec->sid, isec->sid, isec->sclass, perms, &ad);

out:
	return err;
}

static int selinux_socket_create(int family, int type,
				 int protocol, int kern)
{
	int err = 0;
	struct task_security_struct *tsec;

	if (kern)
		goto out;

	tsec = current->security;
	err = avc_has_perm(tsec->sid, tsec->sid,
			   socket_type_to_security_class(family, type,
			   protocol), SOCKET__CREATE, NULL);

out:
	return err;
}

static void selinux_socket_post_create(struct socket *sock, int family,
				       int type, int protocol, int kern)
{
	struct inode_security_struct *isec;
	struct task_security_struct *tsec;

	isec = SOCK_INODE(sock)->i_security;

	tsec = current->security;
	isec->sclass = socket_type_to_security_class(family, type, protocol);
	isec->sid = kern ? SECINITSID_KERNEL : tsec->sid;
	isec->initialized = 1;

	return;
}

/* Range of port numbers used to automatically bind.
   Need to determine whether we should perform a name_bind
   permission check between the socket and the port number. */
#define ip_local_port_range_0 sysctl_local_port_range[0]
#define ip_local_port_range_1 sysctl_local_port_range[1]

static int selinux_socket_bind(struct socket *sock, struct sockaddr *address, int addrlen)
{
	u16 family;
	int err;

	err = socket_has_perm(current, sock, SOCKET__BIND);
	if (err)
		goto out;

	/*
	 * If PF_INET or PF_INET6, check name_bind permission for the port.
	 */
	family = sock->sk->sk_family;
	if (family == PF_INET || family == PF_INET6) {
		char *addrp;
		struct inode_security_struct *isec;
		struct task_security_struct *tsec;
		struct avc_audit_data ad;
		struct sockaddr_in *addr4 = NULL;
		struct sockaddr_in6 *addr6 = NULL;
		unsigned short snum;
		struct sock *sk = sock->sk;
		u32 sid, node_perm, addrlen;

		tsec = current->security;
		isec = SOCK_INODE(sock)->i_security;

		if (family == PF_INET) {
			addr4 = (struct sockaddr_in *)address;
			snum = ntohs(addr4->sin_port);
			addrlen = sizeof(addr4->sin_addr.s_addr);
			addrp = (char *)&addr4->sin_addr.s_addr;
		} else {
			addr6 = (struct sockaddr_in6 *)address;
			snum = ntohs(addr6->sin6_port);
			addrlen = sizeof(addr6->sin6_addr.s6_addr);
			addrp = (char *)&addr6->sin6_addr.s6_addr;
		}

		if (snum&&(snum < max(PROT_SOCK,ip_local_port_range_0) ||
			   snum > ip_local_port_range_1)) {
			err = security_port_sid(sk->sk_family, sk->sk_type,
						sk->sk_protocol, snum, &sid);
			if (err)
				goto out;
			AVC_AUDIT_DATA_INIT(&ad,NET);
			ad.u.net.sport = htons(snum);
			ad.u.net.family = family;
			err = avc_has_perm(isec->sid, sid,
					   isec->sclass,
					   SOCKET__NAME_BIND, &ad);
			if (err)
				goto out;
		}
		
		switch(sk->sk_protocol) {
		case IPPROTO_TCP:
			node_perm = TCP_SOCKET__NODE_BIND;
			break;
			
		case IPPROTO_UDP:
			node_perm = UDP_SOCKET__NODE_BIND;
			break;
			
		default:
			node_perm = RAWIP_SOCKET__NODE_BIND;
			break;
		}
		
		err = security_node_sid(family, addrp, addrlen, &sid);
		if (err)
			goto out;
		
		AVC_AUDIT_DATA_INIT(&ad,NET);
		ad.u.net.sport = htons(snum);
		ad.u.net.family = family;

		if (family == PF_INET)
			ad.u.net.v4info.saddr = addr4->sin_addr.s_addr;
		else
			ipv6_addr_copy(&ad.u.net.v6info.saddr, &addr6->sin6_addr);

		err = avc_has_perm(isec->sid, sid,
		                   isec->sclass, node_perm, &ad);
		if (err)
			goto out;
	}
out:
	return err;
}

static int selinux_socket_connect(struct socket *sock, struct sockaddr *address, int addrlen)
{
	struct inode_security_struct *isec;
	int err;

	err = socket_has_perm(current, sock, SOCKET__CONNECT);
	if (err)
		return err;

	/*
	 * If a TCP socket, check name_connect permission for the port.
	 */
	isec = SOCK_INODE(sock)->i_security;
	if (isec->sclass == SECCLASS_TCP_SOCKET) {
		struct sock *sk = sock->sk;
		struct avc_audit_data ad;
		struct sockaddr_in *addr4 = NULL;
		struct sockaddr_in6 *addr6 = NULL;
		unsigned short snum;
		u32 sid;

		if (sk->sk_family == PF_INET) {
			addr4 = (struct sockaddr_in *)address;
			if (addrlen != sizeof(struct sockaddr_in))
				return -EINVAL;
			snum = ntohs(addr4->sin_port);
		} else {
			addr6 = (struct sockaddr_in6 *)address;
			if (addrlen != sizeof(struct sockaddr_in6))
				return -EINVAL;
			snum = ntohs(addr6->sin6_port);
		}

		err = security_port_sid(sk->sk_family, sk->sk_type,
					sk->sk_protocol, snum, &sid);
		if (err)
			goto out;

		AVC_AUDIT_DATA_INIT(&ad,NET);
		ad.u.net.dport = htons(snum);
		ad.u.net.family = sk->sk_family;
		err = avc_has_perm(isec->sid, sid, isec->sclass,
				   TCP_SOCKET__NAME_CONNECT, &ad);
		if (err)
			goto out;
	}

out:
	return err;
}

static int selinux_socket_listen(struct socket *sock, int backlog)
{
	return socket_has_perm(current, sock, SOCKET__LISTEN);
}

static int selinux_socket_accept(struct socket *sock, struct socket *newsock)
{
	int err;
	struct inode_security_struct *isec;
	struct inode_security_struct *newisec;

	err = socket_has_perm(current, sock, SOCKET__ACCEPT);
	if (err)
		return err;

	newisec = SOCK_INODE(newsock)->i_security;

	isec = SOCK_INODE(sock)->i_security;
	newisec->sclass = isec->sclass;
	newisec->sid = isec->sid;
	newisec->initialized = 1;

	return 0;
}

static int selinux_socket_sendmsg(struct socket *sock, struct msghdr *msg,
 				  int size)
{
	return socket_has_perm(current, sock, SOCKET__WRITE);
}

static int selinux_socket_recvmsg(struct socket *sock, struct msghdr *msg,
				  int size, int flags)
{
	return socket_has_perm(current, sock, SOCKET__READ);
}

static int selinux_socket_getsockname(struct socket *sock)
{
	return socket_has_perm(current, sock, SOCKET__GETATTR);
}

static int selinux_socket_getpeername(struct socket *sock)
{
	return socket_has_perm(current, sock, SOCKET__GETATTR);
}

static int selinux_socket_setsockopt(struct socket *sock,int level,int optname)
{
	return socket_has_perm(current, sock, SOCKET__SETOPT);
}

static int selinux_socket_getsockopt(struct socket *sock, int level,
				     int optname)
{
	return socket_has_perm(current, sock, SOCKET__GETOPT);
}

static int selinux_socket_shutdown(struct socket *sock, int how)
{
	return socket_has_perm(current, sock, SOCKET__SHUTDOWN);
}

static int selinux_socket_unix_stream_connect(struct socket *sock,
					      struct socket *other,
					      struct sock *newsk)
{
	struct sk_security_struct *ssec;
	struct inode_security_struct *isec;
	struct inode_security_struct *other_isec;
	struct avc_audit_data ad;
	int err;

	err = secondary_ops->unix_stream_connect(sock, other, newsk);
	if (err)
		return err;

	isec = SOCK_INODE(sock)->i_security;
	other_isec = SOCK_INODE(other)->i_security;

	AVC_AUDIT_DATA_INIT(&ad,NET);
	ad.u.net.sk = other->sk;

	err = avc_has_perm(isec->sid, other_isec->sid,
			   isec->sclass,
			   UNIX_STREAM_SOCKET__CONNECTTO, &ad);
	if (err)
		return err;

	/* connecting socket */
	ssec = sock->sk->sk_security;
	ssec->peer_sid = other_isec->sid;
	
	/* server child socket */
	ssec = newsk->sk_security;
	ssec->peer_sid = isec->sid;
	
	return 0;
}

static int selinux_socket_unix_may_send(struct socket *sock,
					struct socket *other)
{
	struct inode_security_struct *isec;
	struct inode_security_struct *other_isec;
	struct avc_audit_data ad;
	int err;

	isec = SOCK_INODE(sock)->i_security;
	other_isec = SOCK_INODE(other)->i_security;

	AVC_AUDIT_DATA_INIT(&ad,NET);
	ad.u.net.sk = other->sk;

	err = avc_has_perm(isec->sid, other_isec->sid,
			   isec->sclass, SOCKET__SENDTO, &ad);
	if (err)
		return err;

	return 0;
}

static int selinux_socket_sock_rcv_skb(struct sock *sk, struct sk_buff *skb)
{
	u16 family;
	char *addrp;
	int len, err = 0;
	u32 netif_perm, node_perm, node_sid, if_sid, recv_perm = 0;
	u32 sock_sid = 0;
	u16 sock_class = 0;
	struct socket *sock;
	struct net_device *dev;
	struct avc_audit_data ad;

	family = sk->sk_family;
	if (family != PF_INET && family != PF_INET6)
		goto out;

	/* Handle mapped IPv4 packets arriving via IPv6 sockets */
	if (family == PF_INET6 && skb->protocol == ntohs(ETH_P_IP))
		family = PF_INET;

 	read_lock_bh(&sk->sk_callback_lock);
 	sock = sk->sk_socket;
 	if (sock) {
 		struct inode *inode;
 		inode = SOCK_INODE(sock);
 		if (inode) {
 			struct inode_security_struct *isec;
 			isec = inode->i_security;
 			sock_sid = isec->sid;
 			sock_class = isec->sclass;
 		}
 	}
 	read_unlock_bh(&sk->sk_callback_lock);
 	if (!sock_sid)
  		goto out;

	dev = skb->dev;
	if (!dev)
		goto out;

	err = sel_netif_sids(dev, &if_sid, NULL);
	if (err)
		goto out;

	switch (sock_class) {
	case SECCLASS_UDP_SOCKET:
		netif_perm = NETIF__UDP_RECV;
		node_perm = NODE__UDP_RECV;
		recv_perm = UDP_SOCKET__RECV_MSG;
		break;
	
	case SECCLASS_TCP_SOCKET:
		netif_perm = NETIF__TCP_RECV;
		node_perm = NODE__TCP_RECV;
		recv_perm = TCP_SOCKET__RECV_MSG;
		break;
	
	default:
		netif_perm = NETIF__RAWIP_RECV;
		node_perm = NODE__RAWIP_RECV;
		break;
	}

	AVC_AUDIT_DATA_INIT(&ad, NET);
	ad.u.net.netif = dev->name;
	ad.u.net.family = family;

	err = selinux_parse_skb(skb, &ad, &addrp, &len, 1);
	if (err)
		goto out;

	err = avc_has_perm(sock_sid, if_sid, SECCLASS_NETIF, netif_perm, &ad);
	if (err)
		goto out;
	
	/* Fixme: this lookup is inefficient */
	err = security_node_sid(family, addrp, len, &node_sid);
	if (err)
		goto out;
	
	err = avc_has_perm(sock_sid, node_sid, SECCLASS_NODE, node_perm, &ad);
	if (err)
		goto out;

	if (recv_perm) {
		u32 port_sid;

		/* Fixme: make this more efficient */
		err = security_port_sid(sk->sk_family, sk->sk_type,
		                        sk->sk_protocol, ntohs(ad.u.net.sport),
		                        &port_sid);
		if (err)
			goto out;

		err = avc_has_perm(sock_sid, port_sid,
				   sock_class, recv_perm, &ad);
	}
out:	
	return err;
}

static int selinux_socket_getpeersec(struct socket *sock, char __user *optval,
				     int __user *optlen, unsigned len)
{
	int err = 0;
	char *scontext;
	u32 scontext_len;
	struct sk_security_struct *ssec;
	struct inode_security_struct *isec;

	isec = SOCK_INODE(sock)->i_security;
	if (isec->sclass != SECCLASS_UNIX_STREAM_SOCKET) {
		err = -ENOPROTOOPT;
		goto out;
	}

	ssec = sock->sk->sk_security;
	
	err = security_sid_to_context(ssec->peer_sid, &scontext, &scontext_len);
	if (err)
		goto out;

	if (scontext_len > len) {
		err = -ERANGE;
		goto out_len;
	}

	if (copy_to_user(optval, scontext, scontext_len))
		err = -EFAULT;

out_len:
	if (put_user(scontext_len, optlen))
		err = -EFAULT;

	kfree(scontext);
out:	
	return err;
}

static int selinux_sk_alloc_security(struct sock *sk, int family, int priority)
{
	return sk_alloc_security(sk, family, priority);
}

static void selinux_sk_free_security(struct sock *sk)
{
	sk_free_security(sk);
}

static int selinux_nlmsg_perm(struct sock *sk, struct sk_buff *skb)
{
	int err = 0;
	u32 perm;
	struct nlmsghdr *nlh;
	struct socket *sock = sk->sk_socket;
	struct inode_security_struct *isec = SOCK_INODE(sock)->i_security;
	
	if (skb->len < NLMSG_SPACE(0)) {
		err = -EINVAL;
		goto out;
	}
	nlh = (struct nlmsghdr *)skb->data;
	
	err = selinux_nlmsg_lookup(isec->sclass, nlh->nlmsg_type, &perm);
	if (err) {
		if (err == -EINVAL) {
			audit_log(current->audit_context,
				  "SELinux:  unrecognized netlink message"
				  " type=%hu for sclass=%hu\n",
				  nlh->nlmsg_type, isec->sclass);
			if (!selinux_enforcing)
				err = 0;
		}

		/* Ignore */
		if (err == -ENOENT)
			err = 0;
		goto out;
	}

	err = socket_has_perm(current, sock, perm);
out:
	return err;
}

#ifdef CONFIG_NETFILTER

static unsigned int selinux_ip_postroute_last(unsigned int hooknum,
                                              struct sk_buff **pskb,
                                              const struct net_device *in,
                                              const struct net_device *out,
                                              int (*okfn)(struct sk_buff *),
                                              u16 family)
{
	char *addrp;
	int len, err = NF_ACCEPT;
	u32 netif_perm, node_perm, node_sid, if_sid, send_perm = 0;
	struct sock *sk;
	struct socket *sock;
	struct inode *inode;
	struct sk_buff *skb = *pskb;
	struct inode_security_struct *isec;
	struct avc_audit_data ad;
	struct net_device *dev = (struct net_device *)out;
	
	sk = skb->sk;
	if (!sk)
		goto out;
		
	sock = sk->sk_socket;
	if (!sock)
		goto out;
		
	inode = SOCK_INODE(sock);
	if (!inode)
		goto out;

	err = sel_netif_sids(dev, &if_sid, NULL);
	if (err)
		goto out;

	isec = inode->i_security;
	
	switch (isec->sclass) {
	case SECCLASS_UDP_SOCKET:
		netif_perm = NETIF__UDP_SEND;
		node_perm = NODE__UDP_SEND;
		send_perm = UDP_SOCKET__SEND_MSG;
		break;
	
	case SECCLASS_TCP_SOCKET:
		netif_perm = NETIF__TCP_SEND;
		node_perm = NODE__TCP_SEND;
		send_perm = TCP_SOCKET__SEND_MSG;
		break;
	
	default:
		netif_perm = NETIF__RAWIP_SEND;
		node_perm = NODE__RAWIP_SEND;
		break;
	}


	AVC_AUDIT_DATA_INIT(&ad, NET);
	ad.u.net.netif = dev->name;
	ad.u.net.family = family;

	err = selinux_parse_skb(skb, &ad, &addrp,
				&len, 0) ? NF_DROP : NF_ACCEPT;
	if (err != NF_ACCEPT)
		goto out;

	err = avc_has_perm(isec->sid, if_sid, SECCLASS_NETIF,
	                   netif_perm, &ad) ? NF_DROP : NF_ACCEPT;
	if (err != NF_ACCEPT)
		goto out;
		
	/* Fixme: this lookup is inefficient */
	err = security_node_sid(family, addrp, len,
				&node_sid) ? NF_DROP : NF_ACCEPT;
	if (err != NF_ACCEPT)
		goto out;
	
	err = avc_has_perm(isec->sid, node_sid, SECCLASS_NODE,
	                   node_perm, &ad) ? NF_DROP : NF_ACCEPT;
	if (err != NF_ACCEPT)
		goto out;

	if (send_perm) {
		u32 port_sid;
		
		/* Fixme: make this more efficient */
		err = security_port_sid(sk->sk_family,
		                        sk->sk_type,
		                        sk->sk_protocol,
		                        ntohs(ad.u.net.dport),
		                        &port_sid) ? NF_DROP : NF_ACCEPT;
		if (err != NF_ACCEPT)
			goto out;

		err = avc_has_perm(isec->sid, port_sid, isec->sclass,
		                   send_perm, &ad) ? NF_DROP : NF_ACCEPT;
	}

out:
	return err;
}

static unsigned int selinux_ipv4_postroute_last(unsigned int hooknum,
						struct sk_buff **pskb,
						const struct net_device *in,
						const struct net_device *out,
						int (*okfn)(struct sk_buff *))
{
	return selinux_ip_postroute_last(hooknum, pskb, in, out, okfn, PF_INET);
}

#if defined(CONFIG_IPV6) || defined(CONFIG_IPV6_MODULE)

static unsigned int selinux_ipv6_postroute_last(unsigned int hooknum,
						struct sk_buff **pskb,
						const struct net_device *in,
						const struct net_device *out,
						int (*okfn)(struct sk_buff *))
{
	return selinux_ip_postroute_last(hooknum, pskb, in, out, okfn, PF_INET6);
}

#endif	/* IPV6 */

#endif	/* CONFIG_NETFILTER */

#else

static inline int selinux_nlmsg_perm(struct sock *sk, struct sk_buff *skb)
{
	return 0;
}

#endif	/* CONFIG_SECURITY_NETWORK */

static int selinux_netlink_send(struct sock *sk, struct sk_buff *skb)
{
	struct task_security_struct *tsec;
	struct av_decision avd;
	int err;

	err = secondary_ops->netlink_send(sk, skb);
	if (err)
		return err;

	tsec = current->security;

	avd.allowed = 0;
	avc_has_perm_noaudit(tsec->sid, tsec->sid,
				SECCLASS_CAPABILITY, ~0, &avd);
	cap_mask(NETLINK_CB(skb).eff_cap, avd.allowed);

	if (policydb_loaded_version >= POLICYDB_VERSION_NLCLASS)
		err = selinux_nlmsg_perm(sk, skb);

	return err;
}

static int selinux_netlink_recv(struct sk_buff *skb)
{
	if (!cap_raised(NETLINK_CB(skb).eff_cap, CAP_NET_ADMIN))
		return -EPERM;
	return 0;
}

static int ipc_alloc_security(struct task_struct *task,
			      struct kern_ipc_perm *perm,
			      u16 sclass)
{
	struct task_security_struct *tsec = task->security;
	struct ipc_security_struct *isec;

	isec = kmalloc(sizeof(struct ipc_security_struct), GFP_KERNEL);
	if (!isec)
		return -ENOMEM;

	memset(isec, 0, sizeof(struct ipc_security_struct));
	isec->magic = SELINUX_MAGIC;
	isec->sclass = sclass;
	isec->ipc_perm = perm;
	if (tsec) {
		isec->sid = tsec->sid;
	} else {
		isec->sid = SECINITSID_UNLABELED;
	}
	perm->security = isec;

	return 0;
}

static void ipc_free_security(struct kern_ipc_perm *perm)
{
	struct ipc_security_struct *isec = perm->security;
	if (!isec || isec->magic != SELINUX_MAGIC)
		return;

	perm->security = NULL;
	kfree(isec);
}

static int msg_msg_alloc_security(struct msg_msg *msg)
{
	struct msg_security_struct *msec;

	msec = kmalloc(sizeof(struct msg_security_struct), GFP_KERNEL);
	if (!msec)
		return -ENOMEM;

	memset(msec, 0, sizeof(struct msg_security_struct));
	msec->magic = SELINUX_MAGIC;
	msec->msg = msg;
	msec->sid = SECINITSID_UNLABELED;
	msg->security = msec;

	return 0;
}

static void msg_msg_free_security(struct msg_msg *msg)
{
	struct msg_security_struct *msec = msg->security;
	if (!msec || msec->magic != SELINUX_MAGIC)
		return;

	msg->security = NULL;
	kfree(msec);
}

static int ipc_has_perm(struct kern_ipc_perm *ipc_perms,
			u16 sclass, u32 perms)
{
	struct task_security_struct *tsec;
	struct ipc_security_struct *isec;
	struct avc_audit_data ad;

	tsec = current->security;
	isec = ipc_perms->security;

	AVC_AUDIT_DATA_INIT(&ad, IPC);
	ad.u.ipc_id = ipc_perms->key;

	return avc_has_perm(tsec->sid, isec->sid, sclass, perms, &ad);
}

static int selinux_msg_msg_alloc_security(struct msg_msg *msg)
{
	return msg_msg_alloc_security(msg);
}

static void selinux_msg_msg_free_security(struct msg_msg *msg)
{
	msg_msg_free_security(msg);
}

/* message queue security operations */
static int selinux_msg_queue_alloc_security(struct msg_queue *msq)
{
	struct task_security_struct *tsec;
	struct ipc_security_struct *isec;
	struct avc_audit_data ad;
	int rc;

	rc = ipc_alloc_security(current, &msq->q_perm, SECCLASS_MSGQ);
	if (rc)
		return rc;

	tsec = current->security;
	isec = msq->q_perm.security;

	AVC_AUDIT_DATA_INIT(&ad, IPC);
 	ad.u.ipc_id = msq->q_perm.key;

	rc = avc_has_perm(tsec->sid, isec->sid, SECCLASS_MSGQ,
			  MSGQ__CREATE, &ad);
	if (rc) {
		ipc_free_security(&msq->q_perm);
		return rc;
	}
	return 0;
}

static void selinux_msg_queue_free_security(struct msg_queue *msq)
{
	ipc_free_security(&msq->q_perm);
}

static int selinux_msg_queue_associate(struct msg_queue *msq, int msqflg)
{
	struct task_security_struct *tsec;
	struct ipc_security_struct *isec;
	struct avc_audit_data ad;

	tsec = current->security;
	isec = msq->q_perm.security;

	AVC_AUDIT_DATA_INIT(&ad, IPC);
	ad.u.ipc_id = msq->q_perm.key;

	return avc_has_perm(tsec->sid, isec->sid, SECCLASS_MSGQ,
			    MSGQ__ASSOCIATE, &ad);
}

static int selinux_msg_queue_msgctl(struct msg_queue *msq, int cmd)
{
	int err;
	int perms;

	switch(cmd) {
	case IPC_INFO:
	case MSG_INFO:
		/* No specific object, just general system-wide information. */
		return task_has_system(current, SYSTEM__IPC_INFO);
	case IPC_STAT:
	case MSG_STAT:
		perms = MSGQ__GETATTR | MSGQ__ASSOCIATE;
		break;
	case IPC_SET:
		perms = MSGQ__SETATTR;
		break;
	case IPC_RMID:
		perms = MSGQ__DESTROY;
		break;
	default:
		return 0;
	}

	err = ipc_has_perm(&msq->q_perm, SECCLASS_MSGQ, perms);
	return err;
}

static int selinux_msg_queue_msgsnd(struct msg_queue *msq, struct msg_msg *msg, int msqflg)
{
	struct task_security_struct *tsec;
	struct ipc_security_struct *isec;
	struct msg_security_struct *msec;
	struct avc_audit_data ad;
	int rc;

	tsec = current->security;
	isec = msq->q_perm.security;
	msec = msg->security;

	/*
	 * First time through, need to assign label to the message
	 */
	if (msec->sid == SECINITSID_UNLABELED) {
		/*
		 * Compute new sid based on current process and
		 * message queue this message will be stored in
		 */
		rc = security_transition_sid(tsec->sid,
					     isec->sid,
					     SECCLASS_MSG,
					     &msec->sid);
		if (rc)
			return rc;
	}

	AVC_AUDIT_DATA_INIT(&ad, IPC);
	ad.u.ipc_id = msq->q_perm.key;

	/* Can this process write to the queue? */
	rc = avc_has_perm(tsec->sid, isec->sid, SECCLASS_MSGQ,
			  MSGQ__WRITE, &ad);
	if (!rc)
		/* Can this process send the message */
		rc = avc_has_perm(tsec->sid, msec->sid,
				  SECCLASS_MSG, MSG__SEND, &ad);
	if (!rc)
		/* Can the message be put in the queue? */
		rc = avc_has_perm(msec->sid, isec->sid,
				  SECCLASS_MSGQ, MSGQ__ENQUEUE, &ad);

	return rc;
}

static int selinux_msg_queue_msgrcv(struct msg_queue *msq, struct msg_msg *msg,
				    struct task_struct *target,
				    long type, int mode)
{
	struct task_security_struct *tsec;
	struct ipc_security_struct *isec;
	struct msg_security_struct *msec;
	struct avc_audit_data ad;
	int rc;

	tsec = target->security;
	isec = msq->q_perm.security;
	msec = msg->security;

	AVC_AUDIT_DATA_INIT(&ad, IPC);
 	ad.u.ipc_id = msq->q_perm.key;

	rc = avc_has_perm(tsec->sid, isec->sid,
			  SECCLASS_MSGQ, MSGQ__READ, &ad);
	if (!rc)
		rc = avc_has_perm(tsec->sid, msec->sid,
				  SECCLASS_MSG, MSG__RECEIVE, &ad);
	return rc;
}

/* Shared Memory security operations */
static int selinux_shm_alloc_security(struct shmid_kernel *shp)
{
	struct task_security_struct *tsec;
	struct ipc_security_struct *isec;
	struct avc_audit_data ad;
	int rc;

	rc = ipc_alloc_security(current, &shp->shm_perm, SECCLASS_SHM);
	if (rc)
		return rc;

	tsec = current->security;
	isec = shp->shm_perm.security;

	AVC_AUDIT_DATA_INIT(&ad, IPC);
 	ad.u.ipc_id = shp->shm_perm.key;

	rc = avc_has_perm(tsec->sid, isec->sid, SECCLASS_SHM,
			  SHM__CREATE, &ad);
	if (rc) {
		ipc_free_security(&shp->shm_perm);
		return rc;
	}
	return 0;
}

static void selinux_shm_free_security(struct shmid_kernel *shp)
{
	ipc_free_security(&shp->shm_perm);
}

static int selinux_shm_associate(struct shmid_kernel *shp, int shmflg)
{
	struct task_security_struct *tsec;
	struct ipc_security_struct *isec;
	struct avc_audit_data ad;

	tsec = current->security;
	isec = shp->shm_perm.security;

	AVC_AUDIT_DATA_INIT(&ad, IPC);
	ad.u.ipc_id = shp->shm_perm.key;

	return avc_has_perm(tsec->sid, isec->sid, SECCLASS_SHM,
			    SHM__ASSOCIATE, &ad);
}

/* Note, at this point, shp is locked down */
static int selinux_shm_shmctl(struct shmid_kernel *shp, int cmd)
{
	int perms;
	int err;

	switch(cmd) {
	case IPC_INFO:
	case SHM_INFO:
		/* No specific object, just general system-wide information. */
		return task_has_system(current, SYSTEM__IPC_INFO);
	case IPC_STAT:
	case SHM_STAT:
		perms = SHM__GETATTR | SHM__ASSOCIATE;
		break;
	case IPC_SET:
		perms = SHM__SETATTR;
		break;
	case SHM_LOCK:
	case SHM_UNLOCK:
		perms = SHM__LOCK;
		break;
	case IPC_RMID:
		perms = SHM__DESTROY;
		break;
	default:
		return 0;
	}

	err = ipc_has_perm(&shp->shm_perm, SECCLASS_SHM, perms);
	return err;
}

static int selinux_shm_shmat(struct shmid_kernel *shp,
			     char __user *shmaddr, int shmflg)
{
	u32 perms;
	int rc;

	rc = secondary_ops->shm_shmat(shp, shmaddr, shmflg);
	if (rc)
		return rc;

	if (shmflg & SHM_RDONLY)
		perms = SHM__READ;
	else
		perms = SHM__READ | SHM__WRITE;

	return ipc_has_perm(&shp->shm_perm, SECCLASS_SHM, perms);
}

/* Semaphore security operations */
static int selinux_sem_alloc_security(struct sem_array *sma)
{
	struct task_security_struct *tsec;
	struct ipc_security_struct *isec;
	struct avc_audit_data ad;
	int rc;

	rc = ipc_alloc_security(current, &sma->sem_perm, SECCLASS_SEM);
	if (rc)
		return rc;

	tsec = current->security;
	isec = sma->sem_perm.security;

	AVC_AUDIT_DATA_INIT(&ad, IPC);
 	ad.u.ipc_id = sma->sem_perm.key;

	rc = avc_has_perm(tsec->sid, isec->sid, SECCLASS_SEM,
			  SEM__CREATE, &ad);
	if (rc) {
		ipc_free_security(&sma->sem_perm);
		return rc;
	}
	return 0;
}

static void selinux_sem_free_security(struct sem_array *sma)
{
	ipc_free_security(&sma->sem_perm);
}

static int selinux_sem_associate(struct sem_array *sma, int semflg)
{
	struct task_security_struct *tsec;
	struct ipc_security_struct *isec;
	struct avc_audit_data ad;

	tsec = current->security;
	isec = sma->sem_perm.security;

	AVC_AUDIT_DATA_INIT(&ad, IPC);
	ad.u.ipc_id = sma->sem_perm.key;

	return avc_has_perm(tsec->sid, isec->sid, SECCLASS_SEM,
			    SEM__ASSOCIATE, &ad);
}

/* Note, at this point, sma is locked down */
static int selinux_sem_semctl(struct sem_array *sma, int cmd)
{
	int err;
	u32 perms;

	switch(cmd) {
	case IPC_INFO:
	case SEM_INFO:
		/* No specific object, just general system-wide information. */
		return task_has_system(current, SYSTEM__IPC_INFO);
	case GETPID:
	case GETNCNT:
	case GETZCNT:
		perms = SEM__GETATTR;
		break;
	case GETVAL:
	case GETALL:
		perms = SEM__READ;
		break;
	case SETVAL:
	case SETALL:
		perms = SEM__WRITE;
		break;
	case IPC_RMID:
		perms = SEM__DESTROY;
		break;
	case IPC_SET:
		perms = SEM__SETATTR;
		break;
	case IPC_STAT:
	case SEM_STAT:
		perms = SEM__GETATTR | SEM__ASSOCIATE;
		break;
	default:
		return 0;
	}

	err = ipc_has_perm(&sma->sem_perm, SECCLASS_SEM, perms);
	return err;
}

static int selinux_sem_semop(struct sem_array *sma,
			     struct sembuf *sops, unsigned nsops, int alter)
{
	u32 perms;

	if (alter)
		perms = SEM__READ | SEM__WRITE;
	else
		perms = SEM__READ;

	return ipc_has_perm(&sma->sem_perm, SECCLASS_SEM, perms);
}

static int selinux_ipc_permission(struct kern_ipc_perm *ipcp, short flag)
{
	struct ipc_security_struct *isec = ipcp->security;
	u16 sclass = SECCLASS_IPC;
	u32 av = 0;

	if (isec && isec->magic == SELINUX_MAGIC)
		sclass = isec->sclass;

	av = 0;
	if (flag & S_IRUGO)
		av |= IPC__UNIX_READ;
	if (flag & S_IWUGO)
		av |= IPC__UNIX_WRITE;

	if (av == 0)
		return 0;

	return ipc_has_perm(ipcp, sclass, av);
}

/* module stacking operations */
static int selinux_register_security (const char *name, struct security_operations *ops)
{
	if (secondary_ops != original_ops) {
		printk(KERN_INFO "%s:  There is already a secondary security "
		       "module registered.\n", __FUNCTION__);
		return -EINVAL;
 	}

	secondary_ops = ops;

	printk(KERN_INFO "%s:  Registering secondary module %s\n",
	       __FUNCTION__,
	       name);

	return 0;
}

static int selinux_unregister_security (const char *name, struct security_operations *ops)
{
	if (ops != secondary_ops) {
		printk (KERN_INFO "%s:  trying to unregister a security module "
		        "that is not registered.\n", __FUNCTION__);
		return -EINVAL;
	}

	secondary_ops = original_ops;

	return 0;
}

static void selinux_d_instantiate (struct dentry *dentry, struct inode *inode)
{
	if (inode)
		inode_doinit_with_dentry(inode, dentry);
}

static int selinux_getprocattr(struct task_struct *p,
			       char *name, void *value, size_t size)
{
	struct task_security_struct *tsec;
	u32 sid, len;
	char *context;
	int error;

	if (current != p) {
		error = task_has_perm(current, p, PROCESS__GETATTR);
		if (error)
			return error;
	}

	if (!size)
		return -ERANGE;

	tsec = p->security;

	if (!strcmp(name, "current"))
		sid = tsec->sid;
	else if (!strcmp(name, "prev"))
		sid = tsec->osid;
	else if (!strcmp(name, "exec"))
		sid = tsec->exec_sid;
	else if (!strcmp(name, "fscreate"))
		sid = tsec->create_sid;
	else
		return -EINVAL;

	if (!sid)
		return 0;

	error = security_sid_to_context(sid, &context, &len);
	if (error)
		return error;
	if (len > size) {
		kfree(context);
		return -ERANGE;
	}
	memcpy(value, context, len);
	kfree(context);
	return len;
}

static int selinux_setprocattr(struct task_struct *p,
			       char *name, void *value, size_t size)
{
	struct task_security_struct *tsec;
	u32 sid = 0;
	int error;
	char *str = value;

	if (current != p) {
		/* SELinux only allows a process to change its own
		   security attributes. */
		return -EACCES;
	}

	/*
	 * Basic control over ability to set these attributes at all.
	 * current == p, but we'll pass them separately in case the
	 * above restriction is ever removed.
	 */
	if (!strcmp(name, "exec"))
		error = task_has_perm(current, p, PROCESS__SETEXEC);
	else if (!strcmp(name, "fscreate"))
		error = task_has_perm(current, p, PROCESS__SETFSCREATE);
	else if (!strcmp(name, "current"))
		error = task_has_perm(current, p, PROCESS__SETCURRENT);
	else
		error = -EINVAL;
	if (error)
		return error;

	/* Obtain a SID for the context, if one was specified. */
	if (size && str[1] && str[1] != '\n') {
		if (str[size-1] == '\n') {
			str[size-1] = 0;
			size--;
		}
		error = security_context_to_sid(value, size, &sid);
		if (error)
			return error;
	}

	/* Permission checking based on the specified context is
	   performed during the actual operation (execve,
	   open/mkdir/...), when we know the full context of the
	   operation.  See selinux_bprm_set_security for the execve
	   checks and may_create for the file creation checks. The
	   operation will then fail if the context is not permitted. */
	tsec = p->security;
	if (!strcmp(name, "exec"))
		tsec->exec_sid = sid;
	else if (!strcmp(name, "fscreate"))
		tsec->create_sid = sid;
	else if (!strcmp(name, "current")) {
		struct av_decision avd;

		if (sid == 0)
			return -EINVAL;

		/* Only allow single threaded processes to change context */
		if (atomic_read(&p->mm->mm_users) != 1) {
			struct task_struct *g, *t;
			struct mm_struct *mm = p->mm;
			read_lock(&tasklist_lock);
			do_each_thread(g, t)
				if (t->mm == mm && t != p) {
					read_unlock(&tasklist_lock);
					return -EPERM;
				}
			while_each_thread(g, t);
			read_unlock(&tasklist_lock);
                }

		/* Check permissions for the transition. */
		error = avc_has_perm(tsec->sid, sid, SECCLASS_PROCESS,
		                     PROCESS__DYNTRANSITION, NULL);
		if (error)
			return error;

		/* Check for ptracing, and update the task SID if ok.
		   Otherwise, leave SID unchanged and fail. */
		task_lock(p);
		if (p->ptrace & PT_PTRACED) {
			error = avc_has_perm_noaudit(tsec->ptrace_sid, sid,
						     SECCLASS_PROCESS,
						     PROCESS__PTRACE, &avd);
			if (!error)
				tsec->sid = sid;
			task_unlock(p);
			avc_audit(tsec->ptrace_sid, sid, SECCLASS_PROCESS,
				  PROCESS__PTRACE, &avd, error, NULL);
			if (error)
				return error;
		} else {
			tsec->sid = sid;
			task_unlock(p);
		}
	}
	else
		return -EINVAL;

	return size;
}

static struct security_operations selinux_ops = {
	.ptrace =			selinux_ptrace,
	.capget =			selinux_capget,
	.capset_check =			selinux_capset_check,
	.capset_set =			selinux_capset_set,
	.sysctl =			selinux_sysctl,
	.capable =			selinux_capable,
	.quotactl =			selinux_quotactl,
	.quota_on =			selinux_quota_on,
	.syslog =			selinux_syslog,
	.vm_enough_memory =		selinux_vm_enough_memory,

	.netlink_send =			selinux_netlink_send,
        .netlink_recv =			selinux_netlink_recv,

	.bprm_alloc_security =		selinux_bprm_alloc_security,
	.bprm_free_security =		selinux_bprm_free_security,
	.bprm_apply_creds =		selinux_bprm_apply_creds,
	.bprm_post_apply_creds =	selinux_bprm_post_apply_creds,
	.bprm_set_security =		selinux_bprm_set_security,
	.bprm_check_security =		selinux_bprm_check_security,
	.bprm_secureexec =		selinux_bprm_secureexec,

	.sb_alloc_security =		selinux_sb_alloc_security,
	.sb_free_security =		selinux_sb_free_security,
	.sb_copy_data =			selinux_sb_copy_data,
	.sb_kern_mount =	        selinux_sb_kern_mount,
	.sb_statfs =			selinux_sb_statfs,
	.sb_mount =			selinux_mount,
	.sb_umount =			selinux_umount,

	.inode_alloc_security =		selinux_inode_alloc_security,
	.inode_free_security =		selinux_inode_free_security,
	.inode_create =			selinux_inode_create,
	.inode_post_create =		selinux_inode_post_create,
	.inode_link =			selinux_inode_link,
	.inode_post_link =		selinux_inode_post_link,
	.inode_unlink =			selinux_inode_unlink,
	.inode_symlink =		selinux_inode_symlink,
	.inode_post_symlink =		selinux_inode_post_symlink,
	.inode_mkdir =			selinux_inode_mkdir,
	.inode_post_mkdir =		selinux_inode_post_mkdir,
	.inode_rmdir =			selinux_inode_rmdir,
	.inode_mknod =			selinux_inode_mknod,
	.inode_post_mknod =		selinux_inode_post_mknod,
	.inode_rename =			selinux_inode_rename,
	.inode_post_rename =		selinux_inode_post_rename,
	.inode_readlink =		selinux_inode_readlink,
	.inode_follow_link =		selinux_inode_follow_link,
	.inode_permission =		selinux_inode_permission,
	.inode_setattr =		selinux_inode_setattr,
	.inode_getattr =		selinux_inode_getattr,
	.inode_setxattr =		selinux_inode_setxattr,
	.inode_post_setxattr =		selinux_inode_post_setxattr,
	.inode_getxattr =		selinux_inode_getxattr,
	.inode_listxattr =		selinux_inode_listxattr,
	.inode_removexattr =		selinux_inode_removexattr,
	.inode_getsecurity =            selinux_inode_getsecurity,
	.inode_setsecurity =            selinux_inode_setsecurity,
	.inode_listsecurity =           selinux_inode_listsecurity,

	.file_permission =		selinux_file_permission,
	.file_alloc_security =		selinux_file_alloc_security,
	.file_free_security =		selinux_file_free_security,
	.file_ioctl =			selinux_file_ioctl,
	.file_mmap =			selinux_file_mmap,
	.file_mprotect =		selinux_file_mprotect,
	.file_lock =			selinux_file_lock,
	.file_fcntl =			selinux_file_fcntl,
	.file_set_fowner =		selinux_file_set_fowner,
	.file_send_sigiotask =		selinux_file_send_sigiotask,
	.file_receive =			selinux_file_receive,

	.task_create =			selinux_task_create,
	.task_alloc_security =		selinux_task_alloc_security,
	.task_free_security =		selinux_task_free_security,
	.task_setuid =			selinux_task_setuid,
	.task_post_setuid =		selinux_task_post_setuid,
	.task_setgid =			selinux_task_setgid,
	.task_setpgid =			selinux_task_setpgid,
	.task_getpgid =			selinux_task_getpgid,
	.task_getsid =		        selinux_task_getsid,
	.task_setgroups =		selinux_task_setgroups,
	.task_setnice =			selinux_task_setnice,
	.task_setrlimit =		selinux_task_setrlimit,
	.task_setscheduler =		selinux_task_setscheduler,
	.task_getscheduler =		selinux_task_getscheduler,
	.task_kill =			selinux_task_kill,
	.task_wait =			selinux_task_wait,
	.task_prctl =			selinux_task_prctl,
	.task_reparent_to_init =	selinux_task_reparent_to_init,
	.task_to_inode =                selinux_task_to_inode,

	.ipc_permission =		selinux_ipc_permission,

	.msg_msg_alloc_security =	selinux_msg_msg_alloc_security,
	.msg_msg_free_security =	selinux_msg_msg_free_security,

	.msg_queue_alloc_security =	selinux_msg_queue_alloc_security,
	.msg_queue_free_security =	selinux_msg_queue_free_security,
	.msg_queue_associate =		selinux_msg_queue_associate,
	.msg_queue_msgctl =		selinux_msg_queue_msgctl,
	.msg_queue_msgsnd =		selinux_msg_queue_msgsnd,
	.msg_queue_msgrcv =		selinux_msg_queue_msgrcv,

	.shm_alloc_security =		selinux_shm_alloc_security,
	.shm_free_security =		selinux_shm_free_security,
	.shm_associate =		selinux_shm_associate,
	.shm_shmctl =			selinux_shm_shmctl,
	.shm_shmat =			selinux_shm_shmat,

	.sem_alloc_security = 		selinux_sem_alloc_security,
	.sem_free_security =  		selinux_sem_free_security,
	.sem_associate =		selinux_sem_associate,
	.sem_semctl =			selinux_sem_semctl,
	.sem_semop =			selinux_sem_semop,

	.register_security =		selinux_register_security,
	.unregister_security =		selinux_unregister_security,

	.d_instantiate =                selinux_d_instantiate,

	.getprocattr =                  selinux_getprocattr,
	.setprocattr =                  selinux_setprocattr,

#ifdef CONFIG_SECURITY_NETWORK
        .unix_stream_connect =		selinux_socket_unix_stream_connect,
	.unix_may_send =		selinux_socket_unix_may_send,

	.socket_create =		selinux_socket_create,
	.socket_post_create =		selinux_socket_post_create,
	.socket_bind =			selinux_socket_bind,
	.socket_connect =		selinux_socket_connect,
	.socket_listen =		selinux_socket_listen,
	.socket_accept =		selinux_socket_accept,
	.socket_sendmsg =		selinux_socket_sendmsg,
	.socket_recvmsg =		selinux_socket_recvmsg,
	.socket_getsockname =		selinux_socket_getsockname,
	.socket_getpeername =		selinux_socket_getpeername,
	.socket_getsockopt =		selinux_socket_getsockopt,
	.socket_setsockopt =		selinux_socket_setsockopt,
	.socket_shutdown =		selinux_socket_shutdown,
	.socket_sock_rcv_skb =		selinux_socket_sock_rcv_skb,
	.socket_getpeersec =		selinux_socket_getpeersec,
	.sk_alloc_security =		selinux_sk_alloc_security,
	.sk_free_security =		selinux_sk_free_security,
#endif
};

static __init int selinux_init(void)
{
	struct task_security_struct *tsec;

	if (!selinux_enabled) {
		printk(KERN_INFO "SELinux:  Disabled at boot.\n");
		return 0;
	}

	printk(KERN_INFO "SELinux:  Initializing.\n");

	/* Set the security state for the initial task. */
	if (task_alloc_security(current))
		panic("SELinux:  Failed to initialize initial task.\n");
	tsec = current->security;
	tsec->osid = tsec->sid = SECINITSID_KERNEL;

	avc_init();

	original_ops = secondary_ops = security_ops;
	if (!secondary_ops)
		panic ("SELinux: No initial security operations\n");
	if (register_security (&selinux_ops))
		panic("SELinux: Unable to register with kernel.\n");

	if (selinux_enforcing) {
		printk(KERN_INFO "SELinux:  Starting in enforcing mode\n");
	} else {
		printk(KERN_INFO "SELinux:  Starting in permissive mode\n");
	}
	return 0;
}

void selinux_complete_init(void)
{
	printk(KERN_INFO "SELinux:  Completing initialization.\n");

	/* Set up any superblocks initialized prior to the policy load. */
	printk(KERN_INFO "SELinux:  Setting up existing superblocks.\n");
	spin_lock(&sb_security_lock);
next_sb:
	if (!list_empty(&superblock_security_head)) {
		struct superblock_security_struct *sbsec =
				list_entry(superblock_security_head.next,
				           struct superblock_security_struct,
				           list);
		struct super_block *sb = sbsec->sb;
		spin_lock(&sb_lock);
		sb->s_count++;
		spin_unlock(&sb_lock);
		spin_unlock(&sb_security_lock);
		down_read(&sb->s_umount);
		if (sb->s_root)
			superblock_doinit(sb, NULL);
		drop_super(sb);
		spin_lock(&sb_security_lock);
		list_del_init(&sbsec->list);
		goto next_sb;
	}
	spin_unlock(&sb_security_lock);
}

/* SELinux requires early initialization in order to label
   all processes and objects when they are created. */
security_initcall(selinux_init);

#if defined(CONFIG_SECURITY_NETWORK) && defined(CONFIG_NETFILTER)

static struct nf_hook_ops selinux_ipv4_op = {
	.hook =		selinux_ipv4_postroute_last,
	.owner =	THIS_MODULE,
	.pf =		PF_INET,
	.hooknum =	NF_IP_POST_ROUTING,
	.priority =	NF_IP_PRI_SELINUX_LAST,
};

#if defined(CONFIG_IPV6) || defined(CONFIG_IPV6_MODULE)

static struct nf_hook_ops selinux_ipv6_op = {
	.hook =		selinux_ipv6_postroute_last,
	.owner =	THIS_MODULE,
	.pf =		PF_INET6,
	.hooknum =	NF_IP6_POST_ROUTING,
	.priority =	NF_IP6_PRI_SELINUX_LAST,
};

#endif	/* IPV6 */

static int __init selinux_nf_ip_init(void)
{
	int err = 0;

	if (!selinux_enabled)
		goto out;
		
	printk(KERN_INFO "SELinux:  Registering netfilter hooks\n");
	
	err = nf_register_hook(&selinux_ipv4_op);
	if (err)
		panic("SELinux: nf_register_hook for IPv4: error %d\n", err);

#if defined(CONFIG_IPV6) || defined(CONFIG_IPV6_MODULE)

	err = nf_register_hook(&selinux_ipv6_op);
	if (err)
		panic("SELinux: nf_register_hook for IPv6: error %d\n", err);

#endif	/* IPV6 */
out:
	return err;
}

__initcall(selinux_nf_ip_init);

#ifdef CONFIG_SECURITY_SELINUX_DISABLE
static void selinux_nf_ip_exit(void)
{
	printk(KERN_INFO "SELinux:  Unregistering netfilter hooks\n");

	nf_unregister_hook(&selinux_ipv4_op);
#if defined(CONFIG_IPV6) || defined(CONFIG_IPV6_MODULE)
	nf_unregister_hook(&selinux_ipv6_op);
#endif	/* IPV6 */
}
#endif

#else /* CONFIG_SECURITY_NETWORK && CONFIG_NETFILTER */

#ifdef CONFIG_SECURITY_SELINUX_DISABLE
#define selinux_nf_ip_exit()
#endif

#endif /* CONFIG_SECURITY_NETWORK && CONFIG_NETFILTER */

#ifdef CONFIG_SECURITY_SELINUX_DISABLE
int selinux_disable(void)
{
	extern void exit_sel_fs(void);
	static int selinux_disabled = 0;

	if (ss_initialized) {
		/* Not permitted after initial policy load. */
		return -EINVAL;
	}

	if (selinux_disabled) {
		/* Only do this once. */
		return -EINVAL;
	}

	printk(KERN_INFO "SELinux:  Disabled at runtime.\n");

	selinux_disabled = 1;

	/* Reset security_ops to the secondary module, dummy or capability. */
	security_ops = secondary_ops;

	/* Unregister netfilter hooks. */
	selinux_nf_ip_exit();

	/* Unregister selinuxfs. */
	exit_sel_fs();

	return 0;
}
#endif

<|MERGE_RESOLUTION|>--- conflicted
+++ resolved
@@ -877,20 +877,7 @@
 	isec->initialized = 1;
 
 out:
-<<<<<<< HEAD
-	if (S_ISSOCK(inode->i_mode)) {
-		struct socket *sock = SOCKET_I(inode);
-		if (sock->sk) {
-			isec->sclass = socket_type_to_security_class(sock->sk->sk_family,
-			                                             sock->sk->sk_type,
-			                                             sock->sk->sk_protocol);
-		} else {
-			isec->sclass = SECCLASS_SOCKET;
-		}
-	} else {
-=======
 	if (isec->sclass == SECCLASS_FILE)
->>>>>>> 900cf636
 		isec->sclass = inode_mode_to_security_class(inode->i_mode);
 
 	if (hold_sem)
