--- conflicted
+++ resolved
@@ -401,11 +401,6 @@
 key_already_present:
 	key_put(key);
 	mutex_unlock(&key_construction_mutex);
-<<<<<<< HEAD
-	if (dest_keyring) {
-		__key_link(dest_keyring, key_ref_to_ptr(key_ref));
-		up_write(&dest_keyring->sem);
-=======
 	key = key_ref_to_ptr(key_ref);
 	if (dest_keyring) {
 		ret = __key_link_check_live_key(dest_keyring, key);
@@ -414,7 +409,6 @@
 		__key_link_end(dest_keyring, type, prealloc);
 		if (ret < 0)
 			goto link_check_failed;
->>>>>>> 02f8c6ae
 	}
 	mutex_unlock(&user->cons_lock);
 	*_key = key;
@@ -542,10 +536,6 @@
 		key = key_ref_to_ptr(key_ref);
 		if (dest_keyring) {
 			construct_get_dest_keyring(&dest_keyring);
-<<<<<<< HEAD
-			key_link(dest_keyring, key);
-			key_put(dest_keyring);
-=======
 			ret = key_link(dest_keyring, key);
 			key_put(dest_keyring);
 			if (ret < 0) {
@@ -553,7 +543,6 @@
 				key = ERR_PTR(ret);
 				goto error;
 			}
->>>>>>> 02f8c6ae
 		}
 	} else if (PTR_ERR(key_ref) != -EAGAIN) {
 		key = ERR_CAST(key_ref);
