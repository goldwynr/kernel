/*
 * builtin-record.c
 *
 * Builtin record command: Record the profile of a workload
 * (or a CPU, or a PID) into the perf.data output file - for
 * later analysis via perf report.
 */
#define _FILE_OFFSET_BITS 64

#include "builtin.h"

#include "perf.h"

#include "util/build-id.h"
#include "util/util.h"
#include "util/parse-options.h"
#include "util/parse-events.h"

#include "util/header.h"
#include "util/event.h"
#include "util/evlist.h"
#include "util/evsel.h"
#include "util/debug.h"
#include "util/session.h"
#include "util/symbol.h"
#include "util/cpumap.h"
<<<<<<< HEAD
=======
#include "util/thread_map.h"
>>>>>>> 02f8c6ae

#include <unistd.h>
#include <sched.h>
#include <sys/mman.h>

<<<<<<< HEAD
static int			fd[MAX_NR_CPUS][MAX_COUNTERS];

static long			default_interval		=      0;

static int			nr_cpus				=      0;
static unsigned int		page_size;
static unsigned int		mmap_pages			=    128;
static int			freq				=   1000;
static int			output;
static const char		*output_name			= "perf.data";
static int			group				=      0;
static unsigned int		realtime_prio			=      0;
static int			raw_samples			=      0;
static int			system_wide			=      0;
static int			profile_cpu			=     -1;
static pid_t			target_pid			=     -1;
static pid_t			child_pid			=     -1;
static int			inherit				=      1;
static int			force				=      0;
static int			append_file			=      0;
static int			call_graph			=      0;
static int			inherit_stat			=      0;
static int			no_samples			=      0;
static int			sample_address			=      0;
static int			multiplex			=      0;
static int			multiplex_fd			=     -1;

static long			samples				=      0;

static u64			bytes_written			=      0;

static struct pollfd		event_array[MAX_NR_CPUS * MAX_COUNTERS];

static int			nr_poll				=      0;
static int			nr_cpu				=      0;

=======
#define FD(e, x, y) (*(int *)xyarray__entry(e->fd, x, y))

enum write_mode_t {
	WRITE_FORCE,
	WRITE_APPEND
};

static u64			user_interval			= ULLONG_MAX;
static u64			default_interval		=      0;

static unsigned int		page_size;
static unsigned int		mmap_pages			= UINT_MAX;
static unsigned int		user_freq 			= UINT_MAX;
static int			freq				=   1000;
static int			output;
static int			pipe_output			=      0;
static const char		*output_name			= NULL;
static int			group				=      0;
static int			realtime_prio			=      0;
static bool			nodelay				=  false;
static bool			raw_samples			=  false;
static bool			sample_id_all_avail		=   true;
static bool			system_wide			=  false;
static pid_t			target_pid			=     -1;
static pid_t			target_tid			=     -1;
static pid_t			child_pid			=     -1;
static bool			no_inherit			=  false;
static enum write_mode_t	write_mode			= WRITE_FORCE;
static bool			call_graph			=  false;
static bool			inherit_stat			=  false;
static bool			no_samples			=  false;
static bool			sample_address			=  false;
static bool			sample_time			=  false;
static bool			no_buildid			=  false;
static bool			no_buildid_cache		=  false;
static struct perf_evlist	*evsel_list;

static long			samples				=      0;
static u64			bytes_written			=      0;

>>>>>>> 02f8c6ae
static int			file_new			=      1;
static off_t			post_processing_offset;

static struct perf_session	*session;
<<<<<<< HEAD

struct mmap_data {
	int			counter;
	void			*base;
	unsigned int		mask;
	unsigned int		prev;
};

static struct mmap_data		mmap_array[MAX_NR_CPUS][MAX_COUNTERS];

static unsigned long mmap_read_head(struct mmap_data *md)
=======
static const char		*cpu_list;

static void advance_output(size_t size)
>>>>>>> 02f8c6ae
{
	bytes_written += size;
}

static void write_output(void *buf, size_t size)
{
	while (size) {
		int ret = write(output, buf, size);

		if (ret < 0)
			die("failed to write");

		size -= ret;
		buf += ret;

		bytes_written += ret;
	}
}

<<<<<<< HEAD
static int process_synthesized_event(event_t *event,
				     struct perf_session *self __used)
{
	write_output(event, event->header.size);
	return 0;
}

static void mmap_read(struct mmap_data *md)
=======
static int process_synthesized_event(union perf_event *event,
				     struct perf_sample *sample __used,
				     struct perf_session *self __used)
>>>>>>> 02f8c6ae
{
	write_output(event, event->header.size);
	return 0;
}

static void mmap_read(struct perf_mmap *md)
{
	unsigned int head = perf_mmap__read_head(md);
	unsigned int old = md->prev;
	unsigned char *data = md->base + page_size;
	unsigned long size;
	void *buf;

<<<<<<< HEAD
	/*
	 * If we're further behind than half the buffer, there's a chance
	 * the writer will bite our tail and mess up the samples under us.
	 *
	 * If we somehow ended up ahead of the head, we got messed up.
	 *
	 * In either case, truncate and restart at head.
	 */
	diff = head - old;
	if (diff < 0) {
		fprintf(stderr, "WARNING: failed to keep up with mmap data\n");
		/*
		 * head points to a known good entry, start there.
		 */
		old = head;
	}

	if (old != head)
		samples++;
=======
	if (old == head)
		return;

	samples++;
>>>>>>> 02f8c6ae

	size = head - old;

	if ((old & md->mask) + size != (head & md->mask)) {
		buf = &data[old & md->mask];
		size = md->mask + 1 - (old & md->mask);
		old += size;

		write_output(buf, size);
	}

	buf = &data[old & md->mask];
	size = head - old;
	old += size;

	write_output(buf, size);

	md->prev = old;
	perf_mmap__write_tail(md, old);
}

static volatile int done = 0;
static volatile int signr = -1;

static void sig_handler(int sig)
{
	done = 1;
	signr = sig;
}

static void sig_atexit(void)
{
	if (child_pid > 0)
		kill(child_pid, SIGTERM);

	if (signr == -1 || signr == SIGUSR1)
		return;

	signal(signr, SIG_DFL);
	kill(getpid(), signr);
}

<<<<<<< HEAD
static int group_fd;

static struct perf_header_attr *get_header_attr(struct perf_event_attr *a, int nr)
{
	struct perf_header_attr *h_attr;

	if (nr < session->header.attrs) {
		h_attr = session->header.attr[nr];
	} else {
		h_attr = perf_header_attr__new(a);
		if (h_attr != NULL)
			if (perf_header__add_attr(&session->header, h_attr) < 0) {
				perf_header_attr__delete(h_attr);
				h_attr = NULL;
			}
=======
static void config_attr(struct perf_evsel *evsel, struct perf_evlist *evlist)
{
	struct perf_event_attr *attr = &evsel->attr;
	int track = !evsel->idx; /* only the first counter needs these */

	attr->inherit		= !no_inherit;
	attr->read_format	= PERF_FORMAT_TOTAL_TIME_ENABLED |
				  PERF_FORMAT_TOTAL_TIME_RUNNING |
				  PERF_FORMAT_ID;

	attr->sample_type	|= PERF_SAMPLE_IP | PERF_SAMPLE_TID;

	if (evlist->nr_entries > 1)
		attr->sample_type |= PERF_SAMPLE_ID;

	/*
	 * We default some events to a 1 default interval. But keep
	 * it a weak assumption overridable by the user.
	 */
	if (!attr->sample_period || (user_freq != UINT_MAX &&
				     user_interval != ULLONG_MAX)) {
		if (freq) {
			attr->sample_type	|= PERF_SAMPLE_PERIOD;
			attr->freq		= 1;
			attr->sample_freq	= freq;
		} else {
			attr->sample_period = default_interval;
		}
	}

	if (no_samples)
		attr->sample_freq = 0;

	if (inherit_stat)
		attr->inherit_stat = 1;

	if (sample_address) {
		attr->sample_type	|= PERF_SAMPLE_ADDR;
		attr->mmap_data = track;
	}

	if (call_graph)
		attr->sample_type	|= PERF_SAMPLE_CALLCHAIN;

	if (system_wide)
		attr->sample_type	|= PERF_SAMPLE_CPU;

	if (sample_id_all_avail &&
	    (sample_time || system_wide || !no_inherit || cpu_list))
		attr->sample_type	|= PERF_SAMPLE_TIME;

	if (raw_samples) {
		attr->sample_type	|= PERF_SAMPLE_TIME;
		attr->sample_type	|= PERF_SAMPLE_RAW;
		attr->sample_type	|= PERF_SAMPLE_CPU;
	}

	if (nodelay) {
		attr->watermark = 0;
		attr->wakeup_events = 1;
	}

	attr->mmap		= track;
	attr->comm		= track;

	if (target_pid == -1 && target_tid == -1 && !system_wide) {
		attr->disabled = 1;
		attr->enable_on_exec = 1;
>>>>>>> 02f8c6ae
	}
}

<<<<<<< HEAD
static void create_counter(int counter, int cpu, pid_t pid, bool forks)
{
	char *filter = filters[counter];
	struct perf_event_attr *attr = attrs + counter;
	struct perf_header_attr *h_attr;
	int track = !counter; /* only the first counter needs these */
	int ret;
	struct {
		u64 count;
		u64 time_enabled;
		u64 time_running;
		u64 id;
	} read_data;
=======
static bool perf_evlist__equal(struct perf_evlist *evlist,
			       struct perf_evlist *other)
{
	struct perf_evsel *pos, *pair;
>>>>>>> 02f8c6ae

	if (evlist->nr_entries != other->nr_entries)
		return false;

	pair = list_entry(other->entries.next, struct perf_evsel, node);

<<<<<<< HEAD
	if (nr_counters > 1)
		attr->sample_type |= PERF_SAMPLE_ID;

	if (freq) {
		attr->sample_type	|= PERF_SAMPLE_PERIOD;
		attr->freq		= 1;
		attr->sample_freq	= freq;
=======
	list_for_each_entry(pos, &evlist->entries, node) {
		if (memcmp(&pos->attr, &pair->attr, sizeof(pos->attr) != 0))
			return false;
		pair = list_entry(pair->node.next, struct perf_evsel, node);
>>>>>>> 02f8c6ae
	}

	return true;
}

static void open_counters(struct perf_evlist *evlist)
{
	struct perf_evsel *pos;

	if (evlist->cpus->map[0] < 0)
		no_inherit = true;

	list_for_each_entry(pos, &evlist->entries, node) {
		struct perf_event_attr *attr = &pos->attr;
		/*
		 * Check if parse_single_tracepoint_event has already asked for
		 * PERF_SAMPLE_TIME.
		 *
		 * XXX this is kludgy but short term fix for problems introduced by
		 * eac23d1c that broke 'perf script' by having different sample_types
		 * when using multiple tracepoint events when we use a perf binary
		 * that tries to use sample_id_all on an older kernel.
		 *
		 * We need to move counter creation to perf_session, support
		 * different sample_types, etc.
		 */
		bool time_needed = attr->sample_type & PERF_SAMPLE_TIME;

		config_attr(pos, evlist);
retry_sample_id:
		attr->sample_id_all = sample_id_all_avail ? 1 : 0;
try_again:
		if (perf_evsel__open(pos, evlist->cpus, evlist->threads, group) < 0) {
			int err = errno;

			if (err == EPERM || err == EACCES) {
				ui__warning_paranoid();
				exit(EXIT_FAILURE);
			} else if (err ==  ENODEV && cpu_list) {
				die("No such device - did you specify"
					" an out-of-range profile CPU?\n");
			} else if (err == EINVAL && sample_id_all_avail) {
				/*
				 * Old kernel, no attr->sample_id_type_all field
				 */
				sample_id_all_avail = false;
				if (!sample_time && !raw_samples && !time_needed)
					attr->sample_type &= ~PERF_SAMPLE_TIME;

				goto retry_sample_id;
			}

<<<<<<< HEAD
	attr->mmap		= track;
	attr->comm		= track;
	attr->inherit		= inherit;
	attr->disabled		= 1;

	if (forks)
		attr->enable_on_exec = 1;

try_again:
	fd[nr_cpu][counter] = sys_perf_event_open(attr, pid, cpu, group_fd, 0);
=======
			/*
			 * If it's cycles then fall back to hrtimer
			 * based cpu-clock-tick sw counter, which
			 * is always available even if no PMU support:
			 */
			if (attr->type == PERF_TYPE_HARDWARE
					&& attr->config == PERF_COUNT_HW_CPU_CYCLES) {

				if (verbose)
					ui__warning("The cycles event is not supported, "
						    "trying to fall back to cpu-clock-ticks\n");
				attr->type = PERF_TYPE_SOFTWARE;
				attr->config = PERF_COUNT_SW_CPU_CLOCK;
				goto try_again;
			}

			if (err == ENOENT) {
				ui__warning("The %s event is not supported.\n",
					    event_name(pos));
				exit(EXIT_FAILURE);
			}
>>>>>>> 02f8c6ae

			printf("\n");
			error("sys_perf_event_open() syscall returned with %d (%s).  /bin/dmesg may provide additional information.\n",
			      err, strerror(err));

#if defined(__i386__) || defined(__x86_64__)
			if (attr->type == PERF_TYPE_HARDWARE && err == EOPNOTSUPP)
				die("No hardware sampling interrupt available."
				    " No APIC? If so then you can boot the kernel"
				    " with the \"lapic\" boot parameter to"
				    " force-enable it.\n");
#endif

			die("No CONFIG_PERF_EVENTS=y kernel support configured?\n");
		}
<<<<<<< HEAD
		printf("\n");
		error("perfcounter syscall returned with %d (%s)\n",
			fd[nr_cpu][counter], strerror(err));

#if defined(__i386__) || defined(__x86_64__)
		if (attr->type == PERF_TYPE_HARDWARE && err == EOPNOTSUPP)
			die("No hardware sampling interrupt available. No APIC? If so then you can boot the kernel with the \"lapic\" boot parameter to force-enable it.\n");
#endif

		die("No CONFIG_PERF_EVENTS=y kernel support configured?\n");
		exit(-1);
	}

	h_attr = get_header_attr(attr, counter);
	if (h_attr == NULL)
		die("nomem\n");
=======
	}

	if (perf_evlist__set_filters(evlist)) {
		error("failed to set filter with %d (%s)\n", errno,
			strerror(errno));
		exit(-1);
	}

	if (perf_evlist__mmap(evlist, mmap_pages, false) < 0)
		die("failed to mmap with %d (%s)\n", errno, strerror(errno));
>>>>>>> 02f8c6ae

	if (file_new)
		session->evlist = evlist;
	else {
		if (!perf_evlist__equal(session->evlist, evlist)) {
			fprintf(stderr, "incompatible append\n");
			exit(-1);
		}
 	}

<<<<<<< HEAD
	if (perf_header_attr__add_id(h_attr, read_data.id) < 0) {
		pr_warning("Not enough memory to add id\n");
		exit(-1);
	}
=======
	perf_session__update_sample_type(session);
}
>>>>>>> 02f8c6ae

static int process_buildids(void)
{
	u64 size = lseek(output, 0, SEEK_CUR);

	if (size == 0)
		return 0;

<<<<<<< HEAD
	if (multiplex && fd[nr_cpu][counter] != multiplex_fd) {
=======
	session->fd = output;
	return __perf_session__process_events(session, post_processing_offset,
					      size - post_processing_offset,
					      size, &build_id__mark_dso_hit_ops);
}
>>>>>>> 02f8c6ae

static void atexit_header(void)
{
	if (!pipe_output) {
		session->header.data_size += bytes_written;

		if (!no_buildid)
			process_buildids();
		perf_session__write_header(session, evsel_list, output, true);
		perf_session__delete(session);
		perf_evlist__delete(evsel_list);
		symbol__exit();
	}
<<<<<<< HEAD

	if (filter != NULL) {
		ret = ioctl(fd[nr_cpu][counter],
			    PERF_EVENT_IOC_SET_FILTER, filter);
		if (ret) {
			error("failed to set filter with %d (%s)\n", errno,
			      strerror(errno));
			exit(-1);
		}
	}

	ioctl(fd[nr_cpu][counter], PERF_EVENT_IOC_ENABLE);
}

static void open_counters(int cpu, pid_t pid, bool forks)
=======
}

static void perf_event__synthesize_guest_os(struct machine *machine, void *data)
>>>>>>> 02f8c6ae
{
	int err;
	struct perf_session *psession = data;

<<<<<<< HEAD
	group_fd = -1;
	for (counter = 0; counter < nr_counters; counter++)
		create_counter(counter, cpu, pid, forks);
=======
	if (machine__is_host(machine))
		return;

	/*
	 *As for guest kernel when processing subcommand record&report,
	 *we arrange module mmap prior to guest kernel mmap and trigger
	 *a preload dso because default guest module symbols are loaded
	 *from guest kallsyms instead of /lib/modules/XXX/XXX. This
	 *method is used to avoid symbol missing when the first addr is
	 *in module instead of in guest kernel.
	 */
	err = perf_event__synthesize_modules(process_synthesized_event,
					     psession, machine);
	if (err < 0)
		pr_err("Couldn't record guest kernel [%d]'s reference"
		       " relocation symbol.\n", machine->pid);
>>>>>>> 02f8c6ae

	/*
	 * We use _stext for guest kernel because guest kernel's /proc/kallsyms
	 * have no _text sometimes.
	 */
	err = perf_event__synthesize_kernel_mmap(process_synthesized_event,
						 psession, machine, "_text");
	if (err < 0)
		err = perf_event__synthesize_kernel_mmap(process_synthesized_event,
							 psession, machine,
							 "_stext");
	if (err < 0)
		pr_err("Couldn't record guest kernel [%d]'s reference"
		       " relocation symbol.\n", machine->pid);
}

<<<<<<< HEAD
static int process_buildids(void)
{
	u64 size = lseek(output, 0, SEEK_CUR);

	if (size == 0)
		return 0;

	session->fd = output;
	return __perf_session__process_events(session, post_processing_offset,
					      size - post_processing_offset,
					      size, &build_id__mark_dso_hit_ops);
}

static void atexit_header(void)
{
	session->header.data_size += bytes_written;

	process_buildids();
	perf_header__write(&session->header, output, true);
=======
static struct perf_event_header finished_round_event = {
	.size = sizeof(struct perf_event_header),
	.type = PERF_RECORD_FINISHED_ROUND,
};

static void mmap_read_all(void)
{
	int i;

	for (i = 0; i < evsel_list->nr_mmaps; i++) {
		if (evsel_list->mmap[i].base)
			mmap_read(&evsel_list->mmap[i]);
	}

	if (perf_header__has_feat(&session->header, HEADER_TRACE_INFO))
		write_output(&finished_round_event, sizeof(finished_round_event));
>>>>>>> 02f8c6ae
}

static int __cmd_record(int argc, const char **argv)
{
	int i;
	struct stat st;
	int flags;
	int err;
	unsigned long waking = 0;
	int child_ready_pipe[2], go_pipe[2];
<<<<<<< HEAD
	const bool forks = target_pid == -1 && argc > 0;
	char buf;
=======
	const bool forks = argc > 0;
	char buf;
	struct machine *machine;
>>>>>>> 02f8c6ae

	page_size = sysconf(_SC_PAGE_SIZE);

	atexit(sig_atexit);
	signal(SIGCHLD, sig_handler);
	signal(SIGINT, sig_handler);
	signal(SIGUSR1, sig_handler);

	if (forks && (pipe(child_ready_pipe) < 0 || pipe(go_pipe) < 0)) {
		perror("failed to create pipes");
		exit(-1);
	}

<<<<<<< HEAD
	if (!stat(output_name, &st) && st.st_size) {
		if (!force) {
			if (!append_file) {
				pr_err("Error, output file %s exists, use -A "
				       "to append or -f to overwrite.\n",
				       output_name);
				exit(-1);
			}
		} else {
			char oldname[PATH_MAX];
			snprintf(oldname, sizeof(oldname), "%s.old",
				 output_name);
			unlink(oldname);
			rename(output_name, oldname);
=======
	if (!output_name) {
		if (!fstat(STDOUT_FILENO, &st) && S_ISFIFO(st.st_mode))
			pipe_output = 1;
		else
			output_name = "perf.data";
	}
	if (output_name) {
		if (!strcmp(output_name, "-"))
			pipe_output = 1;
		else if (!stat(output_name, &st) && st.st_size) {
			if (write_mode == WRITE_FORCE) {
				char oldname[PATH_MAX];
				snprintf(oldname, sizeof(oldname), "%s.old",
					 output_name);
				unlink(oldname);
				rename(output_name, oldname);
			}
		} else if (write_mode == WRITE_APPEND) {
			write_mode = WRITE_FORCE;
>>>>>>> 02f8c6ae
		}
	}

	flags = O_CREAT|O_RDWR;
	if (write_mode == WRITE_APPEND)
		file_new = 0;
	else
		flags |= O_TRUNC;

	if (pipe_output)
		output = STDOUT_FILENO;
	else
		output = open(output_name, flags, S_IRUSR | S_IWUSR);
	if (output < 0) {
		perror("failed to create output file");
		exit(-1);
	}

<<<<<<< HEAD
	session = perf_session__new(output_name, O_WRONLY, force);
=======
	session = perf_session__new(output_name, O_WRONLY,
				    write_mode == WRITE_FORCE, false, NULL);
>>>>>>> 02f8c6ae
	if (session == NULL) {
		pr_err("Not enough memory for reading perf file header\n");
		return -1;
	}

<<<<<<< HEAD
	if (!file_new) {
		err = perf_header__read(&session->header, output);
		if (err < 0)
			return err;
	}

	if (raw_samples) {
		perf_header__set_feat(&session->header, HEADER_TRACE_INFO);
	} else {
		for (i = 0; i < nr_counters; i++) {
			if (attrs[i].sample_type & PERF_SAMPLE_RAW) {
				perf_header__set_feat(&session->header, HEADER_TRACE_INFO);
				break;
			}
		}
	}

	atexit(atexit_header);

	if (forks) {
		pid = fork();
		if (pid < 0) {
			perror("failed to fork");
			exit(-1);
		}

		if (!pid) {
=======
	if (!no_buildid)
		perf_header__set_feat(&session->header, HEADER_BUILD_ID);

	if (!file_new) {
		err = perf_session__read_header(session, output);
		if (err < 0)
			goto out_delete_session;
	}

	if (have_tracepoints(&evsel_list->entries))
		perf_header__set_feat(&session->header, HEADER_TRACE_INFO);

	/* 512 kiB: default amount of unprivileged mlocked memory */
	if (mmap_pages == UINT_MAX)
		mmap_pages = (512 * 1024) / page_size;

	if (forks) {
		child_pid = fork();
		if (child_pid < 0) {
			perror("failed to fork");
			exit(-1);
		}

		if (!child_pid) {
			if (pipe_output)
				dup2(2, 1);
>>>>>>> 02f8c6ae
			close(child_ready_pipe[0]);
			close(go_pipe[1]);
			fcntl(go_pipe[0], F_SETFD, FD_CLOEXEC);

			/*
			 * Do a dummy execvp to get the PLT entry resolved,
			 * so we avoid the resolver overhead on the real
			 * execvp call.
			 */
			execvp("", (char **)argv);

			/*
			 * Tell the parent we're ready to go
			 */
			close(child_ready_pipe[1]);

			/*
			 * Wait until the parent tells us to go.
			 */
			if (read(go_pipe[0], &buf, 1) == -1)
				perror("unable to read pipe");

			execvp(argv[0], (char **)argv);

			perror(argv[0]);
<<<<<<< HEAD
			exit(-1);
		}

		child_pid = pid;

		if (!system_wide)
			target_pid = pid;

		close(child_ready_pipe[1]);
		close(go_pipe[0]);
		/*
		 * wait for child to settle
		 */
		if (read(child_ready_pipe[0], &buf, 1) == -1) {
			perror("unable to read pipe");
			exit(-1);
		}
		close(child_ready_pipe[0]);
	}


	if ((!system_wide && !inherit) || profile_cpu != -1) {
		open_counters(profile_cpu, target_pid, forks);
	} else {
		nr_cpus = read_cpu_map();
		for (i = 0; i < nr_cpus; i++)
			open_counters(cpumap[i], target_pid, forks);
	}

	if (file_new) {
		err = perf_header__write(&session->header, output, false);
		if (err < 0)
			return err;
	}

	post_processing_offset = lseek(output, 0, SEEK_CUR);

	err = event__synthesize_kernel_mmap(process_synthesized_event,
					    session, "_text");
	if (err < 0)
		err = event__synthesize_kernel_mmap(process_synthesized_event,
						    session, "_stext");
	if (err < 0) {
		pr_err("Couldn't record kernel reference relocation symbol.\n");
		return err;
	}

	err = event__synthesize_modules(process_synthesized_event, session);
	if (err < 0) {
		pr_err("Couldn't record kernel reference relocation symbol.\n");
		return err;
	}

	if (!system_wide && profile_cpu == -1)
		event__synthesize_thread(target_pid, process_synthesized_event,
					 session);
	else
		event__synthesize_threads(process_synthesized_event, session);
=======
			kill(getppid(), SIGUSR1);
			exit(-1);
		}

		if (!system_wide && target_tid == -1 && target_pid == -1)
			evsel_list->threads->map[0] = child_pid;

		close(child_ready_pipe[1]);
		close(go_pipe[0]);
		/*
		 * wait for child to settle
		 */
		if (read(child_ready_pipe[0], &buf, 1) == -1) {
			perror("unable to read pipe");
			exit(-1);
		}
		close(child_ready_pipe[0]);
	}

	open_counters(evsel_list);

	/*
	 * perf_session__delete(session) will be called at atexit_header()
	 */
	atexit(atexit_header);

	if (pipe_output) {
		err = perf_header__write_pipe(output);
		if (err < 0)
			return err;
	} else if (file_new) {
		err = perf_session__write_header(session, evsel_list,
						 output, false);
		if (err < 0)
			return err;
	}

	post_processing_offset = lseek(output, 0, SEEK_CUR);

	if (pipe_output) {
		err = perf_session__synthesize_attrs(session,
						     process_synthesized_event);
		if (err < 0) {
			pr_err("Couldn't synthesize attrs.\n");
			return err;
		}

		err = perf_event__synthesize_event_types(process_synthesized_event,
							 session);
		if (err < 0) {
			pr_err("Couldn't synthesize event_types.\n");
			return err;
		}

		if (have_tracepoints(&evsel_list->entries)) {
			/*
			 * FIXME err <= 0 here actually means that
			 * there were no tracepoints so its not really
			 * an error, just that we don't need to
			 * synthesize anything.  We really have to
			 * return this more properly and also
			 * propagate errors that now are calling die()
			 */
			err = perf_event__synthesize_tracing_data(output, evsel_list,
								  process_synthesized_event,
								  session);
			if (err <= 0) {
				pr_err("Couldn't record tracing data.\n");
				return err;
			}
			advance_output(err);
		}
	}

	machine = perf_session__find_host_machine(session);
	if (!machine) {
		pr_err("Couldn't find native kernel information.\n");
		return -1;
	}

	err = perf_event__synthesize_kernel_mmap(process_synthesized_event,
						 session, machine, "_text");
	if (err < 0)
		err = perf_event__synthesize_kernel_mmap(process_synthesized_event,
							 session, machine, "_stext");
	if (err < 0)
		pr_err("Couldn't record kernel reference relocation symbol\n"
		       "Symbol resolution may be skewed if relocation was used (e.g. kexec).\n"
		       "Check /proc/kallsyms permission or run as root.\n");

	err = perf_event__synthesize_modules(process_synthesized_event,
					     session, machine);
	if (err < 0)
		pr_err("Couldn't record kernel module information.\n"
		       "Symbol resolution may be skewed if relocation was used (e.g. kexec).\n"
		       "Check /proc/modules permission or run as root.\n");

	if (perf_guest)
		perf_session__process_machines(session,
					       perf_event__synthesize_guest_os);

	if (!system_wide)
		perf_event__synthesize_thread_map(evsel_list->threads,
						  process_synthesized_event,
						  session);
	else
		perf_event__synthesize_threads(process_synthesized_event,
					       session);
>>>>>>> 02f8c6ae

	if (realtime_prio) {
		struct sched_param param;

		param.sched_priority = realtime_prio;
		if (sched_setscheduler(0, SCHED_FIFO, &param)) {
			pr_err("Could not set realtime priority.\n");
			exit(-1);
		}
	}

	/*
	 * Let the child rip
	 */
	if (forks)
		close(go_pipe[1]);

	for (;;) {
		int hits = samples;
		int thread;

		mmap_read_all();

		if (hits == samples) {
			if (done)
				break;
<<<<<<< HEAD
			err = poll(event_array, nr_poll, -1);
=======
			err = poll(evsel_list->pollfd, evsel_list->nr_fds, -1);
>>>>>>> 02f8c6ae
			waking++;
		}

		if (done) {
			for (i = 0; i < evsel_list->cpus->nr; i++) {
				struct perf_evsel *pos;

				list_for_each_entry(pos, &evsel_list->entries, node) {
					for (thread = 0;
						thread < evsel_list->threads->nr;
						thread++)
						ioctl(FD(pos, i, thread),
							PERF_EVENT_IOC_DISABLE);
				}
			}
		}
	}

	if (quiet || signr == SIGUSR1)
		return 0;

	fprintf(stderr, "[ perf record: Woken up %ld times to write data ]\n", waking);

	/*
	 * Approximate RIP event size: 24 bytes.
	 */
	fprintf(stderr,
		"[ perf record: Captured and wrote %.3f MB %s (~%" PRIu64 " samples) ]\n",
		(double)bytes_written / 1024.0 / 1024.0,
		output_name,
		bytes_written / 24);

	return 0;

out_delete_session:
	perf_session__delete(session);
	return err;
}

static const char * const record_usage[] = {
	"perf record [<options>] [<command>]",
	"perf record [<options>] -- <command> [<options>]",
	NULL
};

static bool force, append_file;

const struct option record_options[] = {
	OPT_CALLBACK('e', "event", &evsel_list, "event",
		     "event selector. use 'perf list' to list available events",
		     parse_events),
<<<<<<< HEAD
	OPT_CALLBACK(0, "filter", NULL, "filter",
=======
	OPT_CALLBACK(0, "filter", &evsel_list, "filter",
>>>>>>> 02f8c6ae
		     "event filter", parse_filter),
	OPT_INTEGER('p', "pid", &target_pid,
		    "record events on existing process id"),
	OPT_INTEGER('t', "tid", &target_tid,
		    "record events on existing thread id"),
	OPT_INTEGER('r', "realtime", &realtime_prio,
		    "collect data with this RT SCHED_FIFO priority"),
	OPT_BOOLEAN('D', "no-delay", &nodelay,
		    "collect data without buffering"),
	OPT_BOOLEAN('R', "raw-samples", &raw_samples,
		    "collect raw sample records from all opened counters"),
	OPT_BOOLEAN('a', "all-cpus", &system_wide,
			    "system-wide collection from all CPUs"),
	OPT_BOOLEAN('A', "append", &append_file,
			    "append to the output file to do incremental profiling"),
	OPT_STRING('C', "cpu", &cpu_list, "cpu",
		    "list of cpus to monitor"),
	OPT_BOOLEAN('f', "force", &force,
			"overwrite existing data file (deprecated)"),
	OPT_U64('c', "count", &user_interval, "event period to sample"),
	OPT_STRING('o', "output", &output_name, "file",
		    "output file name"),
	OPT_BOOLEAN('i', "no-inherit", &no_inherit,
		    "child tasks do not inherit counters"),
	OPT_UINTEGER('F', "freq", &user_freq, "profile at this frequency"),
	OPT_UINTEGER('m', "mmap-pages", &mmap_pages, "number of mmap data pages"),
	OPT_BOOLEAN('g', "call-graph", &call_graph,
		    "do call-graph (stack chain/backtrace) recording"),
	OPT_INCR('v', "verbose", &verbose,
		    "be more verbose (show counter open errors, etc)"),
	OPT_BOOLEAN('q', "quiet", &quiet, "don't print any message"),
	OPT_BOOLEAN('s', "stat", &inherit_stat,
		    "per thread counts"),
	OPT_BOOLEAN('d', "data", &sample_address,
		    "Sample addresses"),
	OPT_BOOLEAN('T', "timestamp", &sample_time, "Sample timestamps"),
	OPT_BOOLEAN('n', "no-samples", &no_samples,
		    "don't sample"),
	OPT_BOOLEAN('N', "no-buildid-cache", &no_buildid_cache,
		    "do not update the buildid cache"),
	OPT_BOOLEAN('B', "no-buildid", &no_buildid,
		    "do not collect buildids in perf.data"),
	OPT_CALLBACK('G', "cgroup", &evsel_list, "name",
		     "monitor event in cgroup name only",
		     parse_cgroups),
	OPT_END()
};

int cmd_record(int argc, const char **argv, const char *prefix __used)
{
	int err = -ENOMEM;
	struct perf_evsel *pos;

	evsel_list = perf_evlist__new(NULL, NULL);
	if (evsel_list == NULL)
		return -ENOMEM;

	argc = parse_options(argc, argv, record_options, record_usage,
			    PARSE_OPT_STOP_AT_NON_OPTION);
	if (!argc && target_pid == -1 && target_tid == -1 &&
		!system_wide && !cpu_list)
		usage_with_options(record_usage, record_options);

	if (force && append_file) {
		fprintf(stderr, "Can't overwrite and append at the same time."
				" You need to choose between -f and -A");
		usage_with_options(record_usage, record_options);
	} else if (append_file) {
		write_mode = WRITE_APPEND;
	} else {
		write_mode = WRITE_FORCE;
	}

	if (nr_cgroups && !system_wide) {
		fprintf(stderr, "cgroup monitoring only available in"
			" system-wide mode\n");
		usage_with_options(record_usage, record_options);
	}

	symbol__init();

	if (symbol_conf.kptr_restrict)
		pr_warning(
"WARNING: Kernel address maps (/proc/{kallsyms,modules}) are restricted,\n"
"check /proc/sys/kernel/kptr_restrict.\n\n"
"Samples in kernel functions may not be resolved if a suitable vmlinux\n"
"file is not found in the buildid cache or in the vmlinux path.\n\n"
"Samples in kernel modules won't be resolved at all.\n\n"
"If some relocation was applied (e.g. kexec) symbols may be misresolved\n"
"even with a suitable vmlinux or kallsyms file.\n\n");

	if (no_buildid_cache || no_buildid)
		disable_buildid_cache();

	if (evsel_list->nr_entries == 0 &&
	    perf_evlist__add_default(evsel_list) < 0) {
		pr_err("Not enough memory for event selector list\n");
		goto out_symbol_exit;
	}

	if (target_pid != -1)
		target_tid = target_pid;

<<<<<<< HEAD
	argc = parse_options(argc, argv, options, record_usage,
			    PARSE_OPT_STOP_AT_NON_OPTION);
	if (!argc && target_pid == -1 && !system_wide && profile_cpu == -1)
		usage_with_options(record_usage, options);

	symbol__init();

	if (!nr_counters) {
		nr_counters	= 1;
		attrs[0].type	= PERF_TYPE_HARDWARE;
		attrs[0].config = PERF_COUNT_HW_CPU_CYCLES;
	}

	/*
	 * User specified count overrides default frequency.
	 */
	if (default_interval)
		freq = 0;
	else if (freq) {
		default_interval = freq;
	} else {
		fprintf(stderr, "frequency and count are zero, aborting\n");
		exit(EXIT_FAILURE);
	}

	for (counter = 0; counter < nr_counters; counter++) {
		if (attrs[counter].sample_period)
			continue;
=======
	if (perf_evlist__create_maps(evsel_list, target_pid,
				     target_tid, cpu_list) < 0)
		usage_with_options(record_usage, record_options);

	list_for_each_entry(pos, &evsel_list->entries, node) {
		if (perf_evsel__alloc_fd(pos, evsel_list->cpus->nr,
					 evsel_list->threads->nr) < 0)
			goto out_free_fd;
		if (perf_header__push_event(pos->attr.config, event_name(pos)))
			goto out_free_fd;
	}

	if (perf_evlist__alloc_pollfd(evsel_list) < 0)
		goto out_free_fd;

	if (user_interval != ULLONG_MAX)
		default_interval = user_interval;
	if (user_freq != UINT_MAX)
		freq = user_freq;
>>>>>>> 02f8c6ae

	/*
	 * User specified count overrides default frequency.
	 */
	if (default_interval)
		freq = 0;
	else if (freq) {
		default_interval = freq;
	} else {
		fprintf(stderr, "frequency and count are zero, aborting\n");
		err = -EINVAL;
		goto out_free_fd;
	}

	err = __cmd_record(argc, argv);
out_free_fd:
	perf_evlist__delete_maps(evsel_list);
out_symbol_exit:
	symbol__exit();
	return err;
}<|MERGE_RESOLUTION|>--- conflicted
+++ resolved
@@ -24,53 +24,12 @@
 #include "util/session.h"
 #include "util/symbol.h"
 #include "util/cpumap.h"
-<<<<<<< HEAD
-=======
 #include "util/thread_map.h"
->>>>>>> 02f8c6ae
 
 #include <unistd.h>
 #include <sched.h>
 #include <sys/mman.h>
 
-<<<<<<< HEAD
-static int			fd[MAX_NR_CPUS][MAX_COUNTERS];
-
-static long			default_interval		=      0;
-
-static int			nr_cpus				=      0;
-static unsigned int		page_size;
-static unsigned int		mmap_pages			=    128;
-static int			freq				=   1000;
-static int			output;
-static const char		*output_name			= "perf.data";
-static int			group				=      0;
-static unsigned int		realtime_prio			=      0;
-static int			raw_samples			=      0;
-static int			system_wide			=      0;
-static int			profile_cpu			=     -1;
-static pid_t			target_pid			=     -1;
-static pid_t			child_pid			=     -1;
-static int			inherit				=      1;
-static int			force				=      0;
-static int			append_file			=      0;
-static int			call_graph			=      0;
-static int			inherit_stat			=      0;
-static int			no_samples			=      0;
-static int			sample_address			=      0;
-static int			multiplex			=      0;
-static int			multiplex_fd			=     -1;
-
-static long			samples				=      0;
-
-static u64			bytes_written			=      0;
-
-static struct pollfd		event_array[MAX_NR_CPUS * MAX_COUNTERS];
-
-static int			nr_poll				=      0;
-static int			nr_cpu				=      0;
-
-=======
 #define FD(e, x, y) (*(int *)xyarray__entry(e->fd, x, y))
 
 enum write_mode_t {
@@ -111,28 +70,13 @@
 static long			samples				=      0;
 static u64			bytes_written			=      0;
 
->>>>>>> 02f8c6ae
 static int			file_new			=      1;
 static off_t			post_processing_offset;
 
 static struct perf_session	*session;
-<<<<<<< HEAD
-
-struct mmap_data {
-	int			counter;
-	void			*base;
-	unsigned int		mask;
-	unsigned int		prev;
-};
-
-static struct mmap_data		mmap_array[MAX_NR_CPUS][MAX_COUNTERS];
-
-static unsigned long mmap_read_head(struct mmap_data *md)
-=======
 static const char		*cpu_list;
 
 static void advance_output(size_t size)
->>>>>>> 02f8c6ae
 {
 	bytes_written += size;
 }
@@ -152,20 +96,9 @@
 	}
 }
 
-<<<<<<< HEAD
-static int process_synthesized_event(event_t *event,
-				     struct perf_session *self __used)
-{
-	write_output(event, event->header.size);
-	return 0;
-}
-
-static void mmap_read(struct mmap_data *md)
-=======
 static int process_synthesized_event(union perf_event *event,
 				     struct perf_sample *sample __used,
 				     struct perf_session *self __used)
->>>>>>> 02f8c6ae
 {
 	write_output(event, event->header.size);
 	return 0;
@@ -179,32 +112,10 @@
 	unsigned long size;
 	void *buf;
 
-<<<<<<< HEAD
-	/*
-	 * If we're further behind than half the buffer, there's a chance
-	 * the writer will bite our tail and mess up the samples under us.
-	 *
-	 * If we somehow ended up ahead of the head, we got messed up.
-	 *
-	 * In either case, truncate and restart at head.
-	 */
-	diff = head - old;
-	if (diff < 0) {
-		fprintf(stderr, "WARNING: failed to keep up with mmap data\n");
-		/*
-		 * head points to a known good entry, start there.
-		 */
-		old = head;
-	}
-
-	if (old != head)
-		samples++;
-=======
 	if (old == head)
 		return;
 
 	samples++;
->>>>>>> 02f8c6ae
 
 	size = head - old;
 
@@ -247,23 +158,6 @@
 	kill(getpid(), signr);
 }
 
-<<<<<<< HEAD
-static int group_fd;
-
-static struct perf_header_attr *get_header_attr(struct perf_event_attr *a, int nr)
-{
-	struct perf_header_attr *h_attr;
-
-	if (nr < session->header.attrs) {
-		h_attr = session->header.attr[nr];
-	} else {
-		h_attr = perf_header_attr__new(a);
-		if (h_attr != NULL)
-			if (perf_header__add_attr(&session->header, h_attr) < 0) {
-				perf_header_attr__delete(h_attr);
-				h_attr = NULL;
-			}
-=======
 static void config_attr(struct perf_evsel *evsel, struct perf_evlist *evlist)
 {
 	struct perf_event_attr *attr = &evsel->attr;
@@ -332,50 +226,23 @@
 	if (target_pid == -1 && target_tid == -1 && !system_wide) {
 		attr->disabled = 1;
 		attr->enable_on_exec = 1;
->>>>>>> 02f8c6ae
-	}
-}
-
-<<<<<<< HEAD
-static void create_counter(int counter, int cpu, pid_t pid, bool forks)
-{
-	char *filter = filters[counter];
-	struct perf_event_attr *attr = attrs + counter;
-	struct perf_header_attr *h_attr;
-	int track = !counter; /* only the first counter needs these */
-	int ret;
-	struct {
-		u64 count;
-		u64 time_enabled;
-		u64 time_running;
-		u64 id;
-	} read_data;
-=======
+	}
+}
+
 static bool perf_evlist__equal(struct perf_evlist *evlist,
 			       struct perf_evlist *other)
 {
 	struct perf_evsel *pos, *pair;
->>>>>>> 02f8c6ae
 
 	if (evlist->nr_entries != other->nr_entries)
 		return false;
 
 	pair = list_entry(other->entries.next, struct perf_evsel, node);
 
-<<<<<<< HEAD
-	if (nr_counters > 1)
-		attr->sample_type |= PERF_SAMPLE_ID;
-
-	if (freq) {
-		attr->sample_type	|= PERF_SAMPLE_PERIOD;
-		attr->freq		= 1;
-		attr->sample_freq	= freq;
-=======
 	list_for_each_entry(pos, &evlist->entries, node) {
 		if (memcmp(&pos->attr, &pair->attr, sizeof(pos->attr) != 0))
 			return false;
 		pair = list_entry(pair->node.next, struct perf_evsel, node);
->>>>>>> 02f8c6ae
 	}
 
 	return true;
@@ -428,18 +295,6 @@
 				goto retry_sample_id;
 			}
 
-<<<<<<< HEAD
-	attr->mmap		= track;
-	attr->comm		= track;
-	attr->inherit		= inherit;
-	attr->disabled		= 1;
-
-	if (forks)
-		attr->enable_on_exec = 1;
-
-try_again:
-	fd[nr_cpu][counter] = sys_perf_event_open(attr, pid, cpu, group_fd, 0);
-=======
 			/*
 			 * If it's cycles then fall back to hrtimer
 			 * based cpu-clock-tick sw counter, which
@@ -461,7 +316,6 @@
 					    event_name(pos));
 				exit(EXIT_FAILURE);
 			}
->>>>>>> 02f8c6ae
 
 			printf("\n");
 			error("sys_perf_event_open() syscall returned with %d (%s).  /bin/dmesg may provide additional information.\n",
@@ -477,24 +331,6 @@
 
 			die("No CONFIG_PERF_EVENTS=y kernel support configured?\n");
 		}
-<<<<<<< HEAD
-		printf("\n");
-		error("perfcounter syscall returned with %d (%s)\n",
-			fd[nr_cpu][counter], strerror(err));
-
-#if defined(__i386__) || defined(__x86_64__)
-		if (attr->type == PERF_TYPE_HARDWARE && err == EOPNOTSUPP)
-			die("No hardware sampling interrupt available. No APIC? If so then you can boot the kernel with the \"lapic\" boot parameter to force-enable it.\n");
-#endif
-
-		die("No CONFIG_PERF_EVENTS=y kernel support configured?\n");
-		exit(-1);
-	}
-
-	h_attr = get_header_attr(attr, counter);
-	if (h_attr == NULL)
-		die("nomem\n");
-=======
 	}
 
 	if (perf_evlist__set_filters(evlist)) {
@@ -505,7 +341,6 @@
 
 	if (perf_evlist__mmap(evlist, mmap_pages, false) < 0)
 		die("failed to mmap with %d (%s)\n", errno, strerror(errno));
->>>>>>> 02f8c6ae
 
 	if (file_new)
 		session->evlist = evlist;
@@ -516,15 +351,8 @@
 		}
  	}
 
-<<<<<<< HEAD
-	if (perf_header_attr__add_id(h_attr, read_data.id) < 0) {
-		pr_warning("Not enough memory to add id\n");
-		exit(-1);
-	}
-=======
 	perf_session__update_sample_type(session);
 }
->>>>>>> 02f8c6ae
 
 static int process_buildids(void)
 {
@@ -533,15 +361,11 @@
 	if (size == 0)
 		return 0;
 
-<<<<<<< HEAD
-	if (multiplex && fd[nr_cpu][counter] != multiplex_fd) {
-=======
 	session->fd = output;
 	return __perf_session__process_events(session, post_processing_offset,
 					      size - post_processing_offset,
 					      size, &build_id__mark_dso_hit_ops);
 }
->>>>>>> 02f8c6ae
 
 static void atexit_header(void)
 {
@@ -555,36 +379,13 @@
 		perf_evlist__delete(evsel_list);
 		symbol__exit();
 	}
-<<<<<<< HEAD
-
-	if (filter != NULL) {
-		ret = ioctl(fd[nr_cpu][counter],
-			    PERF_EVENT_IOC_SET_FILTER, filter);
-		if (ret) {
-			error("failed to set filter with %d (%s)\n", errno,
-			      strerror(errno));
-			exit(-1);
-		}
-	}
-
-	ioctl(fd[nr_cpu][counter], PERF_EVENT_IOC_ENABLE);
-}
-
-static void open_counters(int cpu, pid_t pid, bool forks)
-=======
 }
 
 static void perf_event__synthesize_guest_os(struct machine *machine, void *data)
->>>>>>> 02f8c6ae
 {
 	int err;
 	struct perf_session *psession = data;
 
-<<<<<<< HEAD
-	group_fd = -1;
-	for (counter = 0; counter < nr_counters; counter++)
-		create_counter(counter, cpu, pid, forks);
-=======
 	if (machine__is_host(machine))
 		return;
 
@@ -601,7 +402,6 @@
 	if (err < 0)
 		pr_err("Couldn't record guest kernel [%d]'s reference"
 		       " relocation symbol.\n", machine->pid);
->>>>>>> 02f8c6ae
 
 	/*
 	 * We use _stext for guest kernel because guest kernel's /proc/kallsyms
@@ -618,27 +418,6 @@
 		       " relocation symbol.\n", machine->pid);
 }
 
-<<<<<<< HEAD
-static int process_buildids(void)
-{
-	u64 size = lseek(output, 0, SEEK_CUR);
-
-	if (size == 0)
-		return 0;
-
-	session->fd = output;
-	return __perf_session__process_events(session, post_processing_offset,
-					      size - post_processing_offset,
-					      size, &build_id__mark_dso_hit_ops);
-}
-
-static void atexit_header(void)
-{
-	session->header.data_size += bytes_written;
-
-	process_buildids();
-	perf_header__write(&session->header, output, true);
-=======
 static struct perf_event_header finished_round_event = {
 	.size = sizeof(struct perf_event_header),
 	.type = PERF_RECORD_FINISHED_ROUND,
@@ -655,7 +434,6 @@
 
 	if (perf_header__has_feat(&session->header, HEADER_TRACE_INFO))
 		write_output(&finished_round_event, sizeof(finished_round_event));
->>>>>>> 02f8c6ae
 }
 
 static int __cmd_record(int argc, const char **argv)
@@ -666,14 +444,9 @@
 	int err;
 	unsigned long waking = 0;
 	int child_ready_pipe[2], go_pipe[2];
-<<<<<<< HEAD
-	const bool forks = target_pid == -1 && argc > 0;
-	char buf;
-=======
 	const bool forks = argc > 0;
 	char buf;
 	struct machine *machine;
->>>>>>> 02f8c6ae
 
 	page_size = sysconf(_SC_PAGE_SIZE);
 
@@ -687,22 +460,6 @@
 		exit(-1);
 	}
 
-<<<<<<< HEAD
-	if (!stat(output_name, &st) && st.st_size) {
-		if (!force) {
-			if (!append_file) {
-				pr_err("Error, output file %s exists, use -A "
-				       "to append or -f to overwrite.\n",
-				       output_name);
-				exit(-1);
-			}
-		} else {
-			char oldname[PATH_MAX];
-			snprintf(oldname, sizeof(oldname), "%s.old",
-				 output_name);
-			unlink(oldname);
-			rename(output_name, oldname);
-=======
 	if (!output_name) {
 		if (!fstat(STDOUT_FILENO, &st) && S_ISFIFO(st.st_mode))
 			pipe_output = 1;
@@ -722,7 +479,6 @@
 			}
 		} else if (write_mode == WRITE_APPEND) {
 			write_mode = WRITE_FORCE;
->>>>>>> 02f8c6ae
 		}
 	}
 
@@ -741,46 +497,13 @@
 		exit(-1);
 	}
 
-<<<<<<< HEAD
-	session = perf_session__new(output_name, O_WRONLY, force);
-=======
 	session = perf_session__new(output_name, O_WRONLY,
 				    write_mode == WRITE_FORCE, false, NULL);
->>>>>>> 02f8c6ae
 	if (session == NULL) {
 		pr_err("Not enough memory for reading perf file header\n");
 		return -1;
 	}
 
-<<<<<<< HEAD
-	if (!file_new) {
-		err = perf_header__read(&session->header, output);
-		if (err < 0)
-			return err;
-	}
-
-	if (raw_samples) {
-		perf_header__set_feat(&session->header, HEADER_TRACE_INFO);
-	} else {
-		for (i = 0; i < nr_counters; i++) {
-			if (attrs[i].sample_type & PERF_SAMPLE_RAW) {
-				perf_header__set_feat(&session->header, HEADER_TRACE_INFO);
-				break;
-			}
-		}
-	}
-
-	atexit(atexit_header);
-
-	if (forks) {
-		pid = fork();
-		if (pid < 0) {
-			perror("failed to fork");
-			exit(-1);
-		}
-
-		if (!pid) {
-=======
 	if (!no_buildid)
 		perf_header__set_feat(&session->header, HEADER_BUILD_ID);
 
@@ -807,7 +530,6 @@
 		if (!child_pid) {
 			if (pipe_output)
 				dup2(2, 1);
->>>>>>> 02f8c6ae
 			close(child_ready_pipe[0]);
 			close(go_pipe[1]);
 			fcntl(go_pipe[0], F_SETFD, FD_CLOEXEC);
@@ -833,66 +555,6 @@
 			execvp(argv[0], (char **)argv);
 
 			perror(argv[0]);
-<<<<<<< HEAD
-			exit(-1);
-		}
-
-		child_pid = pid;
-
-		if (!system_wide)
-			target_pid = pid;
-
-		close(child_ready_pipe[1]);
-		close(go_pipe[0]);
-		/*
-		 * wait for child to settle
-		 */
-		if (read(child_ready_pipe[0], &buf, 1) == -1) {
-			perror("unable to read pipe");
-			exit(-1);
-		}
-		close(child_ready_pipe[0]);
-	}
-
-
-	if ((!system_wide && !inherit) || profile_cpu != -1) {
-		open_counters(profile_cpu, target_pid, forks);
-	} else {
-		nr_cpus = read_cpu_map();
-		for (i = 0; i < nr_cpus; i++)
-			open_counters(cpumap[i], target_pid, forks);
-	}
-
-	if (file_new) {
-		err = perf_header__write(&session->header, output, false);
-		if (err < 0)
-			return err;
-	}
-
-	post_processing_offset = lseek(output, 0, SEEK_CUR);
-
-	err = event__synthesize_kernel_mmap(process_synthesized_event,
-					    session, "_text");
-	if (err < 0)
-		err = event__synthesize_kernel_mmap(process_synthesized_event,
-						    session, "_stext");
-	if (err < 0) {
-		pr_err("Couldn't record kernel reference relocation symbol.\n");
-		return err;
-	}
-
-	err = event__synthesize_modules(process_synthesized_event, session);
-	if (err < 0) {
-		pr_err("Couldn't record kernel reference relocation symbol.\n");
-		return err;
-	}
-
-	if (!system_wide && profile_cpu == -1)
-		event__synthesize_thread(target_pid, process_synthesized_event,
-					 session);
-	else
-		event__synthesize_threads(process_synthesized_event, session);
-=======
 			kill(getppid(), SIGUSR1);
 			exit(-1);
 		}
@@ -1001,7 +663,6 @@
 	else
 		perf_event__synthesize_threads(process_synthesized_event,
 					       session);
->>>>>>> 02f8c6ae
 
 	if (realtime_prio) {
 		struct sched_param param;
@@ -1028,11 +689,7 @@
 		if (hits == samples) {
 			if (done)
 				break;
-<<<<<<< HEAD
-			err = poll(event_array, nr_poll, -1);
-=======
 			err = poll(evsel_list->pollfd, evsel_list->nr_fds, -1);
->>>>>>> 02f8c6ae
 			waking++;
 		}
 
@@ -1084,11 +741,7 @@
 	OPT_CALLBACK('e', "event", &evsel_list, "event",
 		     "event selector. use 'perf list' to list available events",
 		     parse_events),
-<<<<<<< HEAD
-	OPT_CALLBACK(0, "filter", NULL, "filter",
-=======
 	OPT_CALLBACK(0, "filter", &evsel_list, "filter",
->>>>>>> 02f8c6ae
 		     "event filter", parse_filter),
 	OPT_INTEGER('p', "pid", &target_pid,
 		    "record events on existing process id"),
@@ -1192,36 +845,6 @@
 	if (target_pid != -1)
 		target_tid = target_pid;
 
-<<<<<<< HEAD
-	argc = parse_options(argc, argv, options, record_usage,
-			    PARSE_OPT_STOP_AT_NON_OPTION);
-	if (!argc && target_pid == -1 && !system_wide && profile_cpu == -1)
-		usage_with_options(record_usage, options);
-
-	symbol__init();
-
-	if (!nr_counters) {
-		nr_counters	= 1;
-		attrs[0].type	= PERF_TYPE_HARDWARE;
-		attrs[0].config = PERF_COUNT_HW_CPU_CYCLES;
-	}
-
-	/*
-	 * User specified count overrides default frequency.
-	 */
-	if (default_interval)
-		freq = 0;
-	else if (freq) {
-		default_interval = freq;
-	} else {
-		fprintf(stderr, "frequency and count are zero, aborting\n");
-		exit(EXIT_FAILURE);
-	}
-
-	for (counter = 0; counter < nr_counters; counter++) {
-		if (attrs[counter].sample_period)
-			continue;
-=======
 	if (perf_evlist__create_maps(evsel_list, target_pid,
 				     target_tid, cpu_list) < 0)
 		usage_with_options(record_usage, record_options);
@@ -1241,7 +864,6 @@
 		default_interval = user_interval;
 	if (user_freq != UINT_MAX)
 		freq = user_freq;
->>>>>>> 02f8c6ae
 
 	/*
 	 * User specified count overrides default frequency.
