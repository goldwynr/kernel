--- conflicted
+++ resolved
@@ -13,10 +13,6 @@
 #include "util/quote.h"
 #include "util/run-command.h"
 #include "util/parse-events.h"
-<<<<<<< HEAD
-#include "util/string.h"
-=======
->>>>>>> 02f8c6ae
 #include "util/debugfs.h"
 
 const char perf_usage_string[] =
@@ -53,8 +49,6 @@
 	return c.val;
 }
 
-<<<<<<< HEAD
-=======
 static int tui_command_config(const char *var, const char *value, void *data)
 {
 	struct pager_config *c = data;
@@ -73,7 +67,6 @@
 	return c.val;
 }
 
->>>>>>> 02f8c6ae
 static void commit_pager_choice(void)
 {
 	switch (use_pager) {
@@ -320,10 +313,7 @@
 		{ "buildid-cache", cmd_buildid_cache, 0 },
 		{ "buildid-list", cmd_buildid_list, 0 },
 		{ "diff",	cmd_diff,	0 },
-<<<<<<< HEAD
-=======
 		{ "evlist",	cmd_evlist,	0 },
->>>>>>> 02f8c6ae
 		{ "help",	cmd_help,	0 },
 		{ "list",	cmd_list,	0 },
 		{ "record",	cmd_record,	0 },
@@ -334,21 +324,14 @@
 		{ "top",	cmd_top,	0 },
 		{ "annotate",	cmd_annotate,	0 },
 		{ "version",	cmd_version,	0 },
-<<<<<<< HEAD
-		{ "trace",	cmd_trace,	0 },
-=======
 		{ "script",	cmd_script,	0 },
->>>>>>> 02f8c6ae
 		{ "sched",	cmd_sched,	0 },
 		{ "probe",	cmd_probe,	0 },
 		{ "kmem",	cmd_kmem,	0 },
 		{ "lock",	cmd_lock,	0 },
-<<<<<<< HEAD
-=======
 		{ "kvm",	cmd_kvm,	0 },
 		{ "test",	cmd_test,	0 },
 		{ "inject",	cmd_inject,	0 },
->>>>>>> 02f8c6ae
 	};
 	unsigned int i;
 	static const char ext[] = STRIP_EXTENSION;
