--- conflicted
+++ resolved
@@ -8,11 +8,8 @@
 perf-buildid-cache		mainporcelain common
 perf-buildid-list		mainporcelain common
 perf-diff			mainporcelain common
-<<<<<<< HEAD
-=======
 perf-evlist			mainporcelain common
 perf-inject			mainporcelain common
->>>>>>> 02f8c6ae
 perf-list			mainporcelain common
 perf-sched			mainporcelain common
 perf-record			mainporcelain common
@@ -20,16 +17,9 @@
 perf-stat			mainporcelain common
 perf-timechart			mainporcelain common
 perf-top			mainporcelain common
-<<<<<<< HEAD
-perf-trace			mainporcelain common
-perf-probe			mainporcelain common
-perf-kmem			mainporcelain common
-perf-lock			mainporcelain common
-=======
 perf-script			mainporcelain common
 perf-probe			mainporcelain common
 perf-kmem			mainporcelain common
 perf-lock			mainporcelain common
 perf-kvm			mainporcelain common
-perf-test			mainporcelain common
->>>>>>> 02f8c6ae
+perf-test			mainporcelain common