--- conflicted
+++ resolved
@@ -35,153 +35,6 @@
 
 static char		const *input_name = "perf.data";
 
-<<<<<<< HEAD
-static int		force;
-static bool		hide_unresolved;
-static bool		dont_use_callchains;
-
-static int		show_threads;
-static struct perf_read_values	show_threads_values;
-
-static char		default_pretty_printing_style[] = "normal";
-static char		*pretty_printing_style = default_pretty_printing_style;
-
-static char		callchain_default_opt[] = "fractal,0.5";
-
-static struct event_stat_id *get_stats(struct perf_session *self,
-				       u64 event_stream, u32 type, u64 config)
-{
-	struct rb_node **p = &self->stats_by_id.rb_node;
-	struct rb_node *parent = NULL;
-	struct event_stat_id *iter, *new;
-
-	while (*p != NULL) {
-		parent = *p;
-		iter = rb_entry(parent, struct event_stat_id, rb_node);
-		if (iter->config == config)
-			return iter;
-
-
-		if (config > iter->config)
-			p = &(*p)->rb_right;
-		else
-			p = &(*p)->rb_left;
-	}
-
-	new = malloc(sizeof(struct event_stat_id));
-	if (new == NULL)
-		return NULL;
-	memset(new, 0, sizeof(struct event_stat_id));
-	new->event_stream = event_stream;
-	new->config = config;
-	new->type = type;
-	rb_link_node(&new->rb_node, parent, p);
-	rb_insert_color(&new->rb_node, &self->stats_by_id);
-	return new;
-}
-
-static int perf_session__add_hist_entry(struct perf_session *self,
-					struct addr_location *al,
-					struct sample_data *data)
-{
-	struct symbol **syms = NULL, *parent = NULL;
-	bool hit;
-	struct hist_entry *he;
-	struct event_stat_id *stats;
-	struct perf_event_attr *attr;
-
-	if ((sort__has_parent || symbol_conf.use_callchain) && data->callchain)
-		syms = perf_session__resolve_callchain(self, al->thread,
-						       data->callchain, &parent);
-
-	attr = perf_header__find_attr(data->id, &self->header);
-	if (attr)
-		stats = get_stats(self, data->id, attr->type, attr->config);
-	else
-		stats = get_stats(self, data->id, 0, 0);
-	if (stats == NULL)
-		return -ENOMEM;
-	he = __perf_session__add_hist_entry(&stats->hists, al, parent,
-					    data->period, &hit);
-	if (he == NULL)
-		return -ENOMEM;
-
-	if (hit)
-		he->count += data->period;
-
-	if (symbol_conf.use_callchain) {
-		if (!hit)
-			callchain_init(&he->callchain);
-		append_chain(&he->callchain, data->callchain, syms);
-		free(syms);
-	}
-
-	return 0;
-}
-
-static int validate_chain(struct ip_callchain *chain, event_t *event)
-{
-	unsigned int chain_size;
-
-	chain_size = event->header.size;
-	chain_size -= (unsigned long)&event->ip.__more_data - (unsigned long)event;
-
-	if (chain->nr*sizeof(u64) > chain_size)
-		return -1;
-
-	return 0;
-}
-
-static int add_event_total(struct perf_session *session,
-			   struct sample_data *data,
-			   struct perf_event_attr *attr)
-{
-	struct event_stat_id *stats;
-
-	if (attr)
-		stats = get_stats(session, data->id, attr->type, attr->config);
-	else
-		stats = get_stats(session, data->id, 0, 0);
-
-	if (!stats)
-		return -ENOMEM;
-
-	stats->stats.total += data->period;
-	session->events_stats.total += data->period;
-	return 0;
-}
-
-static int process_sample_event(event_t *event, struct perf_session *session)
-{
-	struct sample_data data = { .period = 1, };
-	struct addr_location al;
-	struct perf_event_attr *attr;
-
-	event__parse_sample(event, session->sample_type, &data);
-
-	dump_printf("(IP, %d): %d/%d: %#Lx period: %Ld\n", event->header.misc,
-		    data.pid, data.tid, data.ip, data.period);
-
-	if (session->sample_type & PERF_SAMPLE_CALLCHAIN) {
-		unsigned int i;
-
-		dump_printf("... chain: nr:%Lu\n", data.callchain->nr);
-
-		if (validate_chain(data.callchain, event) < 0) {
-			pr_debug("call-chain problem with event, "
-				 "skipping it.\n");
-			return 0;
-		}
-
-		if (dump_trace) {
-			for (i = 0; i < data.callchain->nr; i++)
-				dump_printf("..... %2d: %016Lx\n",
-					    i, data.callchain->ips[i]);
-		}
-	}
-
-	if (event__preprocess_sample(event, session, &al, NULL) < 0) {
-=======
 static bool		force, use_tui, use_stdio;
 static bool		hide_unresolved;
 static bool		dont_use_callchains;
@@ -255,7 +108,6 @@
 
 	if (perf_event__preprocess_sample(event, session, &al, sample,
 					  annotate_init) < 0) {
->>>>>>> 02f8c6ae
 		fprintf(stderr, "problem processing %d event, skipping it.\n",
 			event->header.type);
 		return -1;
@@ -264,44 +116,23 @@
 	if (al.filtered || (hide_unresolved && al.sym == NULL))
 		return 0;
 
-<<<<<<< HEAD
-	if (perf_session__add_hist_entry(session, &al, &data)) {
-		pr_debug("problem incrementing symbol count, skipping event\n");
-		return -1;
-	}
-
-	attr = perf_header__find_attr(data.id, &session->header);
-
-	if (add_event_total(session, &data, attr)) {
-		pr_debug("problem adding event count\n");
-=======
 	if (al.map != NULL)
 		al.map->dso->hit = 1;
 
 	if (perf_session__add_hist_entry(session, &al, sample, evsel)) {
 		pr_debug("problem incrementing symbol period, skipping event\n");
->>>>>>> 02f8c6ae
 		return -1;
 	}
 
 	return 0;
 }
 
-<<<<<<< HEAD
-static int process_read_event(event_t *event, struct perf_session *session __used)
-{
-	struct perf_event_attr *attr;
-
-	attr = perf_header__find_attr(event->read.id, &session->header);
-
-=======
 static int process_read_event(union perf_event *event,
 			      struct perf_sample *sample __used,
 			      struct perf_session *session)
 {
 	struct perf_evsel *evsel = perf_evlist__id2evsel(session->evlist,
 							 event->read.id);
->>>>>>> 02f8c6ae
 	if (show_threads) {
 		const char *name = evsel ? event_name(evsel) : "unknown";
 		perf_read_values_add_value(&show_threads_values,
@@ -311,13 +142,8 @@
 					   event->read.value);
 	}
 
-<<<<<<< HEAD
-	dump_printf(": %d %d %s %Lu\n", event->read.pid, event->read.tid,
-		    attr ? __event_name(attr->type, attr->config) : "FAIL",
-=======
 	dump_printf(": %d %d %s %" PRIu64 "\n", event->read.pid, event->read.tid,
 		    evsel ? event_name(evsel) : "FAIL",
->>>>>>> 02f8c6ae
 		    event->read.value);
 
 	return 0;
@@ -341,11 +167,7 @@
 	} else if (!dont_use_callchains && callchain_param.mode != CHAIN_NONE &&
 		   !symbol_conf.use_callchain) {
 			symbol_conf.use_callchain = true;
-<<<<<<< HEAD
-			if (register_callchain_param(&callchain_param) < 0) {
-=======
 			if (callchain_register_param(&callchain_param) < 0) {
->>>>>>> 02f8c6ae
 				fprintf(stderr, "Can't register callchain"
 						" params\n");
 				return -EINVAL;
@@ -354,85 +176,6 @@
 
 	return 0;
 }
-<<<<<<< HEAD
-
-static struct perf_event_ops event_ops = {
-	.sample	= process_sample_event,
-	.mmap	= event__process_mmap,
-	.comm	= event__process_comm,
-	.exit	= event__process_task,
-	.fork	= event__process_task,
-	.lost	= event__process_lost,
-	.read	= process_read_event,
-};
-
-static int __cmd_report(void)
-{
-	int ret = -EINVAL;
-	struct perf_session *session;
-	struct rb_node *next;
-
-	session = perf_session__new(input_name, O_RDONLY, force);
-	if (session == NULL)
-		return -ENOMEM;
-
-	if (show_threads)
-		perf_read_values_init(&show_threads_values);
-
-	ret = perf_session__setup_sample_type(session);
-	if (ret)
-		goto out_delete;
-
-	ret = perf_session__process_events(session, &event_ops);
-	if (ret)
-		goto out_delete;
-
-	if (dump_trace) {
-		event__print_totals();
-		goto out_delete;
-	}
-
-	if (verbose > 3)
-		perf_session__fprintf(session, stdout);
-
-	if (verbose > 2)
-		dsos__fprintf(stdout);
-
-	next = rb_first(&session->stats_by_id);
-	while (next) {
-		struct event_stat_id *stats;
-
-		stats = rb_entry(next, struct event_stat_id, rb_node);
-		perf_session__collapse_resort(&stats->hists);
-		perf_session__output_resort(&stats->hists, stats->stats.total);
-		if (rb_first(&session->stats_by_id) ==
-		    rb_last(&session->stats_by_id))
-			fprintf(stdout, "# Samples: %Ld\n#\n",
-				stats->stats.total);
-		else
-			fprintf(stdout, "# Samples: %Ld %s\n#\n",
-				stats->stats.total,
-				__event_name(stats->type, stats->config));
-
-		perf_session__fprintf_hists(&stats->hists, NULL, false, stdout,
-					    stats->stats.total);
-		fprintf(stdout, "\n\n");
-		next = rb_next(&stats->rb_node);
-	}
-
-	if (sort_order == default_sort_order &&
-	    parent_pattern == default_parent_pattern)
-		fprintf(stdout, "#\n# (For a higher level overview, try: perf report --sort comm,dso)\n#\n");
-
-	if (show_threads) {
-		bool raw_printing_style = !strcmp(pretty_printing_style, "raw");
-		perf_read_values_display(stdout, &show_threads_values,
-					 raw_printing_style);
-		perf_read_values_destroy(&show_threads_values);
-	}
-out_delete:
-	perf_session__delete(session);
-=======
 
 static struct perf_event_ops event_ops = {
 	.sample		 = process_sample_event,
@@ -591,7 +334,6 @@
 	 *
  	 * perf_session__delete(session);
  	 */
->>>>>>> 02f8c6ae
 	return ret;
 }
 
@@ -673,11 +415,8 @@
 		    "dump raw trace in ASCII"),
 	OPT_STRING('k', "vmlinux", &symbol_conf.vmlinux_name,
 		   "file", "vmlinux pathname"),
-<<<<<<< HEAD
-=======
 	OPT_STRING(0, "kallsyms", &symbol_conf.kallsyms_name,
 		   "file", "kallsyms pathname"),
->>>>>>> 02f8c6ae
 	OPT_BOOLEAN('f', "force", &force, "don't complain, do it"),
 	OPT_BOOLEAN('m', "modules", &symbol_conf.use_modules,
 		    "load module symbols - WARNING: use only with -k and LIVE kernel"),
@@ -691,13 +430,8 @@
 	OPT_BOOLEAN(0, "stdio", &use_stdio, "Use the stdio interface"),
 	OPT_STRING('s', "sort", &sort_order, "key[,key2...]",
 		   "sort by key(s): pid, comm, dso, symbol, parent"),
-<<<<<<< HEAD
-	OPT_BOOLEAN('P', "full-paths", &symbol_conf.full_paths,
-		    "Don't shorten the pathnames taking into account the cwd"),
-=======
 	OPT_BOOLEAN(0, "showcpuutilization", &symbol_conf.show_cpu_utilization,
 		    "Show sample percentage for different cpu modes"),
->>>>>>> 02f8c6ae
 	OPT_STRING('p', "parent", &parent_pattern, "regex",
 		   "regex filter to identify parent, see: '--sort parent'"),
 	OPT_BOOLEAN('x', "exclude-other", &symbol_conf.exclude_other,
@@ -719,11 +453,8 @@
 		   "columns '.' is reserved."),
 	OPT_BOOLEAN('U', "hide-unresolved", &hide_unresolved,
 		    "Only display entries resolved to a symbol"),
-<<<<<<< HEAD
-=======
 	OPT_STRING(0, "symfs", &symbol_conf.symfs, "directory",
 		    "Look for files with symbols relative to this directory"),
->>>>>>> 02f8c6ae
 	OPT_END()
 };
 
@@ -731,9 +462,6 @@
 {
 	argc = parse_options(argc, argv, options, report_usage, 0);
 
-<<<<<<< HEAD
-	setup_pager();
-=======
 	if (use_stdio)
 		use_browser = 0;
 	else if (use_tui)
@@ -767,7 +495,6 @@
 			symbol_conf.sort_by_name = true;
 		}
 	}
->>>>>>> 02f8c6ae
 
 	if (symbol__init() < 0)
 		return -1;
