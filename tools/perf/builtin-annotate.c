--- conflicted
+++ resolved
@@ -17,12 +17,9 @@
 #include "perf.h"
 #include "util/debug.h"
 
-<<<<<<< HEAD
-=======
 #include "util/evlist.h"
 #include "util/evsel.h"
 #include "util/annotate.h"
->>>>>>> 02f8c6ae
 #include "util/event.h"
 #include "util/parse-options.h"
 #include "util/parse-events.h"
@@ -33,83 +30,6 @@
 
 static char		const *input_name = "perf.data";
 
-<<<<<<< HEAD
-static int		force;
-
-static int		full_paths;
-
-static int		print_line;
-
-struct sym_hist {
-	u64		sum;
-	u64		ip[0];
-};
-
-struct sym_ext {
-	struct rb_node	node;
-	double		percent;
-	char		*path;
-};
-
-struct sym_priv {
-	struct sym_hist	*hist;
-	struct sym_ext	*ext;
-};
-
-static const char *sym_hist_filter;
-
-static int sym__alloc_hist(struct symbol *self)
-{
-	struct sym_priv *priv = symbol__priv(self);
-	const int size = (sizeof(*priv->hist) +
-			  (self->end - self->start) * sizeof(u64));
-
-	priv->hist = zalloc(size);
-	return priv->hist == NULL ? -1 : 0;
-}
-
-/*
- * collect histogram counts
- */
-static int annotate__hist_hit(struct hist_entry *he, u64 ip)
-{
-	unsigned int sym_size, offset;
-	struct symbol *sym = he->sym;
-	struct sym_priv *priv;
-	struct sym_hist *h;
-
-	he->count++;
-
-	if (!sym || !he->map)
-		return 0;
-
-	priv = symbol__priv(sym);
-	if (priv->hist == NULL && sym__alloc_hist(sym) < 0)
-		return -ENOMEM;
-
-	sym_size = sym->end - sym->start;
-	offset = ip - sym->start;
-
-	pr_debug3("%s: ip=%#Lx\n", __func__, he->map->unmap_ip(he->map, ip));
-
-	if (offset >= sym_size)
-		return 0;
-
-	h = priv->hist;
-	h->sum++;
-	h->ip[offset]++;
-
-	pr_debug3("%#Lx %s: count++ [ip: %#Lx, %#Lx] => %Ld\n", he->sym->start,
-		  he->sym->name, ip, ip - he->sym->start, h->ip[offset]);
-	return 0;
-}
-
-static int perf_session__add_hist_entry(struct perf_session *self,
-					struct addr_location *al, u64 count)
-{
-	bool hit;
-	struct hist_entry *he;
-=======
 static bool		force, use_tui, use_stdio;
 
 static bool		full_paths;
@@ -125,7 +45,6 @@
 {
 	struct hist_entry *he;
 	int ret;
->>>>>>> 02f8c6ae
 
 	if (sym_hist_filter != NULL &&
 	    (al->sym == NULL || strcmp(sym_hist_filter, al->sym->name) != 0)) {
@@ -138,375 +57,6 @@
 		return 0;
 	}
 
-<<<<<<< HEAD
-	he = __perf_session__add_hist_entry(&self->hists, al, NULL, count, &hit);
-	if (he == NULL)
-		return -ENOMEM;
-
-	return annotate__hist_hit(he, al->addr);
-}
-
-static int process_sample_event(event_t *event, struct perf_session *session)
-{
-	struct addr_location al;
-
-	dump_printf("(IP, %d): %d: %#Lx\n", event->header.misc,
-		    event->ip.pid, event->ip.ip);
-
-	if (event__preprocess_sample(event, session, &al, NULL) < 0) {
-		pr_warning("problem processing %d event, skipping it.\n",
-			   event->header.type);
-		return -1;
-	}
-
-	if (!al.filtered && perf_session__add_hist_entry(session, &al, 1)) {
-		pr_warning("problem incrementing symbol count, "
-			   "skipping event\n");
-		return -1;
-	}
-
-	return 0;
-}
-
-struct objdump_line {
-	struct list_head node;
-	s64		 offset;
-	char		 *line;
-};
-
-static struct objdump_line *objdump_line__new(s64 offset, char *line)
-{
-	struct objdump_line *self = malloc(sizeof(*self));
-
-	if (self != NULL) {
-		self->offset = offset;
-		self->line = line;
-	}
-
-	return self;
-}
-
-static void objdump_line__free(struct objdump_line *self)
-{
-	free(self->line);
-	free(self);
-}
-
-static void objdump__add_line(struct list_head *head, struct objdump_line *line)
-{
-	list_add_tail(&line->node, head);
-}
-
-static struct objdump_line *objdump__get_next_ip_line(struct list_head *head,
-						      struct objdump_line *pos)
-{
-	list_for_each_entry_continue(pos, head, node)
-		if (pos->offset >= 0)
-			return pos;
-
-	return NULL;
-}
-
-static int parse_line(FILE *file, struct hist_entry *he,
-		      struct list_head *head)
-{
-	struct symbol *sym = he->sym;
-	struct objdump_line *objdump_line;
-	char *line = NULL, *tmp, *tmp2;
-	size_t line_len;
-	s64 line_ip, offset = -1;
-	char *c;
-
-	if (getline(&line, &line_len, file) < 0)
-		return -1;
-
-	if (!line)
-		return -1;
-
-	c = strchr(line, '\n');
-	if (c)
-		*c = 0;
-
-	line_ip = -1;
-
-	/*
-	 * Strip leading spaces:
-	 */
-	tmp = line;
-	while (*tmp) {
-		if (*tmp != ' ')
-			break;
-		tmp++;
-	}
-
-	if (*tmp) {
-		/*
-		 * Parse hexa addresses followed by ':'
-		 */
-		line_ip = strtoull(tmp, &tmp2, 16);
-		if (*tmp2 != ':')
-			line_ip = -1;
-	}
-
-	if (line_ip != -1) {
-		u64 start = map__rip_2objdump(he->map, sym->start);
-		offset = line_ip - start;
-	}
-
-	objdump_line = objdump_line__new(offset, line);
-	if (objdump_line == NULL) {
-		free(line);
-		return -1;
-	}
-	objdump__add_line(head, objdump_line);
-
-	return 0;
-}
-
-static int objdump_line__print(struct objdump_line *self,
-			       struct list_head *head,
-			       struct hist_entry *he, u64 len)
-{
-	struct symbol *sym = he->sym;
-	static const char *prev_line;
-	static const char *prev_color;
-
-	if (self->offset != -1) {
-		const char *path = NULL;
-		unsigned int hits = 0;
-		double percent = 0.0;
-		const char *color;
-		struct sym_priv *priv = symbol__priv(sym);
-		struct sym_ext *sym_ext = priv->ext;
-		struct sym_hist *h = priv->hist;
-		s64 offset = self->offset;
-		struct objdump_line *next = objdump__get_next_ip_line(head, self);
-
-		while (offset < (s64)len &&
-		       (next == NULL || offset < next->offset)) {
-			if (sym_ext) {
-				if (path == NULL)
-					path = sym_ext[offset].path;
-				percent += sym_ext[offset].percent;
-			} else
-				hits += h->ip[offset];
-
-			++offset;
-		}
-
-		if (sym_ext == NULL && h->sum)
-			percent = 100.0 * hits / h->sum;
-
-		color = get_percent_color(percent);
-
-		/*
-		 * Also color the filename and line if needed, with
-		 * the same color than the percentage. Don't print it
-		 * twice for close colored ip with the same filename:line
-		 */
-		if (path) {
-			if (!prev_line || strcmp(prev_line, path)
-				       || color != prev_color) {
-				color_fprintf(stdout, color, " %s", path);
-				prev_line = path;
-				prev_color = color;
-			}
-		}
-
-		color_fprintf(stdout, color, " %7.2f", percent);
-		printf(" :	");
-		color_fprintf(stdout, PERF_COLOR_BLUE, "%s\n", self->line);
-	} else {
-		if (!*self->line)
-			printf("         :\n");
-		else
-			printf("         :	%s\n", self->line);
-	}
-
-	return 0;
-}
-
-static struct rb_root root_sym_ext;
-
-static void insert_source_line(struct sym_ext *sym_ext)
-{
-	struct sym_ext *iter;
-	struct rb_node **p = &root_sym_ext.rb_node;
-	struct rb_node *parent = NULL;
-
-	while (*p != NULL) {
-		parent = *p;
-		iter = rb_entry(parent, struct sym_ext, node);
-
-		if (sym_ext->percent > iter->percent)
-			p = &(*p)->rb_left;
-		else
-			p = &(*p)->rb_right;
-	}
-
-	rb_link_node(&sym_ext->node, parent, p);
-	rb_insert_color(&sym_ext->node, &root_sym_ext);
-}
-
-static void free_source_line(struct hist_entry *he, int len)
-{
-	struct sym_priv *priv = symbol__priv(he->sym);
-	struct sym_ext *sym_ext = priv->ext;
-	int i;
-
-	if (!sym_ext)
-		return;
-
-	for (i = 0; i < len; i++)
-		free(sym_ext[i].path);
-	free(sym_ext);
-
-	priv->ext = NULL;
-	root_sym_ext = RB_ROOT;
-}
-
-/* Get the filename:line for the colored entries */
-static void
-get_source_line(struct hist_entry *he, int len, const char *filename)
-{
-	struct symbol *sym = he->sym;
-	u64 start;
-	int i;
-	char cmd[PATH_MAX * 2];
-	struct sym_ext *sym_ext;
-	struct sym_priv *priv = symbol__priv(sym);
-	struct sym_hist *h = priv->hist;
-
-	if (!h->sum)
-		return;
-
-	sym_ext = priv->ext = calloc(len, sizeof(struct sym_ext));
-	if (!priv->ext)
-		return;
-
-	start = he->map->unmap_ip(he->map, sym->start);
-
-	for (i = 0; i < len; i++) {
-		char *path = NULL;
-		size_t line_len;
-		u64 offset;
-		FILE *fp;
-
-		sym_ext[i].percent = 100.0 * h->ip[i] / h->sum;
-		if (sym_ext[i].percent <= 0.5)
-			continue;
-
-		offset = start + i;
-		sprintf(cmd, "addr2line -e %s %016llx", filename, offset);
-		fp = popen(cmd, "r");
-		if (!fp)
-			continue;
-
-		if (getline(&path, &line_len, fp) < 0 || !line_len)
-			goto next;
-
-		sym_ext[i].path = malloc(sizeof(char) * line_len + 1);
-		if (!sym_ext[i].path)
-			goto next;
-
-		strcpy(sym_ext[i].path, path);
-		insert_source_line(&sym_ext[i]);
-
-	next:
-		pclose(fp);
-	}
-}
-
-static void print_summary(const char *filename)
-{
-	struct sym_ext *sym_ext;
-	struct rb_node *node;
-
-	printf("\nSorted summary for file %s\n", filename);
-	printf("----------------------------------------------\n\n");
-
-	if (RB_EMPTY_ROOT(&root_sym_ext)) {
-		printf(" Nothing higher than %1.1f%%\n", MIN_GREEN);
-		return;
-	}
-
-	node = rb_first(&root_sym_ext);
-	while (node) {
-		double percent;
-		const char *color;
-		char *path;
-
-		sym_ext = rb_entry(node, struct sym_ext, node);
-		percent = sym_ext->percent;
-		color = get_percent_color(percent);
-		path = sym_ext->path;
-
-		color_fprintf(stdout, color, " %7.2f %s", percent, path);
-		node = rb_next(node);
-	}
-}
-
-static void hist_entry__print_hits(struct hist_entry *self)
-{
-	struct symbol *sym = self->sym;
-	struct sym_priv *priv = symbol__priv(sym);
-	struct sym_hist *h = priv->hist;
-	u64 len = sym->end - sym->start, offset;
-
-	for (offset = 0; offset < len; ++offset)
-		if (h->ip[offset] != 0)
-			printf("%*Lx: %Lu\n", BITS_PER_LONG / 2,
-			       sym->start + offset, h->ip[offset]);
-	printf("%*s: %Lu\n", BITS_PER_LONG / 2, "h->sum", h->sum);
-}
-
-static void annotate_sym(struct hist_entry *he)
-{
-	struct map *map = he->map;
-	struct dso *dso = map->dso;
-	struct symbol *sym = he->sym;
-	const char *filename = dso->long_name, *d_filename;
-	u64 len;
-	char command[PATH_MAX*2];
-	FILE *file;
-	LIST_HEAD(head);
-	struct objdump_line *pos, *n;
-
-	if (!filename)
-		return;
-
-	pr_debug("%s: filename=%s, sym=%s, start=%#Lx, end=%#Lx\n", __func__,
-		 filename, sym->name, map->unmap_ip(map, sym->start),
-		 map->unmap_ip(map, sym->end));
-
-	if (full_paths)
-		d_filename = filename;
-	else
-		d_filename = basename(filename);
-
-	len = sym->end - sym->start;
-
-	if (print_line) {
-		get_source_line(he, len, filename);
-		print_summary(filename);
-	}
-
-	printf("\n\n------------------------------------------------\n");
-	printf(" Percent |	Source code & Disassembly of %s\n", d_filename);
-	printf("------------------------------------------------\n");
-
-	if (verbose >= 2)
-		printf("annotating [%p] %30s : [%p] %30s\n",
-		       dso, dso->long_name, sym, sym->name);
-
-	sprintf(command, "objdump --start-address=0x%016Lx --stop-address=0x%016Lx -dS %s|grep -v %s",
-		map__rip_2objdump(map, sym->start),
-		map__rip_2objdump(map, sym->end),
-		filename, filename);
-
-	if (verbose >= 3)
-		printf("doing: %s\n", command);
-=======
 	he = __hists__add_entry(&evsel->hists, al, NULL, 1);
 	if (he == NULL)
 		return -ENOMEM;
@@ -626,96 +176,11 @@
 	session = perf_session__new(input_name, O_RDONLY, force, false, &event_ops);
 	if (session == NULL)
 		return -ENOMEM;
->>>>>>> 02f8c6ae
 
 	ret = perf_session__process_events(session, &event_ops);
 	if (ret)
 		goto out_delete;
 
-<<<<<<< HEAD
-	while (!feof(file)) {
-		if (parse_line(file, he, &head) < 0)
-			break;
-	}
-
-	pclose(file);
-
-	if (verbose)
-		hist_entry__print_hits(he);
-
-	list_for_each_entry_safe(pos, n, &head, node) {
-		objdump_line__print(pos, &head, he, len);
-		list_del(&pos->node);
-		objdump_line__free(pos);
-	}
-
-	if (print_line)
-		free_source_line(he, len);
-}
-
-static void perf_session__find_annotations(struct perf_session *self)
-{
-	struct rb_node *nd;
-
-	for (nd = rb_first(&self->hists); nd; nd = rb_next(nd)) {
-		struct hist_entry *he = rb_entry(nd, struct hist_entry, rb_node);
-		struct sym_priv *priv;
-
-		if (he->sym == NULL)
-			continue;
-
-		priv = symbol__priv(he->sym);
-		if (priv->hist == NULL)
-			continue;
-
-		annotate_sym(he);
-		/*
-		 * Since we have a hist_entry per IP for the same symbol, free
-		 * he->sym->hist to signal we already processed this symbol.
-		 */
-		free(priv->hist);
-		priv->hist = NULL;
-	}
-}
-
-static struct perf_event_ops event_ops = {
-	.sample	= process_sample_event,
-	.mmap	= event__process_mmap,
-	.comm	= event__process_comm,
-	.fork	= event__process_task,
-};
-
-static int __cmd_annotate(void)
-{
-	int ret;
-	struct perf_session *session;
-
-	session = perf_session__new(input_name, O_RDONLY, force);
-	if (session == NULL)
-		return -ENOMEM;
-
-	ret = perf_session__process_events(session, &event_ops);
-	if (ret)
-		goto out_delete;
-
-	if (dump_trace) {
-		event__print_totals();
-		goto out_delete;
-	}
-
-	if (verbose > 3)
-		perf_session__fprintf(session, stdout);
-
-	if (verbose > 2)
-		dsos__fprintf(stdout);
-
-	perf_session__collapse_resort(&session->hists);
-	perf_session__output_resort(&session->hists, session->event_total[0]);
-	perf_session__find_annotations(session);
-out_delete:
-	perf_session__delete(session);
-
-=======
 	if (dump_trace) {
 		perf_session__fprintf_nr_events(session, stdout);
 		goto out_delete;
@@ -757,7 +222,6 @@
 	 *
 	 * perf_session__delete(session);
 	 */
->>>>>>> 02f8c6ae
 	return ret;
 }
 
@@ -778,11 +242,8 @@
 		    "be more verbose (show symbol address, etc)"),
 	OPT_BOOLEAN('D', "dump-raw-trace", &dump_trace,
 		    "dump raw trace in ASCII"),
-<<<<<<< HEAD
-=======
 	OPT_BOOLEAN(0, "tui", &use_tui, "Use the TUI interface"),
 	OPT_BOOLEAN(0, "stdio", &use_stdio, "Use the stdio interface"),
->>>>>>> 02f8c6ae
 	OPT_STRING('k', "vmlinux", &symbol_conf.vmlinux_name,
 		   "file", "vmlinux pathname"),
 	OPT_BOOLEAN('m', "modules", &symbol_conf.use_modules,
@@ -797,10 +258,6 @@
 int cmd_annotate(int argc, const char **argv, const char *prefix __used)
 {
 	argc = parse_options(argc, argv, options, annotate_usage, 0);
-<<<<<<< HEAD
-
-	symbol_conf.priv_size = sizeof(struct sym_priv);
-=======
 
 	if (use_stdio)
 		use_browser = 0;
@@ -810,7 +267,6 @@
 	setup_browser(true);
 
 	symbol_conf.priv_size = sizeof(struct annotation);
->>>>>>> 02f8c6ae
 	symbol_conf.try_vmlinux_path = true;
 
 	if (symbol__init() < 0)
@@ -829,19 +285,10 @@
 		sym_hist_filter = argv[0];
 	}
 
-<<<<<<< HEAD
-	setup_pager();
-=======
 	if (field_sep && *field_sep == '.') {
 		pr_err("'.' is the only non valid --field-separator argument\n");
 		return -1;
 	}
->>>>>>> 02f8c6ae
-
-	if (field_sep && *field_sep == '.') {
-		pr_err("'.' is the only non valid --field-separator argument\n");
-		return -1;
-	}
 
 	return __cmd_annotate();
 }