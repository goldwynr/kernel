/*
 * builtin-top.c
 *
 * Builtin top command: Display a continuously updated profile of
 * any workload, CPU or specific PID.
 *
 * Copyright (C) 2008, Red Hat Inc, Ingo Molnar <mingo@redhat.com>
 *
 * Improvements and fixes by:
 *
 *   Arjan van de Ven <arjan@linux.intel.com>
 *   Yanmin Zhang <yanmin.zhang@intel.com>
 *   Wu Fengguang <fengguang.wu@intel.com>
 *   Mike Galbraith <efault@gmx.de>
 *   Paul Mackerras <paulus@samba.org>
 *
 * Released under the GPL v2. (and only v2, not any later version)
 */
#include "builtin.h"

#include "perf.h"

<<<<<<< HEAD
#include "util/color.h"
#include "util/session.h"
#include "util/symbol.h"
#include "util/thread.h"
=======
#include "util/annotate.h"
#include "util/cache.h"
#include "util/color.h"
#include "util/evlist.h"
#include "util/evsel.h"
#include "util/session.h"
#include "util/symbol.h"
#include "util/thread.h"
#include "util/thread_map.h"
#include "util/top.h"
>>>>>>> 02f8c6ae
#include "util/util.h"
#include <linux/rbtree.h>
#include "util/parse-options.h"
#include "util/parse-events.h"
#include "util/cpumap.h"
<<<<<<< HEAD
=======
#include "util/xyarray.h"
>>>>>>> 02f8c6ae

#include "util/debug.h"

#include <assert.h>
#include <fcntl.h>

#include <stdio.h>
#include <termios.h>
#include <unistd.h>
#include <inttypes.h>

#include <errno.h>
#include <time.h>
#include <sched.h>

#include <sys/syscall.h>
#include <sys/ioctl.h>
#include <sys/poll.h>
#include <sys/prctl.h>
#include <sys/wait.h>
#include <sys/uio.h>
#include <sys/mman.h>

#include <linux/unistd.h>
#include <linux/types.h>

static struct perf_top top = {
	.count_filter		= 5,
	.delay_secs		= 2,
	.display_weighted	= -1,
	.target_pid		= -1,
	.target_tid		= -1,
	.active_symbols		= LIST_HEAD_INIT(top.active_symbols),
	.active_symbols_lock	= PTHREAD_MUTEX_INITIALIZER,
	.active_symbols_cond	= PTHREAD_COND_INITIALIZER,
	.freq			= 1000, /* 1 KHz */
};

<<<<<<< HEAD
static int			system_wide			=      0;

static int			default_interval		=      0;

static int			count_filter			=      5;
static int			print_entries;

static int			target_pid			=     -1;
static int			inherit				=      0;
static int			profile_cpu			=     -1;
static int			nr_cpus				=      0;
static unsigned int		realtime_prio			=      0;
static int			group				=      0;
static unsigned int		page_size;
static unsigned int		mmap_pages			=     16;
static int			freq				=   1000; /* 1 KHz */

static int			delay_secs			=      2;
static int			zero                            =      0;
static int			dump_symtab                     =      0;

static bool			hide_kernel_symbols		=  false;
static bool			hide_user_symbols		=  false;
static struct winsize		winsize;

/*
 * Source
 */

struct source_line {
	u64			eip;
	unsigned long		count[MAX_COUNTERS];
	char			*line;
	struct source_line	*next;
};

static char			*sym_filter			=   NULL;
struct sym_entry		*sym_filter_entry		=   NULL;
struct sym_entry		*sym_filter_entry_sched		=   NULL;
static int			sym_pcnt_filter			=      5;
static int			sym_counter			=      0;
static int			display_weighted		=     -1;
=======
static bool			system_wide			=  false;

static bool			use_tui, use_stdio;

static int			default_interval		=      0;

static bool			kptr_restrict_warned;
static bool			vmlinux_warned;
static bool			inherit				=  false;
static int			realtime_prio			=      0;
static bool			group				=  false;
static unsigned int		page_size;
static unsigned int		mmap_pages			=    128;

static bool			dump_symtab                     =  false;
>>>>>>> 02f8c6ae

static struct winsize		winsize;

<<<<<<< HEAD
struct sym_entry_source {
	struct source_line	*source;
	struct source_line	*lines;
	struct source_line	**lines_tail;
	pthread_mutex_t		lock;
};

struct sym_entry {
	struct rb_node		rb_node;
	struct list_head	node;
	unsigned long		snap_count;
	double			weight;
	int			skip;
	u16			name_len;
	u8			origin;
	struct map		*map;
	struct sym_entry_source	*src;
	unsigned long		count[0];
};
=======
static const char		*sym_filter			=   NULL;
struct sym_entry		*sym_filter_entry_sched		=   NULL;
static int			sym_pcnt_filter			=      5;
>>>>>>> 02f8c6ae

/*
 * Source functions
 */

<<<<<<< HEAD
static inline struct symbol *sym_entry__symbol(struct sym_entry *self)
{
       return ((void *)self) + symbol_conf.priv_size;
}

static void get_term_dimensions(struct winsize *ws)
{
	char *s = getenv("LINES");

	if (s != NULL) {
		ws->ws_row = atoi(s);
		s = getenv("COLUMNS");
		if (s != NULL) {
			ws->ws_col = atoi(s);
			if (ws->ws_row && ws->ws_col)
				return;
		}
	}
#ifdef TIOCGWINSZ
	if (ioctl(1, TIOCGWINSZ, ws) == 0 &&
	    ws->ws_row && ws->ws_col)
		return;
#endif
	ws->ws_row = 25;
	ws->ws_col = 80;
}

static void update_print_entries(struct winsize *ws)
{
	print_entries = ws->ws_row;

	if (print_entries > 9)
		print_entries -= 9;
}

static void sig_winch_handler(int sig __used)
{
	get_term_dimensions(&winsize);
	update_print_entries(&winsize);
}

static void parse_source(struct sym_entry *syme)
{
	struct symbol *sym;
	struct sym_entry_source *source;
	struct map *map;
	FILE *file;
	char command[PATH_MAX*2];
	const char *path;
	u64 len;

	if (!syme)
		return;

	if (syme->src == NULL) {
		syme->src = zalloc(sizeof(*source));
		if (syme->src == NULL)
			return;
		pthread_mutex_init(&syme->src->lock, NULL);
	}

	source = syme->src;

	if (source->lines) {
		pthread_mutex_lock(&source->lock);
		goto out_assign;
	}

	sym = sym_entry__symbol(syme);
	map = syme->map;
	path = map->dso->long_name;

	len = sym->end - sym->start;

	sprintf(command,
		"objdump --start-address=%#0*Lx --stop-address=%#0*Lx -dS %s",
		BITS_PER_LONG / 4, map__rip_2objdump(map, sym->start),
		BITS_PER_LONG / 4, map__rip_2objdump(map, sym->end), path);
=======
void get_term_dimensions(struct winsize *ws)
{
	char *s = getenv("LINES");

	if (s != NULL) {
		ws->ws_row = atoi(s);
		s = getenv("COLUMNS");
		if (s != NULL) {
			ws->ws_col = atoi(s);
			if (ws->ws_row && ws->ws_col)
				return;
		}
	}
#ifdef TIOCGWINSZ
	if (ioctl(1, TIOCGWINSZ, ws) == 0 &&
	    ws->ws_row && ws->ws_col)
		return;
#endif
	ws->ws_row = 25;
	ws->ws_col = 80;
}

static void update_print_entries(struct winsize *ws)
{
	top.print_entries = ws->ws_row;

	if (top.print_entries > 9)
		top.print_entries -= 9;
}

static void sig_winch_handler(int sig __used)
{
	get_term_dimensions(&winsize);
	update_print_entries(&winsize);
}
>>>>>>> 02f8c6ae

static int parse_source(struct sym_entry *syme)
{
	struct symbol *sym;
	struct annotation *notes;
	struct map *map;
	int err = -1;

<<<<<<< HEAD
	pthread_mutex_lock(&source->lock);
	source->lines_tail = &source->lines;
	while (!feof(file)) {
		struct source_line *src;
		size_t dummy = 0;
		char *c, *sep;
=======
	if (!syme)
		return -1;
>>>>>>> 02f8c6ae

	sym = sym_entry__symbol(syme);
	map = syme->map;

	/*
	 * We can't annotate with just /proc/kallsyms
	 */
	if (map->dso->symtab_type == SYMTAB__KALLSYMS) {
		pr_err("Can't annotate %s: No vmlinux file was found in the "
		       "path\n", sym->name);
		sleep(1);
		return -1;
	}

	notes = symbol__annotation(sym);
	if (notes->src != NULL) {
		pthread_mutex_lock(&notes->lock);
		goto out_assign;
	}

<<<<<<< HEAD
		src->next = NULL;
		*source->lines_tail = src;
		source->lines_tail = &src->next;

		src->eip = strtoull(src->line, &sep, 16);
		if (*sep == ':')
			src->eip = map__objdump_2ip(map, src->eip);
		else /* this line has no ip info (e.g. source line) */
			src->eip = 0;
=======
	pthread_mutex_lock(&notes->lock);

	if (symbol__alloc_hist(sym, top.evlist->nr_entries) < 0) {
		pthread_mutex_unlock(&notes->lock);
		pr_err("Not enough memory for annotating '%s' symbol!\n",
		       sym->name);
		sleep(1);
		return err;
>>>>>>> 02f8c6ae
	}

	err = symbol__annotate(sym, syme->map, 0);
	if (err == 0) {
out_assign:
<<<<<<< HEAD
	sym_filter_entry = syme;
	pthread_mutex_unlock(&source->lock);
=======
		top.sym_filter_entry = syme;
	}

	pthread_mutex_unlock(&notes->lock);
	return err;
>>>>>>> 02f8c6ae
}

static void __zero_source_counters(struct sym_entry *syme)
{
<<<<<<< HEAD
	int i;
	struct source_line *line;

	line = syme->src->lines;
	while (line) {
		for (i = 0; i < nr_counters; i++)
			line->count[i] = 0;
		line = line->next;
	}
=======
	struct symbol *sym = sym_entry__symbol(syme);
	symbol__annotate_zero_histograms(sym);
>>>>>>> 02f8c6ae
}

static void record_precise_ip(struct sym_entry *syme, int counter, u64 ip)
{
	struct annotation *notes;
	struct symbol *sym;

<<<<<<< HEAD
	if (pthread_mutex_trylock(&syme->src->lock))
		return;

	if (syme->src == NULL || syme->src->source == NULL)
		goto out_unlock;

	for (line = syme->src->lines; line; line = line->next) {
		/* skip lines without IP info */
		if (line->eip == 0)
			continue;
		if (line->eip == ip) {
			line->count[counter]++;
			break;
		}
		if (line->eip > ip)
			break;
	}
out_unlock:
	pthread_mutex_unlock(&syme->src->lock);
}

#define PATTERN_LEN		(BITS_PER_LONG / 4 + 2)

static void lookup_sym_source(struct sym_entry *syme)
{
	struct symbol *symbol = sym_entry__symbol(syme);
	struct source_line *line;
	char pattern[PATTERN_LEN + 1];

	sprintf(pattern, "%0*Lx <", BITS_PER_LONG / 4,
		map__rip_2objdump(syme->map, symbol->start));

	pthread_mutex_lock(&syme->src->lock);
	for (line = syme->src->lines; line; line = line->next) {
		if (memcmp(line->line, pattern, PATTERN_LEN) == 0) {
			syme->src->source = line;
			break;
		}
	}
	pthread_mutex_unlock(&syme->src->lock);
}
=======
	if (syme != top.sym_filter_entry)
		return;

	sym = sym_entry__symbol(syme);
	notes = symbol__annotation(sym);
>>>>>>> 02f8c6ae

	if (pthread_mutex_trylock(&notes->lock))
		return;

	ip = syme->map->map_ip(syme->map, ip);
	symbol__inc_addr_samples(sym, syme->map, counter, ip);

	pthread_mutex_unlock(&notes->lock);
}

static void show_details(struct sym_entry *syme)
{
	struct annotation *notes;
	struct symbol *symbol;
	int more;

	if (!syme)
		return;

<<<<<<< HEAD
	if (!syme->src->source)
		lookup_sym_source(syme);

	if (!syme->src->source)
		return;

	symbol = sym_entry__symbol(syme);
	printf("Showing %s for %s\n", event_name(sym_counter), symbol->name);
	printf("  Events  Pcnt (>=%d%%)\n", sym_pcnt_filter);

	pthread_mutex_lock(&syme->src->lock);
	line = syme->src->source;
	while (line) {
		total += line->count[sym_counter];
		line = line->next;
	}

	line = syme->src->source;
	while (line) {
		float pcnt = 0.0;

		if (!line_queue_count)
			line_queue = line;
		line_queue_count++;

		if (line->count[sym_counter])
			pcnt = 100.0 * line->count[sym_counter] / (float)total;
		if (pcnt >= (float)sym_pcnt_filter) {
			if (displayed <= print_entries)
				show_lines(line_queue, line_queue_count, total);
			else more++;
			displayed += line_queue_count;
			line_queue_count = 0;
			line_queue = NULL;
		} else if (line_queue_count > TRACE_COUNT) {
			line_queue = line_queue->next;
			line_queue_count--;
		}

		line->count[sym_counter] = zero ? 0 : line->count[sym_counter] * 7 / 8;
		line = line->next;
	}
	pthread_mutex_unlock(&syme->src->lock);
	if (more)
=======
	symbol = sym_entry__symbol(syme);
	notes = symbol__annotation(symbol);

	pthread_mutex_lock(&notes->lock);

	if (notes->src == NULL)
		goto out_unlock;

	printf("Showing %s for %s\n", event_name(top.sym_evsel), symbol->name);
	printf("  Events  Pcnt (>=%d%%)\n", sym_pcnt_filter);

	more = symbol__annotate_printf(symbol, syme->map, top.sym_evsel->idx,
				       0, sym_pcnt_filter, top.print_entries, 4);
	if (top.zero)
		symbol__annotate_zero_histogram(symbol, top.sym_evsel->idx);
	else
		symbol__annotate_decay_histogram(symbol, top.sym_evsel->idx);
	if (more != 0)
>>>>>>> 02f8c6ae
		printf("%d lines not displayed, maybe increase display entries [e]\n", more);
out_unlock:
	pthread_mutex_unlock(&notes->lock);
}

<<<<<<< HEAD
/*
 * Symbols will be added here in event__process_sample and will get out
 * after decayed.
 */
static LIST_HEAD(active_symbols);
static pthread_mutex_t active_symbols_lock = PTHREAD_MUTEX_INITIALIZER;

/*
 * Ordering weight: count-1 * count-2 * ... / count-n
 */
static double sym_weight(const struct sym_entry *sym)
{
	double weight = sym->snap_count;
	int counter;

	if (!display_weighted)
		return weight;

	for (counter = 1; counter < nr_counters-1; counter++)
		weight *= sym->count[counter];

	weight /= (sym->count[counter] + 1);

	return weight;
}

static long			samples;
static long			userspace_samples;
=======
>>>>>>> 02f8c6ae
static const char		CONSOLE_CLEAR[] = "[H[2J";

static void __list_insert_active_sym(struct sym_entry *syme)
{
	list_add(&syme->node, &top.active_symbols);
}

static void print_sym_table(struct perf_session *session)
{
	char bf[160];
	int printed = 0;
	struct rb_node *nd;
<<<<<<< HEAD
	int sym_width = 0, dso_width = 0, dso_short_width = 0;
	const int win_width = winsize.ws_col - 1;

	samples = userspace_samples = 0;

	/* Sort the active symbols */
	pthread_mutex_lock(&active_symbols_lock);
	syme = list_entry(active_symbols.next, struct sym_entry, node);
	pthread_mutex_unlock(&active_symbols_lock);

	list_for_each_entry_safe_from(syme, n, &active_symbols, node) {
		syme->snap_count = syme->count[snap];
		if (syme->snap_count != 0) {

			if ((hide_user_symbols &&
			     syme->origin == PERF_RECORD_MISC_USER) ||
			    (hide_kernel_symbols &&
			     syme->origin == PERF_RECORD_MISC_KERNEL)) {
				list_remove_active_sym(syme);
				continue;
			}
			syme->weight = sym_weight(syme);
			rb_insert_active_sym(&tmp, syme);
			sum_ksamples += syme->snap_count;

			for (j = 0; j < nr_counters; j++)
				syme->count[j] = zero ? 0 : syme->count[j] * 7 / 8;
		} else
			list_remove_active_sym(syme);
	}

	puts(CONSOLE_CLEAR);

	printf("%-*.*s\n", win_width, win_width, graph_dotted_line);
	printf( "   PerfTop:%8.0f irqs/sec  kernel:%4.1f%% [",
		samples_per_sec,
		100.0 - (100.0*((samples_per_sec-ksamples_per_sec)/samples_per_sec)));
=======
	struct sym_entry *syme;
	struct rb_root tmp = RB_ROOT;
	const int win_width = winsize.ws_col - 1;
	int sym_width, dso_width, dso_short_width;
	float sum_ksamples = perf_top__decay_samples(&top, &tmp);

	puts(CONSOLE_CLEAR);

	perf_top__header_snprintf(&top, bf, sizeof(bf));
	printf("%s\n", bf);
>>>>>>> 02f8c6ae

	perf_top__reset_sample_counters(&top);

	printf("%-*.*s\n", win_width, win_width, graph_dotted_line);

	if (session->hists.stats.total_lost != 0) {
		color_fprintf(stdout, PERF_COLOR_RED, "WARNING:");
		printf(" LOST %" PRIu64 " events, Check IO/CPU overload\n",
		       session->hists.stats.total_lost);
	}

	if (top.sym_filter_entry) {
		show_details(top.sym_filter_entry);
		return;
	}

<<<<<<< HEAD
	printf("%-*.*s\n", win_width, win_width, graph_dotted_line);
=======
	perf_top__find_widths(&top, &tmp, &dso_width, &dso_short_width,
			      &sym_width);
>>>>>>> 02f8c6ae

	if (sym_width + dso_width > winsize.ws_col - 29) {
		dso_width = dso_short_width;
		if (sym_width + dso_width > winsize.ws_col - 29)
			sym_width = winsize.ws_col - dso_width - 29;
	}
<<<<<<< HEAD

	/*
	 * Find the longest symbol name that will be displayed
	 */
	for (nd = rb_first(&tmp); nd; nd = rb_next(nd)) {
		syme = rb_entry(nd, struct sym_entry, rb_node);
		if (++printed > print_entries ||
		    (int)syme->snap_count < count_filter)
			continue;

		if (syme->map->dso->long_name_len > dso_width)
			dso_width = syme->map->dso->long_name_len;

		if (syme->map->dso->short_name_len > dso_short_width)
			dso_short_width = syme->map->dso->short_name_len;

		if (syme->name_len > sym_width)
			sym_width = syme->name_len;
	}

	printed = 0;

	if (sym_width + dso_width > winsize.ws_col - 29) {
		dso_width = dso_short_width;
		if (sym_width + dso_width > winsize.ws_col - 29)
			sym_width = winsize.ws_col - dso_width - 29;
	}
	putchar('\n');
	if (nr_counters == 1)
=======
	putchar('\n');
	if (top.evlist->nr_entries == 1)
>>>>>>> 02f8c6ae
		printf("             samples  pcnt");
	else
		printf("   weight    samples  pcnt");

	if (verbose)
		printf("         RIP       ");
	printf(" %-*.*s DSO\n", sym_width, sym_width, "function");
	printf("   %s    _______ _____",
<<<<<<< HEAD
	       nr_counters == 1 ? "      " : "______");
=======
	       top.evlist->nr_entries == 1 ? "      " : "______");
>>>>>>> 02f8c6ae
	if (verbose)
		printf(" ________________");
	printf(" %-*.*s", sym_width, sym_width, graph_line);
	printf(" %-*.*s", dso_width, dso_width, graph_line);
	puts("\n");

	for (nd = rb_first(&tmp); nd; nd = rb_next(nd)) {
		struct symbol *sym;
		double pcnt;

		syme = rb_entry(nd, struct sym_entry, rb_node);
		sym = sym_entry__symbol(syme);
<<<<<<< HEAD

		if (++printed > print_entries || (int)syme->snap_count < count_filter)
=======
		if (++printed > top.print_entries ||
		    (int)syme->snap_count < top.count_filter)
>>>>>>> 02f8c6ae
			continue;

		pcnt = 100.0 - (100.0 * ((sum_ksamples - syme->snap_count) /
					 sum_ksamples));

<<<<<<< HEAD
		if (nr_counters == 1 || !display_weighted)
=======
		if (top.evlist->nr_entries == 1 || !top.display_weighted)
>>>>>>> 02f8c6ae
			printf("%20.2f ", syme->weight);
		else
			printf("%9.1f %10ld ", syme->weight, syme->snap_count);

		percent_color_fprintf(stdout, "%4.1f%%", pcnt);
		if (verbose)
<<<<<<< HEAD
			printf(" %016llx", sym->start);
=======
			printf(" %016" PRIx64, sym->start);
>>>>>>> 02f8c6ae
		printf(" %-*.*s", sym_width, sym_width, sym->name);
		printf(" %-*.*s\n", dso_width, dso_width,
		       dso_width >= syme->map->dso->long_name_len ?
					syme->map->dso->long_name :
					syme->map->dso->short_name);
	}
}

static void prompt_integer(int *target, const char *msg)
{
	char *buf = malloc(0), *p;
	size_t dummy = 0;
	int tmp;

	fprintf(stdout, "\n%s: ", msg);
	if (getline(&buf, &dummy, stdin) < 0)
		return;

	p = strchr(buf, '\n');
	if (p)
		*p = 0;

	p = buf;
	while(*p) {
		if (!isdigit(*p))
			goto out_free;
		p++;
	}
	tmp = strtoul(buf, NULL, 10);
	*target = tmp;
out_free:
	free(buf);
}

static void prompt_percent(int *target, const char *msg)
{
	int tmp = 0;

	prompt_integer(&tmp, msg);
	if (tmp >= 0 && tmp <= 100)
		*target = tmp;
}

static void prompt_symbol(struct sym_entry **target, const char *msg)
{
	char *buf = malloc(0), *p;
	struct sym_entry *syme = *target, *n, *found = NULL;
	size_t dummy = 0;

	/* zero counters of active symbol */
	if (syme) {
<<<<<<< HEAD
		pthread_mutex_lock(&syme->src->lock);
		__zero_source_counters(syme);
		*target = NULL;
		pthread_mutex_unlock(&syme->src->lock);
=======
		__zero_source_counters(syme);
		*target = NULL;
>>>>>>> 02f8c6ae
	}

	fprintf(stdout, "\n%s: ", msg);
	if (getline(&buf, &dummy, stdin) < 0)
		goto out_free;

	p = strchr(buf, '\n');
	if (p)
		*p = 0;

	pthread_mutex_lock(&top.active_symbols_lock);
	syme = list_entry(top.active_symbols.next, struct sym_entry, node);
	pthread_mutex_unlock(&top.active_symbols_lock);

<<<<<<< HEAD
	list_for_each_entry_safe_from(syme, n, &active_symbols, node) {
=======
	list_for_each_entry_safe_from(syme, n, &top.active_symbols, node) {
>>>>>>> 02f8c6ae
		struct symbol *sym = sym_entry__symbol(syme);

		if (!strcmp(buf, sym->name)) {
			found = syme;
			break;
		}
	}

	if (!found) {
		fprintf(stderr, "Sorry, %s is not active.\n", buf);
		sleep(1);
		return;
	} else
		parse_source(found);

out_free:
	free(buf);
}

static void print_mapped_keys(void)
{
	char *name = NULL;

<<<<<<< HEAD
	if (sym_filter_entry) {
		struct symbol *sym = sym_entry__symbol(sym_filter_entry);
=======
	if (top.sym_filter_entry) {
		struct symbol *sym = sym_entry__symbol(top.sym_filter_entry);
>>>>>>> 02f8c6ae
		name = sym->name;
	}

	fprintf(stdout, "\nMapped keys:\n");
	fprintf(stdout, "\t[d]     display refresh delay.             \t(%d)\n", top.delay_secs);
	fprintf(stdout, "\t[e]     display entries (lines).           \t(%d)\n", top.print_entries);

	if (top.evlist->nr_entries > 1)
		fprintf(stdout, "\t[E]     active event counter.              \t(%s)\n", event_name(top.sym_evsel));

	fprintf(stdout, "\t[f]     profile display filter (count).    \t(%d)\n", top.count_filter);

	fprintf(stdout, "\t[F]     annotate display filter (percent). \t(%d%%)\n", sym_pcnt_filter);
	fprintf(stdout, "\t[s]     annotate symbol.                   \t(%s)\n", name?: "NULL");
	fprintf(stdout, "\t[S]     stop annotation.\n");

	if (top.evlist->nr_entries > 1)
		fprintf(stdout, "\t[w]     toggle display weighted/count[E]r. \t(%d)\n", top.display_weighted ? 1 : 0);

	fprintf(stdout,
		"\t[K]     hide kernel_symbols symbols.     \t(%s)\n",
<<<<<<< HEAD
		hide_kernel_symbols ? "yes" : "no");
	fprintf(stdout,
		"\t[U]     hide user symbols.               \t(%s)\n",
		hide_user_symbols ? "yes" : "no");
	fprintf(stdout, "\t[z]     toggle sample zeroing.             \t(%d)\n", zero ? 1 : 0);
=======
		top.hide_kernel_symbols ? "yes" : "no");
	fprintf(stdout,
		"\t[U]     hide user symbols.               \t(%s)\n",
		top.hide_user_symbols ? "yes" : "no");
	fprintf(stdout, "\t[z]     toggle sample zeroing.             \t(%d)\n", top.zero ? 1 : 0);
>>>>>>> 02f8c6ae
	fprintf(stdout, "\t[qQ]    quit.\n");
}

static int key_mapped(int c)
{
	switch (c) {
		case 'd':
		case 'e':
		case 'f':
		case 'z':
		case 'q':
		case 'Q':
		case 'K':
		case 'U':
		case 'F':
		case 's':
		case 'S':
			return 1;
		case 'E':
		case 'w':
<<<<<<< HEAD
			return nr_counters > 1 ? 1 : 0;
=======
			return top.evlist->nr_entries > 1 ? 1 : 0;
>>>>>>> 02f8c6ae
		default:
			break;
	}

	return 0;
}

static void handle_keypress(struct perf_session *session, int c)
{
	if (!key_mapped(c)) {
		struct pollfd stdin_poll = { .fd = 0, .events = POLLIN };
		struct termios tc, save;

		print_mapped_keys();
		fprintf(stdout, "\nEnter selection, or unmapped key to continue: ");
		fflush(stdout);

		tcgetattr(0, &save);
		tc = save;
		tc.c_lflag &= ~(ICANON | ECHO);
		tc.c_cc[VMIN] = 0;
		tc.c_cc[VTIME] = 0;
		tcsetattr(0, TCSANOW, &tc);

		poll(&stdin_poll, 1, -1);
		c = getc(stdin);

		tcsetattr(0, TCSAFLUSH, &save);
		if (!key_mapped(c))
			return;
	}

	switch (c) {
		case 'd':
			prompt_integer(&top.delay_secs, "Enter display delay");
			if (top.delay_secs < 1)
				top.delay_secs = 1;
			break;
		case 'e':
<<<<<<< HEAD
			prompt_integer(&print_entries, "Enter display entries (lines)");
			if (print_entries == 0) {
=======
			prompt_integer(&top.print_entries, "Enter display entries (lines)");
			if (top.print_entries == 0) {
>>>>>>> 02f8c6ae
				sig_winch_handler(SIGWINCH);
				signal(SIGWINCH, sig_winch_handler);
			} else
				signal(SIGWINCH, SIG_DFL);
			break;
		case 'E':
			if (top.evlist->nr_entries > 1) {
				/* Select 0 as the default event: */
				int counter = 0;

				fprintf(stderr, "\nAvailable events:");

				list_for_each_entry(top.sym_evsel, &top.evlist->entries, node)
					fprintf(stderr, "\n\t%d %s", top.sym_evsel->idx, event_name(top.sym_evsel));

				prompt_integer(&counter, "Enter details event counter");

				if (counter >= top.evlist->nr_entries) {
					top.sym_evsel = list_entry(top.evlist->entries.next, struct perf_evsel, node);
					fprintf(stderr, "Sorry, no such event, using %s.\n", event_name(top.sym_evsel));
					sleep(1);
					break;
				}
				list_for_each_entry(top.sym_evsel, &top.evlist->entries, node)
					if (top.sym_evsel->idx == counter)
						break;
			} else
				top.sym_evsel = list_entry(top.evlist->entries.next, struct perf_evsel, node);
			break;
		case 'f':
			prompt_integer(&top.count_filter, "Enter display event count filter");
			break;
		case 'F':
			prompt_percent(&sym_pcnt_filter, "Enter details display event filter (percent)");
			break;
		case 'K':
<<<<<<< HEAD
			hide_kernel_symbols = !hide_kernel_symbols;
=======
			top.hide_kernel_symbols = !top.hide_kernel_symbols;
>>>>>>> 02f8c6ae
			break;
		case 'q':
		case 'Q':
			printf("exiting.\n");
			if (dump_symtab)
<<<<<<< HEAD
				dsos__fprintf(stderr);
=======
				perf_session__fprintf_dsos(session, stderr);
>>>>>>> 02f8c6ae
			exit(0);
		case 's':
			prompt_symbol(&top.sym_filter_entry, "Enter details symbol");
			break;
		case 'S':
			if (!top.sym_filter_entry)
				break;
			else {
				struct sym_entry *syme = top.sym_filter_entry;

<<<<<<< HEAD
				pthread_mutex_lock(&syme->src->lock);
				sym_filter_entry = NULL;
				__zero_source_counters(syme);
				pthread_mutex_unlock(&syme->src->lock);
			}
			break;
		case 'U':
			hide_user_symbols = !hide_user_symbols;
=======
				top.sym_filter_entry = NULL;
				__zero_source_counters(syme);
			}
			break;
		case 'U':
			top.hide_user_symbols = !top.hide_user_symbols;
>>>>>>> 02f8c6ae
			break;
		case 'w':
			top.display_weighted = ~top.display_weighted;
			break;
		case 'z':
			top.zero = !top.zero;
			break;
		default:
			break;
	}
}

static void *display_thread_tui(void *arg __used)
{
	int err = 0;
	pthread_mutex_lock(&top.active_symbols_lock);
	while (list_empty(&top.active_symbols)) {
		err = pthread_cond_wait(&top.active_symbols_cond,
					&top.active_symbols_lock);
		if (err)
			break;
	}
	pthread_mutex_unlock(&top.active_symbols_lock);
	if (!err)
		perf_top__tui_browser(&top);
	exit_browser(0);
	exit(0);
	return NULL;
}

static void *display_thread(void *arg __used)
{
	struct pollfd stdin_poll = { .fd = 0, .events = POLLIN };
	struct termios tc, save;
	int delay_msecs, c;
	struct perf_session *session = (struct perf_session *) arg;

	tcgetattr(0, &save);
	tc = save;
	tc.c_lflag &= ~(ICANON | ECHO);
	tc.c_cc[VMIN] = 0;
	tc.c_cc[VTIME] = 0;

repeat:
	delay_msecs = top.delay_secs * 1000;
	tcsetattr(0, TCSANOW, &tc);
	/* trash return*/
	getc(stdin);

	do {
		print_sym_table(session);
	} while (!poll(&stdin_poll, 1, delay_msecs) == 1);

	c = getc(stdin);
	tcsetattr(0, TCSAFLUSH, &save);

	handle_keypress(session, c);
	goto repeat;

	return NULL;
}

/* Tag samples to be skipped. */
static const char *skip_symbols[] = {
	"default_idle",
	"native_safe_halt",
	"cpu_idle",
	"enter_idle",
	"exit_idle",
	"mwait_idle",
	"mwait_idle_with_hints",
	"poll_idle",
	"ppc64_runlatch_off",
	"pseries_dedicated_idle_sleep",
	NULL
};

static int symbol_filter(struct map *map, struct symbol *sym)
{
	struct sym_entry *syme;
	const char *name = sym->name;
	int i;

	/*
	 * ppc64 uses function descriptors and appends a '.' to the
	 * start of every instruction address. Remove it.
	 */
	if (name[0] == '.')
		name++;

	if (!strcmp(name, "_text") ||
	    !strcmp(name, "_etext") ||
	    !strcmp(name, "_sinittext") ||
	    !strncmp("init_module", name, 11) ||
	    !strncmp("cleanup_module", name, 14) ||
	    strstr(name, "_text_start") ||
	    strstr(name, "_text_end"))
		return 1;

	syme = symbol__priv(sym);
	syme->map = map;
<<<<<<< HEAD
	syme->src = NULL;

	if (!sym_filter_entry && sym_filter && !strcmp(name, sym_filter)) {
=======
	symbol__annotate_init(map, sym);

	if (!top.sym_filter_entry && sym_filter && !strcmp(name, sym_filter)) {
>>>>>>> 02f8c6ae
		/* schedule initial sym_filter_entry setup */
		sym_filter_entry_sched = syme;
		sym_filter = NULL;
	}

	for (i = 0; skip_symbols[i]; i++) {
		if (!strcmp(skip_symbols[i], name)) {
			sym->ignore = true;
			break;
		}
	}

	if (!syme->skip)
		syme->name_len = strlen(sym->name);

	return 0;
}

<<<<<<< HEAD
static void event__process_sample(const event_t *self,
				 struct perf_session *session, int counter)
{
	u64 ip = self->ip.ip;
	struct sym_entry *syme;
	struct addr_location al;
	u8 origin = self->header.misc & PERF_RECORD_MISC_CPUMODE_MASK;

	++samples;

	switch (origin) {
	case PERF_RECORD_MISC_USER:
		++userspace_samples;
		if (hide_user_symbols)
			return;
		break;
	case PERF_RECORD_MISC_KERNEL:
		if (hide_kernel_symbols)
			return;
		break;
	default:
		return;
	}

	if (event__preprocess_sample(self, session, &al, symbol_filter) < 0 ||
	    al.filtered)
		return;

	if (al.sym == NULL) {
		/*
		 * As we do lazy loading of symtabs we only will know if the
		 * specified vmlinux file is invalid when we actually have a
		 * hit in kernel space and then try to load it. So if we get
		 * here and there are _no_ symbols in the DSO backing the
		 * kernel map, bail out.
		 *
		 * We may never get here, for instance, if we use -K/
		 * --hide-kernel-symbols, even if the user specifies an
		 * invalid --vmlinux ;-)
		 */
		if (al.map == session->vmlinux_maps[MAP__FUNCTION] &&
		    RB_EMPTY_ROOT(&al.map->dso->symbols[MAP__FUNCTION])) {
			pr_err("The %s file can't be used\n",
			       symbol_conf.vmlinux_name);
			exit(1);
		}

		return;
	}

	/* let's see, whether we need to install initial sym_filter_entry */
	if (sym_filter_entry_sched) {
		sym_filter_entry = sym_filter_entry_sched;
		sym_filter_entry_sched = NULL;
		parse_source(sym_filter_entry);
	}

	syme = symbol__priv(al.sym);
	if (!syme->skip) {
		syme->count[counter]++;
		syme->origin = origin;
		record_precise_ip(syme, counter, ip);
		pthread_mutex_lock(&active_symbols_lock);
		if (list_empty(&syme->node) || !syme->node.next)
			__list_insert_active_sym(syme);
		pthread_mutex_unlock(&active_symbols_lock);
	}
}

static int event__process(event_t *event, struct perf_session *session)
{
	switch (event->header.type) {
	case PERF_RECORD_COMM:
		event__process_comm(event, session);
		break;
	case PERF_RECORD_MMAP:
		event__process_mmap(event, session);
		break;
	case PERF_RECORD_FORK:
	case PERF_RECORD_EXIT:
		event__process_task(event, session);
		break;
	default:
		break;
	}

	return 0;
}

struct mmap_data {
	int			counter;
	void			*base;
	int			mask;
	unsigned int		prev;
};

static unsigned int mmap_read_head(struct mmap_data *md)
{
	struct perf_event_mmap_page *pc = md->base;
	int head;

	head = pc->data_head;
	rmb();

	return head;
}

static void perf_session__mmap_read_counter(struct perf_session *self,
					    struct mmap_data *md)
{
	unsigned int head = mmap_read_head(md);
	unsigned int old = md->prev;
	unsigned char *data = md->base + page_size;
	int diff;

	/*
	 * If we're further behind than half the buffer, there's a chance
	 * the writer will bite our tail and mess up the samples under us.
	 *
	 * If we somehow ended up ahead of the head, we got messed up.
	 *
	 * In either case, truncate and restart at head.
	 */
	diff = head - old;
	if (diff > md->mask / 2 || diff < 0) {
		fprintf(stderr, "WARNING: failed to keep up with mmap data.\n");
=======
static void perf_event__process_sample(const union perf_event *event,
				       struct perf_sample *sample,
				       struct perf_session *session)
{
	u64 ip = event->ip.ip;
	struct sym_entry *syme;
	struct addr_location al;
	struct machine *machine;
	u8 origin = event->header.misc & PERF_RECORD_MISC_CPUMODE_MASK;

	++top.samples;

	switch (origin) {
	case PERF_RECORD_MISC_USER:
		++top.us_samples;
		if (top.hide_user_symbols)
			return;
		machine = perf_session__find_host_machine(session);
		break;
	case PERF_RECORD_MISC_KERNEL:
		++top.kernel_samples;
		if (top.hide_kernel_symbols)
			return;
		machine = perf_session__find_host_machine(session);
		break;
	case PERF_RECORD_MISC_GUEST_KERNEL:
		++top.guest_kernel_samples;
		machine = perf_session__find_machine(session, event->ip.pid);
		break;
	case PERF_RECORD_MISC_GUEST_USER:
		++top.guest_us_samples;
		/*
		 * TODO: we don't process guest user from host side
		 * except simple counting.
		 */
		return;
	default:
		return;
	}

	if (!machine && perf_guest) {
		pr_err("Can't find guest [%d]'s kernel information\n",
			event->ip.pid);
		return;
	}

	if (event->header.misc & PERF_RECORD_MISC_EXACT_IP)
		top.exact_samples++;

	if (perf_event__preprocess_sample(event, session, &al, sample,
					  symbol_filter) < 0 ||
	    al.filtered)
		return;
>>>>>>> 02f8c6ae

	if (!kptr_restrict_warned &&
	    symbol_conf.kptr_restrict &&
	    al.cpumode == PERF_RECORD_MISC_KERNEL) {
		ui__warning(
"Kernel address maps (/proc/{kallsyms,modules}) are restricted.\n\n"
"Check /proc/sys/kernel/kptr_restrict.\n\n"
"Kernel%s samples will not be resolved.\n",
			  !RB_EMPTY_ROOT(&al.map->dso->symbols[MAP__FUNCTION]) ?
			  " modules" : "");
		if (use_browser <= 0)
			sleep(5);
		kptr_restrict_warned = true;
	}

<<<<<<< HEAD
	for (; old != head;) {
		event_t *event = (event_t *)&data[old & md->mask];

		event_t event_copy;

		size_t size = event->header.size;

=======
	if (al.sym == NULL) {
		const char *msg = "Kernel samples will not be resolved.\n";
>>>>>>> 02f8c6ae
		/*
		 * As we do lazy loading of symtabs we only will know if the
		 * specified vmlinux file is invalid when we actually have a
		 * hit in kernel space and then try to load it. So if we get
		 * here and there are _no_ symbols in the DSO backing the
		 * kernel map, bail out.
		 *
		 * We may never get here, for instance, if we use -K/
		 * --hide-kernel-symbols, even if the user specifies an
		 * invalid --vmlinux ;-)
		 */
		if (!kptr_restrict_warned && !vmlinux_warned &&
		    al.map == machine->vmlinux_maps[MAP__FUNCTION] &&
		    RB_EMPTY_ROOT(&al.map->dso->symbols[MAP__FUNCTION])) {
			if (symbol_conf.vmlinux_name) {
				ui__warning("The %s file can't be used.\n%s",
					    symbol_conf.vmlinux_name, msg);
			} else {
				ui__warning("A vmlinux file was not found.\n%s",
					    msg);
			}

			if (use_browser <= 0)
				sleep(5);
			vmlinux_warned = true;
		}

<<<<<<< HEAD
		if (event->header.type == PERF_RECORD_SAMPLE)
			event__process_sample(event, self, md->counter);
		else
			event__process(event, self);
		old += size;
=======
		return;
	}

	/* let's see, whether we need to install initial sym_filter_entry */
	if (sym_filter_entry_sched) {
		top.sym_filter_entry = sym_filter_entry_sched;
		sym_filter_entry_sched = NULL;
		if (parse_source(top.sym_filter_entry) < 0) {
			struct symbol *sym = sym_entry__symbol(top.sym_filter_entry);

			pr_err("Can't annotate %s", sym->name);
			if (top.sym_filter_entry->map->dso->symtab_type == SYMTAB__KALLSYMS) {
				pr_err(": No vmlinux file was found in the path:\n");
				machine__fprintf_vmlinux_path(machine, stderr);
			} else
				pr_err(".\n");
			exit(1);
		}
>>>>>>> 02f8c6ae
	}

	syme = symbol__priv(al.sym);
	if (!al.sym->ignore) {
		struct perf_evsel *evsel;

		evsel = perf_evlist__id2evsel(top.evlist, sample->id);
		assert(evsel != NULL);
		syme->count[evsel->idx]++;
		record_precise_ip(syme, evsel->idx, ip);
		pthread_mutex_lock(&top.active_symbols_lock);
		if (list_empty(&syme->node) || !syme->node.next) {
			static bool first = true;
			__list_insert_active_sym(syme);
			if (first) {
				pthread_cond_broadcast(&top.active_symbols_cond);
				first = false;
			}
		}
		pthread_mutex_unlock(&top.active_symbols_lock);
	}
}

<<<<<<< HEAD
static struct pollfd event_array[MAX_NR_CPUS * MAX_COUNTERS];
static struct mmap_data mmap_array[MAX_NR_CPUS][MAX_COUNTERS];

static void perf_session__mmap_read(struct perf_session *self)
=======
static void perf_session__mmap_read_idx(struct perf_session *self, int idx)
>>>>>>> 02f8c6ae
{
	struct perf_sample sample;
	union perf_event *event;
	int ret;

<<<<<<< HEAD
	for (i = 0; i < nr_cpus; i++) {
		for (counter = 0; counter < nr_counters; counter++)
			perf_session__mmap_read_counter(self, &mmap_array[i][counter]);
=======
	while ((event = perf_evlist__mmap_read(top.evlist, idx)) != NULL) {
		ret = perf_session__parse_sample(self, event, &sample);
		if (ret) {
			pr_err("Can't parse sample, err = %d\n", ret);
			continue;
		}

		if (event->header.type == PERF_RECORD_SAMPLE)
			perf_event__process_sample(event, &sample, self);
		else
			perf_event__process(event, &sample, self);
>>>>>>> 02f8c6ae
	}
}

static void perf_session__mmap_read(struct perf_session *self)
{
	int i;

	for (i = 0; i < top.evlist->nr_mmaps; i++)
		perf_session__mmap_read_idx(self, i);
}

static void start_counters(struct perf_evlist *evlist)
{
	struct perf_evsel *counter;

<<<<<<< HEAD
	cpu = profile_cpu;
	if (target_pid == -1 && profile_cpu == -1)
		cpu = cpumap[i];
=======
	list_for_each_entry(counter, &evlist->entries, node) {
		struct perf_event_attr *attr = &counter->attr;
>>>>>>> 02f8c6ae

		attr->sample_type = PERF_SAMPLE_IP | PERF_SAMPLE_TID;

<<<<<<< HEAD
	attr->sample_type	= PERF_SAMPLE_IP | PERF_SAMPLE_TID;

	if (freq) {
		attr->sample_type	|= PERF_SAMPLE_PERIOD;
		attr->freq		= 1;
		attr->sample_freq	= freq;
	}

	attr->inherit		= (cpu < 0) && inherit;
	attr->mmap		= 1;
=======
		if (top.freq) {
			attr->sample_type |= PERF_SAMPLE_PERIOD;
			attr->freq	  = 1;
			attr->sample_freq = top.freq;
		}
>>>>>>> 02f8c6ae

		if (evlist->nr_entries > 1) {
			attr->sample_type |= PERF_SAMPLE_ID;
			attr->read_format |= PERF_FORMAT_ID;
		}

		attr->mmap = 1;
		attr->inherit = inherit;
try_again:
		if (perf_evsel__open(counter, top.evlist->cpus,
				     top.evlist->threads, group) < 0) {
			int err = errno;

			if (err == EPERM || err == EACCES) {
				ui__warning_paranoid();
				goto out_err;
			}
			/*
			 * If it's cycles then fall back to hrtimer
			 * based cpu-clock-tick sw counter, which
			 * is always available even if no PMU support:
			 */
			if (attr->type == PERF_TYPE_HARDWARE &&
			    attr->config == PERF_COUNT_HW_CPU_CYCLES) {
				if (verbose)
					ui__warning("Cycles event not supported,\n"
						    "trying to fall back to cpu-clock-ticks\n");

				attr->type = PERF_TYPE_SOFTWARE;
				attr->config = PERF_COUNT_SW_CPU_CLOCK;
				goto try_again;
			}

			if (err == ENOENT) {
				ui__warning("The %s event is not supported.\n",
					    event_name(counter));
				goto out_err;
			}

			ui__warning("The sys_perf_event_open() syscall "
				    "returned with %d (%s).  /bin/dmesg "
				    "may provide additional information.\n"
				    "No CONFIG_PERF_EVENTS=y kernel support "
				    "configured?\n", err, strerror(err));
			goto out_err;
		}
	}

	if (perf_evlist__mmap(evlist, mmap_pages, false) < 0) {
		ui__warning("Failed to mmap with %d (%s)\n",
			    errno, strerror(errno));
		goto out_err;
	}

	return;

out_err:
	exit_browser(0);
	exit(0);
}

static int __cmd_top(void)
{
	pthread_t thread;
<<<<<<< HEAD
	int i, counter;
	int ret;
=======
	int ret __used;
>>>>>>> 02f8c6ae
	/*
	 * FIXME: perf_session__new should allow passing a O_MMAP, so that all this
	 * mmap reading, etc is encapsulated in it. Use O_WRONLY for now.
	 */
<<<<<<< HEAD
	struct perf_session *session = perf_session__new(NULL, O_WRONLY, false);
	if (session == NULL)
		return -ENOMEM;

	if (target_pid != -1)
		event__synthesize_thread(target_pid, event__process, session);
	else
		event__synthesize_threads(event__process, session);
=======
	struct perf_session *session = perf_session__new(NULL, O_WRONLY, false, false, NULL);
	if (session == NULL)
		return -ENOMEM;
>>>>>>> 02f8c6ae

	if (top.target_tid != -1)
		perf_event__synthesize_thread_map(top.evlist->threads,
						  perf_event__process, session);
	else
		perf_event__synthesize_threads(perf_event__process, session);

	start_counters(top.evlist);
	session->evlist = top.evlist;
	perf_session__update_sample_type(session);

	/* Wait for a minimal set of events before starting the snapshot */
	poll(top.evlist->pollfd, top.evlist->nr_fds, 100);

	perf_session__mmap_read(session);

	if (pthread_create(&thread, NULL, (use_browser > 0 ? display_thread_tui :
							     display_thread), session)) {
		printf("Could not create display thread.\n");
		exit(-1);
	}

	if (realtime_prio) {
		struct sched_param param;

		param.sched_priority = realtime_prio;
		if (sched_setscheduler(0, SCHED_FIFO, &param)) {
			printf("Could not set realtime priority.\n");
			exit(-1);
		}
	}

	while (1) {
		u64 hits = top.samples;

		perf_session__mmap_read(session);

		if (hits == top.samples)
			ret = poll(top.evlist->pollfd, top.evlist->nr_fds, 100);
	}

	return 0;
}

static const char * const top_usage[] = {
	"perf top [<options>]",
	NULL
};

static const struct option options[] = {
	OPT_CALLBACK('e', "event", &top.evlist, "event",
		     "event selector. use 'perf list' to list available events",
		     parse_events),
	OPT_INTEGER('c', "count", &default_interval,
		    "event period to sample"),
	OPT_INTEGER('p', "pid", &top.target_pid,
		    "profile events on existing process id"),
	OPT_INTEGER('t', "tid", &top.target_tid,
		    "profile events on existing thread id"),
	OPT_BOOLEAN('a', "all-cpus", &system_wide,
			    "system-wide collection from all CPUs"),
<<<<<<< HEAD
	OPT_INTEGER('C', "CPU", &profile_cpu,
		    "CPU to profile on"),
	OPT_STRING('k', "vmlinux", &symbol_conf.vmlinux_name,
		   "file", "vmlinux pathname"),
	OPT_BOOLEAN('K', "hide_kernel_symbols", &hide_kernel_symbols,
		    "hide kernel symbols"),
	OPT_INTEGER('m', "mmap-pages", &mmap_pages,
		    "number of mmap data pages"),
=======
	OPT_STRING('C', "cpu", &top.cpu_list, "cpu",
		    "list of cpus to monitor"),
	OPT_STRING('k', "vmlinux", &symbol_conf.vmlinux_name,
		   "file", "vmlinux pathname"),
	OPT_BOOLEAN('K', "hide_kernel_symbols", &top.hide_kernel_symbols,
		    "hide kernel symbols"),
	OPT_UINTEGER('m', "mmap-pages", &mmap_pages, "number of mmap data pages"),
>>>>>>> 02f8c6ae
	OPT_INTEGER('r', "realtime", &realtime_prio,
		    "collect data with this RT SCHED_FIFO priority"),
	OPT_INTEGER('d', "delay", &top.delay_secs,
		    "number of seconds to delay between refreshes"),
	OPT_BOOLEAN('D', "dump-symtab", &dump_symtab,
			    "dump the symbol table used for profiling"),
	OPT_INTEGER('f', "count-filter", &top.count_filter,
		    "only display functions with more events than this"),
	OPT_BOOLEAN('g', "group", &group,
			    "put the counters into a counter group"),
	OPT_BOOLEAN('i', "inherit", &inherit,
		    "child tasks inherit counters"),
	OPT_STRING('s', "sym-annotate", &sym_filter, "symbol name",
		    "symbol to annotate"),
<<<<<<< HEAD
	OPT_BOOLEAN('z', "zero", &zero,
=======
	OPT_BOOLEAN('z', "zero", &top.zero,
>>>>>>> 02f8c6ae
		    "zero history across updates"),
	OPT_INTEGER('F', "freq", &top.freq,
		    "profile at this frequency"),
	OPT_INTEGER('E', "entries", &top.print_entries,
		    "display this many functions"),
<<<<<<< HEAD
	OPT_BOOLEAN('U', "hide_user_symbols", &hide_user_symbols,
		    "hide user symbols"),
	OPT_BOOLEAN('v', "verbose", &verbose,
=======
	OPT_BOOLEAN('U', "hide_user_symbols", &top.hide_user_symbols,
		    "hide user symbols"),
	OPT_BOOLEAN(0, "tui", &use_tui, "Use the TUI interface"),
	OPT_BOOLEAN(0, "stdio", &use_stdio, "Use the stdio interface"),
	OPT_INCR('v', "verbose", &verbose,
>>>>>>> 02f8c6ae
		    "be more verbose (show counter open errors, etc)"),
	OPT_END()
};

int cmd_top(int argc, const char **argv, const char *prefix __used)
{
	struct perf_evsel *pos;
	int status = -ENOMEM;

<<<<<<< HEAD
=======
	top.evlist = perf_evlist__new(NULL, NULL);
	if (top.evlist == NULL)
		return -ENOMEM;

>>>>>>> 02f8c6ae
	page_size = sysconf(_SC_PAGE_SIZE);

	argc = parse_options(argc, argv, options, top_usage, 0);
	if (argc)
		usage_with_options(top_usage, options);

<<<<<<< HEAD
=======
	/*
 	 * XXX For now start disabled, only using TUI if explicitely asked for.
 	 * Change that when handle_keys equivalent gets written, live annotation
 	 * done, etc.
 	 */
	use_browser = 0;

	if (use_stdio)
		use_browser = 0;
	else if (use_tui)
		use_browser = 1;

	setup_browser(false);

>>>>>>> 02f8c6ae
	/* CPU and PID are mutually exclusive */
	if (top.target_tid > 0 && top.cpu_list) {
		printf("WARNING: PID switch overriding CPU\n");
		sleep(1);
		top.cpu_list = NULL;
	}

	if (top.target_pid != -1)
		top.target_tid = top.target_pid;

	if (perf_evlist__create_maps(top.evlist, top.target_pid,
				     top.target_tid, top.cpu_list) < 0)
		usage_with_options(top_usage, options);

<<<<<<< HEAD
	symbol_conf.priv_size = (sizeof(struct sym_entry) +
				 (nr_counters + 1) * sizeof(unsigned long));

	symbol_conf.try_vmlinux_path = (symbol_conf.vmlinux_name == NULL);
	if (symbol__init() < 0)
		return -1;

	if (delay_secs < 1)
		delay_secs = 1;

	/*
	 * User specified count overrides default frequency.
	 */
	if (default_interval)
		freq = 0;
	else if (freq) {
		default_interval = freq;
	} else {
		fprintf(stderr, "frequency and count are zero, aborting\n");
		exit(EXIT_FAILURE);
	}
=======
	if (!top.evlist->nr_entries &&
	    perf_evlist__add_default(top.evlist) < 0) {
		pr_err("Not enough memory for event selector list\n");
		return -ENOMEM;
	}

	if (top.delay_secs < 1)
		top.delay_secs = 1;
>>>>>>> 02f8c6ae

	/*
	 * User specified count overrides default frequency.
	 */
	if (default_interval)
		top.freq = 0;
	else if (top.freq) {
		default_interval = top.freq;
	} else {
		fprintf(stderr, "frequency and count are zero, aborting\n");
		exit(EXIT_FAILURE);
	}

	list_for_each_entry(pos, &top.evlist->entries, node) {
		if (perf_evsel__alloc_fd(pos, top.evlist->cpus->nr,
					 top.evlist->threads->nr) < 0)
			goto out_free_fd;
		/*
		 * Fill in the ones not specifically initialized via -c:
		 */
		if (pos->attr.sample_period)
			continue;

		pos->attr.sample_period = default_interval;
	}

<<<<<<< HEAD
	if (target_pid != -1 || profile_cpu != -1)
		nr_cpus = 1;
	else
		nr_cpus = read_cpu_map();

	get_term_dimensions(&winsize);
	if (print_entries == 0) {
		update_print_entries(&winsize);
		signal(SIGWINCH, sig_winch_handler);
	}
=======
	if (perf_evlist__alloc_pollfd(top.evlist) < 0 ||
	    perf_evlist__alloc_mmap(top.evlist) < 0)
		goto out_free_fd;

	top.sym_evsel = list_entry(top.evlist->entries.next, struct perf_evsel, node);

	symbol_conf.priv_size = (sizeof(struct sym_entry) + sizeof(struct annotation) +
				 (top.evlist->nr_entries + 1) * sizeof(unsigned long));

	symbol_conf.try_vmlinux_path = (symbol_conf.vmlinux_name == NULL);
	if (symbol__init() < 0)
		return -1;

	get_term_dimensions(&winsize);
	if (top.print_entries == 0) {
		update_print_entries(&winsize);
		signal(SIGWINCH, sig_winch_handler);
	}

	status = __cmd_top();
out_free_fd:
	perf_evlist__delete(top.evlist);
>>>>>>> 02f8c6ae

	return status;
}<|MERGE_RESOLUTION|>--- conflicted
+++ resolved
@@ -20,12 +20,6 @@
 
 #include "perf.h"
 
-<<<<<<< HEAD
-#include "util/color.h"
-#include "util/session.h"
-#include "util/symbol.h"
-#include "util/thread.h"
-=======
 #include "util/annotate.h"
 #include "util/cache.h"
 #include "util/color.h"
@@ -36,16 +30,12 @@
 #include "util/thread.h"
 #include "util/thread_map.h"
 #include "util/top.h"
->>>>>>> 02f8c6ae
 #include "util/util.h"
 #include <linux/rbtree.h>
 #include "util/parse-options.h"
 #include "util/parse-events.h"
 #include "util/cpumap.h"
-<<<<<<< HEAD
-=======
 #include "util/xyarray.h"
->>>>>>> 02f8c6ae
 
 #include "util/debug.h"
 
@@ -84,50 +74,6 @@
 	.freq			= 1000, /* 1 KHz */
 };
 
-<<<<<<< HEAD
-static int			system_wide			=      0;
-
-static int			default_interval		=      0;
-
-static int			count_filter			=      5;
-static int			print_entries;
-
-static int			target_pid			=     -1;
-static int			inherit				=      0;
-static int			profile_cpu			=     -1;
-static int			nr_cpus				=      0;
-static unsigned int		realtime_prio			=      0;
-static int			group				=      0;
-static unsigned int		page_size;
-static unsigned int		mmap_pages			=     16;
-static int			freq				=   1000; /* 1 KHz */
-
-static int			delay_secs			=      2;
-static int			zero                            =      0;
-static int			dump_symtab                     =      0;
-
-static bool			hide_kernel_symbols		=  false;
-static bool			hide_user_symbols		=  false;
-static struct winsize		winsize;
-
-/*
- * Source
- */
-
-struct source_line {
-	u64			eip;
-	unsigned long		count[MAX_COUNTERS];
-	char			*line;
-	struct source_line	*next;
-};
-
-static char			*sym_filter			=   NULL;
-struct sym_entry		*sym_filter_entry		=   NULL;
-struct sym_entry		*sym_filter_entry_sched		=   NULL;
-static int			sym_pcnt_filter			=      5;
-static int			sym_counter			=      0;
-static int			display_weighted		=     -1;
-=======
 static bool			system_wide			=  false;
 
 static bool			use_tui, use_stdio;
@@ -143,47 +89,18 @@
 static unsigned int		mmap_pages			=    128;
 
 static bool			dump_symtab                     =  false;
->>>>>>> 02f8c6ae
 
 static struct winsize		winsize;
 
-<<<<<<< HEAD
-struct sym_entry_source {
-	struct source_line	*source;
-	struct source_line	*lines;
-	struct source_line	**lines_tail;
-	pthread_mutex_t		lock;
-};
-
-struct sym_entry {
-	struct rb_node		rb_node;
-	struct list_head	node;
-	unsigned long		snap_count;
-	double			weight;
-	int			skip;
-	u16			name_len;
-	u8			origin;
-	struct map		*map;
-	struct sym_entry_source	*src;
-	unsigned long		count[0];
-};
-=======
 static const char		*sym_filter			=   NULL;
 struct sym_entry		*sym_filter_entry_sched		=   NULL;
 static int			sym_pcnt_filter			=      5;
->>>>>>> 02f8c6ae
 
 /*
  * Source functions
  */
 
-<<<<<<< HEAD
-static inline struct symbol *sym_entry__symbol(struct sym_entry *self)
-{
-       return ((void *)self) + symbol_conf.priv_size;
-}
-
-static void get_term_dimensions(struct winsize *ws)
+void get_term_dimensions(struct winsize *ws)
 {
 	char *s = getenv("LINES");
 
@@ -207,10 +124,10 @@
 
 static void update_print_entries(struct winsize *ws)
 {
-	print_entries = ws->ws_row;
-
-	if (print_entries > 9)
-		print_entries -= 9;
+	top.print_entries = ws->ws_row;
+
+	if (top.print_entries > 9)
+		top.print_entries -= 9;
 }
 
 static void sig_winch_handler(int sig __used)
@@ -218,81 +135,6 @@
 	get_term_dimensions(&winsize);
 	update_print_entries(&winsize);
 }
-
-static void parse_source(struct sym_entry *syme)
-{
-	struct symbol *sym;
-	struct sym_entry_source *source;
-	struct map *map;
-	FILE *file;
-	char command[PATH_MAX*2];
-	const char *path;
-	u64 len;
-
-	if (!syme)
-		return;
-
-	if (syme->src == NULL) {
-		syme->src = zalloc(sizeof(*source));
-		if (syme->src == NULL)
-			return;
-		pthread_mutex_init(&syme->src->lock, NULL);
-	}
-
-	source = syme->src;
-
-	if (source->lines) {
-		pthread_mutex_lock(&source->lock);
-		goto out_assign;
-	}
-
-	sym = sym_entry__symbol(syme);
-	map = syme->map;
-	path = map->dso->long_name;
-
-	len = sym->end - sym->start;
-
-	sprintf(command,
-		"objdump --start-address=%#0*Lx --stop-address=%#0*Lx -dS %s",
-		BITS_PER_LONG / 4, map__rip_2objdump(map, sym->start),
-		BITS_PER_LONG / 4, map__rip_2objdump(map, sym->end), path);
-=======
-void get_term_dimensions(struct winsize *ws)
-{
-	char *s = getenv("LINES");
-
-	if (s != NULL) {
-		ws->ws_row = atoi(s);
-		s = getenv("COLUMNS");
-		if (s != NULL) {
-			ws->ws_col = atoi(s);
-			if (ws->ws_row && ws->ws_col)
-				return;
-		}
-	}
-#ifdef TIOCGWINSZ
-	if (ioctl(1, TIOCGWINSZ, ws) == 0 &&
-	    ws->ws_row && ws->ws_col)
-		return;
-#endif
-	ws->ws_row = 25;
-	ws->ws_col = 80;
-}
-
-static void update_print_entries(struct winsize *ws)
-{
-	top.print_entries = ws->ws_row;
-
-	if (top.print_entries > 9)
-		top.print_entries -= 9;
-}
-
-static void sig_winch_handler(int sig __used)
-{
-	get_term_dimensions(&winsize);
-	update_print_entries(&winsize);
-}
->>>>>>> 02f8c6ae
 
 static int parse_source(struct sym_entry *syme)
 {
@@ -301,17 +143,8 @@
 	struct map *map;
 	int err = -1;
 
-<<<<<<< HEAD
-	pthread_mutex_lock(&source->lock);
-	source->lines_tail = &source->lines;
-	while (!feof(file)) {
-		struct source_line *src;
-		size_t dummy = 0;
-		char *c, *sep;
-=======
 	if (!syme)
 		return -1;
->>>>>>> 02f8c6ae
 
 	sym = sym_entry__symbol(syme);
 	map = syme->map;
@@ -332,17 +165,6 @@
 		goto out_assign;
 	}
 
-<<<<<<< HEAD
-		src->next = NULL;
-		*source->lines_tail = src;
-		source->lines_tail = &src->next;
-
-		src->eip = strtoull(src->line, &sep, 16);
-		if (*sep == ':')
-			src->eip = map__objdump_2ip(map, src->eip);
-		else /* this line has no ip info (e.g. source line) */
-			src->eip = 0;
-=======
 	pthread_mutex_lock(&notes->lock);
 
 	if (symbol__alloc_hist(sym, top.evlist->nr_entries) < 0) {
@@ -351,40 +173,22 @@
 		       sym->name);
 		sleep(1);
 		return err;
->>>>>>> 02f8c6ae
 	}
 
 	err = symbol__annotate(sym, syme->map, 0);
 	if (err == 0) {
 out_assign:
-<<<<<<< HEAD
-	sym_filter_entry = syme;
-	pthread_mutex_unlock(&source->lock);
-=======
 		top.sym_filter_entry = syme;
 	}
 
 	pthread_mutex_unlock(&notes->lock);
 	return err;
->>>>>>> 02f8c6ae
 }
 
 static void __zero_source_counters(struct sym_entry *syme)
 {
-<<<<<<< HEAD
-	int i;
-	struct source_line *line;
-
-	line = syme->src->lines;
-	while (line) {
-		for (i = 0; i < nr_counters; i++)
-			line->count[i] = 0;
-		line = line->next;
-	}
-=======
 	struct symbol *sym = sym_entry__symbol(syme);
 	symbol__annotate_zero_histograms(sym);
->>>>>>> 02f8c6ae
 }
 
 static void record_precise_ip(struct sym_entry *syme, int counter, u64 ip)
@@ -392,55 +196,11 @@
 	struct annotation *notes;
 	struct symbol *sym;
 
-<<<<<<< HEAD
-	if (pthread_mutex_trylock(&syme->src->lock))
-		return;
-
-	if (syme->src == NULL || syme->src->source == NULL)
-		goto out_unlock;
-
-	for (line = syme->src->lines; line; line = line->next) {
-		/* skip lines without IP info */
-		if (line->eip == 0)
-			continue;
-		if (line->eip == ip) {
-			line->count[counter]++;
-			break;
-		}
-		if (line->eip > ip)
-			break;
-	}
-out_unlock:
-	pthread_mutex_unlock(&syme->src->lock);
-}
-
-#define PATTERN_LEN		(BITS_PER_LONG / 4 + 2)
-
-static void lookup_sym_source(struct sym_entry *syme)
-{
-	struct symbol *symbol = sym_entry__symbol(syme);
-	struct source_line *line;
-	char pattern[PATTERN_LEN + 1];
-
-	sprintf(pattern, "%0*Lx <", BITS_PER_LONG / 4,
-		map__rip_2objdump(syme->map, symbol->start));
-
-	pthread_mutex_lock(&syme->src->lock);
-	for (line = syme->src->lines; line; line = line->next) {
-		if (memcmp(line->line, pattern, PATTERN_LEN) == 0) {
-			syme->src->source = line;
-			break;
-		}
-	}
-	pthread_mutex_unlock(&syme->src->lock);
-}
-=======
 	if (syme != top.sym_filter_entry)
 		return;
 
 	sym = sym_entry__symbol(syme);
 	notes = symbol__annotation(sym);
->>>>>>> 02f8c6ae
 
 	if (pthread_mutex_trylock(&notes->lock))
 		return;
@@ -460,52 +220,6 @@
 	if (!syme)
 		return;
 
-<<<<<<< HEAD
-	if (!syme->src->source)
-		lookup_sym_source(syme);
-
-	if (!syme->src->source)
-		return;
-
-	symbol = sym_entry__symbol(syme);
-	printf("Showing %s for %s\n", event_name(sym_counter), symbol->name);
-	printf("  Events  Pcnt (>=%d%%)\n", sym_pcnt_filter);
-
-	pthread_mutex_lock(&syme->src->lock);
-	line = syme->src->source;
-	while (line) {
-		total += line->count[sym_counter];
-		line = line->next;
-	}
-
-	line = syme->src->source;
-	while (line) {
-		float pcnt = 0.0;
-
-		if (!line_queue_count)
-			line_queue = line;
-		line_queue_count++;
-
-		if (line->count[sym_counter])
-			pcnt = 100.0 * line->count[sym_counter] / (float)total;
-		if (pcnt >= (float)sym_pcnt_filter) {
-			if (displayed <= print_entries)
-				show_lines(line_queue, line_queue_count, total);
-			else more++;
-			displayed += line_queue_count;
-			line_queue_count = 0;
-			line_queue = NULL;
-		} else if (line_queue_count > TRACE_COUNT) {
-			line_queue = line_queue->next;
-			line_queue_count--;
-		}
-
-		line->count[sym_counter] = zero ? 0 : line->count[sym_counter] * 7 / 8;
-		line = line->next;
-	}
-	pthread_mutex_unlock(&syme->src->lock);
-	if (more)
-=======
 	symbol = sym_entry__symbol(syme);
 	notes = symbol__annotation(symbol);
 
@@ -524,43 +238,11 @@
 	else
 		symbol__annotate_decay_histogram(symbol, top.sym_evsel->idx);
 	if (more != 0)
->>>>>>> 02f8c6ae
 		printf("%d lines not displayed, maybe increase display entries [e]\n", more);
 out_unlock:
 	pthread_mutex_unlock(&notes->lock);
 }
 
-<<<<<<< HEAD
-/*
- * Symbols will be added here in event__process_sample and will get out
- * after decayed.
- */
-static LIST_HEAD(active_symbols);
-static pthread_mutex_t active_symbols_lock = PTHREAD_MUTEX_INITIALIZER;
-
-/*
- * Ordering weight: count-1 * count-2 * ... / count-n
- */
-static double sym_weight(const struct sym_entry *sym)
-{
-	double weight = sym->snap_count;
-	int counter;
-
-	if (!display_weighted)
-		return weight;
-
-	for (counter = 1; counter < nr_counters-1; counter++)
-		weight *= sym->count[counter];
-
-	weight /= (sym->count[counter] + 1);
-
-	return weight;
-}
-
-static long			samples;
-static long			userspace_samples;
-=======
->>>>>>> 02f8c6ae
 static const char		CONSOLE_CLEAR[] = "[H[2J";
 
 static void __list_insert_active_sym(struct sym_entry *syme)
@@ -573,45 +255,6 @@
 	char bf[160];
 	int printed = 0;
 	struct rb_node *nd;
-<<<<<<< HEAD
-	int sym_width = 0, dso_width = 0, dso_short_width = 0;
-	const int win_width = winsize.ws_col - 1;
-
-	samples = userspace_samples = 0;
-
-	/* Sort the active symbols */
-	pthread_mutex_lock(&active_symbols_lock);
-	syme = list_entry(active_symbols.next, struct sym_entry, node);
-	pthread_mutex_unlock(&active_symbols_lock);
-
-	list_for_each_entry_safe_from(syme, n, &active_symbols, node) {
-		syme->snap_count = syme->count[snap];
-		if (syme->snap_count != 0) {
-
-			if ((hide_user_symbols &&
-			     syme->origin == PERF_RECORD_MISC_USER) ||
-			    (hide_kernel_symbols &&
-			     syme->origin == PERF_RECORD_MISC_KERNEL)) {
-				list_remove_active_sym(syme);
-				continue;
-			}
-			syme->weight = sym_weight(syme);
-			rb_insert_active_sym(&tmp, syme);
-			sum_ksamples += syme->snap_count;
-
-			for (j = 0; j < nr_counters; j++)
-				syme->count[j] = zero ? 0 : syme->count[j] * 7 / 8;
-		} else
-			list_remove_active_sym(syme);
-	}
-
-	puts(CONSOLE_CLEAR);
-
-	printf("%-*.*s\n", win_width, win_width, graph_dotted_line);
-	printf( "   PerfTop:%8.0f irqs/sec  kernel:%4.1f%% [",
-		samples_per_sec,
-		100.0 - (100.0*((samples_per_sec-ksamples_per_sec)/samples_per_sec)));
-=======
 	struct sym_entry *syme;
 	struct rb_root tmp = RB_ROOT;
 	const int win_width = winsize.ws_col - 1;
@@ -622,7 +265,6 @@
 
 	perf_top__header_snprintf(&top, bf, sizeof(bf));
 	printf("%s\n", bf);
->>>>>>> 02f8c6ae
 
 	perf_top__reset_sample_counters(&top);
 
@@ -639,52 +281,16 @@
 		return;
 	}
 
-<<<<<<< HEAD
-	printf("%-*.*s\n", win_width, win_width, graph_dotted_line);
-=======
 	perf_top__find_widths(&top, &tmp, &dso_width, &dso_short_width,
 			      &sym_width);
->>>>>>> 02f8c6ae
 
 	if (sym_width + dso_width > winsize.ws_col - 29) {
 		dso_width = dso_short_width;
 		if (sym_width + dso_width > winsize.ws_col - 29)
 			sym_width = winsize.ws_col - dso_width - 29;
 	}
-<<<<<<< HEAD
-
-	/*
-	 * Find the longest symbol name that will be displayed
-	 */
-	for (nd = rb_first(&tmp); nd; nd = rb_next(nd)) {
-		syme = rb_entry(nd, struct sym_entry, rb_node);
-		if (++printed > print_entries ||
-		    (int)syme->snap_count < count_filter)
-			continue;
-
-		if (syme->map->dso->long_name_len > dso_width)
-			dso_width = syme->map->dso->long_name_len;
-
-		if (syme->map->dso->short_name_len > dso_short_width)
-			dso_short_width = syme->map->dso->short_name_len;
-
-		if (syme->name_len > sym_width)
-			sym_width = syme->name_len;
-	}
-
-	printed = 0;
-
-	if (sym_width + dso_width > winsize.ws_col - 29) {
-		dso_width = dso_short_width;
-		if (sym_width + dso_width > winsize.ws_col - 29)
-			sym_width = winsize.ws_col - dso_width - 29;
-	}
-	putchar('\n');
-	if (nr_counters == 1)
-=======
 	putchar('\n');
 	if (top.evlist->nr_entries == 1)
->>>>>>> 02f8c6ae
 		printf("             samples  pcnt");
 	else
 		printf("   weight    samples  pcnt");
@@ -693,11 +299,7 @@
 		printf("         RIP       ");
 	printf(" %-*.*s DSO\n", sym_width, sym_width, "function");
 	printf("   %s    _______ _____",
-<<<<<<< HEAD
-	       nr_counters == 1 ? "      " : "______");
-=======
 	       top.evlist->nr_entries == 1 ? "      " : "______");
->>>>>>> 02f8c6ae
 	if (verbose)
 		printf(" ________________");
 	printf(" %-*.*s", sym_width, sym_width, graph_line);
@@ -710,34 +312,21 @@
 
 		syme = rb_entry(nd, struct sym_entry, rb_node);
 		sym = sym_entry__symbol(syme);
-<<<<<<< HEAD
-
-		if (++printed > print_entries || (int)syme->snap_count < count_filter)
-=======
 		if (++printed > top.print_entries ||
 		    (int)syme->snap_count < top.count_filter)
->>>>>>> 02f8c6ae
 			continue;
 
 		pcnt = 100.0 - (100.0 * ((sum_ksamples - syme->snap_count) /
 					 sum_ksamples));
 
-<<<<<<< HEAD
-		if (nr_counters == 1 || !display_weighted)
-=======
 		if (top.evlist->nr_entries == 1 || !top.display_weighted)
->>>>>>> 02f8c6ae
 			printf("%20.2f ", syme->weight);
 		else
 			printf("%9.1f %10ld ", syme->weight, syme->snap_count);
 
 		percent_color_fprintf(stdout, "%4.1f%%", pcnt);
 		if (verbose)
-<<<<<<< HEAD
-			printf(" %016llx", sym->start);
-=======
 			printf(" %016" PRIx64, sym->start);
->>>>>>> 02f8c6ae
 		printf(" %-*.*s", sym_width, sym_width, sym->name);
 		printf(" %-*.*s\n", dso_width, dso_width,
 		       dso_width >= syme->map->dso->long_name_len ?
@@ -789,15 +378,8 @@
 
 	/* zero counters of active symbol */
 	if (syme) {
-<<<<<<< HEAD
-		pthread_mutex_lock(&syme->src->lock);
 		__zero_source_counters(syme);
 		*target = NULL;
-		pthread_mutex_unlock(&syme->src->lock);
-=======
-		__zero_source_counters(syme);
-		*target = NULL;
->>>>>>> 02f8c6ae
 	}
 
 	fprintf(stdout, "\n%s: ", msg);
@@ -812,11 +394,7 @@
 	syme = list_entry(top.active_symbols.next, struct sym_entry, node);
 	pthread_mutex_unlock(&top.active_symbols_lock);
 
-<<<<<<< HEAD
-	list_for_each_entry_safe_from(syme, n, &active_symbols, node) {
-=======
 	list_for_each_entry_safe_from(syme, n, &top.active_symbols, node) {
->>>>>>> 02f8c6ae
 		struct symbol *sym = sym_entry__symbol(syme);
 
 		if (!strcmp(buf, sym->name)) {
@@ -840,13 +418,8 @@
 {
 	char *name = NULL;
 
-<<<<<<< HEAD
-	if (sym_filter_entry) {
-		struct symbol *sym = sym_entry__symbol(sym_filter_entry);
-=======
 	if (top.sym_filter_entry) {
 		struct symbol *sym = sym_entry__symbol(top.sym_filter_entry);
->>>>>>> 02f8c6ae
 		name = sym->name;
 	}
 
@@ -868,19 +441,11 @@
 
 	fprintf(stdout,
 		"\t[K]     hide kernel_symbols symbols.     \t(%s)\n",
-<<<<<<< HEAD
-		hide_kernel_symbols ? "yes" : "no");
-	fprintf(stdout,
-		"\t[U]     hide user symbols.               \t(%s)\n",
-		hide_user_symbols ? "yes" : "no");
-	fprintf(stdout, "\t[z]     toggle sample zeroing.             \t(%d)\n", zero ? 1 : 0);
-=======
 		top.hide_kernel_symbols ? "yes" : "no");
 	fprintf(stdout,
 		"\t[U]     hide user symbols.               \t(%s)\n",
 		top.hide_user_symbols ? "yes" : "no");
 	fprintf(stdout, "\t[z]     toggle sample zeroing.             \t(%d)\n", top.zero ? 1 : 0);
->>>>>>> 02f8c6ae
 	fprintf(stdout, "\t[qQ]    quit.\n");
 }
 
@@ -901,11 +466,7 @@
 			return 1;
 		case 'E':
 		case 'w':
-<<<<<<< HEAD
-			return nr_counters > 1 ? 1 : 0;
-=======
 			return top.evlist->nr_entries > 1 ? 1 : 0;
->>>>>>> 02f8c6ae
 		default:
 			break;
 	}
@@ -945,13 +506,8 @@
 				top.delay_secs = 1;
 			break;
 		case 'e':
-<<<<<<< HEAD
-			prompt_integer(&print_entries, "Enter display entries (lines)");
-			if (print_entries == 0) {
-=======
 			prompt_integer(&top.print_entries, "Enter display entries (lines)");
 			if (top.print_entries == 0) {
->>>>>>> 02f8c6ae
 				sig_winch_handler(SIGWINCH);
 				signal(SIGWINCH, sig_winch_handler);
 			} else
@@ -988,21 +544,13 @@
 			prompt_percent(&sym_pcnt_filter, "Enter details display event filter (percent)");
 			break;
 		case 'K':
-<<<<<<< HEAD
-			hide_kernel_symbols = !hide_kernel_symbols;
-=======
 			top.hide_kernel_symbols = !top.hide_kernel_symbols;
->>>>>>> 02f8c6ae
 			break;
 		case 'q':
 		case 'Q':
 			printf("exiting.\n");
 			if (dump_symtab)
-<<<<<<< HEAD
-				dsos__fprintf(stderr);
-=======
 				perf_session__fprintf_dsos(session, stderr);
->>>>>>> 02f8c6ae
 			exit(0);
 		case 's':
 			prompt_symbol(&top.sym_filter_entry, "Enter details symbol");
@@ -1013,23 +561,12 @@
 			else {
 				struct sym_entry *syme = top.sym_filter_entry;
 
-<<<<<<< HEAD
-				pthread_mutex_lock(&syme->src->lock);
-				sym_filter_entry = NULL;
-				__zero_source_counters(syme);
-				pthread_mutex_unlock(&syme->src->lock);
-			}
-			break;
-		case 'U':
-			hide_user_symbols = !hide_user_symbols;
-=======
 				top.sym_filter_entry = NULL;
 				__zero_source_counters(syme);
 			}
 			break;
 		case 'U':
 			top.hide_user_symbols = !top.hide_user_symbols;
->>>>>>> 02f8c6ae
 			break;
 		case 'w':
 			top.display_weighted = ~top.display_weighted;
@@ -1131,15 +668,9 @@
 
 	syme = symbol__priv(sym);
 	syme->map = map;
-<<<<<<< HEAD
-	syme->src = NULL;
-
-	if (!sym_filter_entry && sym_filter && !strcmp(name, sym_filter)) {
-=======
 	symbol__annotate_init(map, sym);
 
 	if (!top.sym_filter_entry && sym_filter && !strcmp(name, sym_filter)) {
->>>>>>> 02f8c6ae
 		/* schedule initial sym_filter_entry setup */
 		sym_filter_entry_sched = syme;
 		sym_filter = NULL;
@@ -1152,140 +683,9 @@
 		}
 	}
 
-	if (!syme->skip)
-		syme->name_len = strlen(sym->name);
-
 	return 0;
 }
 
-<<<<<<< HEAD
-static void event__process_sample(const event_t *self,
-				 struct perf_session *session, int counter)
-{
-	u64 ip = self->ip.ip;
-	struct sym_entry *syme;
-	struct addr_location al;
-	u8 origin = self->header.misc & PERF_RECORD_MISC_CPUMODE_MASK;
-
-	++samples;
-
-	switch (origin) {
-	case PERF_RECORD_MISC_USER:
-		++userspace_samples;
-		if (hide_user_symbols)
-			return;
-		break;
-	case PERF_RECORD_MISC_KERNEL:
-		if (hide_kernel_symbols)
-			return;
-		break;
-	default:
-		return;
-	}
-
-	if (event__preprocess_sample(self, session, &al, symbol_filter) < 0 ||
-	    al.filtered)
-		return;
-
-	if (al.sym == NULL) {
-		/*
-		 * As we do lazy loading of symtabs we only will know if the
-		 * specified vmlinux file is invalid when we actually have a
-		 * hit in kernel space and then try to load it. So if we get
-		 * here and there are _no_ symbols in the DSO backing the
-		 * kernel map, bail out.
-		 *
-		 * We may never get here, for instance, if we use -K/
-		 * --hide-kernel-symbols, even if the user specifies an
-		 * invalid --vmlinux ;-)
-		 */
-		if (al.map == session->vmlinux_maps[MAP__FUNCTION] &&
-		    RB_EMPTY_ROOT(&al.map->dso->symbols[MAP__FUNCTION])) {
-			pr_err("The %s file can't be used\n",
-			       symbol_conf.vmlinux_name);
-			exit(1);
-		}
-
-		return;
-	}
-
-	/* let's see, whether we need to install initial sym_filter_entry */
-	if (sym_filter_entry_sched) {
-		sym_filter_entry = sym_filter_entry_sched;
-		sym_filter_entry_sched = NULL;
-		parse_source(sym_filter_entry);
-	}
-
-	syme = symbol__priv(al.sym);
-	if (!syme->skip) {
-		syme->count[counter]++;
-		syme->origin = origin;
-		record_precise_ip(syme, counter, ip);
-		pthread_mutex_lock(&active_symbols_lock);
-		if (list_empty(&syme->node) || !syme->node.next)
-			__list_insert_active_sym(syme);
-		pthread_mutex_unlock(&active_symbols_lock);
-	}
-}
-
-static int event__process(event_t *event, struct perf_session *session)
-{
-	switch (event->header.type) {
-	case PERF_RECORD_COMM:
-		event__process_comm(event, session);
-		break;
-	case PERF_RECORD_MMAP:
-		event__process_mmap(event, session);
-		break;
-	case PERF_RECORD_FORK:
-	case PERF_RECORD_EXIT:
-		event__process_task(event, session);
-		break;
-	default:
-		break;
-	}
-
-	return 0;
-}
-
-struct mmap_data {
-	int			counter;
-	void			*base;
-	int			mask;
-	unsigned int		prev;
-};
-
-static unsigned int mmap_read_head(struct mmap_data *md)
-{
-	struct perf_event_mmap_page *pc = md->base;
-	int head;
-
-	head = pc->data_head;
-	rmb();
-
-	return head;
-}
-
-static void perf_session__mmap_read_counter(struct perf_session *self,
-					    struct mmap_data *md)
-{
-	unsigned int head = mmap_read_head(md);
-	unsigned int old = md->prev;
-	unsigned char *data = md->base + page_size;
-	int diff;
-
-	/*
-	 * If we're further behind than half the buffer, there's a chance
-	 * the writer will bite our tail and mess up the samples under us.
-	 *
-	 * If we somehow ended up ahead of the head, we got messed up.
-	 *
-	 * In either case, truncate and restart at head.
-	 */
-	diff = head - old;
-	if (diff > md->mask / 2 || diff < 0) {
-		fprintf(stderr, "WARNING: failed to keep up with mmap data.\n");
-=======
 static void perf_event__process_sample(const union perf_event *event,
 				       struct perf_sample *sample,
 				       struct perf_session *session)
@@ -1339,7 +739,6 @@
 					  symbol_filter) < 0 ||
 	    al.filtered)
 		return;
->>>>>>> 02f8c6ae
 
 	if (!kptr_restrict_warned &&
 	    symbol_conf.kptr_restrict &&
@@ -1355,18 +754,8 @@
 		kptr_restrict_warned = true;
 	}
 
-<<<<<<< HEAD
-	for (; old != head;) {
-		event_t *event = (event_t *)&data[old & md->mask];
-
-		event_t event_copy;
-
-		size_t size = event->header.size;
-
-=======
 	if (al.sym == NULL) {
 		const char *msg = "Kernel samples will not be resolved.\n";
->>>>>>> 02f8c6ae
 		/*
 		 * As we do lazy loading of symtabs we only will know if the
 		 * specified vmlinux file is invalid when we actually have a
@@ -1394,13 +783,6 @@
 			vmlinux_warned = true;
 		}
 
-<<<<<<< HEAD
-		if (event->header.type == PERF_RECORD_SAMPLE)
-			event__process_sample(event, self, md->counter);
-		else
-			event__process(event, self);
-		old += size;
-=======
 		return;
 	}
 
@@ -1419,7 +801,6 @@
 				pr_err(".\n");
 			exit(1);
 		}
->>>>>>> 02f8c6ae
 	}
 
 	syme = symbol__priv(al.sym);
@@ -1443,24 +824,12 @@
 	}
 }
 
-<<<<<<< HEAD
-static struct pollfd event_array[MAX_NR_CPUS * MAX_COUNTERS];
-static struct mmap_data mmap_array[MAX_NR_CPUS][MAX_COUNTERS];
-
-static void perf_session__mmap_read(struct perf_session *self)
-=======
 static void perf_session__mmap_read_idx(struct perf_session *self, int idx)
->>>>>>> 02f8c6ae
 {
 	struct perf_sample sample;
 	union perf_event *event;
 	int ret;
 
-<<<<<<< HEAD
-	for (i = 0; i < nr_cpus; i++) {
-		for (counter = 0; counter < nr_counters; counter++)
-			perf_session__mmap_read_counter(self, &mmap_array[i][counter]);
-=======
 	while ((event = perf_evlist__mmap_read(top.evlist, idx)) != NULL) {
 		ret = perf_session__parse_sample(self, event, &sample);
 		if (ret) {
@@ -1472,7 +841,6 @@
 			perf_event__process_sample(event, &sample, self);
 		else
 			perf_event__process(event, &sample, self);
->>>>>>> 02f8c6ae
 	}
 }
 
@@ -1488,35 +856,16 @@
 {
 	struct perf_evsel *counter;
 
-<<<<<<< HEAD
-	cpu = profile_cpu;
-	if (target_pid == -1 && profile_cpu == -1)
-		cpu = cpumap[i];
-=======
 	list_for_each_entry(counter, &evlist->entries, node) {
 		struct perf_event_attr *attr = &counter->attr;
->>>>>>> 02f8c6ae
 
 		attr->sample_type = PERF_SAMPLE_IP | PERF_SAMPLE_TID;
 
-<<<<<<< HEAD
-	attr->sample_type	= PERF_SAMPLE_IP | PERF_SAMPLE_TID;
-
-	if (freq) {
-		attr->sample_type	|= PERF_SAMPLE_PERIOD;
-		attr->freq		= 1;
-		attr->sample_freq	= freq;
-	}
-
-	attr->inherit		= (cpu < 0) && inherit;
-	attr->mmap		= 1;
-=======
 		if (top.freq) {
 			attr->sample_type |= PERF_SAMPLE_PERIOD;
 			attr->freq	  = 1;
 			attr->sample_freq = top.freq;
 		}
->>>>>>> 02f8c6ae
 
 		if (evlist->nr_entries > 1) {
 			attr->sample_type |= PERF_SAMPLE_ID;
@@ -1581,30 +930,14 @@
 static int __cmd_top(void)
 {
 	pthread_t thread;
-<<<<<<< HEAD
-	int i, counter;
-	int ret;
-=======
 	int ret __used;
->>>>>>> 02f8c6ae
 	/*
 	 * FIXME: perf_session__new should allow passing a O_MMAP, so that all this
 	 * mmap reading, etc is encapsulated in it. Use O_WRONLY for now.
 	 */
-<<<<<<< HEAD
-	struct perf_session *session = perf_session__new(NULL, O_WRONLY, false);
-	if (session == NULL)
-		return -ENOMEM;
-
-	if (target_pid != -1)
-		event__synthesize_thread(target_pid, event__process, session);
-	else
-		event__synthesize_threads(event__process, session);
-=======
 	struct perf_session *session = perf_session__new(NULL, O_WRONLY, false, false, NULL);
 	if (session == NULL)
 		return -ENOMEM;
->>>>>>> 02f8c6ae
 
 	if (top.target_tid != -1)
 		perf_event__synthesize_thread_map(top.evlist->threads,
@@ -1666,16 +999,6 @@
 		    "profile events on existing thread id"),
 	OPT_BOOLEAN('a', "all-cpus", &system_wide,
 			    "system-wide collection from all CPUs"),
-<<<<<<< HEAD
-	OPT_INTEGER('C', "CPU", &profile_cpu,
-		    "CPU to profile on"),
-	OPT_STRING('k', "vmlinux", &symbol_conf.vmlinux_name,
-		   "file", "vmlinux pathname"),
-	OPT_BOOLEAN('K', "hide_kernel_symbols", &hide_kernel_symbols,
-		    "hide kernel symbols"),
-	OPT_INTEGER('m', "mmap-pages", &mmap_pages,
-		    "number of mmap data pages"),
-=======
 	OPT_STRING('C', "cpu", &top.cpu_list, "cpu",
 		    "list of cpus to monitor"),
 	OPT_STRING('k', "vmlinux", &symbol_conf.vmlinux_name,
@@ -1683,7 +1006,6 @@
 	OPT_BOOLEAN('K', "hide_kernel_symbols", &top.hide_kernel_symbols,
 		    "hide kernel symbols"),
 	OPT_UINTEGER('m', "mmap-pages", &mmap_pages, "number of mmap data pages"),
->>>>>>> 02f8c6ae
 	OPT_INTEGER('r', "realtime", &realtime_prio,
 		    "collect data with this RT SCHED_FIFO priority"),
 	OPT_INTEGER('d', "delay", &top.delay_secs,
@@ -1698,27 +1020,17 @@
 		    "child tasks inherit counters"),
 	OPT_STRING('s', "sym-annotate", &sym_filter, "symbol name",
 		    "symbol to annotate"),
-<<<<<<< HEAD
-	OPT_BOOLEAN('z', "zero", &zero,
-=======
 	OPT_BOOLEAN('z', "zero", &top.zero,
->>>>>>> 02f8c6ae
 		    "zero history across updates"),
 	OPT_INTEGER('F', "freq", &top.freq,
 		    "profile at this frequency"),
 	OPT_INTEGER('E', "entries", &top.print_entries,
 		    "display this many functions"),
-<<<<<<< HEAD
-	OPT_BOOLEAN('U', "hide_user_symbols", &hide_user_symbols,
-		    "hide user symbols"),
-	OPT_BOOLEAN('v', "verbose", &verbose,
-=======
 	OPT_BOOLEAN('U', "hide_user_symbols", &top.hide_user_symbols,
 		    "hide user symbols"),
 	OPT_BOOLEAN(0, "tui", &use_tui, "Use the TUI interface"),
 	OPT_BOOLEAN(0, "stdio", &use_stdio, "Use the stdio interface"),
 	OPT_INCR('v', "verbose", &verbose,
->>>>>>> 02f8c6ae
 		    "be more verbose (show counter open errors, etc)"),
 	OPT_END()
 };
@@ -1728,21 +1040,16 @@
 	struct perf_evsel *pos;
 	int status = -ENOMEM;
 
-<<<<<<< HEAD
-=======
 	top.evlist = perf_evlist__new(NULL, NULL);
 	if (top.evlist == NULL)
 		return -ENOMEM;
 
->>>>>>> 02f8c6ae
 	page_size = sysconf(_SC_PAGE_SIZE);
 
 	argc = parse_options(argc, argv, options, top_usage, 0);
 	if (argc)
 		usage_with_options(top_usage, options);
 
-<<<<<<< HEAD
-=======
 	/*
  	 * XXX For now start disabled, only using TUI if explicitely asked for.
  	 * Change that when handle_keys equivalent gets written, live annotation
@@ -1757,7 +1064,6 @@
 
 	setup_browser(false);
 
->>>>>>> 02f8c6ae
 	/* CPU and PID are mutually exclusive */
 	if (top.target_tid > 0 && top.cpu_list) {
 		printf("WARNING: PID switch overriding CPU\n");
@@ -1772,29 +1078,6 @@
 				     top.target_tid, top.cpu_list) < 0)
 		usage_with_options(top_usage, options);
 
-<<<<<<< HEAD
-	symbol_conf.priv_size = (sizeof(struct sym_entry) +
-				 (nr_counters + 1) * sizeof(unsigned long));
-
-	symbol_conf.try_vmlinux_path = (symbol_conf.vmlinux_name == NULL);
-	if (symbol__init() < 0)
-		return -1;
-
-	if (delay_secs < 1)
-		delay_secs = 1;
-
-	/*
-	 * User specified count overrides default frequency.
-	 */
-	if (default_interval)
-		freq = 0;
-	else if (freq) {
-		default_interval = freq;
-	} else {
-		fprintf(stderr, "frequency and count are zero, aborting\n");
-		exit(EXIT_FAILURE);
-	}
-=======
 	if (!top.evlist->nr_entries &&
 	    perf_evlist__add_default(top.evlist) < 0) {
 		pr_err("Not enough memory for event selector list\n");
@@ -1803,7 +1086,6 @@
 
 	if (top.delay_secs < 1)
 		top.delay_secs = 1;
->>>>>>> 02f8c6ae
 
 	/*
 	 * User specified count overrides default frequency.
@@ -1830,18 +1112,6 @@
 		pos->attr.sample_period = default_interval;
 	}
 
-<<<<<<< HEAD
-	if (target_pid != -1 || profile_cpu != -1)
-		nr_cpus = 1;
-	else
-		nr_cpus = read_cpu_map();
-
-	get_term_dimensions(&winsize);
-	if (print_entries == 0) {
-		update_print_entries(&winsize);
-		signal(SIGWINCH, sig_winch_handler);
-	}
-=======
 	if (perf_evlist__alloc_pollfd(top.evlist) < 0 ||
 	    perf_evlist__alloc_mmap(top.evlist) < 0)
 		goto out_free_fd;
@@ -1864,7 +1134,6 @@
 	status = __cmd_top();
 out_free_fd:
 	perf_evlist__delete(top.evlist);
->>>>>>> 02f8c6ae
 
 	return status;
 }