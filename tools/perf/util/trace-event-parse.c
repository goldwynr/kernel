--- conflicted
+++ resolved
@@ -42,11 +42,7 @@
 int header_page_data_offset;
 int header_page_data_size;
 
-<<<<<<< HEAD
-int latency_format;
-=======
 bool latency_format;
->>>>>>> 02f8c6ae
 
 static char *input_buf;
 static unsigned long long input_buf_ptr;
@@ -639,26 +635,16 @@
 			     bool warn)
 {
 	if (type != expect) {
-<<<<<<< HEAD
-		warning("Error: expected type %d but read %d",
-		    expect, type);
-=======
 		if (warn)
 			warning("Error: expected type %d but read %d",
 				expect, type);
->>>>>>> 02f8c6ae
 		return -1;
 	}
 
 	if (strcmp(token, expect_tok) != 0) {
-<<<<<<< HEAD
-		warning("Error: expected '%s' but read '%s'",
-		    expect_tok, token);
-=======
 		if (warn)
 			warning("Error: expected '%s' but read '%s'",
 				expect_tok, token);
->>>>>>> 02f8c6ae
 		return -1;
 	}
 	return 0;
@@ -770,11 +756,7 @@
 
 static int field_is_dynamic(struct format_field *field)
 {
-<<<<<<< HEAD
-	if (!strcmp(field->type, "__data_loc"))
-=======
 	if (!strncmp(field->type, "__data_loc", 10))
->>>>>>> 02f8c6ae
 		return 1;
 
 	return 0;
@@ -2001,7 +1983,6 @@
 			return ret;
 	}
 	return read_size(data + *offset, *size);
-<<<<<<< HEAD
 }
 
 int trace_parse_common_type(void *data)
@@ -2013,19 +1994,6 @@
 			      "common_type");
 }
 
-=======
-}
-
-int trace_parse_common_type(void *data)
-{
-	static int type_offset;
-	static int type_size;
-
-	return __parse_common(data, &type_size, &type_offset,
-			      "common_type");
-}
-
->>>>>>> 02f8c6ae
 int trace_parse_common_pid(void *data)
 {
 	static int pid_offset;
@@ -2646,7 +2614,6 @@
 }
 
 static void print_lat_fmt(void *data, int size __unused)
-<<<<<<< HEAD
 {
 	unsigned int lat_flags;
 	unsigned int pc;
@@ -2676,44 +2643,6 @@
 		printf(".");
 
 	if (lock_depth < 0)
-		printf(".");
-	else
-		printf("%d", lock_depth);
-}
-
-/* taken from Linux, written by Frederic Weisbecker */
-static void print_graph_cpu(int cpu)
-=======
->>>>>>> 02f8c6ae
-{
-	unsigned int lat_flags;
-	unsigned int pc;
-	int lock_depth;
-	int hardirq;
-	int softirq;
-
-	lat_flags = parse_common_flags(data);
-	pc = parse_common_pc(data);
-	lock_depth = parse_common_lock_depth(data);
-
-	hardirq = lat_flags & TRACE_FLAG_HARDIRQ;
-	softirq = lat_flags & TRACE_FLAG_SOFTIRQ;
-
-	printf("%c%c%c",
-	       (lat_flags & TRACE_FLAG_IRQS_OFF) ? 'd' :
-	       (lat_flags & TRACE_FLAG_IRQS_NOSUPPORT) ?
-	       'X' : '.',
-	       (lat_flags & TRACE_FLAG_NEED_RESCHED) ?
-	       'N' : '.',
-	       (hardirq && softirq) ? 'H' :
-	       hardirq ? 'h' : softirq ? 's' : '.');
-
-	if (pc)
-		printf("%x", pc);
-	else
-		printf(".");
-
-	if (lock_depth < 0)
 		printf(". ");
 	else
 		printf("%d ", lock_depth);
@@ -2904,11 +2833,6 @@
 		printf(" | ");
 	}
 
-	if (latency_format) {
-		print_lat_fmt(data, size);
-		printf(" | ");
-	}
-
 	field = find_field(event, "func");
 	if (!field)
 		die("function entry does not have func field");
@@ -2948,11 +2872,6 @@
 		printf(" | ");
 	}
 
-	if (latency_format) {
-		print_lat_fmt(data, size);
-		printf(" | ");
-	}
-
 	field = find_field(event, "rettime");
 	if (!field)
 		die("can't find rettime in return graph");
@@ -3013,19 +2932,8 @@
 	if (event->flags & (EVENT_FL_ISFUNCENT | EVENT_FL_ISFUNCRET))
 		return pretty_print_func_graph(data, size, event, cpu, pid);
 
-<<<<<<< HEAD
-	if (latency_format) {
-		printf("%8.8s-%-5d %3d",
-		       comm, pid, cpu);
-		print_lat_fmt(data, size);
-	} else
-		printf("%16s-%-5d [%03d]", comm, pid,  cpu);
-
-	printf(" %5lu.%06lu: %s: ", secs, usecs, event->name);
-=======
 	if (latency_format)
 		print_lat_fmt(data, size);
->>>>>>> 02f8c6ae
 
 	if (event->flags & EVENT_FL_FAILED) {
 		printf("EVENT '%s' FAILED TO PARSE\n",
@@ -3101,91 +3009,6 @@
 	}
 }
 
-<<<<<<< HEAD
-static void parse_header_field(const char *field,
-			       int *offset, int *size)
-{
-	char *token;
-	int type;
-
-	if (read_expected(EVENT_ITEM, "field") < 0)
-		return;
-	if (read_expected(EVENT_OP, ":") < 0)
-		return;
-
-	/* type */
-	if (read_expect_type(EVENT_ITEM, &token) < 0)
-		goto fail;
-	free_token(token);
-
-	if (read_expected(EVENT_ITEM, field) < 0)
-		return;
-	if (read_expected(EVENT_OP, ";") < 0)
-		return;
-	if (read_expected(EVENT_ITEM, "offset") < 0)
-		return;
-	if (read_expected(EVENT_OP, ":") < 0)
-		return;
-	if (read_expect_type(EVENT_ITEM, &token) < 0)
-		goto fail;
-	*offset = atoi(token);
-	free_token(token);
-	if (read_expected(EVENT_OP, ";") < 0)
-		return;
-	if (read_expected(EVENT_ITEM, "size") < 0)
-		return;
-	if (read_expected(EVENT_OP, ":") < 0)
-		return;
-	if (read_expect_type(EVENT_ITEM, &token) < 0)
-		goto fail;
-	*size = atoi(token);
-	free_token(token);
-	if (read_expected(EVENT_OP, ";") < 0)
-		return;
-	type = read_token(&token);
-	if (type != EVENT_NEWLINE) {
-		/* newer versions of the kernel have a "signed" type */
-		if (type != EVENT_ITEM)
-			goto fail;
-
-		if (strcmp(token, "signed") != 0)
-			goto fail;
-
-		free_token(token);
-
-		if (read_expected(EVENT_OP, ":") < 0)
-			return;
-
-		if (read_expect_type(EVENT_ITEM, &token))
-			goto fail;
-
-		free_token(token);
-		if (read_expected(EVENT_OP, ";") < 0)
-			return;
-
-		if (read_expect_type(EVENT_NEWLINE, &token))
-			goto fail;
-	}
- fail:
-	free_token(token);
-}
-
-int parse_header_page(char *buf, unsigned long size)
-{
-	init_input_buf(buf, size);
-
-	parse_header_field("timestamp", &header_page_ts_offset,
-			   &header_page_ts_size);
-	parse_header_field("commit", &header_page_size_offset,
-			   &header_page_size_size);
-	parse_header_field("data", &header_page_data_offset,
-			   &header_page_data_size);
-
-	return 0;
-}
-
-=======
->>>>>>> 02f8c6ae
 int parse_ftrace_file(char *buf, unsigned long size)
 {
 	struct format_field *field;
