--- conflicted
+++ resolved
@@ -2,21 +2,12 @@
 #ifndef __PERF_DEBUG_H
 #define __PERF_DEBUG_H
 
-<<<<<<< HEAD
-=======
 #include <stdbool.h>
->>>>>>> 02f8c6ae
 #include "event.h"
 
 extern int verbose;
 extern bool quiet, dump_trace;
 
-<<<<<<< HEAD
-int eprintf(int level,
-	    const char *fmt, ...) __attribute__((format(printf, 2, 3)));
-int dump_printf(const char *fmt, ...) __attribute__((format(printf, 1, 2)));
-void trace_event(event_t *event);
-=======
 int dump_printf(const char *fmt, ...) __attribute__((format(printf, 1, 2)));
 void trace_event(union perf_event *event);
 
@@ -46,6 +37,5 @@
 
 void ui__warning(const char *format, ...) __attribute__((format(printf, 1, 2)));
 void ui__warning_paranoid(void);
->>>>>>> 02f8c6ae
 
 #endif	/* __PERF_DEBUG_H */