--- conflicted
+++ resolved
@@ -72,15 +72,6 @@
 
 static inline void callchain_init(struct callchain_root *root)
 {
-<<<<<<< HEAD
-	INIT_LIST_HEAD(&node->brothers);
-	INIT_LIST_HEAD(&node->children);
-	INIT_LIST_HEAD(&node->val);
-
-	node->children_hit = 0;
-	node->parent = NULL;
-	node->hit = 0;
-=======
 	INIT_LIST_HEAD(&root->node.siblings);
 	INIT_LIST_HEAD(&root->node.children);
 	INIT_LIST_HEAD(&root->node.val);
@@ -89,7 +80,6 @@
 	root->node.hit = 0;
 	root->node.children_hit = 0;
 	root->max_depth = 0;
->>>>>>> 02f8c6ae
 }
 
 static inline u64 callchain_cumul_hits(struct callchain_node *node)
@@ -97,11 +87,6 @@
 	return node->hit + node->children_hit;
 }
 
-<<<<<<< HEAD
-int register_callchain_param(struct callchain_param *param);
-void append_chain(struct callchain_node *root, struct ip_callchain *chain,
-		  struct symbol **syms);
-=======
 int callchain_register_param(struct callchain_param *param);
 int callchain_append(struct callchain_root *root,
 		     struct callchain_cursor *cursor,
@@ -147,5 +132,4 @@
 	cursor->curr = cursor->curr->next;
 	cursor->pos++;
 }
->>>>>>> 02f8c6ae
 #endif	/* __PERF_CALLCHAIN_H */