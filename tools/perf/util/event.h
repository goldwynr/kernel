--- conflicted
+++ resolved
@@ -56,8 +56,6 @@
 	u64 id;
 };
 
-<<<<<<< HEAD
-=======
 
 #define PERF_SAMPLE_MASK				\
 	(PERF_SAMPLE_IP | PERF_SAMPLE_TID |		\
@@ -65,39 +63,18 @@
 	PERF_SAMPLE_ID | PERF_SAMPLE_STREAM_ID |	\
 	 PERF_SAMPLE_CPU | PERF_SAMPLE_PERIOD)
 
->>>>>>> 02f8c6ae
 struct sample_event {
 	struct perf_event_header        header;
 	u64 array[];
 };
 
-<<<<<<< HEAD
-struct sample_data {
-=======
 struct perf_sample {
->>>>>>> 02f8c6ae
 	u64 ip;
 	u32 pid, tid;
 	u64 time;
 	u64 addr;
 	u64 id;
 	u64 stream_id;
-<<<<<<< HEAD
-	u32 cpu;
-	u64 period;
-	struct ip_callchain *callchain;
-	u32 raw_size;
-	void *raw_data;
-};
-
-#define BUILD_ID_SIZE 20
-
-struct build_id_event {
-	struct perf_event_header header;
-	u8			 build_id[ALIGN(BUILD_ID_SIZE, sizeof(u64))];
-	char			 filename[];
-};
-=======
 	u64 period;
 	u32 cpu;
 	u32 raw_size;
@@ -106,7 +83,6 @@
 };
 
 #define BUILD_ID_SIZE 20
->>>>>>> 02f8c6ae
 
 struct build_id_event {
 	struct perf_event_header header;
@@ -157,49 +133,6 @@
 	struct lost_event		lost;
 	struct read_event		read;
 	struct sample_event		sample;
-<<<<<<< HEAD
-} event_t;
-
-struct events_stats {
-	u64 total;
-	u64 lost;
-};
-
-struct event_stat_id {
-	struct rb_node		rb_node;
-	struct rb_root		hists;
-	struct events_stats	stats;
-	u64			config;
-	u64			event_stream;
-	u32			type;
-};
-
-void event__print_totals(void);
-
-struct perf_session;
-
-typedef int (*event__handler_t)(event_t *event, struct perf_session *session);
-
-int event__synthesize_thread(pid_t pid, event__handler_t process,
-			     struct perf_session *session);
-void event__synthesize_threads(event__handler_t process,
-			       struct perf_session *session);
-int event__synthesize_kernel_mmap(event__handler_t process,
-				  struct perf_session *session,
-				  const char *symbol_name);
-int event__synthesize_modules(event__handler_t process,
-			      struct perf_session *session);
-
-int event__process_comm(event_t *self, struct perf_session *session);
-int event__process_lost(event_t *self, struct perf_session *session);
-int event__process_mmap(event_t *self, struct perf_session *session);
-int event__process_task(event_t *self, struct perf_session *session);
-
-struct addr_location;
-int event__preprocess_sample(const event_t *self, struct perf_session *session,
-			     struct addr_location *al, symbol_filter_t filter);
-int event__parse_sample(event_t *event, u64 type, struct sample_data *data);
-=======
 	struct attr_event		attr;
 	struct event_type_event		event_type;
 	struct tracing_data_event	tracing_data;
@@ -254,6 +187,5 @@
 int perf_event__parse_sample(const union perf_event *event, u64 type,
 			     int sample_size, bool sample_id_all,
 			     struct perf_sample *sample);
->>>>>>> 02f8c6ae
 
 #endif /* __PERF_RECORD_H */