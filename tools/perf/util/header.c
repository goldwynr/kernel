--- conflicted
+++ resolved
@@ -17,8 +17,6 @@
 #include "session.h"
 #include "symbol.h"
 #include "debug.h"
-<<<<<<< HEAD
-=======
 
 static bool no_buildid_cache = false;
 
@@ -48,7 +46,6 @@
 	event_count++;
 	return 0;
 }
->>>>>>> 02f8c6ae
 
 char *perf_header__find_event(u64 id)
 {
@@ -60,18 +57,6 @@
 	return NULL;
 }
 
-<<<<<<< HEAD
-	if (self != NULL) {
-		self->attr = *attr;
-		self->ids  = 0;
-		self->size = 1;
-		self->id   = malloc(sizeof(u64));
-		if (self->id == NULL) {
-			free(self);
-			self = NULL;
-		}
-	}
-=======
 static const char *__perf_magic = "PERFFILE";
 
 #define PERF_MAGIC	(*(u64 *)__perf_magic)
@@ -80,80 +65,17 @@
 	struct perf_event_attr	attr;
 	struct perf_file_section	ids;
 };
->>>>>>> 02f8c6ae
 
 void perf_header__set_feat(struct perf_header *header, int feat)
 {
 	set_bit(feat, header->adds_features);
 }
 
-<<<<<<< HEAD
-void perf_header_attr__delete(struct perf_header_attr *self)
-{
-	free(self->id);
-	free(self);
-}
-
-int perf_header_attr__add_id(struct perf_header_attr *self, u64 id)
-=======
 void perf_header__clear_feat(struct perf_header *header, int feat)
->>>>>>> 02f8c6ae
 {
 	clear_bit(feat, header->adds_features);
 }
 
-<<<<<<< HEAD
-	self->ids++;
-	if (self->ids > self->size) {
-		int nsize = self->size * 2;
-		u64 *nid = realloc(self->id, nsize * sizeof(u64));
-
-		if (nid == NULL)
-			return -1;
-
-		self->size = nsize;
-		self->id = nid;
-	}
-	self->id[pos] = id;
-	return 0;
-}
-
-int perf_header__init(struct perf_header *self)
-{
-	self->size = 1;
-	self->attr = malloc(sizeof(void *));
-	return self->attr == NULL ? -ENOMEM : 0;
-}
-
-void perf_header__exit(struct perf_header *self)
-{
-	int i;
-	for (i = 0; i < self->attrs; ++i)
-                perf_header_attr__delete(self->attr[i]);
-	free(self->attr);
-}
-
-int perf_header__add_attr(struct perf_header *self,
-			  struct perf_header_attr *attr)
-{
-	if (self->frozen)
-		return -1;
-
-	if (self->attrs == self->size) {
-		int nsize = self->size * 2;
-		struct perf_header_attr **nattr;
-
-		nattr = realloc(self->attr, nsize * sizeof(void *));
-		if (nattr == NULL)
-			return -1;
-
-		self->size = nsize;
-		self->attr = nattr;
-	}
-
-	self->attr[self->attrs++] = attr;
-	return 0;
-=======
 bool perf_header__has_feat(const struct perf_header *header, int feat)
 {
 	return test_bit(feat, header->adds_features);
@@ -242,7 +164,6 @@
 		err = __dsos__write_buildid_table(&machine->user_dsos,
 						  machine->pid, umisc, fd);
 	return err;
->>>>>>> 02f8c6ae
 }
 
 static int dsos__write_buildid_table(struct perf_header *header, int fd)
@@ -305,30 +226,6 @@
 	if (access(linkname, X_OK) && mkdir_p(linkname, 0755))
 		goto out_free;
 
-<<<<<<< HEAD
-int perf_header__push_event(u64 id, const char *name)
-{
-	if (strlen(name) > MAX_EVENT_NAME)
-		pr_warning("Event %s will be truncated\n", name);
-
-	if (!events) {
-		events = malloc(sizeof(struct perf_trace_event_type));
-		if (events == NULL)
-			return -ENOMEM;
-	} else {
-		struct perf_trace_event_type *nevents;
-
-		nevents = realloc(events, (event_count + 1) * sizeof(*events));
-		if (nevents == NULL)
-			return -ENOMEM;
-		events = nevents;
-	}
-	memset(&events[event_count], 0, sizeof(struct perf_trace_event_type));
-	events[event_count].event_id = id;
-	strncpy(events[event_count].name, name, MAX_EVENT_NAME - 1);
-	event_count++;
-	return 0;
-=======
 	snprintf(linkname + len, size - len, "/%s", sbuild_id + 2);
 	targetname = filename + strlen(debugdir) - 5;
 	memcpy(targetname, "../..", 5);
@@ -437,7 +334,6 @@
 		ret |= machine__cache_build_ids(pos, debugdir);
 	}
 	return ret ? -1 : 0;
->>>>>>> 02f8c6ae
 }
 
 static bool machine__read_build_ids(struct machine *machine, bool with_hits)
@@ -472,24 +368,6 @@
 
 	session = container_of(header, struct perf_session, header);
 
-<<<<<<< HEAD
-struct perf_file_attr {
-	struct perf_event_attr	attr;
-	struct perf_file_section	ids;
-};
-
-void perf_header__set_feat(struct perf_header *self, int feat)
-{
-	set_bit(feat, self->adds_features);
-}
-
-bool perf_header__has_feat(const struct perf_header *self, int feat)
-{
-	return test_bit(feat, self->adds_features);
-}
-
-static int do_write(int fd, const void *buf, size_t size)
-=======
 	if (perf_header__has_feat(header, HEADER_BUILD_ID &&
 	    !perf_session__read_build_ids(session, true)))
 		perf_header__clear_feat(header, HEADER_BUILD_ID);
@@ -546,20 +424,14 @@
 }
 
 int perf_header__write_pipe(int fd)
->>>>>>> 02f8c6ae
 {
 	struct perf_pipe_file_header f_header;
 	int err;
 
-<<<<<<< HEAD
-		if (ret < 0)
-			return -errno;
-=======
 	f_header = (struct perf_pipe_file_header){
 		.magic	   = PERF_MAGIC,
 		.size	   = sizeof(f_header),
 	};
->>>>>>> 02f8c6ae
 
 	err = do_write(fd, &f_header, sizeof(f_header));
 	if (err < 0) {
@@ -568,266 +440,6 @@
 	}
 
 	return 0;
-<<<<<<< HEAD
-}
-
-#define NAME_ALIGN 64
-
-static int write_padded(int fd, const void *bf, size_t count,
-			size_t count_aligned)
-{
-	static const char zero_buf[NAME_ALIGN];
-	int err = do_write(fd, bf, count);
-
-	if (!err)
-		err = do_write(fd, zero_buf, count_aligned - count);
-
-	return err;
-}
-
-#define dsos__for_each_with_build_id(pos, head)	\
-	list_for_each_entry(pos, head, node)	\
-		if (!pos->has_build_id)		\
-			continue;		\
-		else
-
-static int __dsos__write_buildid_table(struct list_head *head, u16 misc, int fd)
-{
-	struct dso *pos;
-
-	dsos__for_each_with_build_id(pos, head) {
-		int err;
-		struct build_id_event b;
-		size_t len;
-
-		if (!pos->hit)
-			continue;
-		len = pos->long_name_len + 1;
-		len = ALIGN(len, NAME_ALIGN);
-		memset(&b, 0, sizeof(b));
-		memcpy(&b.build_id, pos->build_id, sizeof(pos->build_id));
-		b.header.misc = misc;
-		b.header.size = sizeof(b) + len;
-		err = do_write(fd, &b, sizeof(b));
-		if (err < 0)
-			return err;
-		err = write_padded(fd, pos->long_name,
-				   pos->long_name_len + 1, len);
-		if (err < 0)
-			return err;
-	}
-
-	return 0;
-}
-
-static int dsos__write_buildid_table(int fd)
-{
-	int err = __dsos__write_buildid_table(&dsos__kernel,
-					      PERF_RECORD_MISC_KERNEL, fd);
-	if (err == 0)
-		err = __dsos__write_buildid_table(&dsos__user,
-						  PERF_RECORD_MISC_USER, fd);
-	return err;
-}
-
-int build_id_cache__add_s(const char *sbuild_id, const char *debugdir,
-			  const char *name, bool is_kallsyms)
-{
-	const size_t size = PATH_MAX;
-	char *filename = malloc(size),
-	     *linkname = malloc(size), *targetname;
-	int len, err = -1;
-
-	if (filename == NULL || linkname == NULL)
-		goto out_free;
-
-	len = snprintf(filename, size, "%s%s%s",
-		       debugdir, is_kallsyms ? "/" : "", name);
-	if (mkdir_p(filename, 0755))
-		goto out_free;
-
-	snprintf(filename + len, sizeof(filename) - len, "/%s", sbuild_id);
-
-	if (access(filename, F_OK)) {
-		if (is_kallsyms) {
-			 if (copyfile("/proc/kallsyms", filename))
-				goto out_free;
-		} else if (link(name, filename) && copyfile(name, filename))
-			goto out_free;
-	}
-
-	len = snprintf(linkname, size, "%s/.build-id/%.2s",
-		       debugdir, sbuild_id);
-
-	if (access(linkname, X_OK) && mkdir_p(linkname, 0755))
-		goto out_free;
-
-	snprintf(linkname + len, size - len, "/%s", sbuild_id + 2);
-	targetname = filename + strlen(debugdir) - 5;
-	memcpy(targetname, "../..", 5);
-
-	if (symlink(targetname, linkname) == 0)
-		err = 0;
-out_free:
-	free(filename);
-	free(linkname);
-	return err;
-}
-
-static int build_id_cache__add_b(const u8 *build_id, size_t build_id_size,
-				 const char *name, const char *debugdir,
-				 bool is_kallsyms)
-{
-	char sbuild_id[BUILD_ID_SIZE * 2 + 1];
-
-	build_id__sprintf(build_id, build_id_size, sbuild_id);
-
-	return build_id_cache__add_s(sbuild_id, debugdir, name, is_kallsyms);
-}
-
-int build_id_cache__remove_s(const char *sbuild_id, const char *debugdir)
-{
-	const size_t size = PATH_MAX;
-	char *filename = malloc(size),
-	     *linkname = malloc(size);
-	int err = -1;
-
-	if (filename == NULL || linkname == NULL)
-		goto out_free;
-
-	snprintf(linkname, size, "%s/.build-id/%.2s/%s",
-		 debugdir, sbuild_id, sbuild_id + 2);
-
-	if (access(linkname, F_OK))
-		goto out_free;
-
-	if (readlink(linkname, filename, size) < 0)
-		goto out_free;
-
-	if (unlink(linkname))
-		goto out_free;
-
-	/*
-	 * Since the link is relative, we must make it absolute:
-	 */
-	snprintf(linkname, size, "%s/.build-id/%.2s/%s",
-		 debugdir, sbuild_id, filename);
-
-	if (unlink(linkname))
-		goto out_free;
-
-	err = 0;
-out_free:
-	free(filename);
-	free(linkname);
-	return err;
-}
-
-static int dso__cache_build_id(struct dso *self, const char *debugdir)
-{
-	bool is_kallsyms = self->kernel && self->long_name[0] != '/';
-
-	return build_id_cache__add_b(self->build_id, sizeof(self->build_id),
-				     self->long_name, debugdir, is_kallsyms);
-}
-
-static int __dsos__cache_build_ids(struct list_head *head, const char *debugdir)
-{
-	struct dso *pos;
-	int err = 0;
-
-	dsos__for_each_with_build_id(pos, head)
-		if (dso__cache_build_id(pos, debugdir))
-			err = -1;
-
-	return err;
-}
-
-static int dsos__cache_build_ids(void)
-{
-	int err_kernel, err_user;
-	char debugdir[PATH_MAX];
-
-	snprintf(debugdir, sizeof(debugdir), "%s/%s", getenv("HOME"),
-		 DEBUG_CACHE_DIR);
-
-	if (mkdir(debugdir, 0755) != 0 && errno != EEXIST)
-		return -1;
-
-	err_kernel = __dsos__cache_build_ids(&dsos__kernel, debugdir);
-	err_user   = __dsos__cache_build_ids(&dsos__user, debugdir);
-	return err_kernel || err_user ? -1 : 0;
-}
-
-static int perf_header__adds_write(struct perf_header *self, int fd)
-{
-	int nr_sections;
-	struct perf_file_section *feat_sec;
-	int sec_size;
-	u64 sec_start;
-	int idx = 0, err;
-
-	if (dsos__read_build_ids(true))
-		perf_header__set_feat(self, HEADER_BUILD_ID);
-
-	nr_sections = bitmap_weight(self->adds_features, HEADER_FEAT_BITS);
-	if (!nr_sections)
-		return 0;
-
-	feat_sec = calloc(sizeof(*feat_sec), nr_sections);
-	if (feat_sec == NULL)
-		return -ENOMEM;
-
-	sec_size = sizeof(*feat_sec) * nr_sections;
-
-	sec_start = self->data_offset + self->data_size;
-	lseek(fd, sec_start + sec_size, SEEK_SET);
-
-	if (perf_header__has_feat(self, HEADER_TRACE_INFO)) {
-		struct perf_file_section *trace_sec;
-
-		trace_sec = &feat_sec[idx++];
-
-		/* Write trace info */
-		trace_sec->offset = lseek(fd, 0, SEEK_CUR);
-		read_tracing_data(fd, attrs, nr_counters);
-		trace_sec->size = lseek(fd, 0, SEEK_CUR) - trace_sec->offset;
-	}
-
-
-	if (perf_header__has_feat(self, HEADER_BUILD_ID)) {
-		struct perf_file_section *buildid_sec;
-
-		buildid_sec = &feat_sec[idx++];
-
-		/* Write build-ids */
-		buildid_sec->offset = lseek(fd, 0, SEEK_CUR);
-		err = dsos__write_buildid_table(fd);
-		if (err < 0) {
-			pr_debug("failed to write buildid table\n");
-			goto out_free;
-		}
-		buildid_sec->size = lseek(fd, 0, SEEK_CUR) -
-					  buildid_sec->offset;
-		dsos__cache_build_ids();
-	}
-
-	lseek(fd, sec_start, SEEK_SET);
-	err = do_write(fd, feat_sec, sec_size);
-	if (err < 0)
-		pr_debug("failed to write feature section\n");
-out_free:
-	free(feat_sec);
-	return err;
-}
-
-int perf_header__write(struct perf_header *self, int fd, bool at_exit)
-{
-	struct perf_file_header f_header;
-	struct perf_file_attr   f_attr;
-	struct perf_header_attr	*attr;
-	int i, err;
-=======
 }
 
 int perf_session__write_header(struct perf_session *session,
@@ -839,7 +451,6 @@
 	struct perf_header *header = &session->header;
 	struct perf_evsel *attr, *pair = NULL;
 	int err;
->>>>>>> 02f8c6ae
 
 	lseek(fd, sizeof(f_header), SEEK_SET);
 
@@ -850,11 +461,6 @@
 		attr->id_offset = lseek(fd, 0, SEEK_CUR);
 		err = do_write(fd, attr->id, attr->ids * sizeof(u64));
 		if (err < 0) {
-<<<<<<< HEAD
-			pr_debug("failed to write perf header\n");
-			return err;
-		}
-=======
 out_err_write:
 			pr_debug("failed to write perf header\n");
 			return err;
@@ -866,7 +472,6 @@
 			attr->ids += pair->ids;
 			pair = list_entry(pair->node.next, struct perf_evsel, node);
 		}
->>>>>>> 02f8c6ae
 	}
 
 	header->attr_offset = lseek(fd, 0, SEEK_CUR);
@@ -886,36 +491,20 @@
 		}
 	}
 
-<<<<<<< HEAD
-	self->event_offset = lseek(fd, 0, SEEK_CUR);
-	self->event_size = event_count * sizeof(struct perf_trace_event_type);
-	if (events) {
-		err = do_write(fd, events, self->event_size);
-=======
 	header->event_offset = lseek(fd, 0, SEEK_CUR);
 	header->event_size = event_count * sizeof(struct perf_trace_event_type);
 	if (events) {
 		err = do_write(fd, events, header->event_size);
->>>>>>> 02f8c6ae
 		if (err < 0) {
 			pr_debug("failed to write perf header events\n");
 			return err;
 		}
 	}
-<<<<<<< HEAD
-=======
 
 	header->data_offset = lseek(fd, 0, SEEK_CUR);
->>>>>>> 02f8c6ae
 
 	if (at_exit) {
 		err = perf_header__adds_write(header, evlist, fd);
-		if (err < 0)
-			return err;
-	}
-
-	if (at_exit) {
-		err = perf_header__adds_write(self, fd);
 		if (err < 0)
 			return err;
 	}
@@ -938,11 +527,7 @@
 		},
 	};
 
-<<<<<<< HEAD
-	memcpy(&f_header.adds_features, &self->adds_features, sizeof(self->adds_features));
-=======
 	memcpy(&f_header.adds_features, &header->adds_features, sizeof(header->adds_features));
->>>>>>> 02f8c6ae
 
 	lseek(fd, 0, SEEK_SET);
 	err = do_write(fd, &f_header, sizeof(f_header));
@@ -950,15 +535,6 @@
 		pr_debug("failed to write perf header\n");
 		return err;
 	}
-<<<<<<< HEAD
-	lseek(fd, self->data_offset + self->data_size, SEEK_SET);
-
-	self->frozen = 1;
-	return 0;
-}
-
-static int do_read(int fd, void *buf, size_t size)
-=======
 	lseek(fd, header->data_offset + header->data_size, SEEK_SET);
 
 	header->frozen = 1;
@@ -967,18 +543,12 @@
 
 static int perf_header__getbuffer64(struct perf_header *header,
 				    int fd, void *buf, size_t size)
->>>>>>> 02f8c6ae
 {
 	if (readn(fd, buf, size) <= 0)
 		return -1;
 
-<<<<<<< HEAD
-		if (ret <= 0)
-			return -1;
-=======
 	if (header->needs_swap)
 		mem_bswap_64(buf, size);
->>>>>>> 02f8c6ae
 
 	return 0;
 }
@@ -1020,149 +590,6 @@
 		}
 		++feat;
 	}
-<<<<<<< HEAD
-
-	return 0;
-}
-
-static int perf_header__getbuffer64(struct perf_header *self,
-				    int fd, void *buf, size_t size)
-{
-	if (do_read(fd, buf, size))
-		return -1;
-
-	if (self->needs_swap)
-		mem_bswap_64(buf, size);
-
-	return 0;
-}
-
-int perf_header__process_sections(struct perf_header *self, int fd,
-				  int (*process)(struct perf_file_section *self,
-						 struct perf_header *ph,
-						 int feat, int fd))
-{
-	struct perf_file_section *feat_sec;
-	int nr_sections;
-	int sec_size;
-	int idx = 0;
-	int err = -1, feat = 1;
-
-	nr_sections = bitmap_weight(self->adds_features, HEADER_FEAT_BITS);
-	if (!nr_sections)
-		return 0;
-
-	feat_sec = calloc(sizeof(*feat_sec), nr_sections);
-	if (!feat_sec)
-		return -1;
-
-	sec_size = sizeof(*feat_sec) * nr_sections;
-
-	lseek(fd, self->data_offset + self->data_size, SEEK_SET);
-
-	if (perf_header__getbuffer64(self, fd, feat_sec, sec_size))
-		goto out_free;
-
-	err = 0;
-	while (idx < nr_sections && feat < HEADER_LAST_FEATURE) {
-		if (perf_header__has_feat(self, feat)) {
-			struct perf_file_section *sec = &feat_sec[idx++];
-
-			err = process(sec, self, feat, fd);
-			if (err < 0)
-				break;
-		}
-		++feat;
-	}
-out_free:
-	free(feat_sec);
-	return err;
-}
-
-int perf_file_header__read(struct perf_file_header *self,
-			   struct perf_header *ph, int fd)
-{
-	lseek(fd, 0, SEEK_SET);
-
-	if (do_read(fd, self, sizeof(*self)) ||
-	    memcmp(&self->magic, __perf_magic, sizeof(self->magic)))
-		return -1;
-
-	if (self->attr_size != sizeof(struct perf_file_attr)) {
-		u64 attr_size = bswap_64(self->attr_size);
-
-		if (attr_size != sizeof(struct perf_file_attr))
-			return -1;
-
-		mem_bswap_64(self, offsetof(struct perf_file_header,
-					    adds_features));
-		ph->needs_swap = true;
-	}
-
-	if (self->size != sizeof(*self)) {
-		/* Support the previous format */
-		if (self->size == offsetof(typeof(*self), adds_features))
-			bitmap_zero(self->adds_features, HEADER_FEAT_BITS);
-		else
-			return -1;
-	}
-
-	memcpy(&ph->adds_features, &self->adds_features,
-	       sizeof(ph->adds_features));
-	/*
-	 * FIXME: hack that assumes that if we need swap the perf.data file
-	 * may be coming from an arch with a different word-size, ergo different
-	 * DEFINE_BITMAP format, investigate more later, but for now its mostly
-	 * safe to assume that we have a build-id section. Trace files probably
-	 * have several other issues in this realm anyway...
-	 */
-	if (ph->needs_swap) {
-		memset(&ph->adds_features, 0, sizeof(ph->adds_features));
-		perf_header__set_feat(ph, HEADER_BUILD_ID);
-	}
-
-	ph->event_offset = self->event_types.offset;
-	ph->event_size   = self->event_types.size;
-	ph->data_offset  = self->data.offset;
-	ph->data_size	 = self->data.size;
-	return 0;
-}
-
-static int perf_file_section__process(struct perf_file_section *self,
-				      struct perf_header *ph,
-				      int feat, int fd)
-{
-	if (lseek(fd, self->offset, SEEK_SET) == (off_t)-1) {
-		pr_debug("Failed to lseek to %Ld offset for feature %d, "
-			 "continuing...\n", self->offset, feat);
-		return 0;
-	}
-
-	switch (feat) {
-	case HEADER_TRACE_INFO:
-		trace_report(fd);
-		break;
-
-	case HEADER_BUILD_ID:
-		if (perf_header__read_build_ids(ph, fd, self->offset, self->size))
-			pr_debug("Failed to read buildids, continuing...\n");
-		break;
-	default:
-		pr_debug("unknown feature %d, continuing...\n", feat);
-	}
-
-	return 0;
-}
-
-int perf_header__read(struct perf_header *self, int fd)
-{
-	struct perf_file_header	f_header;
-	struct perf_file_attr	f_attr;
-	u64			f_id;
-	int nr_attrs, nr_ids, i, j;
-
-	if (perf_file_header__read(&f_header, self, fd) < 0) {
-=======
 out_free:
 	free(feat_sec);
 	return err;
@@ -1439,7 +866,6 @@
 		return perf_header__read_pipe(session, fd);
 
 	if (perf_file_header__read(&f_header, header, fd) < 0) {
->>>>>>> 02f8c6ae
 		pr_debug("incompatible file format\n");
 		return -EINVAL;
 	}
@@ -1451,21 +877,12 @@
 		struct perf_evsel *evsel;
 		off_t tmp;
 
-<<<<<<< HEAD
-		if (perf_header__getbuffer64(self, fd, &f_attr, sizeof(f_attr)))
-=======
 		if (perf_header__getbuffer64(header, fd, &f_attr, sizeof(f_attr)))
->>>>>>> 02f8c6ae
 			goto out_errno;
 
 		tmp = lseek(fd, 0, SEEK_CUR);
 		evsel = perf_evsel__new(&f_attr.attr, i);
 
-<<<<<<< HEAD
-		attr = perf_header_attr__new(&f_attr.attr);
-		if (attr == NULL)
-			 return -ENOMEM;
-=======
 		if (evsel == NULL)
 			goto out_delete_evlist;
 		/*
@@ -1473,7 +890,6 @@
 		 * entry gets purged too at perf_evlist__delete().
 		 */
 		perf_evlist__add(session->evlist, evsel);
->>>>>>> 02f8c6ae
 
 		nr_ids = f_attr.ids.size / sizeof(u64);
 		/*
@@ -1487,24 +903,10 @@
 		lseek(fd, f_attr.ids.offset, SEEK_SET);
 
 		for (j = 0; j < nr_ids; j++) {
-<<<<<<< HEAD
-			if (perf_header__getbuffer64(self, fd, &f_id, sizeof(f_id)))
-				goto out_errno;
-
-			if (perf_header_attr__add_id(attr, f_id) < 0) {
-				perf_header_attr__delete(attr);
-				return -ENOMEM;
-			}
-		}
-		if (perf_header__add_attr(self, attr) < 0) {
-			perf_header_attr__delete(attr);
-			return -ENOMEM;
-=======
 			if (perf_header__getbuffer64(header, fd, &f_id, sizeof(f_id)))
 				goto out_errno;
 
 			perf_evlist__id_add(session->evlist, evsel, 0, j, f_id);
->>>>>>> 02f8c6ae
 		}
 
 		lseek(fd, tmp, SEEK_SET);
@@ -1515,30 +917,16 @@
 		events = malloc(f_header.event_types.size);
 		if (events == NULL)
 			return -ENOMEM;
-<<<<<<< HEAD
-		if (perf_header__getbuffer64(self, fd, events,
-=======
 		if (perf_header__getbuffer64(header, fd, events,
->>>>>>> 02f8c6ae
 					     f_header.event_types.size))
 			goto out_errno;
 		event_count =  f_header.event_types.size / sizeof(struct perf_trace_event_type);
 	}
 
-<<<<<<< HEAD
-	perf_header__process_sections(self, fd, perf_file_section__process);
-=======
 	perf_header__process_sections(header, fd, perf_file_section__process);
->>>>>>> 02f8c6ae
 
 	lseek(fd, header->data_offset, SEEK_SET);
 
-<<<<<<< HEAD
-	self->frozen = 1;
-	return 0;
-out_errno:
-	return -errno;
-=======
 	header->frozen = 1;
 	return 0;
 out_errno:
@@ -1548,7 +936,6 @@
 	perf_evlist__delete(session->evlist);
 	session->evlist = NULL;
 	return -ENOMEM;
->>>>>>> 02f8c6ae
 }
 
 int perf_event__synthesize_attr(struct perf_event_attr *attr, u16 ids, u64 *id,
