--- conflicted
+++ resolved
@@ -87,30 +87,19 @@
 	return strtoul(nptr, endptr, base);
 }
 
-<<<<<<< HEAD
-=======
 int eprintf(int level,
 	    const char *fmt, ...) __attribute__((format(printf, 2, 3)));
 
->>>>>>> 02f8c6ae
 #ifndef pr_fmt
 #define pr_fmt(fmt) fmt
 #endif
 
 #define pr_err(fmt, ...) \
-<<<<<<< HEAD
-	do { fprintf(stderr, pr_fmt(fmt), ##__VA_ARGS__); } while (0)
-#define pr_warning(fmt, ...) \
-	do { fprintf(stderr, pr_fmt(fmt), ##__VA_ARGS__); } while (0)
-#define pr_info(fmt, ...) \
-	do { fprintf(stderr, pr_fmt(fmt), ##__VA_ARGS__); } while (0)
-=======
 	eprintf(0, pr_fmt(fmt), ##__VA_ARGS__)
 #define pr_warning(fmt, ...) \
 	eprintf(0, pr_fmt(fmt), ##__VA_ARGS__)
 #define pr_info(fmt, ...) \
 	eprintf(0, pr_fmt(fmt), ##__VA_ARGS__)
->>>>>>> 02f8c6ae
 #define pr_debug(fmt, ...) \
 	eprintf(1, pr_fmt(fmt), ##__VA_ARGS__)
 #define pr_debugN(n, fmt, ...) \
