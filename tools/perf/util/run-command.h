--- conflicted
+++ resolved
@@ -55,35 +55,4 @@
 #define RUN_COMMAND_STDOUT_TO_STDERR 4
 int run_command_v_opt(const char **argv, int opt);
 
-<<<<<<< HEAD
-/*
- * env (the environment) is to be formatted like environ: "VAR=VALUE".
- * To unset an environment variable use just "VAR".
- */
-int run_command_v_opt_cd_env(const char **argv, int opt, const char *dir, const char *const *env);
-
-/*
- * The purpose of the following functions is to feed a pipe by running
- * a function asynchronously and providing output that the caller reads.
- *
- * It is expected that no synchronization and mutual exclusion between
- * the caller and the feed function is necessary so that the function
- * can run in a thread without interfering with the caller.
- */
-struct async {
-	/*
-	 * proc writes to fd and closes it;
-	 * returns 0 on success, non-zero on failure
-	 */
-	int (*proc)(int fd, void *data);
-	void *data;
-	int out;	/* caller reads from here and closes it */
-	pid_t pid;
-};
-
-int start_async(struct async *async);
-int finish_async(struct async *async);
-
-=======
->>>>>>> 02f8c6ae
 #endif /* __PERF_RUN_COMMAND_H */