#ifndef __PERF_QUOTE_H
#define __PERF_QUOTE_H

#include <stddef.h>
#include <stdio.h>

/* Help to copy the thing properly quoted for the shell safety.
 * any single quote is replaced with '\'', any exclamation point
 * is replaced with '\!', and the whole thing is enclosed in a
 * single quote pair.
 *
 * For example, if you are passing the result to system() as an
 * argument:
 *
 * sprintf(cmd, "foobar %s %s", sq_quote(arg0), sq_quote(arg1))
 *
 * would be appropriate.  If the system() is going to call ssh to
 * run the command on the other side:
 *
 * sprintf(cmd, "git-diff-tree %s %s", sq_quote(arg0), sq_quote(arg1));
 * sprintf(rcmd, "ssh %s %s", sq_util/quote.host), sq_quote(cmd));
 *
 * Note that the above examples leak memory!  Remember to free result from
 * sq_quote() in a real application.
 */

extern void sq_quote_argv(struct strbuf *, const char **argv, size_t maxlen);

<<<<<<< HEAD
/* This unwraps what sq_quote() produces in place, but returns
 * NULL if the input does not look like what sq_quote would have
 * produced.
 */
extern char *sq_dequote(char *);

/*
 * Same as the above, but can be used to unwrap many arguments in the
 * same string separated by space. "next" is changed to point to the
 * next argument that should be passed as first parameter. When there
 * is no more argument to be dequoted, "next" is updated to point to NULL.
 */
extern char *sq_dequote_step(char *arg, char **next);
extern int sq_dequote_to_argv(char *arg, const char ***argv, int *nr, int *alloc);

extern int unquote_c_style(struct strbuf *, const char *quoted, const char **endp);
extern size_t quote_c_style(const char *name, struct strbuf *, FILE *, int no_dq);
extern void quote_two_c_style(struct strbuf *, const char *, const char *, int);

extern void write_name_quoted(const char *name, FILE *, int terminator);
extern void write_name_quotedpfx(const char *pfx, ssize_t pfxlen,
                                 const char *name, FILE *, int terminator);

/* quote path as relative to the given prefix */
char *quote_path_relative(const char *in, int len,
			  struct strbuf *out, const char *prefix);

/* quoting as a string literal for other languages */
extern void perl_quote_print(FILE *stream, const char *src);
extern void python_quote_print(FILE *stream, const char *src);
extern void tcl_quote_print(FILE *stream, const char *src);

=======
>>>>>>> 02f8c6ae
#endif /* __PERF_QUOTE_H */<|MERGE_RESOLUTION|>--- conflicted
+++ resolved
@@ -26,39 +26,4 @@
 
 extern void sq_quote_argv(struct strbuf *, const char **argv, size_t maxlen);
 
-<<<<<<< HEAD
-/* This unwraps what sq_quote() produces in place, but returns
- * NULL if the input does not look like what sq_quote would have
- * produced.
- */
-extern char *sq_dequote(char *);
-
-/*
- * Same as the above, but can be used to unwrap many arguments in the
- * same string separated by space. "next" is changed to point to the
- * next argument that should be passed as first parameter. When there
- * is no more argument to be dequoted, "next" is updated to point to NULL.
- */
-extern char *sq_dequote_step(char *arg, char **next);
-extern int sq_dequote_to_argv(char *arg, const char ***argv, int *nr, int *alloc);
-
-extern int unquote_c_style(struct strbuf *, const char *quoted, const char **endp);
-extern size_t quote_c_style(const char *name, struct strbuf *, FILE *, int no_dq);
-extern void quote_two_c_style(struct strbuf *, const char *, const char *, int);
-
-extern void write_name_quoted(const char *name, FILE *, int terminator);
-extern void write_name_quotedpfx(const char *pfx, ssize_t pfxlen,
-                                 const char *name, FILE *, int terminator);
-
-/* quote path as relative to the given prefix */
-char *quote_path_relative(const char *in, int len,
-			  struct strbuf *out, const char *prefix);
-
-/* quoting as a string literal for other languages */
-extern void perl_quote_print(FILE *stream, const char *src);
-extern void python_quote_print(FILE *stream, const char *src);
-extern void tcl_quote_print(FILE *stream, const char *src);
-
-=======
->>>>>>> 02f8c6ae
 #endif /* __PERF_QUOTE_H */