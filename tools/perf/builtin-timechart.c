--- conflicted
+++ resolved
@@ -35,13 +35,10 @@
 #define SUPPORT_OLD_POWER_EVENTS 1
 #define PWR_EVENT_EXIT -1
 
-<<<<<<< HEAD
-=======
 
 static char		const *input_name = "perf.data";
 static char		const *output_name = "output.svg";
 
->>>>>>> 02f8c6ae
 static unsigned int	numcpus;
 static u64		min_freq;	/* Lowest CPU frequency seen */
 static u64		max_freq;	/* Highest CPU frequency seen */
@@ -160,17 +157,6 @@
 static struct process_filter *process_filter;
 
 
-
-struct process_filter;
-struct process_filter {
-	char			*name;
-	int			pid;
-	struct process_filter	*next;
-};
-
-static struct process_filter *process_filter;
-
-
 static struct per_pid *find_create_pid(int pid)
 {
 	struct per_pid *cursor = all_data;
@@ -287,37 +273,25 @@
 static u64 cpus_pstate_start_times[MAX_CPUS];
 static u64 cpus_pstate_state[MAX_CPUS];
 
-<<<<<<< HEAD
-static int process_comm_event(event_t *event, struct perf_session *session __used)
-=======
 static int process_comm_event(union perf_event *event,
 			      struct perf_sample *sample __used,
 			      struct perf_session *session __used)
->>>>>>> 02f8c6ae
 {
 	pid_set_comm(event->comm.tid, event->comm.comm);
 	return 0;
 }
 
-<<<<<<< HEAD
-static int process_fork_event(event_t *event, struct perf_session *session __used)
-=======
 static int process_fork_event(union perf_event *event,
 			      struct perf_sample *sample __used,
 			      struct perf_session *session __used)
->>>>>>> 02f8c6ae
 {
 	pid_fork(event->fork.pid, event->fork.ppid, event->fork.time);
 	return 0;
 }
 
-<<<<<<< HEAD
-static int process_exit_event(event_t *event, struct perf_session *session __used)
-=======
 static int process_exit_event(union perf_event *event,
 			      struct perf_sample *sample __used,
 			      struct perf_session *session __used)
->>>>>>> 02f8c6ae
 {
 	pid_exit(event->fork.pid, event->fork.time);
 	return 0;
@@ -329,8 +303,6 @@
 	unsigned char		preempt_count;
 	int			pid;
 	int			lock_depth;
-<<<<<<< HEAD
-=======
 };
 
 #ifdef SUPPORT_OLD_POWER_EVENTS
@@ -340,7 +312,6 @@
 	u64	type;
 	u64	value;
 	u64	cpu_id;
->>>>>>> 02f8c6ae
 };
 #endif
 
@@ -515,26 +486,6 @@
 }
 
 
-<<<<<<< HEAD
-static int process_sample_event(event_t *event, struct perf_session *session)
-{
-	struct sample_data data;
-	struct trace_entry *te;
-
-	memset(&data, 0, sizeof(data));
-
-	event__parse_sample(event, session->sample_type, &data);
-
-	if (session->sample_type & PERF_SAMPLE_TIME) {
-		if (!first_time || first_time > data.time)
-			first_time = data.time;
-		if (last_time < data.time)
-			last_time = data.time;
-	}
-
-	te = (void *)data.raw_data;
-	if (session->sample_type & PERF_SAMPLE_RAW && data.raw_size > 0) {
-=======
 static int process_sample_event(union perf_event *event __used,
 				struct perf_sample *sample,
 				struct perf_evsel *evsel __used,
@@ -551,7 +502,6 @@
 
 	te = (void *)sample->raw_data;
 	if (session->sample_type & PERF_SAMPLE_RAW && sample->raw_size > 0) {
->>>>>>> 02f8c6ae
 		char *event_str;
 #ifdef SUPPORT_OLD_POWER_EVENTS
 		struct power_entry_old *peo;
@@ -572,22 +522,6 @@
 		if (!event_str)
 			return 0;
 
-<<<<<<< HEAD
-		if (strcmp(event_str, "power:power_start") == 0)
-			c_state_start(data.cpu, data.time, pe->value);
-
-		if (strcmp(event_str, "power:power_end") == 0)
-			c_state_end(data.cpu, data.time);
-
-		if (strcmp(event_str, "power:power_frequency") == 0)
-			p_state_change(data.cpu, data.time, pe->value);
-
-		if (strcmp(event_str, "sched:sched_wakeup") == 0)
-			sched_wakeup(data.cpu, data.time, data.pid, te);
-
-		if (strcmp(event_str, "sched:sched_switch") == 0)
-			sched_switch(data.cpu, data.time, te);
-=======
 		if (sample->cpu > numcpus)
 			numcpus = sample->cpu;
 
@@ -625,7 +559,6 @@
 					       peo->value);
 		}
 #endif
->>>>>>> 02f8c6ae
 	}
 	return 0;
 }
@@ -678,91 +611,6 @@
 	}
 }
 
-<<<<<<< HEAD
-static u64 sample_time(event_t *event, const struct perf_session *session)
-{
-	int cursor;
-
-	cursor = 0;
-	if (session->sample_type & PERF_SAMPLE_IP)
-		cursor++;
-	if (session->sample_type & PERF_SAMPLE_TID)
-		cursor++;
-	if (session->sample_type & PERF_SAMPLE_TIME)
-		return event->sample.array[cursor];
-	return 0;
-}
-
-
-/*
- * We first queue all events, sorted backwards by insertion.
- * The order will get flipped later.
- */
-static int queue_sample_event(event_t *event, struct perf_session *session)
-{
-	struct sample_wrapper *copy, *prev;
-	int size;
-
-	size = event->sample.header.size + sizeof(struct sample_wrapper) + 8;
-
-	copy = malloc(size);
-	if (!copy)
-		return 1;
-
-	memset(copy, 0, size);
-
-	copy->next = NULL;
-	copy->timestamp = sample_time(event, session);
-
-	memcpy(&copy->data, event, event->sample.header.size);
-
-	/* insert in the right place in the list */
-
-	if (!all_samples) {
-		/* first sample ever */
-		all_samples = copy;
-		return 0;
-	}
-
-	if (all_samples->timestamp < copy->timestamp) {
-		/* insert at the head of the list */
-		copy->next = all_samples;
-		all_samples = copy;
-		return 0;
-	}
-
-	prev = all_samples;
-	while (prev->next) {
-		if (prev->next->timestamp < copy->timestamp) {
-			copy->next = prev->next;
-			prev->next = copy;
-			return 0;
-		}
-		prev = prev->next;
-	}
-	/* insert at the end of the list */
-	prev->next = copy;
-
-	return 0;
-}
-
-static void sort_queued_samples(void)
-{
-	struct sample_wrapper *cursor, *next;
-
-	cursor = all_samples;
-	all_samples = NULL;
-
-	while (cursor) {
-		next = cursor->next;
-		cursor->next = all_samples;
-		all_samples = cursor;
-		cursor = next;
-	}
-}
-
-=======
->>>>>>> 02f8c6ae
 /*
  * Sort the pid datastructure
  */
@@ -1126,45 +974,18 @@
 	svg_close();
 }
 
-<<<<<<< HEAD
-static void process_samples(struct perf_session *session)
-{
-	struct sample_wrapper *cursor;
-	event_t *event;
-
-	sort_queued_samples();
-
-	cursor = all_samples;
-	while (cursor) {
-		event = (void *)&cursor->data;
-		cursor = cursor->next;
-		process_sample_event(event, session);
-	}
-}
-
-static struct perf_event_ops event_ops = {
-	.comm	= process_comm_event,
-	.fork	= process_fork_event,
-	.exit	= process_exit_event,
-	.sample	= queue_sample_event,
-=======
 static struct perf_event_ops event_ops = {
 	.comm			= process_comm_event,
 	.fork			= process_fork_event,
 	.exit			= process_exit_event,
 	.sample			= process_sample_event,
 	.ordered_samples	= true,
->>>>>>> 02f8c6ae
 };
 
 static int __cmd_timechart(void)
 {
-<<<<<<< HEAD
-	struct perf_session *session = perf_session__new(input_name, O_RDONLY, 0);
-=======
 	struct perf_session *session = perf_session__new(input_name, O_RDONLY,
 							 0, false, &event_ops);
->>>>>>> 02f8c6ae
 	int ret = -EINVAL;
 
 	if (session == NULL)
@@ -1176,11 +997,6 @@
 	ret = perf_session__process_events(session, &event_ops);
 	if (ret)
 		goto out_delete;
-<<<<<<< HEAD
-
-	process_samples(session);
-=======
->>>>>>> 02f8c6ae
 
 	end_sample_processing();
 
@@ -1278,11 +1094,8 @@
 	OPT_CALLBACK('p', "process", NULL, "process",
 		      "process selector. Pass a pid or process name.",
 		       parse_process),
-<<<<<<< HEAD
-=======
 	OPT_STRING(0, "symfs", &symbol_conf.symfs, "directory",
 		    "Look for files with symbols relative to this directory"),
->>>>>>> 02f8c6ae
 	OPT_END()
 };
 
