--- conflicted
+++ resolved
@@ -50,16 +50,11 @@
 #include "util/evlist.h"
 #include "util/evsel.h"
 #include "util/debug.h"
-<<<<<<< HEAD
-#include "util/header.h"
-#include "util/cpumap.h"
-=======
 #include "util/color.h"
 #include "util/header.h"
 #include "util/cpumap.h"
 #include "util/thread.h"
 #include "util/thread_map.h"
->>>>>>> 02f8c6ae
 
 #include <sys/prctl.h>
 #include <math.h>
@@ -75,19 +70,11 @@
   { .type = PERF_TYPE_SOFTWARE, .config = PERF_COUNT_SW_PAGE_FAULTS		},
 
   { .type = PERF_TYPE_HARDWARE, .config = PERF_COUNT_HW_CPU_CYCLES		},
-<<<<<<< HEAD
-  { .type = PERF_TYPE_HARDWARE, .config = PERF_COUNT_HW_INSTRUCTIONS		},
-  { .type = PERF_TYPE_HARDWARE, .config = PERF_COUNT_HW_BRANCH_INSTRUCTIONS	},
-  { .type = PERF_TYPE_HARDWARE, .config = PERF_COUNT_HW_BRANCH_MISSES		},
-  { .type = PERF_TYPE_HARDWARE, .config = PERF_COUNT_HW_CACHE_REFERENCES	},
-  { .type = PERF_TYPE_HARDWARE, .config = PERF_COUNT_HW_CACHE_MISSES		},
-=======
   { .type = PERF_TYPE_HARDWARE, .config = PERF_COUNT_HW_STALLED_CYCLES_FRONTEND	},
   { .type = PERF_TYPE_HARDWARE, .config = PERF_COUNT_HW_STALLED_CYCLES_BACKEND	},
   { .type = PERF_TYPE_HARDWARE, .config = PERF_COUNT_HW_INSTRUCTIONS		},
   { .type = PERF_TYPE_HARDWARE, .config = PERF_COUNT_HW_BRANCH_INSTRUCTIONS	},
   { .type = PERF_TYPE_HARDWARE, .config = PERF_COUNT_HW_BRANCH_MISSES		},
->>>>>>> 02f8c6ae
 
 };
 
@@ -204,8 +191,6 @@
 static const char		*cpu_list;
 static const char		*csv_sep			= NULL;
 static bool			csv_output			= false;
-
-static volatile int done = 0;
 
 static volatile int done = 0;
 
@@ -281,18 +266,6 @@
 struct stats			runtime_itlb_cache_stats[MAX_NR_CPUS];
 struct stats			runtime_dtlb_cache_stats[MAX_NR_CPUS];
 struct stats			walltime_nsecs_stats;
-<<<<<<< HEAD
-struct stats			runtime_cycles_stats;
-struct stats			runtime_branches_stats;
-
-#define MATCH_EVENT(t, c, counter)			\
-	(attrs[counter].type == PERF_TYPE_##t &&	\
-	 attrs[counter].config == PERF_COUNT_##c)
-
-#define ERR_PERF_OPEN \
-"Error: counter %d, sys_perf_event_open() syscall returned with %d (%s)\n"
-=======
->>>>>>> 02f8c6ae
 
 static int create_perf_stat_counter(struct perf_evsel *evsel)
 {
@@ -304,21 +277,8 @@
 
 	attr->inherit = !no_inherit;
 
-<<<<<<< HEAD
-		for (cpu = 0; cpu < nr_cpus; cpu++) {
-			fd[cpu][counter] = sys_perf_event_open(attr, -1, cpumap[cpu], -1, 0);
-			if (fd[cpu][counter] < 0 && verbose)
-				fprintf(stderr, ERR_PERF_OPEN, counter,
-					fd[cpu][counter], strerror(errno));
-		}
-	} else {
-		attr->inherit	     = inherit;
-		attr->disabled	     = 1;
-		attr->enable_on_exec = 1;
-=======
 	if (system_wide)
 		return perf_evsel__open_per_cpu(evsel, evsel_list->cpus, false);
->>>>>>> 02f8c6ae
 
 	if (target_pid == -1 && target_tid == -1) {
 		attr->disabled = 1;
@@ -419,19 +379,7 @@
 		update_shadow_stats(counter, count);
 	}
 
-<<<<<<< HEAD
-	/*
-	 * Save the full runtime - to allow normalization during printout:
-	 */
-	if (MATCH_EVENT(SOFTWARE, SW_TASK_CLOCK, counter))
-		update_stats(&runtime_nsecs_stats, count[0]);
-	if (MATCH_EVENT(HARDWARE, HW_CPU_CYCLES, counter))
-		update_stats(&runtime_cycles_stats, count[0]);
-	if (MATCH_EVENT(HARDWARE, HW_BRANCH_INSTRUCTIONS, counter))
-		update_stats(&runtime_branches_stats, count[0]);
-=======
 	return 0;
->>>>>>> 02f8c6ae
 }
 
 static int run_perf_stat(int argc __used, const char **argv)
@@ -439,39 +387,20 @@
 	unsigned long long t0, t1;
 	struct perf_evsel *counter;
 	int status = 0;
-<<<<<<< HEAD
-	int counter;
-	int pid = target_pid;
-	int child_ready_pipe[2], go_pipe[2];
-	const bool forks = (target_pid == -1 && argc > 0);
-	char buf;
-
-	if (!system_wide)
-		nr_cpus = 1;
-
-=======
 	int child_ready_pipe[2], go_pipe[2];
 	const bool forks = (argc > 0);
 	char buf;
 
->>>>>>> 02f8c6ae
 	if (forks && (pipe(child_ready_pipe) < 0 || pipe(go_pipe) < 0)) {
 		perror("failed to create pipes");
 		exit(1);
 	}
 
 	if (forks) {
-<<<<<<< HEAD
-		if ((pid = fork()) < 0)
-			perror("failed to fork");
-
-		if (!pid) {
-=======
 		if ((child_pid = fork()) < 0)
 			perror("failed to fork");
 
 		if (!child_pid) {
->>>>>>> 02f8c6ae
 			close(child_ready_pipe[0]);
 			close(go_pipe[1]);
 			fcntl(go_pipe[0], F_SETFD, FD_CLOEXEC);
@@ -500,12 +429,8 @@
 			exit(-1);
 		}
 
-<<<<<<< HEAD
-		child_pid = pid;
-=======
 		if (target_tid == -1 && target_pid == -1 && !system_wide)
 			evsel_list->threads->map[0] = child_pid;
->>>>>>> 02f8c6ae
 
 		/*
 		 * Wait for the child to be ready to exec.
@@ -517,10 +442,6 @@
 		close(child_ready_pipe[0]);
 	}
 
-<<<<<<< HEAD
-	for (counter = 0; counter < nr_counters; counter++)
-		create_perf_stat_counter(counter, pid);
-=======
 	list_for_each_entry(counter, &evsel_list->entries, node) {
 		if (create_perf_stat_counter(counter) < 0) {
 			if (errno == EINVAL || errno == ENOSYS || errno == ENOENT) {
@@ -552,7 +473,6 @@
 			strerror(errno));
 		return -1;
 	}
->>>>>>> 02f8c6ae
 
 	/*
 	 * Enable counters and exec the command:
@@ -563,11 +483,7 @@
 		close(go_pipe[1]);
 		wait(&status);
 	} else {
-<<<<<<< HEAD
-		while(!done);
-=======
 		while(!done) sleep(1);
->>>>>>> 02f8c6ae
 	}
 
 	t1 = rdclock();
@@ -852,12 +768,6 @@
 		if (total)
 			ratio = avg / total;
 
-<<<<<<< HEAD
-		fprintf(stderr, " # %10.3f IPC  ", ratio);
-	} else if (MATCH_EVENT(HARDWARE, HW_BRANCH_MISSES, counter) &&
-			runtime_branches_stats.n != 0) {
-		total = avg_stats(&runtime_branches_stats);
-=======
 		fprintf(stderr, " #   %5.2f  insns per cycle        ", ratio);
 
 		total = avg_stats(&runtime_stalled_cycles_front_stats[cpu]);
@@ -909,17 +819,10 @@
 	} else if (perf_evsel__match(evsel, HARDWARE, HW_CACHE_MISSES) &&
 			runtime_cacherefs_stats[cpu].n != 0) {
 		total = avg_stats(&runtime_cacherefs_stats[cpu]);
->>>>>>> 02f8c6ae
 
 		if (total)
 			ratio = avg * 100 / total;
 
-<<<<<<< HEAD
-		fprintf(stderr, " # %10.3f %%    ", ratio);
-
-	} else if (runtime_nsecs_stats.n != 0) {
-		total = avg_stats(&runtime_nsecs_stats);
-=======
 		fprintf(stderr, " # %8.3f %% of all cache refs    ", ratio);
 
 	} else if (perf_evsel__match(evsel, HARDWARE, HW_STALLED_CYCLES_FRONTEND)) {
@@ -935,7 +838,6 @@
 		fprintf(stderr, " # %8.3f GHz                    ", ratio);
 	} else if (runtime_nsecs_stats[cpu].n != 0) {
 		total = avg_stats(&runtime_nsecs_stats[cpu]);
->>>>>>> 02f8c6ae
 
 		if (total)
 			ratio = 1000.0 * avg / total;
@@ -1028,16 +930,6 @@
 		else
 			abs_printout(cpu, counter, val);
 
-<<<<<<< HEAD
-	fprintf(stderr, "\n");
-	fprintf(stderr, " Performance counter stats for ");
-	if(target_pid == -1) {
-		fprintf(stderr, "\'%s", argv[0]);
-		for (i = 1; i < argc; i++)
-			fprintf(stderr, " %s", argv[i]);
-	}else
-		fprintf(stderr, "task pid \'%d", target_pid);
-=======
 		if (!csv_output) {
 			print_noise(counter, 1.0);
 
@@ -1047,7 +939,6 @@
 		fputc('\n', stderr);
 	}
 }
->>>>>>> 02f8c6ae
 
 static void print_stat(int argc, const char **argv)
 {
@@ -1100,11 +991,7 @@
 
 static void skip_signal(int signo)
 {
-<<<<<<< HEAD
-	if(target_pid != -1)
-=======
 	if(child_pid == -1)
->>>>>>> 02f8c6ae
 		done = 1;
 
 	signr = signo;
@@ -1252,9 +1139,6 @@
 
 	argc = parse_options(argc, argv, options, stat_usage,
 		PARSE_OPT_STOP_AT_NON_OPTION);
-<<<<<<< HEAD
-	if (!argc && target_pid == -1)
-=======
 
 	if (csv_sep)
 		csv_output = true;
@@ -1275,7 +1159,6 @@
 		big_num = false;
 
 	if (!argc && target_pid == -1 && target_tid == -1)
->>>>>>> 02f8c6ae
 		usage_with_options(stat_usage, options);
 	if (run_count <= 0)
 		usage_with_options(stat_usage, options);
@@ -1311,19 +1194,12 @@
 		return -1;
 	}
 
-<<<<<<< HEAD
-	if (system_wide)
-		nr_cpus = read_cpu_map();
-	else
-		nr_cpus = 1;
-=======
 	list_for_each_entry(pos, &evsel_list->entries, node) {
 		if (perf_evsel__alloc_stat_priv(pos) < 0 ||
 		    perf_evsel__alloc_counts(pos, evsel_list->cpus->nr) < 0 ||
 		    perf_evsel__alloc_fd(pos, evsel_list->cpus->nr, evsel_list->threads->nr) < 0)
 			goto out_free_fd;
 	}
->>>>>>> 02f8c6ae
 
 	/*
 	 * We dont want to block the signals - that would cause
