/*
 * linux/sound/soc-dapm.h -- ALSA SoC Dynamic Audio Power Management
 *
 * Author:		Liam Girdwood
 * Created:		Aug 11th 2005
 * Copyright:	Wolfson Microelectronics. PLC.
 *
 * This program is free software; you can redistribute it and/or modify
 * it under the terms of the GNU General Public License version 2 as
 * published by the Free Software Foundation.
 */

#ifndef __LINUX_SND_SOC_DAPM_H
#define __LINUX_SND_SOC_DAPM_H

#include <linux/device.h>
#include <linux/types.h>
#include <sound/control.h>

/* widget has no PM register bit */
#define SND_SOC_NOPM	-1

/*
 * SoC dynamic audio power management
 *
 * We can have up to 4 power domains
 *  1. Codec domain - VREF, VMID
 *     Usually controlled at codec probe/remove, although can be set
 *     at stream time if power is not needed for sidetone, etc.
 *  2. Platform/Machine domain - physically connected inputs and outputs
 *     Is platform/machine and user action specific, is set in the machine
 *     driver and by userspace e.g when HP are inserted
 *  3. Path domain - Internal codec path mixers
 *     Are automatically set when mixer and mux settings are
 *     changed by the user.
 *  4. Stream domain - DAC's and ADC's.
 *     Enabled when stream playback/capture is started.
 */

/* codec domain */
#define SND_SOC_DAPM_VMID(wname) \
{	.id = snd_soc_dapm_vmid, .name = wname, .kcontrol_news = NULL, \
	.num_kcontrols = 0}

/* platform domain */
#define SND_SOC_DAPM_INPUT(wname) \
<<<<<<< HEAD
{	.id = snd_soc_dapm_input, .name = wname, .kcontrols = NULL, \
	.num_kcontrols = 0, .reg = SND_SOC_NOPM }
#define SND_SOC_DAPM_OUTPUT(wname) \
{	.id = snd_soc_dapm_output, .name = wname, .kcontrols = NULL, \
	.num_kcontrols = 0, .reg = SND_SOC_NOPM }
#define SND_SOC_DAPM_MIC(wname, wevent) \
{	.id = snd_soc_dapm_mic, .name = wname, .kcontrols = NULL, \
	.num_kcontrols = 0, .reg = SND_SOC_NOPM, .event = wevent, \
	.event_flags = SND_SOC_DAPM_PRE_PMU | SND_SOC_DAPM_POST_PMD}
#define SND_SOC_DAPM_HP(wname, wevent) \
{	.id = snd_soc_dapm_hp, .name = wname, .kcontrols = NULL, \
	.num_kcontrols = 0, .reg = SND_SOC_NOPM, .event = wevent, \
	.event_flags = SND_SOC_DAPM_POST_PMU | SND_SOC_DAPM_PRE_PMD}
#define SND_SOC_DAPM_SPK(wname, wevent) \
{	.id = snd_soc_dapm_spk, .name = wname, .kcontrols = NULL, \
	.num_kcontrols = 0, .reg = SND_SOC_NOPM, .event = wevent, \
	.event_flags = SND_SOC_DAPM_POST_PMU | SND_SOC_DAPM_PRE_PMD}
#define SND_SOC_DAPM_LINE(wname, wevent) \
{	.id = snd_soc_dapm_line, .name = wname, .kcontrols = NULL, \
=======
{	.id = snd_soc_dapm_input, .name = wname, .kcontrol_news = NULL, \
	.num_kcontrols = 0, .reg = SND_SOC_NOPM }
#define SND_SOC_DAPM_OUTPUT(wname) \
{	.id = snd_soc_dapm_output, .name = wname, .kcontrol_news = NULL, \
	.num_kcontrols = 0, .reg = SND_SOC_NOPM }
#define SND_SOC_DAPM_MIC(wname, wevent) \
{	.id = snd_soc_dapm_mic, .name = wname, .kcontrol_news = NULL, \
	.num_kcontrols = 0, .reg = SND_SOC_NOPM, .event = wevent, \
	.event_flags = SND_SOC_DAPM_PRE_PMU | SND_SOC_DAPM_POST_PMD}
#define SND_SOC_DAPM_HP(wname, wevent) \
{	.id = snd_soc_dapm_hp, .name = wname, .kcontrol_news = NULL, \
	.num_kcontrols = 0, .reg = SND_SOC_NOPM, .event = wevent, \
	.event_flags = SND_SOC_DAPM_POST_PMU | SND_SOC_DAPM_PRE_PMD}
#define SND_SOC_DAPM_SPK(wname, wevent) \
{	.id = snd_soc_dapm_spk, .name = wname, .kcontrol_news = NULL, \
	.num_kcontrols = 0, .reg = SND_SOC_NOPM, .event = wevent, \
	.event_flags = SND_SOC_DAPM_POST_PMU | SND_SOC_DAPM_PRE_PMD}
#define SND_SOC_DAPM_LINE(wname, wevent) \
{	.id = snd_soc_dapm_line, .name = wname, .kcontrol_news = NULL, \
>>>>>>> 02f8c6ae
	.num_kcontrols = 0, .reg = SND_SOC_NOPM, .event = wevent, \
	.event_flags = SND_SOC_DAPM_POST_PMU | SND_SOC_DAPM_PRE_PMD}

/* path domain */
#define SND_SOC_DAPM_PGA(wname, wreg, wshift, winvert,\
	 wcontrols, wncontrols) \
{	.id = snd_soc_dapm_pga, .name = wname, .reg = wreg, .shift = wshift, \
	.invert = winvert, .kcontrol_news = wcontrols, .num_kcontrols = wncontrols}
#define SND_SOC_DAPM_OUT_DRV(wname, wreg, wshift, winvert,\
	 wcontrols, wncontrols) \
{	.id = snd_soc_dapm_out_drv, .name = wname, .reg = wreg, .shift = wshift, \
	.invert = winvert, .kcontrol_news = wcontrols, .num_kcontrols = wncontrols}
#define SND_SOC_DAPM_MIXER(wname, wreg, wshift, winvert, \
	 wcontrols, wncontrols)\
{	.id = snd_soc_dapm_mixer, .name = wname, .reg = wreg, .shift = wshift, \
	.invert = winvert, .kcontrol_news = wcontrols, .num_kcontrols = wncontrols}
#define SND_SOC_DAPM_MIXER_NAMED_CTL(wname, wreg, wshift, winvert, \
	 wcontrols, wncontrols)\
{       .id = snd_soc_dapm_mixer_named_ctl, .name = wname, .reg = wreg, \
	.shift = wshift, .invert = winvert, .kcontrol_news = wcontrols, \
	.num_kcontrols = wncontrols}
#define SND_SOC_DAPM_MICBIAS(wname, wreg, wshift, winvert) \
{	.id = snd_soc_dapm_micbias, .name = wname, .reg = wreg, .shift = wshift, \
	.invert = winvert, .kcontrol_news = NULL, .num_kcontrols = 0}
#define SND_SOC_DAPM_SWITCH(wname, wreg, wshift, winvert, wcontrols) \
{	.id = snd_soc_dapm_switch, .name = wname, .reg = wreg, .shift = wshift, \
	.invert = winvert, .kcontrol_news = wcontrols, .num_kcontrols = 1}
#define SND_SOC_DAPM_MUX(wname, wreg, wshift, winvert, wcontrols) \
{	.id = snd_soc_dapm_mux, .name = wname, .reg = wreg, .shift = wshift, \
	.invert = winvert, .kcontrol_news = wcontrols, .num_kcontrols = 1}
#define SND_SOC_DAPM_VIRT_MUX(wname, wreg, wshift, winvert, wcontrols) \
{	.id = snd_soc_dapm_virt_mux, .name = wname, .reg = wreg, .shift = wshift, \
	.invert = winvert, .kcontrol_news = wcontrols, .num_kcontrols = 1}
#define SND_SOC_DAPM_VALUE_MUX(wname, wreg, wshift, winvert, wcontrols) \
{	.id = snd_soc_dapm_value_mux, .name = wname, .reg = wreg, \
	.shift = wshift, .invert = winvert, .kcontrol_news = wcontrols, \
	.num_kcontrols = 1}

/* Simplified versions of above macros, assuming wncontrols = ARRAY_SIZE(wcontrols) */
#define SOC_PGA_ARRAY(wname, wreg, wshift, winvert,\
	 wcontrols) \
{	.id = snd_soc_dapm_pga, .name = wname, .reg = wreg, .shift = wshift, \
	.invert = winvert, .kcontrol_news = wcontrols, .num_kcontrols = ARRAY_SIZE(wcontrols)}
#define SOC_MIXER_ARRAY(wname, wreg, wshift, winvert, \
	 wcontrols)\
{	.id = snd_soc_dapm_mixer, .name = wname, .reg = wreg, .shift = wshift, \
	.invert = winvert, .kcontrol_news = wcontrols, .num_kcontrols = ARRAY_SIZE(wcontrols)}
#define SOC_MIXER_NAMED_CTL_ARRAY(wname, wreg, wshift, winvert, \
	 wcontrols)\
{       .id = snd_soc_dapm_mixer_named_ctl, .name = wname, .reg = wreg, \
	.shift = wshift, .invert = winvert, .kcontrol_news = wcontrols, \
	.num_kcontrols = ARRAY_SIZE(wcontrols)}

/* path domain with event - event handler must return 0 for success */
#define SND_SOC_DAPM_PGA_E(wname, wreg, wshift, winvert, wcontrols, \
	wncontrols, wevent, wflags) \
{	.id = snd_soc_dapm_pga, .name = wname, .reg = wreg, .shift = wshift, \
	.invert = winvert, .kcontrol_news = wcontrols, .num_kcontrols = wncontrols, \
	.event = wevent, .event_flags = wflags}
#define SND_SOC_DAPM_OUT_DRV_E(wname, wreg, wshift, winvert, wcontrols, \
	wncontrols, wevent, wflags) \
{	.id = snd_soc_dapm_out_drv, .name = wname, .reg = wreg, .shift = wshift, \
	.invert = winvert, .kcontrol_news = wcontrols, .num_kcontrols = wncontrols, \
	.event = wevent, .event_flags = wflags}
#define SND_SOC_DAPM_MIXER_E(wname, wreg, wshift, winvert, wcontrols, \
	wncontrols, wevent, wflags) \
{	.id = snd_soc_dapm_mixer, .name = wname, .reg = wreg, .shift = wshift, \
	.invert = winvert, .kcontrol_news = wcontrols, .num_kcontrols = wncontrols, \
	.event = wevent, .event_flags = wflags}
#define SND_SOC_DAPM_MIXER_NAMED_CTL_E(wname, wreg, wshift, winvert, \
	wcontrols, wncontrols, wevent, wflags) \
{       .id = snd_soc_dapm_mixer, .name = wname, .reg = wreg, .shift = wshift, \
	.invert = winvert, .kcontrol_news = wcontrols, \
	.num_kcontrols = wncontrols, .event = wevent, .event_flags = wflags}
#define SND_SOC_DAPM_MICBIAS_E(wname, wreg, wshift, winvert, wevent, wflags) \
{	.id = snd_soc_dapm_micbias, .name = wname, .reg = wreg, .shift = wshift, \
	.invert = winvert, .kcontrol_news = NULL, .num_kcontrols = 0, \
	.event = wevent, .event_flags = wflags}
#define SND_SOC_DAPM_SWITCH_E(wname, wreg, wshift, winvert, wcontrols, \
	wevent, wflags) \
{	.id = snd_soc_dapm_switch, .name = wname, .reg = wreg, .shift = wshift, \
	.invert = winvert, .kcontrol_news = wcontrols, .num_kcontrols = 1, \
	.event = wevent, .event_flags = wflags}
#define SND_SOC_DAPM_MUX_E(wname, wreg, wshift, winvert, wcontrols, \
	wevent, wflags) \
{	.id = snd_soc_dapm_mux, .name = wname, .reg = wreg, .shift = wshift, \
	.invert = winvert, .kcontrol_news = wcontrols, .num_kcontrols = 1, \
	.event = wevent, .event_flags = wflags}
#define SND_SOC_DAPM_VIRT_MUX_E(wname, wreg, wshift, winvert, wcontrols, \
	wevent, wflags) \
{	.id = snd_soc_dapm_virt_mux, .name = wname, .reg = wreg, .shift = wshift, \
	.invert = winvert, .kcontrol_news = wcontrols, .num_kcontrols = 1, \
	.event = wevent, .event_flags = wflags}

/* additional sequencing control within an event type */
#define SND_SOC_DAPM_PGA_S(wname, wsubseq, wreg, wshift, winvert, \
	wevent, wflags) \
{	.id = snd_soc_dapm_pga, .name = wname, .reg = wreg, .shift = wshift, \
	.invert = winvert, .event = wevent, .event_flags = wflags, \
	.subseq = wsubseq}
#define SND_SOC_DAPM_SUPPLY_S(wname, wsubseq, wreg, wshift, winvert, wevent, \
	wflags)	\
{	.id = snd_soc_dapm_supply, .name = wname, .reg = wreg,	\
	.shift = wshift, .invert = winvert, .event = wevent, \
	.event_flags = wflags, .subseq = wsubseq}

/* Simplified versions of above macros, assuming wncontrols = ARRAY_SIZE(wcontrols) */
#define SOC_PGA_E_ARRAY(wname, wreg, wshift, winvert, wcontrols, \
	wevent, wflags) \
{	.id = snd_soc_dapm_pga, .name = wname, .reg = wreg, .shift = wshift, \
	.invert = winvert, .kcontrol_news = wcontrols, .num_kcontrols = ARRAY_SIZE(wcontrols), \
	.event = wevent, .event_flags = wflags}
#define SOC_MIXER_E_ARRAY(wname, wreg, wshift, winvert, wcontrols, \
	wevent, wflags) \
{	.id = snd_soc_dapm_mixer, .name = wname, .reg = wreg, .shift = wshift, \
	.invert = winvert, .kcontrol_news = wcontrols, .num_kcontrols = ARRAY_SIZE(wcontrols), \
	.event = wevent, .event_flags = wflags}
#define SOC_MIXER_NAMED_CTL_E_ARRAY(wname, wreg, wshift, winvert, \
	wcontrols, wevent, wflags) \
{       .id = snd_soc_dapm_mixer, .name = wname, .reg = wreg, .shift = wshift, \
	.invert = winvert, .kcontrol_news = wcontrols, \
	.num_kcontrols = ARRAY_SIZE(wcontrols), .event = wevent, .event_flags = wflags}

/* events that are pre and post DAPM */
#define SND_SOC_DAPM_PRE(wname, wevent) \
<<<<<<< HEAD
{	.id = snd_soc_dapm_pre, .name = wname, .kcontrols = NULL, \
	.num_kcontrols = 0, .reg = SND_SOC_NOPM, .event = wevent, \
	.event_flags = SND_SOC_DAPM_PRE_PMU | SND_SOC_DAPM_PRE_PMD}
#define SND_SOC_DAPM_POST(wname, wevent) \
{	.id = snd_soc_dapm_post, .name = wname, .kcontrols = NULL, \
=======
{	.id = snd_soc_dapm_pre, .name = wname, .kcontrol_news = NULL, \
	.num_kcontrols = 0, .reg = SND_SOC_NOPM, .event = wevent, \
	.event_flags = SND_SOC_DAPM_PRE_PMU | SND_SOC_DAPM_PRE_PMD}
#define SND_SOC_DAPM_POST(wname, wevent) \
{	.id = snd_soc_dapm_post, .name = wname, .kcontrol_news = NULL, \
>>>>>>> 02f8c6ae
	.num_kcontrols = 0, .reg = SND_SOC_NOPM, .event = wevent, \
	.event_flags = SND_SOC_DAPM_POST_PMU | SND_SOC_DAPM_POST_PMD}

/* stream domain */
#define SND_SOC_DAPM_AIF_IN(wname, stname, wslot, wreg, wshift, winvert) \
{	.id = snd_soc_dapm_aif_in, .name = wname, .sname = stname, \
	.reg = wreg, .shift = wshift, .invert = winvert }
#define SND_SOC_DAPM_AIF_IN_E(wname, stname, wslot, wreg, wshift, winvert, \
			      wevent, wflags)				\
{	.id = snd_soc_dapm_aif_in, .name = wname, .sname = stname, \
	.reg = wreg, .shift = wshift, .invert = winvert, \
	.event = wevent, .event_flags = wflags }
#define SND_SOC_DAPM_AIF_OUT(wname, stname, wslot, wreg, wshift, winvert) \
{	.id = snd_soc_dapm_aif_out, .name = wname, .sname = stname, \
	.reg = wreg, .shift = wshift, .invert = winvert }
#define SND_SOC_DAPM_AIF_OUT_E(wname, stname, wslot, wreg, wshift, winvert, \
			     wevent, wflags)				\
{	.id = snd_soc_dapm_aif_out, .name = wname, .sname = stname, \
	.reg = wreg, .shift = wshift, .invert = winvert, \
	.event = wevent, .event_flags = wflags }
#define SND_SOC_DAPM_DAC(wname, stname, wreg, wshift, winvert) \
{	.id = snd_soc_dapm_dac, .name = wname, .sname = stname, .reg = wreg, \
	.shift = wshift, .invert = winvert}
#define SND_SOC_DAPM_DAC_E(wname, stname, wreg, wshift, winvert, \
			   wevent, wflags)				\
{	.id = snd_soc_dapm_dac, .name = wname, .sname = stname, .reg = wreg, \
	.shift = wshift, .invert = winvert, \
	.event = wevent, .event_flags = wflags}
#define SND_SOC_DAPM_ADC(wname, stname, wreg, wshift, winvert) \
{	.id = snd_soc_dapm_adc, .name = wname, .sname = stname, .reg = wreg, \
	.shift = wshift, .invert = winvert}
#define SND_SOC_DAPM_ADC_E(wname, stname, wreg, wshift, winvert, \
			   wevent, wflags)				\
{	.id = snd_soc_dapm_adc, .name = wname, .sname = stname, .reg = wreg, \
	.shift = wshift, .invert = winvert, \
	.event = wevent, .event_flags = wflags}

/* generic widgets */
#define SND_SOC_DAPM_REG(wid, wname, wreg, wshift, wmask, won_val, woff_val) \
{	.id = wid, .name = wname, .kcontrol_news = NULL, .num_kcontrols = 0, \
	.reg = -((wreg) + 1), .shift = wshift, .mask = wmask, \
	.on_val = won_val, .off_val = woff_val, .event = dapm_reg_event, \
	.event_flags = SND_SOC_DAPM_PRE_PMU | SND_SOC_DAPM_POST_PMD}
#define SND_SOC_DAPM_SUPPLY(wname, wreg, wshift, winvert, wevent, wflags) \
{	.id = snd_soc_dapm_supply, .name = wname, .reg = wreg,	\
	.shift = wshift, .invert = winvert, .event = wevent, \
	.event_flags = wflags}

/* dapm kcontrol types */
#define SOC_DAPM_SINGLE(xname, reg, shift, max, invert) \
{	.iface = SNDRV_CTL_ELEM_IFACE_MIXER, .name = xname, \
	.info = snd_soc_info_volsw, \
	.get = snd_soc_dapm_get_volsw, .put = snd_soc_dapm_put_volsw, \
	.private_value =  SOC_SINGLE_VALUE(reg, shift, max, invert) }
#define SOC_DAPM_SINGLE_TLV(xname, reg, shift, max, invert, tlv_array) \
{	.iface = SNDRV_CTL_ELEM_IFACE_MIXER, .name = xname, \
	.info = snd_soc_info_volsw, \
	.access = SNDRV_CTL_ELEM_ACCESS_TLV_READ | SNDRV_CTL_ELEM_ACCESS_READWRITE,\
	.tlv.p = (tlv_array), \
	.get = snd_soc_dapm_get_volsw, .put = snd_soc_dapm_put_volsw, \
	.private_value =  SOC_SINGLE_VALUE(reg, shift, max, invert) }
#define SOC_DAPM_ENUM(xname, xenum) \
{	.iface = SNDRV_CTL_ELEM_IFACE_MIXER, .name = xname, \
	.info = snd_soc_info_enum_double, \
 	.get = snd_soc_dapm_get_enum_double, \
 	.put = snd_soc_dapm_put_enum_double, \
  	.private_value = (unsigned long)&xenum }
#define SOC_DAPM_ENUM_VIRT(xname, xenum)		    \
{	.iface = SNDRV_CTL_ELEM_IFACE_MIXER, .name = xname, \
	.info = snd_soc_info_enum_double, \
	.get = snd_soc_dapm_get_enum_virt, \
	.put = snd_soc_dapm_put_enum_virt, \
	.private_value = (unsigned long)&xenum }
#define SOC_DAPM_VALUE_ENUM(xname, xenum) \
{	.iface = SNDRV_CTL_ELEM_IFACE_MIXER, .name = xname, \
	.info = snd_soc_info_enum_double, \
	.get = snd_soc_dapm_get_value_enum_double, \
	.put = snd_soc_dapm_put_value_enum_double, \
	.private_value = (unsigned long)&xenum }
#define SOC_DAPM_PIN_SWITCH(xname) \
{	.iface = SNDRV_CTL_ELEM_IFACE_MIXER, .name = xname " Switch", \
	.info = snd_soc_dapm_info_pin_switch, \
	.get = snd_soc_dapm_get_pin_switch, \
	.put = snd_soc_dapm_put_pin_switch, \
	.private_value = (unsigned long)xname }

/* dapm stream operations */
#define SND_SOC_DAPM_STREAM_NOP			0x0
#define SND_SOC_DAPM_STREAM_START		0x1
#define SND_SOC_DAPM_STREAM_STOP		0x2
#define SND_SOC_DAPM_STREAM_SUSPEND		0x4
#define SND_SOC_DAPM_STREAM_RESUME		0x8
#define SND_SOC_DAPM_STREAM_PAUSE_PUSH	0x10
#define SND_SOC_DAPM_STREAM_PAUSE_RELEASE	0x20

/* dapm event types */
#define SND_SOC_DAPM_PRE_PMU	0x1 	/* before widget power up */
#define SND_SOC_DAPM_POST_PMU	0x2		/* after widget power up */
#define SND_SOC_DAPM_PRE_PMD	0x4 	/* before widget power down */
#define SND_SOC_DAPM_POST_PMD	0x8		/* after widget power down */
#define SND_SOC_DAPM_PRE_REG	0x10	/* before audio path setup */
#define SND_SOC_DAPM_POST_REG	0x20	/* after audio path setup */
#define SND_SOC_DAPM_PRE_POST_PMD \
				(SND_SOC_DAPM_PRE_PMD | SND_SOC_DAPM_POST_PMD)

/* convenience event type detection */
#define SND_SOC_DAPM_EVENT_ON(e)	\
	(e & (SND_SOC_DAPM_PRE_PMU | SND_SOC_DAPM_POST_PMU))
#define SND_SOC_DAPM_EVENT_OFF(e)	\
	(e & (SND_SOC_DAPM_PRE_PMD | SND_SOC_DAPM_POST_PMD))

struct snd_soc_dapm_widget;
enum snd_soc_dapm_type;
struct snd_soc_dapm_path;
struct snd_soc_dapm_pin;
struct snd_soc_dapm_route;
struct snd_soc_dapm_context;

int dapm_reg_event(struct snd_soc_dapm_widget *w,
		   struct snd_kcontrol *kcontrol, int event);

/* dapm controls */
int snd_soc_dapm_put_volsw(struct snd_kcontrol *kcontrol,
	struct snd_ctl_elem_value *ucontrol);
int snd_soc_dapm_get_volsw(struct snd_kcontrol *kcontrol,
	struct snd_ctl_elem_value *ucontrol);
int snd_soc_dapm_get_enum_double(struct snd_kcontrol *kcontrol,
	struct snd_ctl_elem_value *ucontrol);
int snd_soc_dapm_put_enum_double(struct snd_kcontrol *kcontrol,
	struct snd_ctl_elem_value *ucontrol);
int snd_soc_dapm_get_enum_virt(struct snd_kcontrol *kcontrol,
	struct snd_ctl_elem_value *ucontrol);
int snd_soc_dapm_put_enum_virt(struct snd_kcontrol *kcontrol,
	struct snd_ctl_elem_value *ucontrol);
int snd_soc_dapm_get_value_enum_double(struct snd_kcontrol *kcontrol,
	struct snd_ctl_elem_value *ucontrol);
int snd_soc_dapm_put_value_enum_double(struct snd_kcontrol *kcontrol,
	struct snd_ctl_elem_value *ucontrol);
int snd_soc_dapm_info_pin_switch(struct snd_kcontrol *kcontrol,
	struct snd_ctl_elem_info *uinfo);
int snd_soc_dapm_get_pin_switch(struct snd_kcontrol *kcontrol,
	struct snd_ctl_elem_value *uncontrol);
int snd_soc_dapm_put_pin_switch(struct snd_kcontrol *kcontrol,
	struct snd_ctl_elem_value *uncontrol);
int snd_soc_dapm_new_control(struct snd_soc_dapm_context *dapm,
	const struct snd_soc_dapm_widget *widget);
int snd_soc_dapm_new_controls(struct snd_soc_dapm_context *dapm,
	const struct snd_soc_dapm_widget *widget,
	int num);

/* dapm path setup */
int snd_soc_dapm_new_widgets(struct snd_soc_dapm_context *dapm);
void snd_soc_dapm_free(struct snd_soc_dapm_context *dapm);
int snd_soc_dapm_add_routes(struct snd_soc_dapm_context *dapm,
			    const struct snd_soc_dapm_route *route, int num);

/* dapm events */
int snd_soc_dapm_stream_event(struct snd_soc_pcm_runtime *rtd,
	const char *stream, int event);
void snd_soc_dapm_shutdown(struct snd_soc_card *card);

/* dapm sys fs - used by the core */
int snd_soc_dapm_sys_add(struct device *dev);
void snd_soc_dapm_debugfs_init(struct snd_soc_dapm_context *dapm,
				struct dentry *parent);

/* dapm audio pin control and status */
int snd_soc_dapm_enable_pin(struct snd_soc_dapm_context *dapm,
			    const char *pin);
int snd_soc_dapm_disable_pin(struct snd_soc_dapm_context *dapm,
			     const char *pin);
int snd_soc_dapm_nc_pin(struct snd_soc_dapm_context *dapm, const char *pin);
int snd_soc_dapm_get_pin_status(struct snd_soc_dapm_context *dapm,
				const char *pin);
int snd_soc_dapm_sync(struct snd_soc_dapm_context *dapm);
int snd_soc_dapm_force_enable_pin(struct snd_soc_dapm_context *dapm,
				  const char *pin);
int snd_soc_dapm_ignore_suspend(struct snd_soc_dapm_context *dapm,
				const char *pin);

/* dapm widget types */
enum snd_soc_dapm_type {
	snd_soc_dapm_input = 0,		/* input pin */
	snd_soc_dapm_output,		/* output pin */
	snd_soc_dapm_mux,			/* selects 1 analog signal from many inputs */
	snd_soc_dapm_virt_mux,			/* virtual version of snd_soc_dapm_mux */
	snd_soc_dapm_value_mux,			/* selects 1 analog signal from many inputs */
	snd_soc_dapm_mixer,			/* mixes several analog signals together */
	snd_soc_dapm_mixer_named_ctl,		/* mixer with named controls */
	snd_soc_dapm_pga,			/* programmable gain/attenuation (volume) */
	snd_soc_dapm_out_drv,			/* output driver */
	snd_soc_dapm_adc,			/* analog to digital converter */
	snd_soc_dapm_dac,			/* digital to analog converter */
	snd_soc_dapm_micbias,		/* microphone bias (power) */
	snd_soc_dapm_mic,			/* microphone */
	snd_soc_dapm_hp,			/* headphones */
	snd_soc_dapm_spk,			/* speaker */
	snd_soc_dapm_line,			/* line input/output */
	snd_soc_dapm_switch,		/* analog switch */
	snd_soc_dapm_vmid,			/* codec bias/vmid - to minimise pops */
	snd_soc_dapm_pre,			/* machine specific pre widget - exec first */
	snd_soc_dapm_post,			/* machine specific post widget - exec last */
	snd_soc_dapm_supply,		/* power/clock supply */
	snd_soc_dapm_aif_in,		/* audio interface input */
	snd_soc_dapm_aif_out,		/* audio interface output */
};

/*
 * DAPM audio route definition.
 *
 * Defines an audio route originating at source via control and finishing
 * at sink.
 */
struct snd_soc_dapm_route {
	const char *sink;
	const char *control;
	const char *source;

	/* Note: currently only supported for links where source is a supply */
	int (*connected)(struct snd_soc_dapm_widget *source,
			 struct snd_soc_dapm_widget *sink);
};

/* dapm audio path between two widgets */
struct snd_soc_dapm_path {
	char *name;
	char *long_name;

	/* source (input) and sink (output) widgets */
	struct snd_soc_dapm_widget *source;
	struct snd_soc_dapm_widget *sink;
	struct snd_kcontrol *kcontrol;

	/* status */
	u32 connect:1;	/* source and sink widgets are connected */
	u32 walked:1;	/* path has been walked */

	int (*connected)(struct snd_soc_dapm_widget *source,
			 struct snd_soc_dapm_widget *sink);

	struct list_head list_source;
	struct list_head list_sink;
	struct list_head list;
};

/* dapm widget */
struct snd_soc_dapm_widget {
	enum snd_soc_dapm_type id;
	char *name;		/* widget name */
	char *sname;	/* stream name */
	struct snd_soc_codec *codec;
	struct list_head list;
	struct snd_soc_dapm_context *dapm;

	/* dapm control */
	short reg;						/* negative reg = no direct dapm */
	unsigned char shift;			/* bits to shift */
	unsigned int saved_value;		/* widget saved value */
	unsigned int value;				/* widget current value */
	unsigned int mask;			/* non-shifted mask */
	unsigned int on_val;			/* on state value */
	unsigned int off_val;			/* off state value */
	unsigned char power:1;			/* block power status */
	unsigned char invert:1;			/* invert the power bit */
	unsigned char active:1;			/* active stream on DAC, ADC's */
	unsigned char connected:1;		/* connected codec pin */
	unsigned char new:1;			/* cnew complete */
	unsigned char ext:1;			/* has external widgets */
	unsigned char force:1;			/* force state */
	unsigned char ignore_suspend:1;         /* kept enabled over suspend */
	int subseq;				/* sort within widget type */

	int (*power_check)(struct snd_soc_dapm_widget *w);

	/* external events */
	unsigned short event_flags;		/* flags to specify event types */
	int (*event)(struct snd_soc_dapm_widget*, struct snd_kcontrol *, int);

	/* kcontrols that relate to this widget */
	int num_kcontrols;
	const struct snd_kcontrol_new *kcontrol_news;
	struct snd_kcontrol **kcontrols;

	/* widget input and outputs */
	struct list_head sources;
	struct list_head sinks;

	/* used during DAPM updates */
	struct list_head power_list;
};

struct snd_soc_dapm_update {
	struct snd_soc_dapm_widget *widget;
	struct snd_kcontrol *kcontrol;
	int reg;
	int mask;
	int val;
};

/* DAPM context */
struct snd_soc_dapm_context {
	int n_widgets; /* number of widgets in this context */
	enum snd_soc_bias_level bias_level;
	enum snd_soc_bias_level suspend_bias_level;
	struct delayed_work delayed_work;
	unsigned int idle_bias_off:1; /* Use BIAS_OFF instead of STANDBY */

	struct snd_soc_dapm_update *update;

	void (*seq_notifier)(struct snd_soc_dapm_context *,
			     enum snd_soc_dapm_type, int);

	struct device *dev; /* from parent - for debug */
	struct snd_soc_codec *codec; /* parent codec */
	struct snd_soc_card *card; /* parent card */

	/* used during DAPM updates */
	int dev_power;
	struct list_head list;

#ifdef CONFIG_DEBUG_FS
	struct dentry *debugfs_dapm;
#endif
};

/* A list of widgets associated with an object, typically a snd_kcontrol */
struct snd_soc_dapm_widget_list {
	int num_widgets;
	struct snd_soc_dapm_widget *widgets[0];
};

#endif<|MERGE_RESOLUTION|>--- conflicted
+++ resolved
@@ -44,27 +44,6 @@
 
 /* platform domain */
 #define SND_SOC_DAPM_INPUT(wname) \
-<<<<<<< HEAD
-{	.id = snd_soc_dapm_input, .name = wname, .kcontrols = NULL, \
-	.num_kcontrols = 0, .reg = SND_SOC_NOPM }
-#define SND_SOC_DAPM_OUTPUT(wname) \
-{	.id = snd_soc_dapm_output, .name = wname, .kcontrols = NULL, \
-	.num_kcontrols = 0, .reg = SND_SOC_NOPM }
-#define SND_SOC_DAPM_MIC(wname, wevent) \
-{	.id = snd_soc_dapm_mic, .name = wname, .kcontrols = NULL, \
-	.num_kcontrols = 0, .reg = SND_SOC_NOPM, .event = wevent, \
-	.event_flags = SND_SOC_DAPM_PRE_PMU | SND_SOC_DAPM_POST_PMD}
-#define SND_SOC_DAPM_HP(wname, wevent) \
-{	.id = snd_soc_dapm_hp, .name = wname, .kcontrols = NULL, \
-	.num_kcontrols = 0, .reg = SND_SOC_NOPM, .event = wevent, \
-	.event_flags = SND_SOC_DAPM_POST_PMU | SND_SOC_DAPM_PRE_PMD}
-#define SND_SOC_DAPM_SPK(wname, wevent) \
-{	.id = snd_soc_dapm_spk, .name = wname, .kcontrols = NULL, \
-	.num_kcontrols = 0, .reg = SND_SOC_NOPM, .event = wevent, \
-	.event_flags = SND_SOC_DAPM_POST_PMU | SND_SOC_DAPM_PRE_PMD}
-#define SND_SOC_DAPM_LINE(wname, wevent) \
-{	.id = snd_soc_dapm_line, .name = wname, .kcontrols = NULL, \
-=======
 {	.id = snd_soc_dapm_input, .name = wname, .kcontrol_news = NULL, \
 	.num_kcontrols = 0, .reg = SND_SOC_NOPM }
 #define SND_SOC_DAPM_OUTPUT(wname) \
@@ -84,7 +63,6 @@
 	.event_flags = SND_SOC_DAPM_POST_PMU | SND_SOC_DAPM_PRE_PMD}
 #define SND_SOC_DAPM_LINE(wname, wevent) \
 {	.id = snd_soc_dapm_line, .name = wname, .kcontrol_news = NULL, \
->>>>>>> 02f8c6ae
 	.num_kcontrols = 0, .reg = SND_SOC_NOPM, .event = wevent, \
 	.event_flags = SND_SOC_DAPM_POST_PMU | SND_SOC_DAPM_PRE_PMD}
 
@@ -210,19 +188,11 @@
 
 /* events that are pre and post DAPM */
 #define SND_SOC_DAPM_PRE(wname, wevent) \
-<<<<<<< HEAD
-{	.id = snd_soc_dapm_pre, .name = wname, .kcontrols = NULL, \
-	.num_kcontrols = 0, .reg = SND_SOC_NOPM, .event = wevent, \
-	.event_flags = SND_SOC_DAPM_PRE_PMU | SND_SOC_DAPM_PRE_PMD}
-#define SND_SOC_DAPM_POST(wname, wevent) \
-{	.id = snd_soc_dapm_post, .name = wname, .kcontrols = NULL, \
-=======
 {	.id = snd_soc_dapm_pre, .name = wname, .kcontrol_news = NULL, \
 	.num_kcontrols = 0, .reg = SND_SOC_NOPM, .event = wevent, \
 	.event_flags = SND_SOC_DAPM_PRE_PMU | SND_SOC_DAPM_PRE_PMD}
 #define SND_SOC_DAPM_POST(wname, wevent) \
 {	.id = snd_soc_dapm_post, .name = wname, .kcontrol_news = NULL, \
->>>>>>> 02f8c6ae
 	.num_kcontrols = 0, .reg = SND_SOC_NOPM, .event = wevent, \
 	.event_flags = SND_SOC_DAPM_POST_PMU | SND_SOC_DAPM_POST_PMD}
 
