/*
 *  include/asm-s390/pgtable.h
 *
 *  S390 version
 *    Copyright (C) 1999,2000 IBM Deutschland Entwicklung GmbH, IBM Corporation
 *    Author(s): Hartmut Penner (hp@de.ibm.com)
 *               Ulrich Weigand (weigand@de.ibm.com)
 *               Martin Schwidefsky (schwidefsky@de.ibm.com)
 *
 *  Derived from "include/asm-i386/pgtable.h"
 */

#ifndef _ASM_S390_PGTABLE_H
#define _ASM_S390_PGTABLE_H

/*
 * The Linux memory management assumes a three-level page table setup. For
 * s390 31 bit we "fold" the mid level into the top-level page table, so
 * that we physically have the same two-level page table as the s390 mmu
 * expects in 31 bit mode. For s390 64 bit we use three of the five levels
 * the hardware provides (region first and region second tables are not
 * used).
 *
 * The "pgd_xxx()" functions are trivial for a folded two-level
 * setup: the pgd is never bad, and a pmd always exists (as it's folded
 * into the pgd entry)
 *
 * This file contains the functions and defines necessary to modify and use
 * the S390 page table tree.
 */
#ifndef __ASSEMBLY__
#include <asm/bug.h>
#include <asm/processor.h>
#include <linux/threads.h>

struct vm_area_struct; /* forward declaration (include/linux/mm.h) */

extern pgd_t swapper_pg_dir[] __attribute__ ((aligned (4096)));
extern void paging_init(void);

/*
 * The S390 doesn't have any external MMU info: the kernel page
 * tables contain all the necessary information.
 */
#define update_mmu_cache(vma, address, pte)     do { } while (0)

/*
 * ZERO_PAGE is a global shared page that is always zero: used
 * for zero-mapped memory areas etc..
 */
extern char empty_zero_page[PAGE_SIZE];
#define ZERO_PAGE(vaddr) (virt_to_page(empty_zero_page))
#endif /* !__ASSEMBLY__ */

/*
 * PMD_SHIFT determines the size of the area a second-level page
 * table can map
 * PGDIR_SHIFT determines what a third-level page table entry can map
 */
#ifndef __s390x__
# define PMD_SHIFT	22
# define PGDIR_SHIFT	22
#else /* __s390x__ */
# define PMD_SHIFT	21
# define PGDIR_SHIFT	31
#endif /* __s390x__ */

#define PMD_SIZE        (1UL << PMD_SHIFT)
#define PMD_MASK        (~(PMD_SIZE-1))
#define PGDIR_SIZE      (1UL << PGDIR_SHIFT)
#define PGDIR_MASK      (~(PGDIR_SIZE-1))

/*
 * entries per page directory level: the S390 is two-level, so
 * we don't really have any PMD directory physically.
 * for S390 segment-table entries are combined to one PGD
 * that leads to 1024 pte per pgd
 */
#ifndef __s390x__
# define PTRS_PER_PTE    1024
# define PTRS_PER_PMD    1
# define PTRS_PER_PGD    512
#else /* __s390x__ */
# define PTRS_PER_PTE    512
# define PTRS_PER_PMD    1024
# define PTRS_PER_PGD    2048
#endif /* __s390x__ */

/*
 * pgd entries used up by user/kernel:
 */
#ifndef __s390x__
# define USER_PTRS_PER_PGD  512
# define USER_PGD_PTRS      512
# define KERNEL_PGD_PTRS    512
# define FIRST_USER_PGD_NR  0
#else /* __s390x__ */
# define USER_PTRS_PER_PGD  2048
# define USER_PGD_PTRS      2048
# define KERNEL_PGD_PTRS    2048
# define FIRST_USER_PGD_NR  0
#endif /* __s390x__ */

#define pte_ERROR(e) \
	printk("%s:%d: bad pte %p.\n", __FILE__, __LINE__, (void *) pte_val(e))
#define pmd_ERROR(e) \
	printk("%s:%d: bad pmd %p.\n", __FILE__, __LINE__, (void *) pmd_val(e))
#define pgd_ERROR(e) \
	printk("%s:%d: bad pgd %p.\n", __FILE__, __LINE__, (void *) pgd_val(e))

#ifndef __ASSEMBLY__
/*
 * Just any arbitrary offset to the start of the vmalloc VM area: the
 * current 8MB value just means that there will be a 8MB "hole" after the
 * physical memory until the kernel virtual memory starts.  That means that
 * any out-of-bounds memory accesses will hopefully be caught.
 * The vmalloc() routines leaves a hole of 4kB between each vmalloced
 * area for the same reason. ;)
 */
#define VMALLOC_OFFSET  (8*1024*1024)
#define VMALLOC_START   (((unsigned long) high_memory + VMALLOC_OFFSET) \
			 & ~(VMALLOC_OFFSET-1))
#ifndef __s390x__
# define VMALLOC_END     (0x7fffffffL)
#else /* __s390x__ */
# define VMALLOC_END     (0x40000000000L)
#endif /* __s390x__ */


/*
 * A 31 bit pagetable entry of S390 has following format:
 *  |   PFRA          |    |  OS  |
 * 0                   0IP0
 * 00000000001111111111222222222233
 * 01234567890123456789012345678901
 *
 * I Page-Invalid Bit:    Page is not available for address-translation
 * P Page-Protection Bit: Store access not possible for page
 *
 * A 31 bit segmenttable entry of S390 has following format:
 *  |   P-table origin      |  |PTL
 * 0                         IC
 * 00000000001111111111222222222233
 * 01234567890123456789012345678901
 *
 * I Segment-Invalid Bit:    Segment is not available for address-translation
 * C Common-Segment Bit:     Segment is not private (PoP 3-30)
 * PTL Page-Table-Length:    Page-table length (PTL+1*16 entries -> up to 256)
 *
 * The 31 bit segmenttable origin of S390 has following format:
 *
 *  |S-table origin   |     | STL |
 * X                   **GPS
 * 00000000001111111111222222222233
 * 01234567890123456789012345678901
 *
 * X Space-Switch event:
 * G Segment-Invalid Bit:     *
 * P Private-Space Bit:       Segment is not private (PoP 3-30)
 * S Storage-Alteration:
 * STL Segment-Table-Length:  Segment-table length (STL+1*16 entries -> up to 2048)
 *
 * A 64 bit pagetable entry of S390 has following format:
 * |                     PFRA                         |0IP0|  OS  |
 * 0000000000111111111122222222223333333333444444444455555555556666
 * 0123456789012345678901234567890123456789012345678901234567890123
 *
 * I Page-Invalid Bit:    Page is not available for address-translation
 * P Page-Protection Bit: Store access not possible for page
 *
 * A 64 bit segmenttable entry of S390 has following format:
 * |        P-table origin                              |      TT
 * 0000000000111111111122222222223333333333444444444455555555556666
 * 0123456789012345678901234567890123456789012345678901234567890123
 *
 * I Segment-Invalid Bit:    Segment is not available for address-translation
 * C Common-Segment Bit:     Segment is not private (PoP 3-30)
 * P Page-Protection Bit: Store access not possible for page
 * TT Type 00
 *
 * A 64 bit region table entry of S390 has following format:
 * |        S-table origin                             |   TF  TTTL
 * 0000000000111111111122222222223333333333444444444455555555556666
 * 0123456789012345678901234567890123456789012345678901234567890123
 *
 * I Segment-Invalid Bit:    Segment is not available for address-translation
 * TT Type 01
 * TF
 * TL Table lenght
 *
 * The 64 bit regiontable origin of S390 has following format:
 * |      region table origon                          |       DTTL
 * 0000000000111111111122222222223333333333444444444455555555556666
 * 0123456789012345678901234567890123456789012345678901234567890123
 *
 * X Space-Switch event:
 * G Segment-Invalid Bit:  
 * P Private-Space Bit:    
 * S Storage-Alteration:
 * R Real space
 * TL Table-Length:
 *
 * A storage key has the following format:
 * | ACC |F|R|C|0|
 *  0   3 4 5 6 7
 * ACC: access key
 * F  : fetch protection bit
 * R  : referenced bit
 * C  : changed bit
 */

/* Hardware bits in the page table entry */
#define _PAGE_RO        0x200          /* HW read-only                     */
#define _PAGE_INVALID   0x400          /* HW invalid                       */

/* Mask and four different kinds of invalid pages. */
#define _PAGE_INVALID_MASK	0x601
#define _PAGE_INVALID_EMPTY	0x400
#define _PAGE_INVALID_NONE	0x401
#define _PAGE_INVALID_SWAP	0x600
#define _PAGE_INVALID_FILE	0x601

#ifndef __s390x__

/* Bits in the segment table entry */
#define _PAGE_TABLE_LEN 0xf            /* only full page-tables            */
#define _PAGE_TABLE_COM 0x10           /* common page-table                */
#define _PAGE_TABLE_INV 0x20           /* invalid page-table               */
#define _SEG_PRESENT    0x001          /* Software (overlap with PTL)      */

/* Bits int the storage key */
#define _PAGE_CHANGED    0x02          /* HW changed bit                   */
#define _PAGE_REFERENCED 0x04          /* HW referenced bit                */

#define _USER_SEG_TABLE_LEN    0x7f    /* user-segment-table up to 2 GB    */
#define _KERNEL_SEG_TABLE_LEN  0x7f    /* kernel-segment-table up to 2 GB  */

/*
 * User and Kernel pagetables are identical
 */
#define _PAGE_TABLE	_PAGE_TABLE_LEN
#define _KERNPG_TABLE	_PAGE_TABLE_LEN

/*
 * The Kernel segment-tables includes the User segment-table
 */

#define _SEGMENT_TABLE	(_USER_SEG_TABLE_LEN|0x80000000|0x100)
#define _KERNSEG_TABLE	_KERNEL_SEG_TABLE_LEN

#define USER_STD_MASK	0x00000080UL

#else /* __s390x__ */

/* Bits in the segment table entry */
#define _PMD_ENTRY_INV   0x20          /* invalid segment table entry      */
#define _PMD_ENTRY       0x00        

/* Bits in the region third table entry */
#define _PGD_ENTRY_INV   0x20          /* invalid region table entry       */
#define _PGD_ENTRY       0x07

/*
 * User and kernel page directory
 */
#define _REGION_THIRD       0x4
#define _REGION_THIRD_LEN   0x3 
#define _REGION_TABLE       (_REGION_THIRD|_REGION_THIRD_LEN|0x40|0x100)
#define _KERN_REGION_TABLE  (_REGION_THIRD|_REGION_THIRD_LEN)

#define USER_STD_MASK           0x0000000000000080UL

/* Bits in the storage key */
#define _PAGE_CHANGED    0x02          /* HW changed bit                   */
#define _PAGE_REFERENCED 0x04          /* HW referenced bit                */

#endif /* __s390x__ */

/*
 * No mapping available
 */
#define PAGE_NONE_SHARED  __pgprot(_PAGE_INVALID_NONE)
#define PAGE_NONE_PRIVATE __pgprot(_PAGE_INVALID_NONE)
#define PAGE_RO_SHARED	  __pgprot(_PAGE_RO)
#define PAGE_RO_PRIVATE	  __pgprot(_PAGE_RO)
#define PAGE_COPY	  __pgprot(_PAGE_RO)
#define PAGE_SHARED	  __pgprot(0)
#define PAGE_KERNEL	  __pgprot(0)

/*
 * The S390 can't do page protection for execute, and considers that the
 * same are read. Also, write permissions imply read permissions. This is
 * the closest we can get..
 */
         /*xwr*/
#define __P000  PAGE_NONE_PRIVATE
#define __P001  PAGE_RO_PRIVATE
#define __P010  PAGE_COPY
#define __P011  PAGE_COPY
#define __P100  PAGE_RO_PRIVATE
#define __P101  PAGE_RO_PRIVATE
#define __P110  PAGE_COPY
#define __P111  PAGE_COPY

#define __S000  PAGE_NONE_SHARED
#define __S001  PAGE_RO_SHARED
#define __S010  PAGE_SHARED
#define __S011  PAGE_SHARED
#define __S100  PAGE_RO_SHARED
#define __S101  PAGE_RO_SHARED
#define __S110  PAGE_SHARED
#define __S111  PAGE_SHARED

/*
 * Certain architectures need to do special things when PTEs
 * within a page table are directly modified.  Thus, the following
 * hook is made available.
 */
extern inline void set_pte(pte_t *pteptr, pte_t pteval)
{
	*pteptr = pteval;
}

/*
 * pgd/pmd/pte query functions
 */
#ifndef __s390x__

extern inline int pgd_present(pgd_t pgd) { return 1; }
extern inline int pgd_none(pgd_t pgd)    { return 0; }
extern inline int pgd_bad(pgd_t pgd)     { return 0; }

extern inline int pmd_present(pmd_t pmd) { return pmd_val(pmd) & _SEG_PRESENT; }
extern inline int pmd_none(pmd_t pmd)    { return pmd_val(pmd) & _PAGE_TABLE_INV; }
extern inline int pmd_bad(pmd_t pmd)
{
	return (pmd_val(pmd) & (~PAGE_MASK & ~_PAGE_TABLE_INV)) != _PAGE_TABLE;
}

#else /* __s390x__ */

extern inline int pgd_present(pgd_t pgd)
{
	return (pgd_val(pgd) & ~PAGE_MASK) == _PGD_ENTRY;
}

extern inline int pgd_none(pgd_t pgd)
{
	return pgd_val(pgd) & _PGD_ENTRY_INV;
}

extern inline int pgd_bad(pgd_t pgd)
{
	return (pgd_val(pgd) & (~PAGE_MASK & ~_PGD_ENTRY_INV)) != _PGD_ENTRY;
}

extern inline int pmd_present(pmd_t pmd)
{
	return (pmd_val(pmd) & ~PAGE_MASK) == _PMD_ENTRY;
}

extern inline int pmd_none(pmd_t pmd)
{
	return pmd_val(pmd) & _PMD_ENTRY_INV;
}

extern inline int pmd_bad(pmd_t pmd)
{
	return (pmd_val(pmd) & (~PAGE_MASK & ~_PMD_ENTRY_INV)) != _PMD_ENTRY;
}

#endif /* __s390x__ */

extern inline int pte_none(pte_t pte)
{
	return (pte_val(pte) & _PAGE_INVALID_MASK) == _PAGE_INVALID_EMPTY;
}

extern inline int pte_present(pte_t pte)
{
	return !(pte_val(pte) & _PAGE_INVALID) ||
		(pte_val(pte) & _PAGE_INVALID_MASK) == _PAGE_INVALID_NONE;
}

extern inline int pte_file(pte_t pte)
{
	return (pte_val(pte) & _PAGE_INVALID_MASK) == _PAGE_INVALID_FILE;
}

#define pte_same(a,b)	(pte_val(a) == pte_val(b))

/*
 * query functions pte_write/pte_dirty/pte_young only work if
 * pte_present() is true. Undefined behaviour if not..
 */
extern inline int pte_write(pte_t pte)
{
	return (pte_val(pte) & _PAGE_RO) == 0;
}

extern inline int pte_dirty(pte_t pte)
{
	/* A pte is neither clean nor dirty on s/390. The dirty bit
	 * is in the storage key. See page_test_and_clear_dirty for
	 * details.
	 */
	return 0;
}

extern inline int pte_young(pte_t pte)
{
	/* A pte is neither young nor old on s/390. The young bit
	 * is in the storage key. See page_test_and_clear_young for
	 * details.
	 */
	return 0;
}

/*
 * pgd/pmd/pte modification functions
 */

#ifndef __s390x__

extern inline void pgd_clear(pgd_t * pgdp)      { }

extern inline void pmd_clear(pmd_t * pmdp)
{
	pmd_val(pmdp[0]) = _PAGE_TABLE_INV;
	pmd_val(pmdp[1]) = _PAGE_TABLE_INV;
	pmd_val(pmdp[2]) = _PAGE_TABLE_INV;
	pmd_val(pmdp[3]) = _PAGE_TABLE_INV;
}

#else /* __s390x__ */

extern inline void pgd_clear(pgd_t * pgdp)
{
	pgd_val(*pgdp) = _PGD_ENTRY_INV | _PGD_ENTRY;
}

extern inline void pmd_clear(pmd_t * pmdp)
{
	pmd_val(*pmdp) = _PMD_ENTRY_INV | _PMD_ENTRY;
	pmd_val1(*pmdp) = _PMD_ENTRY_INV | _PMD_ENTRY;
}

#endif /* __s390x__ */

extern inline void pte_clear(pte_t *ptep)
{
	pte_val(*ptep) = _PAGE_INVALID_EMPTY;
}

/*
 * The following pte modification functions only work if
 * pte_present() is true. Undefined behaviour if not..
 */
extern inline pte_t pte_modify(pte_t pte, pgprot_t newprot)
{
	pte_val(pte) &= PAGE_MASK;
	pte_val(pte) |= pgprot_val(newprot);
	return pte;
}

extern inline pte_t pte_wrprotect(pte_t pte)
{
	/* Do not clobber _PAGE_INVALID_NONE pages!  */
	if (!(pte_val(pte) & _PAGE_INVALID))
		pte_val(pte) |= _PAGE_RO;
	return pte;
}

extern inline pte_t pte_mkwrite(pte_t pte) 
{
	pte_val(pte) &= ~_PAGE_RO;
	return pte;
}

extern inline pte_t pte_mkclean(pte_t pte)
{
	/* The only user of pte_mkclean is the fork() code.
	   We must *not* clear the *physical* page dirty bit
	   just because fork() wants to clear the dirty bit in
	   *one* of the page's mappings.  So we just do nothing. */
	return pte;
}

extern inline pte_t pte_mkdirty(pte_t pte)
{
	/* We do not explicitly set the dirty bit because the
	 * sske instruction is slow. It is faster to let the
	 * next instruction set the dirty bit.
	 */
	return pte;
}

extern inline pte_t pte_mkold(pte_t pte)
{
	/* S/390 doesn't keep its dirty/referenced bit in the pte.
	 * There is no point in clearing the real referenced bit.
	 */
	return pte;
}

extern inline pte_t pte_mkyoung(pte_t pte)
{
	/* S/390 doesn't keep its dirty/referenced bit in the pte.
	 * There is no point in setting the real referenced bit.
	 */
	return pte;
}

static inline int ptep_test_and_clear_young(pte_t *ptep)
{
	return 0;
}

static inline int
ptep_clear_flush_young(struct vm_area_struct *vma,
			unsigned long address, pte_t *ptep)
{
	/* No need to flush TLB; bits are in storage key */
	return ptep_test_and_clear_young(ptep);
}

static inline int ptep_test_and_clear_dirty(pte_t *ptep)
{
	return 0;
}

static inline int
ptep_clear_flush_dirty(struct vm_area_struct *vma,
			unsigned long address, pte_t *ptep)
{
	/* No need to flush TLB; bits are in storage key */
	return ptep_test_and_clear_dirty(ptep);
}

static inline pte_t ptep_get_and_clear(pte_t *ptep)
{
	pte_t pte = *ptep;
	pte_clear(ptep);
	return pte;
}

static inline pte_t
ptep_clear_flush(struct vm_area_struct *vma,
		 unsigned long address, pte_t *ptep)
{
	pte_t pte = *ptep;
#ifndef __s390x__
	if (!(pte_val(pte) & _PAGE_INVALID)) {
		/* S390 has 1mb segments, we are emulating 4MB segments */
		pte_t *pto = (pte_t *) (((unsigned long) ptep) & 0x7ffffc00);
<<<<<<< HEAD
		asm volatile ("ipte %0,%1"
			      : : "a" (pto), "a" (address), "m" (*pto));
	}
#else /* __s390x__ */
	if (!(pte_val(pte) & _PAGE_INVALID)) 
		asm volatile ("ipte %0,%1"
			      : : "a" (ptep), "a" (address), "m" (*ptep));
=======
		__asm__ __volatile__ ("ipte %2,%3"
				      : "=m" (*ptep) : "m" (*ptep),
				        "a" (pto), "a" (address) );
	}
#else /* __s390x__ */
	if (!(pte_val(pte) & _PAGE_INVALID)) 
		__asm__ __volatile__ ("ipte %2,%3"
				      : "=m" (*ptep) : "m" (*ptep),
				        "a" (ptep), "a" (address) );
>>>>>>> 7508df7c
#endif /* __s390x__ */
	pte_clear(ptep);
	return pte;
}

static inline void ptep_set_wrprotect(pte_t *ptep)
{
	pte_t old_pte = *ptep;
	set_pte(ptep, pte_wrprotect(old_pte));
}

static inline void ptep_mkdirty(pte_t *ptep)
{
	pte_mkdirty(*ptep);
}

static inline void
ptep_establish(struct vm_area_struct *vma, 
	       unsigned long address, pte_t *ptep, pte_t entry)
{
	ptep_clear_flush(vma, address, ptep);
	set_pte(ptep, entry);
}

/*
 * Test and clear dirty bit in storage key.
 * We can't clear the changed bit atomically. This is a potential
 * race against modification of the referenced bit. This function
 * should therefore only be called if it is not mapped in any
 * address space.
 */
#define page_test_and_clear_dirty(page)					  \
({									  \
	struct page *__page = (page);					  \
	unsigned long __physpage = __pa((__page-mem_map) << PAGE_SHIFT);  \
	int __skey;							  \
	asm volatile ("iske %0,%1" : "=d" (__skey) : "a" (__physpage));   \
	if (__skey & _PAGE_CHANGED) {					  \
		asm volatile ("sske %0,%1"				  \
			      : : "d" (__skey & ~_PAGE_CHANGED),	  \
			          "a" (__physpage));			  \
	}								  \
	(__skey & _PAGE_CHANGED);					  \
})

/*
 * Test and clear referenced bit in storage key.
 */
#define page_test_and_clear_young(page)					  \
({									  \
	struct page *__page = (page);					  \
	unsigned long __physpage = __pa((__page-mem_map) << PAGE_SHIFT);  \
	int __ccode;							  \
	asm volatile ("rrbe 0,%1\n\t"					  \
		      "ipm  %0\n\t"					  \
		      "srl  %0,28\n\t" 					  \
                      : "=d" (__ccode) : "a" (__physpage) : "cc" );	  \
	(__ccode & 2);							  \
})

/*
 * Conversion functions: convert a page and protection to a page entry,
 * and a page entry and page directory to the page they refer to.
 */
static inline pte_t mk_pte_phys(unsigned long physpage, pgprot_t pgprot)
{
	pte_t __pte;
	pte_val(__pte) = physpage + pgprot_val(pgprot);
	return __pte;
}

#define mk_pte(pg, pgprot)                                                \
({                                                                        \
	struct page *__page = (pg);                                       \
	pgprot_t __pgprot = (pgprot);					  \
	unsigned long __physpage = __pa((__page-mem_map) << PAGE_SHIFT);  \
	pte_t __pte = mk_pte_phys(__physpage, __pgprot);                  \
	__pte;                                                            \
})

#define pfn_pte(pfn, pgprot)                                              \
({                                                                        \
	pgprot_t __pgprot = (pgprot);					  \
	unsigned long __physpage = __pa((pfn) << PAGE_SHIFT);             \
	pte_t __pte = mk_pte_phys(__physpage, __pgprot);                  \
	__pte;                                                            \
})

#define arch_set_page_uptodate(__page)					  \
	do {								  \
		asm volatile ("sske %0,%1" : : "d" (0),			  \
			      "a" (__pa((__page-mem_map) << PAGE_SHIFT)));\
	} while (0)

#ifdef __s390x__

#define pfn_pmd(pfn, pgprot)                                              \
({                                                                        \
	pgprot_t __pgprot = (pgprot);                                     \
	unsigned long __physpage = __pa((pfn) << PAGE_SHIFT);             \
	pmd_t __pmd = __pmd(__physpage + pgprot_val(__pgprot));           \
	__pmd;                                                            \
})

#endif /* __s390x__ */

#define pte_pfn(x) (pte_val(x) >> PAGE_SHIFT)
#define pte_page(x) pfn_to_page(pte_pfn(x))

#define pmd_page_kernel(pmd) (pmd_val(pmd) & PAGE_MASK)

#define pmd_page(pmd) (mem_map+(pmd_val(pmd) >> PAGE_SHIFT))

#define pgd_page_kernel(pgd) (pgd_val(pgd) & PAGE_MASK)

/* to find an entry in a page-table-directory */
#define pgd_index(address) ((address >> PGDIR_SHIFT) & (PTRS_PER_PGD-1))
#define pgd_offset(mm, address) ((mm)->pgd+pgd_index(address))

/* to find an entry in a kernel page-table-directory */
#define pgd_offset_k(address) pgd_offset(&init_mm, address)

#ifndef __s390x__

/* Find an entry in the second-level page table.. */
extern inline pmd_t * pmd_offset(pgd_t * dir, unsigned long address)
{
        return (pmd_t *) dir;
}

#else /* __s390x__ */

/* Find an entry in the second-level page table.. */
#define pmd_index(address) (((address) >> PMD_SHIFT) & (PTRS_PER_PMD-1))
#define pmd_offset(dir,addr) \
	((pmd_t *) pgd_page_kernel(*(dir)) + pmd_index(addr))

#endif /* __s390x__ */

/* Find an entry in the third-level page table.. */
#define pte_index(address) (((address) >> PAGE_SHIFT) & (PTRS_PER_PTE-1))
#define pte_offset_kernel(pmd, address) \
	((pte_t *) pmd_page_kernel(*(pmd)) + pte_index(address))
#define pte_offset_map(pmd, address) pte_offset_kernel(pmd, address)
#define pte_offset_map_nested(pmd, address) pte_offset_kernel(pmd, address)
#define pte_unmap(pte) do { } while (0)
#define pte_unmap_nested(pte) do { } while (0)

/*
 * 31 bit swap entry format:
 * A page-table entry has some bits we have to treat in a special way.
 * Bits 0, 20 and bit 23 have to be zero, otherwise an specification
 * exception will occur instead of a page translation exception. The
 * specifiation exception has the bad habit not to store necessary
 * information in the lowcore.
 * Bit 21 and bit 22 are the page invalid bit and the page protection
 * bit. We set both to indicate a swapped page.
 * Bit 31 is used as the software page present bit. If a page is
 * swapped this obviously has to be zero.
 * This leaves the bits 1-19 and bits 24-30 to store type and offset.
 * We use the 7 bits from 24-30 for the type and the 19 bits from 1-19
 * for the offset.
 * 0|     offset      |0110|type |0
 * 00000000001111111111222222222233
 * 01234567890123456789012345678901
 *
 * 64 bit swap entry format:
 * A page-table entry has some bits we have to treat in a special way.
 * Bits 52 and bit 55 have to be zero, otherwise an specification
 * exception will occur instead of a page translation exception. The
 * specifiation exception has the bad habit not to store necessary
 * information in the lowcore.
 * Bit 53 and bit 54 are the page invalid bit and the page protection
 * bit. We set both to indicate a swapped page.
 * Bit 63 is used as the software page present bit. If a page is
 * swapped this obviously has to be zero.
 * This leaves the bits 0-51 and bits 56-62 to store type and offset.
 * We use the 7 bits from 56-62 for the type and the 52 bits from 0-51
 * for the offset.
 * |                     offset                       |0110|type |0
 * 0000000000111111111122222222223333333333444444444455555555556666
 * 0123456789012345678901234567890123456789012345678901234567890123
 */
extern inline pte_t mk_swap_pte(unsigned long type, unsigned long offset)
{
	pte_t pte;
	pte_val(pte) = (type << 1) | (offset << 12) | _PAGE_INVALID_SWAP;
#ifndef __s390x__
	BUG_ON((pte_val(pte) & 0x80000901) != 0);
#else /* __s390x__ */
	BUG_ON((pte_val(pte) & 0x901) != 0);
#endif /* __s390x__ */
	return pte;
}

#define __swp_type(entry)	(((entry).val >> 1) & 0x3f)
#define __swp_offset(entry)	((entry).val >> 12)
#define __swp_entry(type,offset) ((swp_entry_t) { pte_val(mk_swap_pte((type),(offset))) })

#define __pte_to_swp_entry(pte)	((swp_entry_t) { pte_val(pte) })
#define __swp_entry_to_pte(x)	((pte_t) { (x).val })

typedef pte_t *pte_addr_t;

#ifndef __s390x__
# define PTE_FILE_MAX_BITS	26
#else /* __s390x__ */
# define PTE_FILE_MAX_BITS	59
#endif /* __s390x__ */

#define pte_to_pgoff(__pte) \
	((((__pte).pte >> 12) << 7) + (((__pte).pte >> 1) & 0x7f))

#define pgoff_to_pte(__off) \
	((pte_t) { ((((__off) & 0x7f) << 1) + (((__off) >> 7) << 12)) \
		   | _PAGE_INVALID_FILE })

#endif /* !__ASSEMBLY__ */

#define kern_addr_valid(addr)   (1)

/*
 * No page table caches to initialise
 */
#define pgtable_cache_init()	do { } while (0)

#ifdef __s390x__
# define HAVE_ARCH_UNMAPPED_AREA
#endif /* __s390x__ */

#define __HAVE_ARCH_PTEP_ESTABLISH
#define __HAVE_ARCH_PTEP_TEST_AND_CLEAR_YOUNG
#define __HAVE_ARCH_PTEP_CLEAR_YOUNG_FLUSH
#define __HAVE_ARCH_PTEP_TEST_AND_CLEAR_DIRTY
#define __HAVE_ARCH_PTEP_CLEAR_DIRTY_FLUSH
#define __HAVE_ARCH_PTEP_GET_AND_CLEAR
#define __HAVE_ARCH_PTEP_CLEAR_FLUSH
#define __HAVE_ARCH_PTEP_SET_WRPROTECT
#define __HAVE_ARCH_PTEP_MKDIRTY
#define __HAVE_ARCH_PTE_SAME
#define __HAVE_ARCH_PAGE_TEST_AND_CLEAR_DIRTY
#define __HAVE_ARCH_PAGE_TEST_AND_CLEAR_YOUNG
#include <asm-generic/pgtable.h>

#endif /* _S390_PAGE_H */
<|MERGE_RESOLUTION|>--- conflicted
+++ resolved
@@ -553,15 +553,6 @@
 	if (!(pte_val(pte) & _PAGE_INVALID)) {
 		/* S390 has 1mb segments, we are emulating 4MB segments */
 		pte_t *pto = (pte_t *) (((unsigned long) ptep) & 0x7ffffc00);
-<<<<<<< HEAD
-		asm volatile ("ipte %0,%1"
-			      : : "a" (pto), "a" (address), "m" (*pto));
-	}
-#else /* __s390x__ */
-	if (!(pte_val(pte) & _PAGE_INVALID)) 
-		asm volatile ("ipte %0,%1"
-			      : : "a" (ptep), "a" (address), "m" (*ptep));
-=======
 		__asm__ __volatile__ ("ipte %2,%3"
 				      : "=m" (*ptep) : "m" (*ptep),
 				        "a" (pto), "a" (address) );
@@ -571,7 +562,6 @@
 		__asm__ __volatile__ ("ipte %2,%3"
 				      : "=m" (*ptep) : "m" (*ptep),
 				        "a" (ptep), "a" (address) );
->>>>>>> 7508df7c
 #endif /* __s390x__ */
 	pte_clear(ptep);
 	return pte;
