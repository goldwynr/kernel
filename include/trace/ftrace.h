--- conflicted
+++ resolved
@@ -53,9 +53,6 @@
 #undef __string
 #define __string(item, src) __dynamic_array(char, item, -1)
 
-#undef __file_p
-#define __file_p(item, src) __dynamic_array(char, item, -1)
-
 #undef TP_STRUCT__entry
 #define TP_STRUCT__entry(args...) args
 
@@ -65,21 +62,9 @@
 		struct trace_entry	ent;				\
 		tstruct							\
 		char			__data[0];			\
-<<<<<<< HEAD
-	};
-#undef DEFINE_EVENT
-#define DEFINE_EVENT(template, name, proto, args)	\
-	static struct ftrace_event_call			\
-	__attribute__((__aligned__(4))) event_##name
-
-#undef DEFINE_EVENT_PRINT
-#define DEFINE_EVENT_PRINT(template, name, proto, args, print)	\
-	DEFINE_EVENT(template, name, PARAMS(proto), PARAMS(args))
-=======
 	};								\
 									\
 	static struct ftrace_event_class event_class_##name;
->>>>>>> 02f8c6ae
 
 #undef DEFINE_EVENT
 #define DEFINE_EVENT(template, name, proto, args)	\
@@ -135,13 +120,6 @@
 #undef __string
 #define __string(item, src) __dynamic_array(char, item, -1)
 
-<<<<<<< HEAD
-#undef __file_p
-#define __file_p(item, src)			int item; \
-						int item##__size;
-
-=======
->>>>>>> 02f8c6ae
 #undef DECLARE_EVENT_CLASS
 #define DECLARE_EVENT_CLASS(call, proto, args, tstruct, assign, print)	\
 	struct ftrace_data_offsets_##call {				\
@@ -150,145 +128,13 @@
 
 #undef DEFINE_EVENT
 #define DEFINE_EVENT(template, name, proto, args)
-<<<<<<< HEAD
 
 #undef DEFINE_EVENT_PRINT
 #define DEFINE_EVENT_PRINT(template, name, proto, args, print)	\
 	DEFINE_EVENT(template, name, PARAMS(proto), PARAMS(args))
 
-#include TRACE_INCLUDE(TRACE_INCLUDE_FILE)
-
-/*
- * Setup the showing format of trace point.
- *
- * int
- * ftrace_format_##call(struct trace_seq *s)
- * {
- *	struct ftrace_raw_##call field;
- *	int ret;
- *
- *	ret = trace_seq_printf(s, #type " " #item ";"
- *			       " offset:%u; size:%u;\n",
- *			       offsetof(struct ftrace_raw_##call, item),
- *			       sizeof(field.type));
- *
- * }
- */
-
-#undef TP_STRUCT__entry
-#define TP_STRUCT__entry(args...) args
-
-#undef __field
-#define __field(type, item)					\
-	ret = trace_seq_printf(s, "\tfield:" #type " " #item ";\t"	\
-			       "offset:%u;\tsize:%u;\tsigned:%u;\n",	\
-			       (unsigned int)offsetof(typeof(field), item), \
-			       (unsigned int)sizeof(field.item),	\
-			       (unsigned int)is_signed_type(type));	\
-	if (!ret)							\
-		return 0;
-
-#undef __field_ext
-#define __field_ext(type, item, filter_type)	__field(type, item)
-
-#undef __array
-#define __array(type, item, len)						\
-	ret = trace_seq_printf(s, "\tfield:" #type " " #item "[" #len "];\t"	\
-			       "offset:%u;\tsize:%u;\tsigned:%u;\n",	\
-			       (unsigned int)offsetof(typeof(field), item), \
-			       (unsigned int)sizeof(field.item),	\
-			       (unsigned int)is_signed_type(type));	\
-	if (!ret)							\
-		return 0;
-
-#undef __dynamic_array
-#define __dynamic_array(type, item, len)				       \
-	ret = trace_seq_printf(s, "\tfield:__data_loc " #type "[] " #item ";\t"\
-			       "offset:%u;\tsize:%u;\tsigned:%u;\n",	       \
-			       (unsigned int)offsetof(typeof(field),	       \
-					__data_loc_##item),		       \
-			       (unsigned int)sizeof(field.__data_loc_##item), \
-			       (unsigned int)is_signed_type(type));	\
-	if (!ret)							       \
-		return 0;
-
-#undef __string
-#define __string(item, src) __dynamic_array(char, item, -1)
-
-#undef __file_p
-#define __file_p(item, src) __dynamic_array(char, item, -1)
-
-#undef __entry
-#define __entry REC
-=======
->>>>>>> 02f8c6ae
-
-#undef DEFINE_EVENT_PRINT
-#define DEFINE_EVENT_PRINT(template, name, proto, args, print)	\
-	DEFINE_EVENT(template, name, PARAMS(proto), PARAMS(args))
-
-<<<<<<< HEAD
-#undef TP_printk
-#define TP_printk(fmt, args...) "\"%s\", %s\n", fmt, __stringify(args)
-
-#undef TP_fast_assign
-#define TP_fast_assign(args...) args
-
-#undef TP_perf_assign
-#define TP_perf_assign(args...)
-
-#undef DECLARE_EVENT_CLASS
-#define DECLARE_EVENT_CLASS(call, proto, args, tstruct, func, print)	\
-static int								\
-ftrace_format_setup_##call(struct ftrace_event_call *unused,		\
-			   struct trace_seq *s)				\
-{									\
-	struct ftrace_raw_##call field __attribute__((unused));		\
-	int ret = 0;							\
-									\
-	tstruct;							\
-									\
-	return ret;							\
-}									\
-									\
-static int								\
-ftrace_format_##call(struct ftrace_event_call *unused,			\
-		     struct trace_seq *s)				\
-{									\
-	int ret = 0;							\
-									\
-	ret = ftrace_format_setup_##call(unused, s);			\
-	if (!ret)							\
-		return ret;						\
-									\
-	ret = trace_seq_printf(s, "\nprint fmt: " print);		\
-									\
-	return ret;							\
-}
-
-#undef DEFINE_EVENT
-#define DEFINE_EVENT(template, name, proto, args)
-
-#undef DEFINE_EVENT_PRINT
-#define DEFINE_EVENT_PRINT(template, name, proto, args, print)		\
-static int								\
-ftrace_format_##name(struct ftrace_event_call *unused,			\
-		      struct trace_seq *s)				\
-{									\
-	int ret = 0;							\
-									\
-	ret = ftrace_format_setup_##template(unused, s);		\
-	if (!ret)							\
-		return ret;						\
-									\
-	trace_seq_printf(s, "\nprint fmt: " print);			\
-									\
-	return ret;							\
-}
-=======
 #undef TRACE_EVENT_FLAGS
 #define TRACE_EVENT_FLAGS(event, flag)
->>>>>>> 02f8c6ae
 
 #include TRACE_INCLUDE(TRACE_INCLUDE_FILE)
 
@@ -359,13 +205,6 @@
 		ftrace_print_symbols_seq(p, value, symbols);		\
 	})
 
-<<<<<<< HEAD
-#undef DECLARE_EVENT_CLASS
-#define DECLARE_EVENT_CLASS(call, proto, args, tstruct, assign, print)	\
-static enum print_line_t						\
-ftrace_raw_output_id_##call(int event_id, const char *name,		\
-			    struct trace_iterator *iter, int flags)	\
-=======
 #undef __print_symbolic_u64
 #if BITS_PER_LONG == 32
 #define __print_symbolic_u64(value, symbol_array...)			\
@@ -387,7 +226,6 @@
 static notrace enum print_line_t					\
 ftrace_raw_output_##call(struct trace_iterator *iter, int flags,	\
 			 struct trace_event *trace_event)		\
->>>>>>> 02f8c6ae
 {									\
 	struct ftrace_event_call *event;				\
 	struct trace_seq *s = &iter->seq;				\
@@ -401,76 +239,21 @@
 									\
 	entry = iter->ent;						\
 									\
-<<<<<<< HEAD
-	if (entry->type != event_id) {					\
+	if (entry->type != event->event.type) {				\
 		WARN_ON_ONCE(1);					\
 		return TRACE_TYPE_UNHANDLED;				\
 	}								\
 									\
 	field = (typeof(field))entry;					\
 									\
-	p = &get_cpu_var(ftrace_event_seq);				\
 	trace_seq_init(p);						\
-	ret = trace_seq_printf(s, "%s: ", name);			\
-	if (ret)							\
-		ret = trace_seq_printf(s, print);			\
-	put_cpu();							\
-	if (!ret)							\
-		return TRACE_TYPE_PARTIAL_LINE;				\
-									\
-	return TRACE_TYPE_HANDLED;					\
-}
-
-#undef DEFINE_EVENT
-#define DEFINE_EVENT(template, name, proto, args)			\
-static enum print_line_t						\
-ftrace_raw_output_##name(struct trace_iterator *iter, int flags)	\
-{									\
-	return ftrace_raw_output_id_##template(event_##name.id,		\
-					       #name, iter, flags);	\
-}
-
-#undef DEFINE_EVENT_PRINT
-#define DEFINE_EVENT_PRINT(template, call, proto, args, print)		\
-static enum print_line_t						\
-ftrace_raw_output_##call(struct trace_iterator *iter, int flags)	\
-{									\
-	struct trace_seq *s = &iter->seq;				\
-	struct ftrace_raw_##template *field;				\
-	struct trace_entry *entry;					\
-	struct trace_seq *p;						\
-	int ret;							\
-									\
-	entry = iter->ent;						\
-									\
-	if (entry->type != event_##call.id) {				\
-=======
-	if (entry->type != event->event.type) {				\
->>>>>>> 02f8c6ae
-		WARN_ON_ONCE(1);					\
-		return TRACE_TYPE_UNHANDLED;				\
-	}								\
-									\
-	field = (typeof(field))entry;					\
-									\
-	trace_seq_init(p);						\
-<<<<<<< HEAD
-	ret = trace_seq_printf(s, "%s: ", #call);			\
-	if (ret)							\
-		ret = trace_seq_printf(s, print);			\
-	put_cpu();							\
-=======
 	ret = trace_seq_printf(s, "%s: ", event->name);			\
 	if (ret)							\
 		ret = trace_seq_printf(s, print);			\
->>>>>>> 02f8c6ae
 	if (!ret)							\
 		return TRACE_TYPE_PARTIAL_LINE;				\
 									\
 	return TRACE_TYPE_HANDLED;					\
-<<<<<<< HEAD
-}
-=======
 }									\
 static struct trace_event_functions ftrace_event_type_funcs_##call = {	\
 	.trace			= ftrace_raw_output_##call,		\
@@ -509,7 +292,6 @@
 static struct trace_event_functions ftrace_event_type_funcs_##call = {	\
 	.trace			= ftrace_raw_output_##call,		\
 };
->>>>>>> 02f8c6ae
 
 #include TRACE_INCLUDE(TRACE_INCLUDE_FILE)
 
@@ -551,18 +333,9 @@
 #undef __string
 #define __string(item, src) __dynamic_array(char, item, -1)
 
-<<<<<<< HEAD
-#undef __file_p
-#define __file_p(item, src) __dynamic_array(char, item, -1)
-
-#undef DECLARE_EVENT_CLASS
-#define DECLARE_EVENT_CLASS(call, proto, args, tstruct, func, print)	\
-static int								\
-=======
 #undef DECLARE_EVENT_CLASS
 #define DECLARE_EVENT_CLASS(call, proto, args, tstruct, func, print)	\
 static int notrace							\
->>>>>>> 02f8c6ae
 ftrace_define_fields_##call(struct ftrace_event_call *event_call)	\
 {									\
 	struct ftrace_raw_##call field;					\
@@ -608,23 +381,9 @@
 #undef __string
 #define __string(item, src) __dynamic_array(char, item, strlen(src) + 1)
 
-<<<<<<< HEAD
-#undef __file_p
-#define __file_p(item, src)						\
-	__data_offsets->item = __data_size +				\
-			       offsetof(typeof(*entry), __data);	\
-	__data_offsets->item##__size = ftrace_file_name_len(src);	\
-	__data_size += __data_offsets->item##__size;
-
-
-#undef DECLARE_EVENT_CLASS
-#define DECLARE_EVENT_CLASS(call, proto, args, tstruct, assign, print)	\
-static inline int ftrace_get_offsets_##call(				\
-=======
 #undef DECLARE_EVENT_CLASS
 #define DECLARE_EVENT_CLASS(call, proto, args, tstruct, assign, print)	\
 static inline notrace int ftrace_get_offsets_##call(			\
->>>>>>> 02f8c6ae
 	struct ftrace_data_offsets_##call *__data_offsets, proto)       \
 {									\
 	int __data_size = 0;						\
@@ -637,7 +396,6 @@
 
 #undef DEFINE_EVENT
 #define DEFINE_EVENT(template, name, proto, args)
-<<<<<<< HEAD
 
 #undef DEFINE_EVENT_PRINT
 #define DEFINE_EVENT_PRINT(template, name, proto, args, print)	\
@@ -645,90 +403,11 @@
 
 #include TRACE_INCLUDE(TRACE_INCLUDE_FILE)
 
-#ifdef CONFIG_PERF_EVENTS
-
-/*
- * Generate the functions needed for tracepoint perf_event support.
- *
- * NOTE: The insertion profile callback (ftrace_profile_<call>) is defined later
- *
- * static int ftrace_profile_enable_<call>(void)
- * {
- * 	return register_trace_<call>(ftrace_profile_<call>);
- * }
- *
- * static void ftrace_profile_disable_<call>(void)
- * {
- * 	unregister_trace_<call>(ftrace_profile_<call>);
- * }
- *
- */
-
-#undef DECLARE_EVENT_CLASS
-#define DECLARE_EVENT_CLASS(call, proto, args, tstruct, assign, print)
-
-#undef DEFINE_EVENT
-#define DEFINE_EVENT(template, name, proto, args)			\
-									\
-static void ftrace_profile_##name(proto);				\
-									\
-static int ftrace_profile_enable_##name(struct ftrace_event_call *unused)\
-{									\
-	return register_trace_##name(ftrace_profile_##name);		\
-}									\
-									\
-static void ftrace_profile_disable_##name(struct ftrace_event_call *unused)\
-{									\
-	unregister_trace_##name(ftrace_profile_##name);			\
-}
-=======
-
-#undef DEFINE_EVENT_PRINT
-#define DEFINE_EVENT_PRINT(template, name, proto, args, print)	\
-	DEFINE_EVENT(template, name, PARAMS(proto), PARAMS(args))
->>>>>>> 02f8c6ae
-
-#undef DEFINE_EVENT_PRINT
-#define DEFINE_EVENT_PRINT(template, name, proto, args, print)	\
-	DEFINE_EVENT(template, name, PARAMS(proto), PARAMS(args))
-
-#include TRACE_INCLUDE(TRACE_INCLUDE_FILE)
-
-<<<<<<< HEAD
-#endif /* CONFIG_PERF_EVENTS */
-
-=======
->>>>>>> 02f8c6ae
 /*
  * Stage 4 of the trace events.
  *
  * Override the macros in <trace/trace_events.h> to include the following:
  *
-<<<<<<< HEAD
- * static void ftrace_event_<call>(proto)
- * {
- *	event_trace_printk(_RET_IP_, "<call>: " <fmt>);
- * }
- *
- * static int ftrace_reg_event_<call>(struct ftrace_event_call *unused)
- * {
- *	int ret;
- *
- *	ret = register_trace_<call>(ftrace_event_<call>);
- *	if (!ret)
- *		pr_info("event trace: Could not activate trace point "
- *			"probe to  <call>");
- *	return ret;
- * }
- *
- * static void ftrace_unreg_event_<call>(struct ftrace_event_call *unused)
- * {
- *	unregister_trace_<call>(ftrace_event_<call>);
- * }
- *
- *
-=======
->>>>>>> 02f8c6ae
  * For those macros defined with TRACE_EVENT:
  *
  * static struct ftrace_event_call event_<call>;
@@ -760,42 +439,16 @@
  *	{ <assign>; }  <-- Here we assign the entries by the __field and
  *			   __array macros.
  *
-<<<<<<< HEAD
- *	trace_current_buffer_unlock_commit(buffer, event, irq_flags, pc);
- * }
- *
- * static int ftrace_raw_reg_event_<call>(struct ftrace_event_call *unused)
- * {
- *	int ret;
- *
- *	ret = register_trace_<call>(ftrace_raw_event_<call>);
- *	if (!ret)
- *		pr_info("event trace: Could not activate trace point "
- *			"probe to <call>");
- *	return ret;
- * }
- *
- * static void ftrace_unreg_event_<call>(struct ftrace_event_call *unused)
- * {
- *	unregister_trace_<call>(ftrace_raw_event_<call>);
-=======
  *	if (!filter_current_check_discard(buffer, event_call, entry, event))
  *		trace_current_buffer_unlock_commit(buffer,
  *						   event, irq_flags, pc);
->>>>>>> 02f8c6ae
  * }
  *
  * static struct trace_event ftrace_event_type_<call> = {
  *	.trace			= ftrace_raw_output_<call>, <-- stage 2
  * };
  *
-<<<<<<< HEAD
- * static int ftrace_raw_init_event_<call>(struct ftrace_event_call *unused)
- * {
- *	int id;
-=======
  * static const char print_fmt_<call>[] = <TP_printk>;
->>>>>>> 02f8c6ae
  *
  * static struct ftrace_event_class __used event_class_<template> = {
  *	.system			= "<system>",
@@ -821,24 +474,16 @@
 
 #ifdef CONFIG_PERF_EVENTS
 
-<<<<<<< HEAD
-#ifdef CONFIG_PERF_EVENTS
-=======
 #define _TRACE_PERF_PROTO(call, proto)					\
 	static notrace void						\
 	perf_trace_##call(void *__data, proto);
->>>>>>> 02f8c6ae
 
 #define _TRACE_PERF_INIT(call)						\
 	.perf_probe		= perf_trace_##call,
 
 #else
-<<<<<<< HEAD
-#define _TRACE_PROFILE_INIT(call)
-=======
 #define _TRACE_PERF_PROTO(call, proto)
 #define _TRACE_PERF_INIT(call)
->>>>>>> 02f8c6ae
 #endif /* CONFIG_PERF_EVENTS */
 
 #undef __entry
@@ -857,35 +502,21 @@
 #undef __string
 #define __string(item, src) __dynamic_array(char, item, -1)       	\
 
-#undef __file_p
-#define __file_p(item, src) __dynamic_array(char, item, -1)       	\
-
 #undef __assign_str
 #define __assign_str(dst, src)						\
 	strcpy(__get_str(dst), src);
 
-<<<<<<< HEAD
-#undef __assign_file_p
-#define __assign_file_p(dst, src)					\
-	ftrace_assign_file(__get_str (dst), __data_offsets.dst##__size, src);
-=======
 #undef TP_fast_assign
 #define TP_fast_assign(args...) args
 
 #undef TP_perf_assign
 #define TP_perf_assign(args...)
->>>>>>> 02f8c6ae
 
 #undef DECLARE_EVENT_CLASS
 #define DECLARE_EVENT_CLASS(call, proto, args, tstruct, assign, print)	\
 									\
-<<<<<<< HEAD
-static void ftrace_raw_event_id_##call(struct ftrace_event_call *event_call, \
-				       proto)				\
-=======
 static notrace void							\
 ftrace_raw_event_##call(void *__data, proto)				\
->>>>>>> 02f8c6ae
 {									\
 	struct ftrace_event_call *event_call = __data;			\
 	struct ftrace_data_offsets_##call __maybe_unused __data_offsets;\
@@ -902,11 +533,7 @@
 	__data_size = ftrace_get_offsets_##call(&__data_offsets, args); \
 									\
 	event = trace_current_buffer_lock_reserve(&buffer,		\
-<<<<<<< HEAD
-				 event_call->id,			\
-=======
 				 event_call->event.type,		\
->>>>>>> 02f8c6ae
 				 sizeof(*entry) + __data_size,		\
 				 irq_flags, pc);			\
 	if (!event)							\
@@ -921,29 +548,6 @@
 		trace_nowake_buffer_unlock_commit(buffer,		\
 						  event, irq_flags, pc); \
 }
-<<<<<<< HEAD
-
-#undef DEFINE_EVENT
-#define DEFINE_EVENT(template, call, proto, args)			\
-									\
-static void ftrace_raw_event_##call(proto)				\
-{									\
-	ftrace_raw_event_id_##template(&event_##call, args);		\
-}									\
-									\
-static int ftrace_raw_reg_event_##call(struct ftrace_event_call *unused)\
-{									\
-	int ret;							\
-									\
-	ret = register_trace_##call(ftrace_raw_event_##call);		\
-	if (ret)							\
-		pr_info("event trace: Could not activate trace point "	\
-			"probe to " #call "\n");			\
-	return ret;							\
-}									\
-									\
-static void ftrace_raw_unreg_event_##call(struct ftrace_event_call *unused)\
-=======
 /*
  * The ftrace_test_probe is compiled out, it is only here as a build time check
  * to make sure that if the tracepoint handling changes, the ftrace probe will
@@ -953,7 +557,6 @@
 #undef DEFINE_EVENT
 #define DEFINE_EVENT(template, call, proto, args)			\
 static inline void ftrace_test_probe_##call(void)			\
->>>>>>> 02f8c6ae
 {									\
 	check_trace_callback_type_##call(ftrace_raw_event_##template);	\
 }
@@ -1003,71 +606,16 @@
 #undef DEFINE_EVENT_PRINT
 #define DEFINE_EVENT_PRINT(template, call, proto, args, print)		\
 									\
-<<<<<<< HEAD
-static int ftrace_raw_init_event_##call(struct ftrace_event_call *unused)\
-{									\
-	int id;								\
-									\
-	id = register_ftrace_event(&ftrace_event_type_##call);		\
-	if (!id)							\
-		return -ENODEV;						\
-	event_##call.id = id;						\
-	INIT_LIST_HEAD(&event_##call.fields);				\
-	return 0;							\
-}
-
-#undef DEFINE_EVENT_PRINT
-#define DEFINE_EVENT_PRINT(template, name, proto, args, print)	\
-	DEFINE_EVENT(template, name, PARAMS(proto), PARAMS(args))
-
-#include TRACE_INCLUDE(TRACE_INCLUDE_FILE)
-
-#undef DECLARE_EVENT_CLASS
-#define DECLARE_EVENT_CLASS(call, proto, args, tstruct, assign, print)
-
-#undef DEFINE_EVENT
-#define DEFINE_EVENT(template, call, proto, args)			\
-									\
-static struct ftrace_event_call __used					\
-__attribute__((__aligned__(4)))						\
-__attribute__((section("_ftrace_events"))) event_##call = {		\
-	.name			= #call,				\
-	.system			= __stringify(TRACE_SYSTEM),		\
-	.event			= &ftrace_event_type_##call,		\
-	.raw_init		= ftrace_raw_init_event_##call,		\
-	.regfunc		= ftrace_raw_reg_event_##call,		\
-	.unregfunc		= ftrace_raw_unreg_event_##call,	\
-	.show_format		= ftrace_format_##template,		\
-	.define_fields		= ftrace_define_fields_##template,	\
-	_TRACE_PROFILE_INIT(call)					\
-}
-
-#undef DEFINE_EVENT_PRINT
-#define DEFINE_EVENT_PRINT(template, call, proto, args, print)		\
-=======
 static const char print_fmt_##call[] = print;				\
->>>>>>> 02f8c6ae
 									\
 static struct ftrace_event_call __used event_##call = {			\
 	.name			= #call,				\
-<<<<<<< HEAD
-	.system			= __stringify(TRACE_SYSTEM),		\
-	.event			= &ftrace_event_type_##call,		\
-	.raw_init		= ftrace_raw_init_event_##call,		\
-	.regfunc		= ftrace_raw_reg_event_##call,		\
-	.unregfunc		= ftrace_raw_unreg_event_##call,	\
-	.show_format		= ftrace_format_##call,			\
-	.define_fields		= ftrace_define_fields_##template,	\
-	_TRACE_PROFILE_INIT(call)					\
-}
-=======
 	.class			= &event_class_##template,		\
 	.event.funcs		= &ftrace_event_type_funcs_##call,	\
 	.print_fmt		= print_fmt_##call,			\
 };									\
 static struct ftrace_event_call __used					\
 __attribute__((section("_ftrace_events"))) *__event_##call = &event_##call
->>>>>>> 02f8c6ae
 
 #include TRACE_INCLUDE(TRACE_INCLUDE_FILE)
 
@@ -1108,15 +656,9 @@
  *	__cpu = smp_processor_id();
  *
  *	if (in_nmi())
-<<<<<<< HEAD
- *		trace_buf = rcu_dereference(perf_trace_buf_nmi);
- *	else
- *		trace_buf = rcu_dereference(perf_trace_buf);
-=======
  *		trace_buf = rcu_dereference_sched(perf_trace_buf_nmi);
  *	else
  *		trace_buf = rcu_dereference_sched(perf_trace_buf);
->>>>>>> 02f8c6ae
  *
  *	if (!trace_buf)
  *		goto end;
@@ -1152,8 +694,6 @@
  */
 
 #ifdef CONFIG_PERF_EVENTS
-<<<<<<< HEAD
-=======
 
 #undef __entry
 #define __entry entry
@@ -1164,7 +704,6 @@
 
 #undef __get_str
 #define __get_str(field) (char *)__get_dynamic_array(field)
->>>>>>> 02f8c6ae
 
 #undef __perf_addr
 #define __perf_addr(a) __addr = (a)
@@ -1174,38 +713,18 @@
 
 #undef DECLARE_EVENT_CLASS
 #define DECLARE_EVENT_CLASS(call, proto, args, tstruct, assign, print)	\
-<<<<<<< HEAD
-static void								\
-ftrace_profile_templ_##call(struct ftrace_event_call *event_call,	\
-			    proto)					\
-=======
 static notrace void							\
 perf_trace_##call(void *__data, proto)					\
->>>>>>> 02f8c6ae
 {									\
 	struct ftrace_event_call *event_call = __data;			\
 	struct ftrace_data_offsets_##call __maybe_unused __data_offsets;\
-<<<<<<< HEAD
-	extern int perf_swevent_get_recursion_context(void);		\
-	extern void perf_swevent_put_recursion_context(int rctx);	\
-	extern void perf_tp_event(int, u64, u64, void *, int);		\
-=======
->>>>>>> 02f8c6ae
 	struct ftrace_raw_##call *entry;				\
 	struct pt_regs __regs;						\
 	u64 __addr = 0, __count = 1;					\
 	struct hlist_head *head;					\
 	int __entry_size;						\
 	int __data_size;						\
-<<<<<<< HEAD
-	char *trace_buf;						\
-	char *raw_data;							\
-	int __cpu;							\
 	int rctx;							\
-	int pc;								\
-=======
-	int rctx;							\
->>>>>>> 02f8c6ae
 									\
 	perf_fetch_caller_regs(&__regs);				\
 									\
@@ -1218,62 +737,15 @@
 		      "profile buffer not large enough"))		\
 		return;							\
 									\
-<<<<<<< HEAD
-	local_irq_save(irq_flags);					\
-									\
-	rctx = perf_swevent_get_recursion_context();			\
-	if (rctx < 0)							\
-		goto end_recursion;					\
-									\
-	__cpu = smp_processor_id();					\
-									\
-	if (in_nmi())							\
-		trace_buf = rcu_dereference(perf_trace_buf_nmi);	\
-	else								\
-		trace_buf = rcu_dereference(perf_trace_buf);		\
-									\
-	if (!trace_buf)							\
-		goto end;						\
-									\
-	raw_data = per_cpu_ptr(trace_buf, __cpu);			\
-									\
-	*(u64 *)(&raw_data[__entry_size - sizeof(u64)]) = 0ULL;		\
-	entry = (struct ftrace_raw_##call *)raw_data;			\
-	ent = &entry->ent;						\
-	tracing_generic_entry_update(ent, irq_flags, pc);		\
-	ent->type = event_call->id;					\
-=======
 	entry = (struct ftrace_raw_##call *)perf_trace_buf_prepare(	\
 		__entry_size, event_call->event.type, &__regs, &rctx);	\
 	if (!entry)							\
 		return;							\
->>>>>>> 02f8c6ae
 									\
 	tstruct								\
 									\
 	{ assign; }							\
 									\
-<<<<<<< HEAD
-	perf_tp_event(event_call->id, __addr, __count, entry,		\
-			     __entry_size);				\
-									\
-end:									\
-	perf_swevent_put_recursion_context(rctx);			\
-end_recursion:								\
-	local_irq_restore(irq_flags);					\
-									\
-}
-
-#undef DEFINE_EVENT
-#define DEFINE_EVENT(template, call, proto, args)		\
-static void ftrace_profile_##call(proto)			\
-{								\
-	struct ftrace_event_call *event_call = &event_##call;	\
-								\
-	ftrace_profile_templ_##template(event_call, args);	\
-}
-
-=======
 	head = this_cpu_ptr(event_call->perf_events);			\
 	perf_trace_buf_submit(entry, __entry_size, rctx, __addr,	\
 		__count, &__regs, head);				\
@@ -1292,7 +764,6 @@
 }
 
 
->>>>>>> 02f8c6ae
 #undef DEFINE_EVENT_PRINT
 #define DEFINE_EVENT_PRINT(template, name, proto, args, print)	\
 	DEFINE_EVENT(template, name, PARAMS(proto), PARAMS(args))
