#undef TRACE_SYSTEM
#define TRACE_SYSTEM ext4

#if !defined(_TRACE_EXT4_H) || defined(TRACE_HEADER_MULTI_READ)
#define _TRACE_EXT4_H

#include <linux/writeback.h>
#include <linux/tracepoint.h>

struct ext4_allocation_context;
struct ext4_allocation_request;
struct ext4_prealloc_space;
struct ext4_inode_info;
struct mpage_da_data;

#define EXT4_I(inode) (container_of(inode, struct ext4_inode_info, vfs_inode))

TRACE_EVENT(ext4_free_inode,
	TP_PROTO(struct inode *inode),

	TP_ARGS(inode),

	TP_STRUCT__entry(
		__field(	dev_t,	dev			)
		__field(	ino_t,	ino			)
		__field(	umode_t, mode			)
		__field(	uid_t,	uid			)
		__field(	gid_t,	gid			)
		__field(	__u64, blocks			)
	),

	TP_fast_assign(
		__entry->dev	= inode->i_sb->s_dev;
		__entry->ino	= inode->i_ino;
		__entry->mode	= inode->i_mode;
		__entry->uid	= inode->i_uid;
		__entry->gid	= inode->i_gid;
		__entry->blocks	= inode->i_blocks;
	),

	TP_printk("dev %d,%d ino %lu mode 0%o uid %u gid %u blocks %llu",
		  MAJOR(__entry->dev), MINOR(__entry->dev),
		  (unsigned long) __entry->ino, __entry->mode,
		  __entry->uid, __entry->gid, __entry->blocks)
);

TRACE_EVENT(ext4_request_inode,
	TP_PROTO(struct inode *dir, int mode),

	TP_ARGS(dir, mode),

	TP_STRUCT__entry(
		__field(	dev_t,	dev			)
		__field(	ino_t,	dir			)
		__field(	umode_t, mode			)
	),

	TP_fast_assign(
		__entry->dev	= dir->i_sb->s_dev;
		__entry->dir	= dir->i_ino;
		__entry->mode	= mode;
	),

	TP_printk("dev %d,%d dir %lu mode 0%o",
		  MAJOR(__entry->dev), MINOR(__entry->dev),
		  (unsigned long) __entry->dir, __entry->mode)
);

TRACE_EVENT(ext4_allocate_inode,
	TP_PROTO(struct inode *inode, struct inode *dir, int mode),

	TP_ARGS(inode, dir, mode),

	TP_STRUCT__entry(
		__field(	dev_t,	dev			)
		__field(	ino_t,	ino			)
		__field(	ino_t,	dir			)
		__field(	umode_t, mode			)
	),

	TP_fast_assign(
		__entry->dev	= inode->i_sb->s_dev;
		__entry->ino	= inode->i_ino;
		__entry->dir	= dir->i_ino;
		__entry->mode	= mode;
	),

	TP_printk("dev %d,%d ino %lu dir %lu mode 0%o",
		  MAJOR(__entry->dev), MINOR(__entry->dev),
		  (unsigned long) __entry->ino,
		  (unsigned long) __entry->dir, __entry->mode)
);

<<<<<<< HEAD
DECLARE_EVENT_CLASS(ext4__write_begin,
=======
TRACE_EVENT(ext4_evict_inode,
	TP_PROTO(struct inode *inode),
>>>>>>> 02f8c6ae

	TP_ARGS(inode),

	TP_STRUCT__entry(
		__field(	dev_t,	dev			)
		__field(	ino_t,	ino			)
		__field(	int,	nlink			)
	),

	TP_fast_assign(
		__entry->dev	= inode->i_sb->s_dev;
		__entry->ino	= inode->i_ino;
		__entry->nlink	= inode->i_nlink;
	),

	TP_printk("dev %d,%d ino %lu nlink %d",
		  MAJOR(__entry->dev), MINOR(__entry->dev),
		  (unsigned long) __entry->ino, __entry->nlink)
);

TRACE_EVENT(ext4_drop_inode,
	TP_PROTO(struct inode *inode, int drop),

	TP_ARGS(inode, drop),

	TP_STRUCT__entry(
		__field(	dev_t,	dev			)
		__field(	ino_t,	ino			)
		__field(	int,	drop			)
	),

	TP_fast_assign(
		__entry->dev	= inode->i_sb->s_dev;
		__entry->ino	= inode->i_ino;
		__entry->drop	= drop;
	),

	TP_printk("dev %d,%d ino %lu drop %d",
		  MAJOR(__entry->dev), MINOR(__entry->dev),
		  (unsigned long) __entry->ino, __entry->drop)
);

<<<<<<< HEAD
DEFINE_EVENT(ext4__write_begin, ext4_write_begin,

	TP_PROTO(struct inode *inode, loff_t pos, unsigned int len,
		 unsigned int flags),

	TP_ARGS(inode, pos, len, flags)
);

DEFINE_EVENT(ext4__write_begin, ext4_da_write_begin,

	TP_PROTO(struct inode *inode, loff_t pos, unsigned int len,
		 unsigned int flags),

	TP_ARGS(inode, pos, len, flags)
);

DECLARE_EVENT_CLASS(ext4__write_end,
	TP_PROTO(struct inode *inode, loff_t pos, unsigned int len,
			unsigned int copied),
=======
TRACE_EVENT(ext4_mark_inode_dirty,
	TP_PROTO(struct inode *inode, unsigned long IP),
>>>>>>> 02f8c6ae

	TP_ARGS(inode, IP),

	TP_STRUCT__entry(
		__field(	dev_t,	dev			)
		__field(	ino_t,	ino			)
		__field(unsigned long,	ip			)
	),

	TP_fast_assign(
		__entry->dev	= inode->i_sb->s_dev;
		__entry->ino	= inode->i_ino;
		__entry->ip	= IP;
	),

	TP_printk("dev %d,%d ino %lu caller %pF",
		  MAJOR(__entry->dev), MINOR(__entry->dev),
		  (unsigned long) __entry->ino, (void *)__entry->ip)
);

<<<<<<< HEAD
DEFINE_EVENT(ext4__write_end, ext4_ordered_write_end,
=======
TRACE_EVENT(ext4_begin_ordered_truncate,
	TP_PROTO(struct inode *inode, loff_t new_size),

	TP_ARGS(inode, new_size),

	TP_STRUCT__entry(
		__field(	dev_t,	dev			)
		__field(	ino_t,	ino			)
		__field(	loff_t,	new_size		)
	),

	TP_fast_assign(
		__entry->dev		= inode->i_sb->s_dev;
		__entry->ino		= inode->i_ino;
		__entry->new_size	= new_size;
	),

	TP_printk("dev %d,%d ino %lu new_size %lld",
		  MAJOR(__entry->dev), MINOR(__entry->dev),
		  (unsigned long) __entry->ino,
		  __entry->new_size)
);

DECLARE_EVENT_CLASS(ext4__write_begin,
>>>>>>> 02f8c6ae

	TP_PROTO(struct inode *inode, loff_t pos, unsigned int len,
		 unsigned int flags),

<<<<<<< HEAD
	TP_ARGS(inode, pos, len, copied)
);

DEFINE_EVENT(ext4__write_end, ext4_writeback_write_end,

	TP_PROTO(struct inode *inode, loff_t pos, unsigned int len,
		 unsigned int copied),

	TP_ARGS(inode, pos, len, copied)
);

DEFINE_EVENT(ext4__write_end, ext4_journalled_write_end,

	TP_PROTO(struct inode *inode, loff_t pos, unsigned int len,
		 unsigned int copied),
=======
	TP_ARGS(inode, pos, len, flags),

	TP_STRUCT__entry(
		__field(	dev_t,	dev			)
		__field(	ino_t,	ino			)
		__field(	loff_t,	pos			)
		__field(	unsigned int, len		)
		__field(	unsigned int, flags		)
	),

	TP_fast_assign(
		__entry->dev	= inode->i_sb->s_dev;
		__entry->ino	= inode->i_ino;
		__entry->pos	= pos;
		__entry->len	= len;
		__entry->flags	= flags;
	),

	TP_printk("dev %d,%d ino %lu pos %lld len %u flags %u",
		  MAJOR(__entry->dev), MINOR(__entry->dev),
		  (unsigned long) __entry->ino,
		  __entry->pos, __entry->len, __entry->flags)
);

DEFINE_EVENT(ext4__write_begin, ext4_write_begin,

	TP_PROTO(struct inode *inode, loff_t pos, unsigned int len,
		 unsigned int flags),

	TP_ARGS(inode, pos, len, flags)
);

DEFINE_EVENT(ext4__write_begin, ext4_da_write_begin,

	TP_PROTO(struct inode *inode, loff_t pos, unsigned int len,
		 unsigned int flags),

	TP_ARGS(inode, pos, len, flags)
);

DECLARE_EVENT_CLASS(ext4__write_end,
	TP_PROTO(struct inode *inode, loff_t pos, unsigned int len,
			unsigned int copied),

	TP_ARGS(inode, pos, len, copied),
>>>>>>> 02f8c6ae

	TP_ARGS(inode, pos, len, copied)
);

DEFINE_EVENT(ext4__write_end, ext4_da_write_end,

<<<<<<< HEAD
	TP_PROTO(struct inode *inode, loff_t pos, unsigned int len,
		 unsigned int copied),

	TP_ARGS(inode, pos, len, copied)
=======
	TP_printk("dev %d,%d ino %lu pos %lld len %u copied %u",
		  MAJOR(__entry->dev), MINOR(__entry->dev),
		  (unsigned long) __entry->ino,
		  __entry->pos, __entry->len, __entry->copied)
>>>>>>> 02f8c6ae
);

DEFINE_EVENT(ext4__write_end, ext4_ordered_write_end,

	TP_PROTO(struct inode *inode, loff_t pos, unsigned int len,
		 unsigned int copied),

	TP_ARGS(inode, pos, len, copied)
);

DEFINE_EVENT(ext4__write_end, ext4_writeback_write_end,

	TP_PROTO(struct inode *inode, loff_t pos, unsigned int len,
		 unsigned int copied),

	TP_ARGS(inode, pos, len, copied)
);

DEFINE_EVENT(ext4__write_end, ext4_journalled_write_end,

	TP_PROTO(struct inode *inode, loff_t pos, unsigned int len,
		 unsigned int copied),

	TP_ARGS(inode, pos, len, copied)
);

DEFINE_EVENT(ext4__write_end, ext4_da_write_end,

	TP_PROTO(struct inode *inode, loff_t pos, unsigned int len,
		 unsigned int copied),

	TP_ARGS(inode, pos, len, copied)
);

TRACE_EVENT(ext4_da_writepages,
	TP_PROTO(struct inode *inode, struct writeback_control *wbc),

	TP_ARGS(inode, wbc),

	TP_STRUCT__entry(
		__field(	dev_t,	dev			)
		__field(	ino_t,	ino			)
		__field(	long,	nr_to_write		)
		__field(	long,	pages_skipped		)
		__field(	loff_t,	range_start		)
		__field(	loff_t,	range_end		)
		__field(	int,	sync_mode		)
		__field(	char,	for_kupdate		)
		__field(	char,	range_cyclic		)
		__field(       pgoff_t,	writeback_index		)
	),

	TP_fast_assign(
		__entry->dev		= inode->i_sb->s_dev;
		__entry->ino		= inode->i_ino;
		__entry->nr_to_write	= wbc->nr_to_write;
		__entry->pages_skipped	= wbc->pages_skipped;
		__entry->range_start	= wbc->range_start;
		__entry->range_end	= wbc->range_end;
		__entry->sync_mode	= wbc->sync_mode;
		__entry->for_kupdate	= wbc->for_kupdate;
		__entry->range_cyclic	= wbc->range_cyclic;
		__entry->writeback_index = inode->i_mapping->writeback_index;
	),

	TP_printk("dev %d,%d ino %lu nr_to_write %ld pages_skipped %ld "
		  "range_start %lld range_end %lld sync_mode %d"
		  "for_kupdate %d range_cyclic %d writeback_index %lu",
		  MAJOR(__entry->dev), MINOR(__entry->dev),
		  (unsigned long) __entry->ino, __entry->nr_to_write,
		  __entry->pages_skipped, __entry->range_start,
		  __entry->range_end, __entry->sync_mode,
		  __entry->for_kupdate, __entry->range_cyclic,
		  (unsigned long) __entry->writeback_index)
);

TRACE_EVENT(ext4_da_write_pages,
	TP_PROTO(struct inode *inode, struct mpage_da_data *mpd),

	TP_ARGS(inode, mpd),

	TP_STRUCT__entry(
		__field(	dev_t,	dev			)
		__field(	ino_t,	ino			)
		__field(	__u64,	b_blocknr		)
		__field(	__u32,	b_size			)
		__field(	__u32,	b_state			)
		__field(	unsigned long,	first_page	)
		__field(	int,	io_done			)
		__field(	int,	pages_written		)
		__field(	int,	sync_mode		)
	),

	TP_fast_assign(
		__entry->dev		= inode->i_sb->s_dev;
		__entry->ino		= inode->i_ino;
		__entry->b_blocknr	= mpd->b_blocknr;
		__entry->b_size		= mpd->b_size;
		__entry->b_state	= mpd->b_state;
		__entry->first_page	= mpd->first_page;
		__entry->io_done	= mpd->io_done;
		__entry->pages_written	= mpd->pages_written;
		__entry->sync_mode	= mpd->wbc->sync_mode;
	),

	TP_printk("dev %d,%d ino %lu b_blocknr %llu b_size %u b_state 0x%04x "
		  "first_page %lu io_done %d pages_written %d sync_mode %d",
		  MAJOR(__entry->dev), MINOR(__entry->dev),
		  (unsigned long) __entry->ino,
		  __entry->b_blocknr, __entry->b_size,
		  __entry->b_state, __entry->first_page,
		  __entry->io_done, __entry->pages_written,
		  __entry->sync_mode
                  )
);

TRACE_EVENT(ext4_da_writepages_result,
	TP_PROTO(struct inode *inode, struct writeback_control *wbc,
			int ret, int pages_written),

	TP_ARGS(inode, wbc, ret, pages_written),

	TP_STRUCT__entry(
		__field(	dev_t,	dev			)
		__field(	ino_t,	ino			)
		__field(	int,	ret			)
		__field(	int,	pages_written		)
		__field(	long,	pages_skipped		)
		__field(	int,	sync_mode		)
		__field(	char,	more_io			)	
		__field(       pgoff_t,	writeback_index		)
	),

	TP_fast_assign(
		__entry->dev		= inode->i_sb->s_dev;
		__entry->ino		= inode->i_ino;
		__entry->ret		= ret;
		__entry->pages_written	= pages_written;
		__entry->pages_skipped	= wbc->pages_skipped;
		__entry->sync_mode	= wbc->sync_mode;
		__entry->more_io	= wbc->more_io;
		__entry->writeback_index = inode->i_mapping->writeback_index;
	),

	TP_printk("dev %d,%d ino %lu ret %d pages_written %d pages_skipped %ld "
		  " more_io %d sync_mode %d writeback_index %lu",
		  MAJOR(__entry->dev), MINOR(__entry->dev),
		  (unsigned long) __entry->ino, __entry->ret,
		  __entry->pages_written, __entry->pages_skipped,
		  __entry->more_io, __entry->sync_mode,
		  (unsigned long) __entry->writeback_index)
);

<<<<<<< HEAD
=======
DECLARE_EVENT_CLASS(ext4__page_op,
	TP_PROTO(struct page *page),

	TP_ARGS(page),

	TP_STRUCT__entry(
		__field(	pgoff_t, index			)
		__field(	ino_t,	ino			)
		__field(	dev_t,	dev			)

	),

	TP_fast_assign(
		__entry->index	= page->index;
		__entry->ino	= page->mapping->host->i_ino;
		__entry->dev	= page->mapping->host->i_sb->s_dev;
	),

	TP_printk("dev %d,%d ino %lu page_index %lu",
		  MAJOR(__entry->dev), MINOR(__entry->dev),
		  (unsigned long) __entry->ino,
		  (unsigned long) __entry->index)
);

DEFINE_EVENT(ext4__page_op, ext4_writepage,

	TP_PROTO(struct page *page),

	TP_ARGS(page)
);

DEFINE_EVENT(ext4__page_op, ext4_readpage,

	TP_PROTO(struct page *page),

	TP_ARGS(page)
);

DEFINE_EVENT(ext4__page_op, ext4_releasepage,

	TP_PROTO(struct page *page),

	TP_ARGS(page)
);

TRACE_EVENT(ext4_invalidatepage,
	TP_PROTO(struct page *page, unsigned long offset),

	TP_ARGS(page, offset),

	TP_STRUCT__entry(
		__field(	pgoff_t, index			)
		__field(	unsigned long, offset		)
		__field(	ino_t,	ino			)
		__field(	dev_t,	dev			)

	),

	TP_fast_assign(
		__entry->index	= page->index;
		__entry->offset	= offset;
		__entry->ino	= page->mapping->host->i_ino;
		__entry->dev	= page->mapping->host->i_sb->s_dev;
	),

	TP_printk("dev %d,%d ino %lu page_index %lu offset %lu",
		  MAJOR(__entry->dev), MINOR(__entry->dev),
		  (unsigned long) __entry->ino,
		  (unsigned long) __entry->index, __entry->offset)
);

>>>>>>> 02f8c6ae
TRACE_EVENT(ext4_discard_blocks,
	TP_PROTO(struct super_block *sb, unsigned long long blk,
			unsigned long long count),

	TP_ARGS(sb, blk, count),

	TP_STRUCT__entry(
		__field(	dev_t,	dev			)
		__field(	__u64,	blk			)
		__field(	__u64,	count			)

	),

	TP_fast_assign(
		__entry->dev	= sb->s_dev;
		__entry->blk	= blk;
		__entry->count	= count;
	),

	TP_printk("dev %d,%d blk %llu count %llu",
		  MAJOR(__entry->dev), MINOR(__entry->dev),
		  __entry->blk, __entry->count)
);

DECLARE_EVENT_CLASS(ext4__mb_new_pa,
	TP_PROTO(struct ext4_allocation_context *ac,
		 struct ext4_prealloc_space *pa),

	TP_ARGS(ac, pa),

	TP_STRUCT__entry(
		__field(	dev_t,	dev			)
		__field(	ino_t,	ino			)
		__field(	__u64,	pa_pstart		)
		__field(	__u32,	pa_len			)
		__field(	__u64,	pa_lstart		)

	),

	TP_fast_assign(
		__entry->dev		= ac->ac_sb->s_dev;
		__entry->ino		= ac->ac_inode->i_ino;
		__entry->pa_pstart	= pa->pa_pstart;
		__entry->pa_len		= pa->pa_len;
		__entry->pa_lstart	= pa->pa_lstart;
	),

	TP_printk("dev %d,%d ino %lu pstart %llu len %u lstart %llu",
		  MAJOR(__entry->dev), MINOR(__entry->dev),
		  (unsigned long) __entry->ino,
		  __entry->pa_pstart, __entry->pa_len, __entry->pa_lstart)
);

DEFINE_EVENT(ext4__mb_new_pa, ext4_mb_new_inode_pa,

	TP_PROTO(struct ext4_allocation_context *ac,
		 struct ext4_prealloc_space *pa),

	TP_ARGS(ac, pa)
);

DEFINE_EVENT(ext4__mb_new_pa, ext4_mb_new_group_pa,

	TP_PROTO(struct ext4_allocation_context *ac,
		 struct ext4_prealloc_space *pa),

	TP_ARGS(ac, pa)
);

TRACE_EVENT(ext4_mb_release_inode_pa,
	TP_PROTO(struct ext4_prealloc_space *pa,
		 unsigned long long block, unsigned int count),

	TP_ARGS(pa, block, count),

	TP_STRUCT__entry(
		__field(	dev_t,	dev			)
		__field(	ino_t,	ino			)
		__field(	__u64,	block			)
		__field(	__u32,	count			)

	),

	TP_fast_assign(
		__entry->dev		= pa->pa_inode->i_sb->s_dev;
		__entry->ino		= pa->pa_inode->i_ino;
		__entry->block		= block;
		__entry->count		= count;
	),

	TP_printk("dev %d,%d ino %lu block %llu count %u",
		  MAJOR(__entry->dev), MINOR(__entry->dev),
		  (unsigned long) __entry->ino,
		  __entry->block, __entry->count)
);

TRACE_EVENT(ext4_mb_release_group_pa,
	TP_PROTO(struct ext4_prealloc_space *pa),

	TP_ARGS(pa),

	TP_STRUCT__entry(
		__field(	dev_t,	dev			)
		__field(	__u64,	pa_pstart		)
		__field(	__u32,	pa_len			)

	),

	TP_fast_assign(
		__entry->dev		= pa->pa_inode->i_sb->s_dev;
		__entry->pa_pstart	= pa->pa_pstart;
		__entry->pa_len		= pa->pa_len;
	),

	TP_printk("dev %d,%d pstart %llu len %u",
		  MAJOR(__entry->dev), MINOR(__entry->dev),
		  __entry->pa_pstart, __entry->pa_len)
);

TRACE_EVENT(ext4_discard_preallocations,
	TP_PROTO(struct inode *inode),

	TP_ARGS(inode),

	TP_STRUCT__entry(
		__field(	dev_t,	dev			)
		__field(	ino_t,	ino			)

	),

	TP_fast_assign(
		__entry->dev	= inode->i_sb->s_dev;
		__entry->ino	= inode->i_ino;
	),

	TP_printk("dev %d,%d ino %lu",
		  MAJOR(__entry->dev), MINOR(__entry->dev),
		  (unsigned long) __entry->ino)
);

TRACE_EVENT(ext4_mb_discard_preallocations,
	TP_PROTO(struct super_block *sb, int needed),

	TP_ARGS(sb, needed),

	TP_STRUCT__entry(
		__field(	dev_t,	dev			)
		__field(	int,	needed			)

	),

	TP_fast_assign(
		__entry->dev	= sb->s_dev;
		__entry->needed	= needed;
	),

	TP_printk("dev %d,%d needed %d",
		  MAJOR(__entry->dev), MINOR(__entry->dev),
		  __entry->needed)
);

TRACE_EVENT(ext4_request_blocks,
	TP_PROTO(struct ext4_allocation_request *ar),

	TP_ARGS(ar),

	TP_STRUCT__entry(
		__field(	dev_t,	dev			)
		__field(	ino_t,	ino			)
		__field(	unsigned int, flags		)
		__field(	unsigned int, len		)
		__field(	__u32,  logical			)
		__field(	__u32,	lleft			)
		__field(	__u32,	lright			)
		__field(	__u64,	goal			)
		__field(	__u64,	pleft			)
		__field(	__u64,	pright			)
	),

	TP_fast_assign(
		__entry->dev	= ar->inode->i_sb->s_dev;
		__entry->ino	= ar->inode->i_ino;
		__entry->flags	= ar->flags;
		__entry->len	= ar->len;
		__entry->logical = ar->logical;
		__entry->goal	= ar->goal;
		__entry->lleft	= ar->lleft;
		__entry->lright	= ar->lright;
		__entry->pleft	= ar->pleft;
		__entry->pright	= ar->pright;
	),

	TP_printk("dev %d,%d ino %lu flags %u len %u lblk %u goal %llu "
		  "lleft %u lright %u pleft %llu pright %llu ",
		  MAJOR(__entry->dev), MINOR(__entry->dev),
		  (unsigned long) __entry->ino, __entry->flags,
		  __entry->len, __entry->logical, __entry->goal,
		  __entry->lleft, __entry->lright, __entry->pleft,
		  __entry->pright)
);

TRACE_EVENT(ext4_allocate_blocks,
	TP_PROTO(struct ext4_allocation_request *ar, unsigned long long block),

	TP_ARGS(ar, block),

	TP_STRUCT__entry(
		__field(	dev_t,	dev			)
		__field(	ino_t,	ino			)
		__field(	__u64,	block			)
		__field(	unsigned int, flags		)
		__field(	unsigned int, len		)
		__field(	__u32,  logical			)
		__field(	__u32,	lleft			)
		__field(	__u32,	lright			)
		__field(	__u64,	goal			)
		__field(	__u64,	pleft			)
		__field(	__u64,	pright			)
	),

	TP_fast_assign(
		__entry->dev	= ar->inode->i_sb->s_dev;
		__entry->ino	= ar->inode->i_ino;
		__entry->block	= block;
		__entry->flags	= ar->flags;
		__entry->len	= ar->len;
		__entry->logical = ar->logical;
		__entry->goal	= ar->goal;
		__entry->lleft	= ar->lleft;
		__entry->lright	= ar->lright;
		__entry->pleft	= ar->pleft;
		__entry->pright	= ar->pright;
	),

	TP_printk("dev %d,%d ino %lu flags %u len %u block %llu lblk %u "
		  "goal %llu lleft %u lright %u pleft %llu pright %llu",
		  MAJOR(__entry->dev), MINOR(__entry->dev),
		  (unsigned long) __entry->ino, __entry->flags,
		  __entry->len, __entry->block, __entry->logical,
		  __entry->goal,  __entry->lleft, __entry->lright,
		  __entry->pleft, __entry->pright)
);

TRACE_EVENT(ext4_free_blocks,
	TP_PROTO(struct inode *inode, __u64 block, unsigned long count,
		 int flags),

	TP_ARGS(inode, block, count, flags),

	TP_STRUCT__entry(
		__field(	dev_t,	dev			)
		__field(	ino_t,	ino			)
		__field(	umode_t, mode			)
		__field(	__u64,	block			)
		__field(	unsigned long,	count		)
		__field(	int,	flags			)
	),

	TP_fast_assign(
		__entry->dev		= inode->i_sb->s_dev;
		__entry->ino		= inode->i_ino;
		__entry->mode		= inode->i_mode;
		__entry->block		= block;
		__entry->count		= count;
		__entry->flags		= flags;
	),

	TP_printk("dev %d,%d ino %lu mode 0%o block %llu count %lu flags %d",
		  MAJOR(__entry->dev), MINOR(__entry->dev),
		  (unsigned long) __entry->ino,
		  __entry->mode, __entry->block, __entry->count,
		  __entry->flags)
);

TRACE_EVENT(ext4_sync_file_enter,
	TP_PROTO(struct file *file, int datasync),

	TP_ARGS(file, datasync),

	TP_STRUCT__entry(
		__field(	dev_t,	dev			)
		__field(	ino_t,	ino			)
		__field(	ino_t,	parent			)
		__field(	int,	datasync		)
	),

	TP_fast_assign(
		struct dentry *dentry = file->f_path.dentry;

		__entry->dev		= dentry->d_inode->i_sb->s_dev;
		__entry->ino		= dentry->d_inode->i_ino;
		__entry->datasync	= datasync;
		__entry->parent		= dentry->d_parent->d_inode->i_ino;
	),

	TP_printk("dev %d,%d ino %lu parent %lu datasync %d ",
		  MAJOR(__entry->dev), MINOR(__entry->dev),
		  (unsigned long) __entry->ino,
		  (unsigned long) __entry->parent, __entry->datasync)
);

TRACE_EVENT(ext4_sync_file_exit,
	TP_PROTO(struct inode *inode, int ret),

	TP_ARGS(inode, ret),

	TP_STRUCT__entry(
		__field(	int,	ret			)
		__field(	ino_t,	ino			)
		__field(	dev_t,	dev			)
	),

	TP_fast_assign(
		__entry->ret		= ret;
		__entry->ino		= inode->i_ino;
		__entry->dev		= inode->i_sb->s_dev;
	),

	TP_printk("dev %d,%d ino %lu ret %d",
		  MAJOR(__entry->dev), MINOR(__entry->dev),
		  (unsigned long) __entry->ino,
		  __entry->ret)
);

TRACE_EVENT(ext4_sync_fs,
	TP_PROTO(struct super_block *sb, int wait),

	TP_ARGS(sb, wait),

	TP_STRUCT__entry(
		__field(	dev_t,	dev			)
		__field(	int,	wait			)

	),

	TP_fast_assign(
		__entry->dev	= sb->s_dev;
		__entry->wait	= wait;
	),

	TP_printk("dev %d,%d wait %d",
		  MAJOR(__entry->dev), MINOR(__entry->dev),
		  __entry->wait)
);

TRACE_EVENT(ext4_alloc_da_blocks,
	TP_PROTO(struct inode *inode),

	TP_ARGS(inode),

	TP_STRUCT__entry(
		__field(	dev_t,	dev			)
		__field(	ino_t,	ino			)
		__field( unsigned int,	data_blocks	)
		__field( unsigned int,	meta_blocks	)
	),

	TP_fast_assign(
		__entry->dev	= inode->i_sb->s_dev;
		__entry->ino	= inode->i_ino;
		__entry->data_blocks = EXT4_I(inode)->i_reserved_data_blocks;
		__entry->meta_blocks = EXT4_I(inode)->i_reserved_meta_blocks;
	),

	TP_printk("dev %d,%d ino %lu data_blocks %u meta_blocks %u",
		  MAJOR(__entry->dev), MINOR(__entry->dev),
		  (unsigned long) __entry->ino,
		  __entry->data_blocks, __entry->meta_blocks)
);

TRACE_EVENT(ext4_mballoc_alloc,
	TP_PROTO(struct ext4_allocation_context *ac),

	TP_ARGS(ac),

	TP_STRUCT__entry(
		__field(	dev_t,	dev			)
		__field(	ino_t,	ino			)
		__field(	__u16,	found			)
		__field(	__u16,	groups			)
		__field(	__u16,	buddy			)
		__field(	__u16,	flags			)
		__field(	__u16,	tail			)
		__field(	__u8,	cr			)
		__field(	__u32, 	orig_logical		)
		__field(	  int,	orig_start		)
		__field(	__u32, 	orig_group		)
		__field(	  int,	orig_len		)
		__field(	__u32, 	goal_logical		)
		__field(	  int,	goal_start		)
		__field(	__u32, 	goal_group		)
		__field(	  int,	goal_len		)
		__field(	__u32, 	result_logical		)
		__field(	  int,	result_start		)
		__field(	__u32, 	result_group		)
		__field(	  int,	result_len		)
	),

	TP_fast_assign(
		__entry->dev		= ac->ac_inode->i_sb->s_dev;
		__entry->ino		= ac->ac_inode->i_ino;
		__entry->found		= ac->ac_found;
		__entry->flags		= ac->ac_flags;
		__entry->groups		= ac->ac_groups_scanned;
		__entry->buddy		= ac->ac_buddy;
		__entry->tail		= ac->ac_tail;
		__entry->cr		= ac->ac_criteria;
		__entry->orig_logical	= ac->ac_o_ex.fe_logical;
		__entry->orig_start	= ac->ac_o_ex.fe_start;
		__entry->orig_group	= ac->ac_o_ex.fe_group;
		__entry->orig_len	= ac->ac_o_ex.fe_len;
		__entry->goal_logical	= ac->ac_g_ex.fe_logical;
		__entry->goal_start	= ac->ac_g_ex.fe_start;
		__entry->goal_group	= ac->ac_g_ex.fe_group;
		__entry->goal_len	= ac->ac_g_ex.fe_len;
		__entry->result_logical	= ac->ac_f_ex.fe_logical;
		__entry->result_start	= ac->ac_f_ex.fe_start;
		__entry->result_group	= ac->ac_f_ex.fe_group;
		__entry->result_len	= ac->ac_f_ex.fe_len;
	),

	TP_printk("dev %d,%d inode %lu orig %u/%d/%u@%u goal %u/%d/%u@%u "
		  "result %u/%d/%u@%u blks %u grps %u cr %u flags 0x%04x "
		  "tail %u broken %u",
		  MAJOR(__entry->dev), MINOR(__entry->dev),
		  (unsigned long) __entry->ino,
		  __entry->orig_group, __entry->orig_start,
		  __entry->orig_len, __entry->orig_logical,
		  __entry->goal_group, __entry->goal_start,
		  __entry->goal_len, __entry->goal_logical,
		  __entry->result_group, __entry->result_start,
		  __entry->result_len, __entry->result_logical,
		  __entry->found, __entry->groups, __entry->cr,
		  __entry->flags, __entry->tail,
		  __entry->buddy ? 1 << __entry->buddy : 0)
);

TRACE_EVENT(ext4_mballoc_prealloc,
	TP_PROTO(struct ext4_allocation_context *ac),

	TP_ARGS(ac),

	TP_STRUCT__entry(
		__field(	dev_t,	dev			)
		__field(	ino_t,	ino			)
		__field(	__u32, 	orig_logical		)
		__field(	  int,	orig_start		)
		__field(	__u32, 	orig_group		)
		__field(	  int,	orig_len		)
		__field(	__u32, 	result_logical		)
		__field(	  int,	result_start		)
		__field(	__u32, 	result_group		)
		__field(	  int,	result_len		)
	),

	TP_fast_assign(
		__entry->dev		= ac->ac_inode->i_sb->s_dev;
		__entry->ino		= ac->ac_inode->i_ino;
		__entry->orig_logical	= ac->ac_o_ex.fe_logical;
		__entry->orig_start	= ac->ac_o_ex.fe_start;
		__entry->orig_group	= ac->ac_o_ex.fe_group;
		__entry->orig_len	= ac->ac_o_ex.fe_len;
		__entry->result_logical	= ac->ac_b_ex.fe_logical;
		__entry->result_start	= ac->ac_b_ex.fe_start;
		__entry->result_group	= ac->ac_b_ex.fe_group;
		__entry->result_len	= ac->ac_b_ex.fe_len;
	),

	TP_printk("dev %d,%d inode %lu orig %u/%d/%u@%u result %u/%d/%u@%u",
		  MAJOR(__entry->dev), MINOR(__entry->dev),
		  (unsigned long) __entry->ino,
		  __entry->orig_group, __entry->orig_start,
		  __entry->orig_len, __entry->orig_logical,
		  __entry->result_group, __entry->result_start,
		  __entry->result_len, __entry->result_logical)
);

DECLARE_EVENT_CLASS(ext4__mballoc,
	TP_PROTO(struct super_block *sb,
		 struct inode *inode,
		 ext4_group_t group,
		 ext4_grpblk_t start,
		 ext4_grpblk_t len),

	TP_ARGS(sb, inode, group, start, len),

	TP_STRUCT__entry(
		__field(	dev_t,	dev			)
		__field(	ino_t,	ino			)
		__field(	  int,	result_start		)
		__field(	__u32, 	result_group		)
		__field(	  int,	result_len		)
	),

	TP_fast_assign(
		__entry->dev		= sb->s_dev;
		__entry->ino		= inode ? inode->i_ino : 0;
		__entry->result_start	= start;
		__entry->result_group	= group;
		__entry->result_len	= len;
	),

	TP_printk("dev %d,%d inode %lu extent %u/%d/%d ",
		  MAJOR(__entry->dev), MINOR(__entry->dev),
		  (unsigned long) __entry->ino,
		  __entry->result_group, __entry->result_start,
		  __entry->result_len)
);

DEFINE_EVENT(ext4__mballoc, ext4_mballoc_discard,

	TP_PROTO(struct super_block *sb,
		 struct inode *inode,
		 ext4_group_t group,
		 ext4_grpblk_t start,
		 ext4_grpblk_t len),

	TP_ARGS(sb, inode, group, start, len)
);

DEFINE_EVENT(ext4__mballoc, ext4_mballoc_free,

	TP_PROTO(struct super_block *sb,
		 struct inode *inode,
		 ext4_group_t group,
		 ext4_grpblk_t start,
		 ext4_grpblk_t len),

	TP_ARGS(sb, inode, group, start, len)
);

TRACE_EVENT(ext4_forget,
	TP_PROTO(struct inode *inode, int is_metadata, __u64 block),

	TP_ARGS(inode, is_metadata, block),

	TP_STRUCT__entry(
		__field(	dev_t,	dev			)
		__field(	ino_t,	ino			)
		__field(	umode_t, mode			)
		__field(	int,	is_metadata		)
		__field(	__u64,	block			)
	),

	TP_fast_assign(
		__entry->dev	= inode->i_sb->s_dev;
		__entry->ino	= inode->i_ino;
		__entry->mode	= inode->i_mode;
		__entry->is_metadata = is_metadata;
		__entry->block	= block;
	),

	TP_printk("dev %d,%d ino %lu mode 0%o is_metadata %d block %llu",
		  MAJOR(__entry->dev), MINOR(__entry->dev),
		  (unsigned long) __entry->ino,
		  __entry->mode, __entry->is_metadata, __entry->block)
);

TRACE_EVENT(ext4_da_update_reserve_space,
	TP_PROTO(struct inode *inode, int used_blocks),

	TP_ARGS(inode, used_blocks),

	TP_STRUCT__entry(
		__field(	dev_t,	dev			)
		__field(	ino_t,	ino			)
		__field(	umode_t, mode			)
		__field(	__u64,	i_blocks		)
		__field(	int,	used_blocks		)
		__field(	int,	reserved_data_blocks	)
		__field(	int,	reserved_meta_blocks	)
		__field(	int,	allocated_meta_blocks	)
	),

	TP_fast_assign(
		__entry->dev	= inode->i_sb->s_dev;
		__entry->ino	= inode->i_ino;
		__entry->mode	= inode->i_mode;
		__entry->i_blocks = inode->i_blocks;
		__entry->used_blocks = used_blocks;
		__entry->reserved_data_blocks = EXT4_I(inode)->i_reserved_data_blocks;
		__entry->reserved_meta_blocks = EXT4_I(inode)->i_reserved_meta_blocks;
		__entry->allocated_meta_blocks = EXT4_I(inode)->i_allocated_meta_blocks;
	),

	TP_printk("dev %d,%d ino %lu mode 0%o i_blocks %llu used_blocks %d "
		  "reserved_data_blocks %d reserved_meta_blocks %d "
		  "allocated_meta_blocks %d",
		  MAJOR(__entry->dev), MINOR(__entry->dev),
		  (unsigned long) __entry->ino,
		  __entry->mode, __entry->i_blocks,
		  __entry->used_blocks, __entry->reserved_data_blocks,
		  __entry->reserved_meta_blocks, __entry->allocated_meta_blocks)
);

TRACE_EVENT(ext4_da_reserve_space,
	TP_PROTO(struct inode *inode, int md_needed),

	TP_ARGS(inode, md_needed),

	TP_STRUCT__entry(
		__field(	dev_t,	dev			)
		__field(	ino_t,	ino			)
		__field(	umode_t, mode			)
		__field(	__u64,	i_blocks		)
		__field(	int,	md_needed		)
		__field(	int,	reserved_data_blocks	)
		__field(	int,	reserved_meta_blocks	)
	),

	TP_fast_assign(
		__entry->dev	= inode->i_sb->s_dev;
		__entry->ino	= inode->i_ino;
		__entry->mode	= inode->i_mode;
		__entry->i_blocks = inode->i_blocks;
		__entry->md_needed = md_needed;
		__entry->reserved_data_blocks = EXT4_I(inode)->i_reserved_data_blocks;
		__entry->reserved_meta_blocks = EXT4_I(inode)->i_reserved_meta_blocks;
	),

	TP_printk("dev %d,%d ino %lu mode 0%o i_blocks %llu md_needed %d "
		  "reserved_data_blocks %d reserved_meta_blocks %d",
		  MAJOR(__entry->dev), MINOR(__entry->dev),
		  (unsigned long) __entry->ino,
		  __entry->mode, __entry->i_blocks,
		  __entry->md_needed, __entry->reserved_data_blocks,
		  __entry->reserved_meta_blocks)
);

TRACE_EVENT(ext4_da_release_space,
	TP_PROTO(struct inode *inode, int freed_blocks),

	TP_ARGS(inode, freed_blocks),

	TP_STRUCT__entry(
		__field(	dev_t,	dev			)
		__field(	ino_t,	ino			)
		__field(	umode_t, mode			)
		__field(	__u64,	i_blocks		)
		__field(	int,	freed_blocks		)
		__field(	int,	reserved_data_blocks	)
		__field(	int,	reserved_meta_blocks	)
		__field(	int,	allocated_meta_blocks	)
	),

	TP_fast_assign(
		__entry->dev	= inode->i_sb->s_dev;
		__entry->ino	= inode->i_ino;
		__entry->mode	= inode->i_mode;
		__entry->i_blocks = inode->i_blocks;
		__entry->freed_blocks = freed_blocks;
		__entry->reserved_data_blocks = EXT4_I(inode)->i_reserved_data_blocks;
		__entry->reserved_meta_blocks = EXT4_I(inode)->i_reserved_meta_blocks;
		__entry->allocated_meta_blocks = EXT4_I(inode)->i_allocated_meta_blocks;
	),

	TP_printk("dev %d,%d ino %lu mode 0%o i_blocks %llu freed_blocks %d "
		  "reserved_data_blocks %d reserved_meta_blocks %d "
		  "allocated_meta_blocks %d",
		  MAJOR(__entry->dev), MINOR(__entry->dev),
		  (unsigned long) __entry->ino,
		  __entry->mode, __entry->i_blocks,
		  __entry->freed_blocks, __entry->reserved_data_blocks,
		  __entry->reserved_meta_blocks, __entry->allocated_meta_blocks)
);

DECLARE_EVENT_CLASS(ext4__bitmap_load,
	TP_PROTO(struct super_block *sb, unsigned long group),

	TP_ARGS(sb, group),

	TP_STRUCT__entry(
		__field(	dev_t,	dev			)
		__field(	__u32,	group			)

	),

	TP_fast_assign(
		__entry->dev	= sb->s_dev;
		__entry->group	= group;
	),

	TP_printk("dev %d,%d group %u",
		  MAJOR(__entry->dev), MINOR(__entry->dev),
		  __entry->group)
);

DEFINE_EVENT(ext4__bitmap_load, ext4_mb_bitmap_load,

	TP_PROTO(struct super_block *sb, unsigned long group),

	TP_ARGS(sb, group)
);

DEFINE_EVENT(ext4__bitmap_load, ext4_mb_buddy_bitmap_load,

	TP_PROTO(struct super_block *sb, unsigned long group),

	TP_ARGS(sb, group)
);

DEFINE_EVENT(ext4__bitmap_load, ext4_read_block_bitmap_load,

	TP_PROTO(struct super_block *sb, unsigned long group),

	TP_ARGS(sb, group)
);

DEFINE_EVENT(ext4__bitmap_load, ext4_load_inode_bitmap,

	TP_PROTO(struct super_block *sb, unsigned long group),

	TP_ARGS(sb, group)
);

TRACE_EVENT(ext4_direct_IO_enter,
	TP_PROTO(struct inode *inode, loff_t offset, unsigned long len, int rw),

	TP_ARGS(inode, offset, len, rw),

	TP_STRUCT__entry(
		__field(	ino_t,	ino			)
		__field(	dev_t,	dev			)
		__field(	loff_t,	pos			)
		__field(	unsigned long,	len		)
		__field(	int,	rw			)
	),

	TP_fast_assign(
		__entry->ino	= inode->i_ino;
		__entry->dev	= inode->i_sb->s_dev;
		__entry->pos	= offset;
		__entry->len	= len;
		__entry->rw	= rw;
	),

	TP_printk("dev %d,%d ino %lu pos %lld len %lu rw %d",
		  MAJOR(__entry->dev), MINOR(__entry->dev),
		  (unsigned long) __entry->ino,
		  __entry->pos, __entry->len, __entry->rw)
);

TRACE_EVENT(ext4_direct_IO_exit,
	TP_PROTO(struct inode *inode, loff_t offset, unsigned long len,
		 int rw, int ret),

	TP_ARGS(inode, offset, len, rw, ret),

	TP_STRUCT__entry(
		__field(	ino_t,	ino			)
		__field(	dev_t,	dev			)
		__field(	loff_t,	pos			)
		__field(	unsigned long,	len		)
		__field(	int,	rw			)
		__field(	int,	ret			)
	),

	TP_fast_assign(
		__entry->ino	= inode->i_ino;
		__entry->dev	= inode->i_sb->s_dev;
		__entry->pos	= offset;
		__entry->len	= len;
		__entry->rw	= rw;
		__entry->ret	= ret;
	),

	TP_printk("dev %d,%d ino %lu pos %lld len %lu rw %d ret %d",
		  MAJOR(__entry->dev), MINOR(__entry->dev),
		  (unsigned long) __entry->ino,
		  __entry->pos, __entry->len,
		  __entry->rw, __entry->ret)
);

TRACE_EVENT(ext4_fallocate_enter,
	TP_PROTO(struct inode *inode, loff_t offset, loff_t len, int mode),

	TP_ARGS(inode, offset, len, mode),

	TP_STRUCT__entry(
		__field(	ino_t,	ino			)
		__field(	dev_t,	dev			)
		__field(	loff_t,	pos			)
		__field(	loff_t,	len			)
		__field(	int,	mode			)
	),

	TP_fast_assign(
		__entry->ino	= inode->i_ino;
		__entry->dev	= inode->i_sb->s_dev;
		__entry->pos	= offset;
		__entry->len	= len;
		__entry->mode	= mode;
	),

	TP_printk("dev %d,%d ino %lu pos %lld len %lld mode %d",
		  MAJOR(__entry->dev), MINOR(__entry->dev),
		  (unsigned long) __entry->ino, __entry->pos,
		  __entry->len, __entry->mode)
);

TRACE_EVENT(ext4_fallocate_exit,
	TP_PROTO(struct inode *inode, loff_t offset,
		 unsigned int max_blocks, int ret),

	TP_ARGS(inode, offset, max_blocks, ret),

	TP_STRUCT__entry(
		__field(	ino_t,	ino			)
		__field(	dev_t,	dev			)
		__field(	loff_t,	pos			)
		__field(	unsigned int,	blocks		)
		__field(	int, 	ret			)
	),

	TP_fast_assign(
		__entry->ino	= inode->i_ino;
		__entry->dev	= inode->i_sb->s_dev;
		__entry->pos	= offset;
		__entry->blocks	= max_blocks;
		__entry->ret	= ret;
	),

	TP_printk("dev %d,%d ino %lu pos %lld blocks %u ret %d",
		  MAJOR(__entry->dev), MINOR(__entry->dev),
		  (unsigned long) __entry->ino,
		  __entry->pos, __entry->blocks,
		  __entry->ret)
);

TRACE_EVENT(ext4_unlink_enter,
	TP_PROTO(struct inode *parent, struct dentry *dentry),

	TP_ARGS(parent, dentry),

	TP_STRUCT__entry(
		__field(	ino_t,	parent			)
		__field(	ino_t,	ino			)
		__field(	loff_t,	size			)
		__field(	dev_t,	dev			)
	),

	TP_fast_assign(
		__entry->parent		= parent->i_ino;
		__entry->ino		= dentry->d_inode->i_ino;
		__entry->size		= dentry->d_inode->i_size;
		__entry->dev		= dentry->d_inode->i_sb->s_dev;
	),

	TP_printk("dev %d,%d ino %lu size %lld parent %lu",
		  MAJOR(__entry->dev), MINOR(__entry->dev),
		  (unsigned long) __entry->ino, __entry->size,
		  (unsigned long) __entry->parent)
);

TRACE_EVENT(ext4_unlink_exit,
	TP_PROTO(struct dentry *dentry, int ret),

	TP_ARGS(dentry, ret),

	TP_STRUCT__entry(
		__field(	ino_t,	ino			)
		__field(	dev_t,	dev			)
		__field(	int,	ret			)
	),

	TP_fast_assign(
		__entry->ino		= dentry->d_inode->i_ino;
		__entry->dev		= dentry->d_inode->i_sb->s_dev;
		__entry->ret		= ret;
	),

	TP_printk("dev %d,%d ino %lu ret %d",
		  MAJOR(__entry->dev), MINOR(__entry->dev),
		  (unsigned long) __entry->ino,
		  __entry->ret)
);

DECLARE_EVENT_CLASS(ext4__truncate,
	TP_PROTO(struct inode *inode),

	TP_ARGS(inode),

	TP_STRUCT__entry(
		__field(	ino_t,  	ino		)
		__field(	dev_t,  	dev		)
		__field(	__u64,		blocks		)
	),

	TP_fast_assign(
		__entry->ino    = inode->i_ino;
		__entry->dev    = inode->i_sb->s_dev;
		__entry->blocks	= inode->i_blocks;
	),

	TP_printk("dev %d,%d ino %lu blocks %llu",
		  MAJOR(__entry->dev), MINOR(__entry->dev),
		  (unsigned long) __entry->ino, __entry->blocks)
);

DEFINE_EVENT(ext4__truncate, ext4_truncate_enter,

	TP_PROTO(struct inode *inode),

	TP_ARGS(inode)
);

DEFINE_EVENT(ext4__truncate, ext4_truncate_exit,

	TP_PROTO(struct inode *inode),

	TP_ARGS(inode)
);

DECLARE_EVENT_CLASS(ext4__map_blocks_enter,
	TP_PROTO(struct inode *inode, ext4_lblk_t lblk,
		 unsigned int len, unsigned int flags),

	TP_ARGS(inode, lblk, len, flags),

	TP_STRUCT__entry(
		__field(	ino_t,  	ino		)
		__field(	dev_t,  	dev		)
		__field(	ext4_lblk_t,	lblk		)
		__field(	unsigned int,	len		)
		__field(	unsigned int,	flags		)
	),

	TP_fast_assign(
		__entry->ino    = inode->i_ino;
		__entry->dev    = inode->i_sb->s_dev;
		__entry->lblk	= lblk;
		__entry->len	= len;
		__entry->flags	= flags;
	),

	TP_printk("dev %d,%d ino %lu lblk %u len %u flags %u",
		  MAJOR(__entry->dev), MINOR(__entry->dev),
		  (unsigned long) __entry->ino,
		  __entry->lblk, __entry->len, __entry->flags)
);

DEFINE_EVENT(ext4__map_blocks_enter, ext4_ext_map_blocks_enter,
	TP_PROTO(struct inode *inode, ext4_lblk_t lblk,
		 unsigned len, unsigned flags),

	TP_ARGS(inode, lblk, len, flags)
);

DEFINE_EVENT(ext4__map_blocks_enter, ext4_ind_map_blocks_enter,
	TP_PROTO(struct inode *inode, ext4_lblk_t lblk,
		 unsigned len, unsigned flags),

	TP_ARGS(inode, lblk, len, flags)
);

DECLARE_EVENT_CLASS(ext4__map_blocks_exit,
	TP_PROTO(struct inode *inode, ext4_lblk_t lblk,
		 ext4_fsblk_t pblk, unsigned int len, int ret),

	TP_ARGS(inode, lblk, pblk, len, ret),

	TP_STRUCT__entry(
		__field(	ino_t,		ino		)
		__field(	dev_t,		dev		)
		__field(	ext4_lblk_t,	lblk		)
		__field(	ext4_fsblk_t,	pblk		)
		__field(	unsigned int,	len		)
		__field(	int,		ret		)
	),

	TP_fast_assign(
		__entry->ino    = inode->i_ino;
		__entry->dev    = inode->i_sb->s_dev;
		__entry->lblk	= lblk;
		__entry->pblk	= pblk;
		__entry->len	= len;
		__entry->ret	= ret;
	),

	TP_printk("dev %d,%d ino %lu lblk %u pblk %llu len %u ret %d",
		  MAJOR(__entry->dev), MINOR(__entry->dev),
		  (unsigned long) __entry->ino,
		  __entry->lblk, __entry->pblk,
		  __entry->len, __entry->ret)
);

DEFINE_EVENT(ext4__map_blocks_exit, ext4_ext_map_blocks_exit,
	TP_PROTO(struct inode *inode, ext4_lblk_t lblk,
		 ext4_fsblk_t pblk, unsigned len, int ret),

	TP_ARGS(inode, lblk, pblk, len, ret)
);

DEFINE_EVENT(ext4__map_blocks_exit, ext4_ind_map_blocks_exit,
	TP_PROTO(struct inode *inode, ext4_lblk_t lblk,
		 ext4_fsblk_t pblk, unsigned len, int ret),

	TP_ARGS(inode, lblk, pblk, len, ret)
);

TRACE_EVENT(ext4_ext_load_extent,
	TP_PROTO(struct inode *inode, ext4_lblk_t lblk, ext4_fsblk_t pblk),

	TP_ARGS(inode, lblk, pblk),

	TP_STRUCT__entry(
		__field(	ino_t,		ino		)
		__field(	dev_t,		dev		)
		__field(	ext4_lblk_t,	lblk		)
		__field(	ext4_fsblk_t,	pblk		)
	),

	TP_fast_assign(
		__entry->ino    = inode->i_ino;
		__entry->dev    = inode->i_sb->s_dev;
		__entry->lblk	= lblk;
		__entry->pblk	= pblk;
	),

	TP_printk("dev %d,%d ino %lu lblk %u pblk %llu",
		  MAJOR(__entry->dev), MINOR(__entry->dev),
		  (unsigned long) __entry->ino,
		  __entry->lblk, __entry->pblk)
);

TRACE_EVENT(ext4_load_inode,
	TP_PROTO(struct inode *inode),

	TP_ARGS(inode),

	TP_STRUCT__entry(
		__field(	ino_t,	ino		)
		__field(	dev_t,	dev		)
	),

	TP_fast_assign(
		__entry->ino		= inode->i_ino;
		__entry->dev		= inode->i_sb->s_dev;
	),

	TP_printk("dev %d,%d ino %ld",
		  MAJOR(__entry->dev), MINOR(__entry->dev),
		  (unsigned long) __entry->ino)
);

#endif /* _TRACE_EXT4_H */

/* This part must be outside protection */
#include <trace/define_trace.h><|MERGE_RESOLUTION|>--- conflicted
+++ resolved
@@ -91,12 +91,8 @@
 		  (unsigned long) __entry->dir, __entry->mode)
 );
 
-<<<<<<< HEAD
-DECLARE_EVENT_CLASS(ext4__write_begin,
-=======
 TRACE_EVENT(ext4_evict_inode,
 	TP_PROTO(struct inode *inode),
->>>>>>> 02f8c6ae
 
 	TP_ARGS(inode),
 
@@ -139,7 +135,80 @@
 		  (unsigned long) __entry->ino, __entry->drop)
 );
 
-<<<<<<< HEAD
+TRACE_EVENT(ext4_mark_inode_dirty,
+	TP_PROTO(struct inode *inode, unsigned long IP),
+
+	TP_ARGS(inode, IP),
+
+	TP_STRUCT__entry(
+		__field(	dev_t,	dev			)
+		__field(	ino_t,	ino			)
+		__field(unsigned long,	ip			)
+	),
+
+	TP_fast_assign(
+		__entry->dev	= inode->i_sb->s_dev;
+		__entry->ino	= inode->i_ino;
+		__entry->ip	= IP;
+	),
+
+	TP_printk("dev %d,%d ino %lu caller %pF",
+		  MAJOR(__entry->dev), MINOR(__entry->dev),
+		  (unsigned long) __entry->ino, (void *)__entry->ip)
+);
+
+TRACE_EVENT(ext4_begin_ordered_truncate,
+	TP_PROTO(struct inode *inode, loff_t new_size),
+
+	TP_ARGS(inode, new_size),
+
+	TP_STRUCT__entry(
+		__field(	dev_t,	dev			)
+		__field(	ino_t,	ino			)
+		__field(	loff_t,	new_size		)
+	),
+
+	TP_fast_assign(
+		__entry->dev		= inode->i_sb->s_dev;
+		__entry->ino		= inode->i_ino;
+		__entry->new_size	= new_size;
+	),
+
+	TP_printk("dev %d,%d ino %lu new_size %lld",
+		  MAJOR(__entry->dev), MINOR(__entry->dev),
+		  (unsigned long) __entry->ino,
+		  __entry->new_size)
+);
+
+DECLARE_EVENT_CLASS(ext4__write_begin,
+
+	TP_PROTO(struct inode *inode, loff_t pos, unsigned int len,
+		 unsigned int flags),
+
+	TP_ARGS(inode, pos, len, flags),
+
+	TP_STRUCT__entry(
+		__field(	dev_t,	dev			)
+		__field(	ino_t,	ino			)
+		__field(	loff_t,	pos			)
+		__field(	unsigned int, len		)
+		__field(	unsigned int, flags		)
+	),
+
+	TP_fast_assign(
+		__entry->dev	= inode->i_sb->s_dev;
+		__entry->ino	= inode->i_ino;
+		__entry->pos	= pos;
+		__entry->len	= len;
+		__entry->flags	= flags;
+	),
+
+	TP_printk("dev %d,%d ino %lu pos %lld len %u flags %u",
+		  MAJOR(__entry->dev), MINOR(__entry->dev),
+		  (unsigned long) __entry->ino,
+		  __entry->pos, __entry->len, __entry->flags)
+);
+
 DEFINE_EVENT(ext4__write_begin, ext4_write_begin,
 
 	TP_PROTO(struct inode *inode, loff_t pos, unsigned int len,
@@ -159,87 +228,15 @@
 DECLARE_EVENT_CLASS(ext4__write_end,
 	TP_PROTO(struct inode *inode, loff_t pos, unsigned int len,
 			unsigned int copied),
-=======
-TRACE_EVENT(ext4_mark_inode_dirty,
-	TP_PROTO(struct inode *inode, unsigned long IP),
->>>>>>> 02f8c6ae
-
-	TP_ARGS(inode, IP),
-
-	TP_STRUCT__entry(
-		__field(	dev_t,	dev			)
-		__field(	ino_t,	ino			)
-		__field(unsigned long,	ip			)
-	),
-
-	TP_fast_assign(
-		__entry->dev	= inode->i_sb->s_dev;
-		__entry->ino	= inode->i_ino;
-		__entry->ip	= IP;
-	),
-
-	TP_printk("dev %d,%d ino %lu caller %pF",
-		  MAJOR(__entry->dev), MINOR(__entry->dev),
-		  (unsigned long) __entry->ino, (void *)__entry->ip)
-);
-
-<<<<<<< HEAD
-DEFINE_EVENT(ext4__write_end, ext4_ordered_write_end,
-=======
-TRACE_EVENT(ext4_begin_ordered_truncate,
-	TP_PROTO(struct inode *inode, loff_t new_size),
-
-	TP_ARGS(inode, new_size),
-
-	TP_STRUCT__entry(
-		__field(	dev_t,	dev			)
-		__field(	ino_t,	ino			)
-		__field(	loff_t,	new_size		)
-	),
-
-	TP_fast_assign(
-		__entry->dev		= inode->i_sb->s_dev;
-		__entry->ino		= inode->i_ino;
-		__entry->new_size	= new_size;
-	),
-
-	TP_printk("dev %d,%d ino %lu new_size %lld",
-		  MAJOR(__entry->dev), MINOR(__entry->dev),
-		  (unsigned long) __entry->ino,
-		  __entry->new_size)
-);
-
-DECLARE_EVENT_CLASS(ext4__write_begin,
->>>>>>> 02f8c6ae
-
-	TP_PROTO(struct inode *inode, loff_t pos, unsigned int len,
-		 unsigned int flags),
-
-<<<<<<< HEAD
-	TP_ARGS(inode, pos, len, copied)
-);
-
-DEFINE_EVENT(ext4__write_end, ext4_writeback_write_end,
-
-	TP_PROTO(struct inode *inode, loff_t pos, unsigned int len,
-		 unsigned int copied),
-
-	TP_ARGS(inode, pos, len, copied)
-);
-
-DEFINE_EVENT(ext4__write_end, ext4_journalled_write_end,
-
-	TP_PROTO(struct inode *inode, loff_t pos, unsigned int len,
-		 unsigned int copied),
-=======
-	TP_ARGS(inode, pos, len, flags),
+
+	TP_ARGS(inode, pos, len, copied),
 
 	TP_STRUCT__entry(
 		__field(	dev_t,	dev			)
 		__field(	ino_t,	ino			)
 		__field(	loff_t,	pos			)
 		__field(	unsigned int, len		)
-		__field(	unsigned int, flags		)
+		__field(	unsigned int, copied		)
 	),
 
 	TP_fast_assign(
@@ -247,54 +244,13 @@
 		__entry->ino	= inode->i_ino;
 		__entry->pos	= pos;
 		__entry->len	= len;
-		__entry->flags	= flags;
-	),
-
-	TP_printk("dev %d,%d ino %lu pos %lld len %u flags %u",
-		  MAJOR(__entry->dev), MINOR(__entry->dev),
-		  (unsigned long) __entry->ino,
-		  __entry->pos, __entry->len, __entry->flags)
-);
-
-DEFINE_EVENT(ext4__write_begin, ext4_write_begin,
-
-	TP_PROTO(struct inode *inode, loff_t pos, unsigned int len,
-		 unsigned int flags),
-
-	TP_ARGS(inode, pos, len, flags)
-);
-
-DEFINE_EVENT(ext4__write_begin, ext4_da_write_begin,
-
-	TP_PROTO(struct inode *inode, loff_t pos, unsigned int len,
-		 unsigned int flags),
-
-	TP_ARGS(inode, pos, len, flags)
-);
-
-DECLARE_EVENT_CLASS(ext4__write_end,
-	TP_PROTO(struct inode *inode, loff_t pos, unsigned int len,
-			unsigned int copied),
-
-	TP_ARGS(inode, pos, len, copied),
->>>>>>> 02f8c6ae
-
-	TP_ARGS(inode, pos, len, copied)
-);
-
-DEFINE_EVENT(ext4__write_end, ext4_da_write_end,
-
-<<<<<<< HEAD
-	TP_PROTO(struct inode *inode, loff_t pos, unsigned int len,
-		 unsigned int copied),
-
-	TP_ARGS(inode, pos, len, copied)
-=======
+		__entry->copied	= copied;
+	),
+
 	TP_printk("dev %d,%d ino %lu pos %lld len %u copied %u",
 		  MAJOR(__entry->dev), MINOR(__entry->dev),
 		  (unsigned long) __entry->ino,
 		  __entry->pos, __entry->len, __entry->copied)
->>>>>>> 02f8c6ae
 );
 
 DEFINE_EVENT(ext4__write_end, ext4_ordered_write_end,
@@ -448,8 +404,6 @@
 		  (unsigned long) __entry->writeback_index)
 );
 
-<<<<<<< HEAD
-=======
 DECLARE_EVENT_CLASS(ext4__page_op,
 	TP_PROTO(struct page *page),
 
@@ -521,7 +475,6 @@
 		  (unsigned long) __entry->index, __entry->offset)
 );
 
->>>>>>> 02f8c6ae
 TRACE_EVENT(ext4_discard_blocks,
 	TP_PROTO(struct super_block *sb, unsigned long long blk,
 			unsigned long long count),
