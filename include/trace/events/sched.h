#undef TRACE_SYSTEM
#define TRACE_SYSTEM sched

#if !defined(_TRACE_SCHED_H) || defined(TRACE_HEADER_MULTI_READ)
#define _TRACE_SCHED_H

#include <linux/sched.h>
#include <linux/tracepoint.h>

/*
 * Tracepoint for calling kthread_stop, performed to end a kthread:
 */
TRACE_EVENT(sched_kthread_stop,

	TP_PROTO(struct task_struct *t),

	TP_ARGS(t),

	TP_STRUCT__entry(
		__array(	char,	comm,	TASK_COMM_LEN	)
		__field(	pid_t,	pid			)
	),

	TP_fast_assign(
		memcpy(__entry->comm, t->comm, TASK_COMM_LEN);
		__entry->pid	= t->pid;
	),

	TP_printk("comm=%s pid=%d", __entry->comm, __entry->pid)
);

/*
 * Tracepoint for the return value of the kthread stopping:
 */
TRACE_EVENT(sched_kthread_stop_ret,

	TP_PROTO(int ret),

	TP_ARGS(ret),

	TP_STRUCT__entry(
		__field(	int,	ret	)
	),

	TP_fast_assign(
		__entry->ret	= ret;
	),

	TP_printk("ret=%d", __entry->ret)
<<<<<<< HEAD
);

/*
 * Tracepoint for waiting on task to unschedule:
 *
 * (NOTE: the 'rq' argument is not used by generic trace events,
 *        but used by the latency tracer plugin. )
 */
TRACE_EVENT(sched_wait_task,

	TP_PROTO(struct rq *rq, struct task_struct *p),

	TP_ARGS(rq, p),

	TP_STRUCT__entry(
		__array(	char,	comm,	TASK_COMM_LEN	)
		__field(	pid_t,	pid			)
		__field(	int,	prio			)
	),

	TP_fast_assign(
		memcpy(__entry->comm, p->comm, TASK_COMM_LEN);
		__entry->pid	= p->pid;
		__entry->prio	= p->prio;
	),

	TP_printk("comm=%s pid=%d prio=%d",
		  __entry->comm, __entry->pid, __entry->prio)
=======
>>>>>>> 02f8c6ae
);

/*
 * Tracepoint for waking up a task:
 */
DECLARE_EVENT_CLASS(sched_wakeup_template,

	TP_PROTO(struct task_struct *p, int success),

	TP_ARGS(p, success),

	TP_STRUCT__entry(
		__array(	char,	comm,	TASK_COMM_LEN	)
		__field(	pid_t,	pid			)
		__field(	int,	prio			)
		__field(	int,	success			)
		__field(	int,	target_cpu		)
	),

	TP_fast_assign(
		memcpy(__entry->comm, p->comm, TASK_COMM_LEN);
		__entry->pid		= p->pid;
		__entry->prio		= p->prio;
		__entry->success	= success;
		__entry->target_cpu	= task_cpu(p);
	),

	TP_printk("comm=%s pid=%d prio=%d success=%d target_cpu=%03d",
		  __entry->comm, __entry->pid, __entry->prio,
		  __entry->success, __entry->target_cpu)
);

DEFINE_EVENT(sched_wakeup_template, sched_wakeup,
<<<<<<< HEAD
	     TP_PROTO(struct rq *rq, struct task_struct *p, int success),
	     TP_ARGS(rq, p, success));
=======
	     TP_PROTO(struct task_struct *p, int success),
	     TP_ARGS(p, success));
>>>>>>> 02f8c6ae

/*
 * Tracepoint for waking up a new task:
 */
DEFINE_EVENT(sched_wakeup_template, sched_wakeup_new,
<<<<<<< HEAD
	     TP_PROTO(struct rq *rq, struct task_struct *p, int success),
	     TP_ARGS(rq, p, success));
=======
	     TP_PROTO(struct task_struct *p, int success),
	     TP_ARGS(p, success));

#ifdef CREATE_TRACE_POINTS
static inline long __trace_sched_switch_state(struct task_struct *p)
{
	long state = p->state;

#ifdef CONFIG_PREEMPT
	/*
	 * For all intents and purposes a preempted task is a running task.
	 */
	if (task_thread_info(p)->preempt_count & PREEMPT_ACTIVE)
		state = TASK_RUNNING;
#endif

	return state;
}
#endif
>>>>>>> 02f8c6ae

/*
 * Tracepoint for task switches, performed by the scheduler:
 */
TRACE_EVENT(sched_switch,

	TP_PROTO(struct task_struct *prev,
		 struct task_struct *next),

	TP_ARGS(prev, next),

	TP_STRUCT__entry(
		__array(	char,	prev_comm,	TASK_COMM_LEN	)
		__field(	pid_t,	prev_pid			)
		__field(	int,	prev_prio			)
		__field(	long,	prev_state			)
		__array(	char,	next_comm,	TASK_COMM_LEN	)
		__field(	pid_t,	next_pid			)
		__field(	int,	next_prio			)
	),

	TP_fast_assign(
		memcpy(__entry->next_comm, next->comm, TASK_COMM_LEN);
		__entry->prev_pid	= prev->pid;
		__entry->prev_prio	= prev->prio;
		__entry->prev_state	= __trace_sched_switch_state(prev);
		memcpy(__entry->prev_comm, prev->comm, TASK_COMM_LEN);
		__entry->next_pid	= next->pid;
		__entry->next_prio	= next->prio;
	),

	TP_printk("prev_comm=%s prev_pid=%d prev_prio=%d prev_state=%s ==> next_comm=%s next_pid=%d next_prio=%d",
		__entry->prev_comm, __entry->prev_pid, __entry->prev_prio,
		__entry->prev_state ?
		  __print_flags(__entry->prev_state, "|",
				{ 1, "S"} , { 2, "D" }, { 4, "T" }, { 8, "t" },
				{ 16, "Z" }, { 32, "X" }, { 64, "x" },
				{ 128, "W" }) : "R",
		__entry->next_comm, __entry->next_pid, __entry->next_prio)
);

/*
 * Tracepoint for a task being migrated:
 */
TRACE_EVENT(sched_migrate_task,

	TP_PROTO(struct task_struct *p, int dest_cpu),

	TP_ARGS(p, dest_cpu),

	TP_STRUCT__entry(
		__array(	char,	comm,	TASK_COMM_LEN	)
		__field(	pid_t,	pid			)
		__field(	int,	prio			)
		__field(	int,	orig_cpu		)
		__field(	int,	dest_cpu		)
	),

	TP_fast_assign(
		memcpy(__entry->comm, p->comm, TASK_COMM_LEN);
		__entry->pid		= p->pid;
		__entry->prio		= p->prio;
		__entry->orig_cpu	= task_cpu(p);
		__entry->dest_cpu	= dest_cpu;
	),

	TP_printk("comm=%s pid=%d prio=%d orig_cpu=%d dest_cpu=%d",
		  __entry->comm, __entry->pid, __entry->prio,
		  __entry->orig_cpu, __entry->dest_cpu)
);

DECLARE_EVENT_CLASS(sched_process_template,

	TP_PROTO(struct task_struct *p),

	TP_ARGS(p),

	TP_STRUCT__entry(
		__array(	char,	comm,	TASK_COMM_LEN	)
		__field(	pid_t,	pid			)
		__field(	int,	prio			)
	),

	TP_fast_assign(
		memcpy(__entry->comm, p->comm, TASK_COMM_LEN);
		__entry->pid		= p->pid;
		__entry->prio		= p->prio;
	),

	TP_printk("comm=%s pid=%d prio=%d",
		  __entry->comm, __entry->pid, __entry->prio)
);

/*
 * Tracepoint for freeing a task:
<<<<<<< HEAD
 */
DEFINE_EVENT(sched_process_template, sched_process_free,
	     TP_PROTO(struct task_struct *p),
	     TP_ARGS(p));
	     

/*
 * Tracepoint for a task exiting:
 */
DEFINE_EVENT(sched_process_template, sched_process_exit,
	     TP_PROTO(struct task_struct *p),
	     TP_ARGS(p));
=======
 */
DEFINE_EVENT(sched_process_template, sched_process_free,
	     TP_PROTO(struct task_struct *p),
	     TP_ARGS(p));
	     

/*
 * Tracepoint for a task exiting:
 */
DEFINE_EVENT(sched_process_template, sched_process_exit,
	     TP_PROTO(struct task_struct *p),
	     TP_ARGS(p));

/*
 * Tracepoint for waiting on task to unschedule:
 */
DEFINE_EVENT(sched_process_template, sched_wait_task,
	TP_PROTO(struct task_struct *p),
	TP_ARGS(p));
>>>>>>> 02f8c6ae

/*
 * Tracepoint for a waiting task:
 */
TRACE_EVENT(sched_process_wait,

	TP_PROTO(struct pid *pid),

	TP_ARGS(pid),

	TP_STRUCT__entry(
		__array(	char,	comm,	TASK_COMM_LEN	)
		__field(	pid_t,	pid			)
		__field(	int,	prio			)
	),

	TP_fast_assign(
		memcpy(__entry->comm, current->comm, TASK_COMM_LEN);
		__entry->pid		= pid_nr(pid);
		__entry->prio		= current->prio;
	),

	TP_printk("comm=%s pid=%d prio=%d",
		  __entry->comm, __entry->pid, __entry->prio)
);

/*
 * Tracepoint for do_fork:
 */
TRACE_EVENT(sched_process_fork,

	TP_PROTO(struct task_struct *parent, struct task_struct *child),

	TP_ARGS(parent, child),

	TP_STRUCT__entry(
		__array(	char,	parent_comm,	TASK_COMM_LEN	)
		__field(	pid_t,	parent_pid			)
		__array(	char,	child_comm,	TASK_COMM_LEN	)
		__field(	pid_t,	child_pid			)
	),

	TP_fast_assign(
		memcpy(__entry->parent_comm, parent->comm, TASK_COMM_LEN);
		__entry->parent_pid	= parent->pid;
		memcpy(__entry->child_comm, child->comm, TASK_COMM_LEN);
		__entry->child_pid	= child->pid;
	),

	TP_printk("comm=%s pid=%d child_comm=%s child_pid=%d",
		__entry->parent_comm, __entry->parent_pid,
		__entry->child_comm, __entry->child_pid)
);

/*
 * XXX the below sched_stat tracepoints only apply to SCHED_OTHER/BATCH/IDLE
 *     adding sched_stat support to SCHED_FIFO/RR would be welcome.
 */
DECLARE_EVENT_CLASS(sched_stat_template,

	TP_PROTO(struct task_struct *tsk, u64 delay),

	TP_ARGS(tsk, delay),

	TP_STRUCT__entry(
		__array( char,	comm,	TASK_COMM_LEN	)
		__field( pid_t,	pid			)
		__field( u64,	delay			)
	),

	TP_fast_assign(
		memcpy(__entry->comm, tsk->comm, TASK_COMM_LEN);
		__entry->pid	= tsk->pid;
		__entry->delay	= delay;
	)
	TP_perf_assign(
		__perf_count(delay);
	),

	TP_printk("comm=%s pid=%d delay=%Lu [ns]",
			__entry->comm, __entry->pid,
			(unsigned long long)__entry->delay)
);


/*
 * Tracepoint for accounting wait time (time the task is runnable
 * but not actually running due to scheduler contention).
 */
DEFINE_EVENT(sched_stat_template, sched_stat_wait,
	     TP_PROTO(struct task_struct *tsk, u64 delay),
	     TP_ARGS(tsk, delay));

/*
 * Tracepoint for accounting sleep time (time the task is not runnable,
 * including iowait, see below).
 */
DEFINE_EVENT(sched_stat_template, sched_stat_sleep,
	     TP_PROTO(struct task_struct *tsk, u64 delay),
	     TP_ARGS(tsk, delay));

/*
 * Tracepoint for accounting iowait time (time the task is not runnable
 * due to waiting on IO to complete).
 */
DEFINE_EVENT(sched_stat_template, sched_stat_iowait,
	     TP_PROTO(struct task_struct *tsk, u64 delay),
	     TP_ARGS(tsk, delay));

/*
 * Tracepoint for accounting runtime (time the task is executing
 * on a CPU).
 */
TRACE_EVENT(sched_stat_runtime,

	TP_PROTO(struct task_struct *tsk, u64 runtime, u64 vruntime),

	TP_ARGS(tsk, runtime, vruntime),

	TP_STRUCT__entry(
		__array( char,	comm,	TASK_COMM_LEN	)
		__field( pid_t,	pid			)
		__field( u64,	runtime			)
		__field( u64,	vruntime			)
	),

	TP_fast_assign(
		memcpy(__entry->comm, tsk->comm, TASK_COMM_LEN);
		__entry->pid		= tsk->pid;
		__entry->runtime	= runtime;
		__entry->vruntime	= vruntime;
	)
	TP_perf_assign(
		__perf_count(runtime);
	),

	TP_printk("comm=%s pid=%d runtime=%Lu [ns] vruntime=%Lu [ns]",
			__entry->comm, __entry->pid,
			(unsigned long long)__entry->runtime,
			(unsigned long long)__entry->vruntime)
);

<<<<<<< HEAD
=======
/*
 * Tracepoint for showing priority inheritance modifying a tasks
 * priority.
 */
TRACE_EVENT(sched_pi_setprio,

	TP_PROTO(struct task_struct *tsk, int newprio),

	TP_ARGS(tsk, newprio),

	TP_STRUCT__entry(
		__array( char,	comm,	TASK_COMM_LEN	)
		__field( pid_t,	pid			)
		__field( int,	oldprio			)
		__field( int,	newprio			)
	),

	TP_fast_assign(
		memcpy(__entry->comm, tsk->comm, TASK_COMM_LEN);
		__entry->pid		= tsk->pid;
		__entry->oldprio	= tsk->prio;
		__entry->newprio	= newprio;
	),

	TP_printk("comm=%s pid=%d oldprio=%d newprio=%d",
			__entry->comm, __entry->pid,
			__entry->oldprio, __entry->newprio)
);

>>>>>>> 02f8c6ae
#endif /* _TRACE_SCHED_H */

/* This part must be outside protection */
#include <trace/define_trace.h><|MERGE_RESOLUTION|>--- conflicted
+++ resolved
@@ -47,37 +47,6 @@
 	),
 
 	TP_printk("ret=%d", __entry->ret)
-<<<<<<< HEAD
-);
-
-/*
- * Tracepoint for waiting on task to unschedule:
- *
- * (NOTE: the 'rq' argument is not used by generic trace events,
- *        but used by the latency tracer plugin. )
- */
-TRACE_EVENT(sched_wait_task,
-
-	TP_PROTO(struct rq *rq, struct task_struct *p),
-
-	TP_ARGS(rq, p),
-
-	TP_STRUCT__entry(
-		__array(	char,	comm,	TASK_COMM_LEN	)
-		__field(	pid_t,	pid			)
-		__field(	int,	prio			)
-	),
-
-	TP_fast_assign(
-		memcpy(__entry->comm, p->comm, TASK_COMM_LEN);
-		__entry->pid	= p->pid;
-		__entry->prio	= p->prio;
-	),
-
-	TP_printk("comm=%s pid=%d prio=%d",
-		  __entry->comm, __entry->pid, __entry->prio)
-=======
->>>>>>> 02f8c6ae
 );
 
 /*
@@ -111,22 +80,13 @@
 );
 
 DEFINE_EVENT(sched_wakeup_template, sched_wakeup,
-<<<<<<< HEAD
-	     TP_PROTO(struct rq *rq, struct task_struct *p, int success),
-	     TP_ARGS(rq, p, success));
-=======
 	     TP_PROTO(struct task_struct *p, int success),
 	     TP_ARGS(p, success));
->>>>>>> 02f8c6ae
 
 /*
  * Tracepoint for waking up a new task:
  */
 DEFINE_EVENT(sched_wakeup_template, sched_wakeup_new,
-<<<<<<< HEAD
-	     TP_PROTO(struct rq *rq, struct task_struct *p, int success),
-	     TP_ARGS(rq, p, success));
-=======
 	     TP_PROTO(struct task_struct *p, int success),
 	     TP_ARGS(p, success));
 
@@ -146,7 +106,6 @@
 	return state;
 }
 #endif
->>>>>>> 02f8c6ae
 
 /*
  * Tracepoint for task switches, performed by the scheduler:
@@ -242,7 +201,6 @@
 
 /*
  * Tracepoint for freeing a task:
-<<<<<<< HEAD
  */
 DEFINE_EVENT(sched_process_template, sched_process_free,
 	     TP_PROTO(struct task_struct *p),
@@ -255,19 +213,6 @@
 DEFINE_EVENT(sched_process_template, sched_process_exit,
 	     TP_PROTO(struct task_struct *p),
 	     TP_ARGS(p));
-=======
- */
-DEFINE_EVENT(sched_process_template, sched_process_free,
-	     TP_PROTO(struct task_struct *p),
-	     TP_ARGS(p));
-	     
-
-/*
- * Tracepoint for a task exiting:
- */
-DEFINE_EVENT(sched_process_template, sched_process_exit,
-	     TP_PROTO(struct task_struct *p),
-	     TP_ARGS(p));
 
 /*
  * Tracepoint for waiting on task to unschedule:
@@ -275,7 +220,6 @@
 DEFINE_EVENT(sched_process_template, sched_wait_task,
 	TP_PROTO(struct task_struct *p),
 	TP_ARGS(p));
->>>>>>> 02f8c6ae
 
 /*
  * Tracepoint for a waiting task:
@@ -418,8 +362,6 @@
 			(unsigned long long)__entry->vruntime)
 );
 
-<<<<<<< HEAD
-=======
 /*
  * Tracepoint for showing priority inheritance modifying a tasks
  * priority.
@@ -449,7 +391,6 @@
 			__entry->oldprio, __entry->newprio)
 );
 
->>>>>>> 02f8c6ae
 #endif /* _TRACE_SCHED_H */
 
 /* This part must be outside protection */
