#undef TRACE_SYSTEM
#define TRACE_SYSTEM power

#if !defined(_TRACE_POWER_H) || defined(TRACE_HEADER_MULTI_READ)
#define _TRACE_POWER_H

#include <linux/ktime.h>
#include <linux/tracepoint.h>

DECLARE_EVENT_CLASS(cpu,

	TP_PROTO(unsigned int state, unsigned int cpu_id),

	TP_ARGS(state, cpu_id),

	TP_STRUCT__entry(
		__field(	u32,		state		)
		__field(	u32,		cpu_id		)
	),

	TP_fast_assign(
		__entry->state = state;
		__entry->cpu_id = cpu_id;
	),

	TP_printk("state=%lu cpu_id=%lu", (unsigned long)__entry->state,
		  (unsigned long)__entry->cpu_id)
);

DEFINE_EVENT(cpu, cpu_idle,

	TP_PROTO(unsigned int state, unsigned int cpu_id),

	TP_ARGS(state, cpu_id)
);

/* This file can get included multiple times, TRACE_HEADER_MULTI_READ at top */
#ifndef _PWR_EVENT_AVOID_DOUBLE_DEFINING
#define _PWR_EVENT_AVOID_DOUBLE_DEFINING

#define PWR_EVENT_EXIT -1
#endif

<<<<<<< HEAD
DECLARE_EVENT_CLASS(power,
=======
DEFINE_EVENT(cpu, cpu_frequency,

	TP_PROTO(unsigned int frequency, unsigned int cpu_id),

	TP_ARGS(frequency, cpu_id)
);

TRACE_EVENT(machine_suspend,
>>>>>>> 02f8c6ae

	TP_PROTO(unsigned int state),

	TP_ARGS(state),

	TP_STRUCT__entry(
		__field(	u32,		state		)
	),

	TP_fast_assign(
		__entry->state = state;
	),

	TP_printk("state=%lu", (unsigned long)__entry->state)
);

/* This code will be removed after deprecation time exceeded (2.6.41) */
#ifdef CONFIG_EVENT_POWER_TRACING_DEPRECATED

/*
 * The power events are used for cpuidle & suspend (power_start, power_end)
 *  and for cpufreq (power_frequency)
 */
DECLARE_EVENT_CLASS(power,

	TP_PROTO(unsigned int type, unsigned int state, unsigned int cpu_id),

	TP_ARGS(type, state, cpu_id),

	TP_STRUCT__entry(
		__field(	u64,		type		)
		__field(	u64,		state		)
		__field(	u64,		cpu_id		)
	),

	TP_fast_assign(
		__entry->type = type;
		__entry->state = state;
		__entry->cpu_id = cpu_id;
	),

	TP_printk("type=%lu state=%lu cpu_id=%lu", (unsigned long)__entry->type,
		(unsigned long)__entry->state, (unsigned long)__entry->cpu_id)
);

DEFINE_EVENT(power, power_start,

	TP_PROTO(unsigned int type, unsigned int state, unsigned int cpu_id),

	TP_ARGS(type, state, cpu_id)
);

DEFINE_EVENT(power, power_frequency,

	TP_PROTO(unsigned int type, unsigned int state, unsigned int cpu_id),

	TP_ARGS(type, state, cpu_id)
);

<<<<<<< HEAD
DEFINE_EVENT(power, power_start,

	TP_PROTO(unsigned int type, unsigned int state),

	TP_ARGS(type, state)
);

DEFINE_EVENT(power, power_frequency,

	TP_PROTO(unsigned int type, unsigned int state),
=======
TRACE_EVENT(power_end,

	TP_PROTO(unsigned int cpu_id),

	TP_ARGS(cpu_id),

	TP_STRUCT__entry(
		__field(	u64,		cpu_id		)
	),

	TP_fast_assign(
		__entry->cpu_id = cpu_id;
	),

	TP_printk("cpu_id=%lu", (unsigned long)__entry->cpu_id)
>>>>>>> 02f8c6ae

	TP_ARGS(type, state)
);

<<<<<<< HEAD
TRACE_EVENT(power_end,

	TP_PROTO(int dummy),

	TP_ARGS(dummy),

	TP_STRUCT__entry(
		__field(	u64,		dummy		)
	),

	TP_fast_assign(
		__entry->dummy = 0xffff;
	),

	TP_printk("dummy=%lu", (unsigned long)__entry->dummy)

=======
/* Deprecated dummy functions must be protected against multi-declartion */
#ifndef _PWR_EVENT_AVOID_DOUBLE_DEFINING_DEPRECATED
#define _PWR_EVENT_AVOID_DOUBLE_DEFINING_DEPRECATED

enum {
	POWER_NONE = 0,
	POWER_CSTATE = 1,
	POWER_PSTATE = 2,
};
#endif /* _PWR_EVENT_AVOID_DOUBLE_DEFINING_DEPRECATED */

#else /* CONFIG_EVENT_POWER_TRACING_DEPRECATED */

#ifndef _PWR_EVENT_AVOID_DOUBLE_DEFINING_DEPRECATED
#define _PWR_EVENT_AVOID_DOUBLE_DEFINING_DEPRECATED
enum {
       POWER_NONE = 0,
       POWER_CSTATE = 1,
       POWER_PSTATE = 2,
};

/* These dummy declaration have to be ripped out when the deprecated
   events get removed */
static inline void trace_power_start(u64 type, u64 state, u64 cpuid) {};
static inline void trace_power_end(u64 cpuid) {};
static inline void trace_power_frequency(u64 type, u64 state, u64 cpuid) {};
#endif /* _PWR_EVENT_AVOID_DOUBLE_DEFINING_DEPRECATED */

#endif /* CONFIG_EVENT_POWER_TRACING_DEPRECATED */

/*
 * The clock events are used for clock enable/disable and for
 *  clock rate change
 */
DECLARE_EVENT_CLASS(clock,

	TP_PROTO(const char *name, unsigned int state, unsigned int cpu_id),

	TP_ARGS(name, state, cpu_id),

	TP_STRUCT__entry(
		__string(       name,           name            )
		__field(        u64,            state           )
		__field(        u64,            cpu_id          )
	),

	TP_fast_assign(
		__assign_str(name, name);
		__entry->state = state;
		__entry->cpu_id = cpu_id;
	),

	TP_printk("%s state=%lu cpu_id=%lu", __get_str(name),
		(unsigned long)__entry->state, (unsigned long)__entry->cpu_id)
>>>>>>> 02f8c6ae
);

DEFINE_EVENT(clock, clock_enable,

	TP_PROTO(const char *name, unsigned int state, unsigned int cpu_id),

	TP_ARGS(name, state, cpu_id)
);

DEFINE_EVENT(clock, clock_disable,

	TP_PROTO(const char *name, unsigned int state, unsigned int cpu_id),

	TP_ARGS(name, state, cpu_id)
);

DEFINE_EVENT(clock, clock_set_rate,

	TP_PROTO(const char *name, unsigned int state, unsigned int cpu_id),

	TP_ARGS(name, state, cpu_id)
);

/*
 * The power domain events are used for power domains transitions
 */
DECLARE_EVENT_CLASS(power_domain,

	TP_PROTO(const char *name, unsigned int state, unsigned int cpu_id),

	TP_ARGS(name, state, cpu_id),

	TP_STRUCT__entry(
		__string(       name,           name            )
		__field(        u64,            state           )
		__field(        u64,            cpu_id          )
	),

	TP_fast_assign(
		__assign_str(name, name);
		__entry->state = state;
		__entry->cpu_id = cpu_id;
),

	TP_printk("%s state=%lu cpu_id=%lu", __get_str(name),
		(unsigned long)__entry->state, (unsigned long)__entry->cpu_id)
);

DEFINE_EVENT(power_domain, power_domain_target,

	TP_PROTO(const char *name, unsigned int state, unsigned int cpu_id),

	TP_ARGS(name, state, cpu_id)
);
#endif /* _TRACE_POWER_H */

/* This part must be outside protection */
#include <trace/define_trace.h><|MERGE_RESOLUTION|>--- conflicted
+++ resolved
@@ -41,9 +41,6 @@
 #define PWR_EVENT_EXIT -1
 #endif
 
-<<<<<<< HEAD
-DECLARE_EVENT_CLASS(power,
-=======
 DEFINE_EVENT(cpu, cpu_frequency,
 
 	TP_PROTO(unsigned int frequency, unsigned int cpu_id),
@@ -52,7 +49,6 @@
 );
 
 TRACE_EVENT(machine_suspend,
->>>>>>> 02f8c6ae
 
 	TP_PROTO(unsigned int state),
 
@@ -112,18 +108,6 @@
 	TP_ARGS(type, state, cpu_id)
 );
 
-<<<<<<< HEAD
-DEFINE_EVENT(power, power_start,
-
-	TP_PROTO(unsigned int type, unsigned int state),
-
-	TP_ARGS(type, state)
-);
-
-DEFINE_EVENT(power, power_frequency,
-
-	TP_PROTO(unsigned int type, unsigned int state),
-=======
 TRACE_EVENT(power_end,
 
 	TP_PROTO(unsigned int cpu_id),
@@ -139,29 +123,9 @@
 	),
 
 	TP_printk("cpu_id=%lu", (unsigned long)__entry->cpu_id)
->>>>>>> 02f8c6ae
-
-	TP_ARGS(type, state)
-);
-
-<<<<<<< HEAD
-TRACE_EVENT(power_end,
-
-	TP_PROTO(int dummy),
-
-	TP_ARGS(dummy),
-
-	TP_STRUCT__entry(
-		__field(	u64,		dummy		)
-	),
-
-	TP_fast_assign(
-		__entry->dummy = 0xffff;
-	),
-
-	TP_printk("dummy=%lu", (unsigned long)__entry->dummy)
-
-=======
+
+);
+
 /* Deprecated dummy functions must be protected against multi-declartion */
 #ifndef _PWR_EVENT_AVOID_DOUBLE_DEFINING_DEPRECATED
 #define _PWR_EVENT_AVOID_DOUBLE_DEFINING_DEPRECATED
@@ -216,7 +180,6 @@
 
 	TP_printk("%s state=%lu cpu_id=%lu", __get_str(name),
 		(unsigned long)__entry->state, (unsigned long)__entry->cpu_id)
->>>>>>> 02f8c6ae
 );
 
 DEFINE_EVENT(clock, clock_enable,
