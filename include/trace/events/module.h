--- conflicted
+++ resolved
@@ -61,12 +61,8 @@
 	TP_printk("%s", __get_str(name))
 );
 
-<<<<<<< HEAD
-DECLARE_EVENT_CLASS(module_refcnt,
-=======
 #ifdef CONFIG_MODULE_UNLOAD
 /* trace_module_get/put are only used if CONFIG_MODULE_UNLOAD is defined */
->>>>>>> 02f8c6ae
 
 DECLARE_EVENT_CLASS(module_refcnt,
 
@@ -94,24 +90,14 @@
 
 	TP_PROTO(struct module *mod, unsigned long ip),
 
-<<<<<<< HEAD
-	TP_ARGS(mod, ip, refcnt)
-=======
 	TP_ARGS(mod, ip)
->>>>>>> 02f8c6ae
 );
 
 DEFINE_EVENT(module_refcnt, module_put,
 
-<<<<<<< HEAD
-	TP_PROTO(struct module *mod, unsigned long ip, int refcnt),
-
-	TP_ARGS(mod, ip, refcnt)
-=======
 	TP_PROTO(struct module *mod, unsigned long ip),
 
 	TP_ARGS(mod, ip)
->>>>>>> 02f8c6ae
 );
 #endif /* CONFIG_MODULE_UNLOAD */
 
