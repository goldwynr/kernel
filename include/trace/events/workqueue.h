#undef TRACE_SYSTEM
#define TRACE_SYSTEM workqueue

#if !defined(_TRACE_WORKQUEUE_H) || defined(TRACE_HEADER_MULTI_READ)
#define _TRACE_WORKQUEUE_H

#include <linux/tracepoint.h>
#include <linux/workqueue.h>

<<<<<<< HEAD
DECLARE_EVENT_CLASS(workqueue,
=======
DECLARE_EVENT_CLASS(workqueue_work,
>>>>>>> 02f8c6ae

	TP_PROTO(struct work_struct *work),

	TP_ARGS(work),

	TP_STRUCT__entry(
		__field( void *,	work	)
	),

	TP_fast_assign(
		__entry->work		= work;
	),

	TP_printk("work struct %p", __entry->work)
);

<<<<<<< HEAD
DEFINE_EVENT(workqueue, workqueue_insertion,
=======
/**
 * workqueue_queue_work - called when a work gets queued
 * @req_cpu:	the requested cpu
 * @cwq:	pointer to struct cpu_workqueue_struct
 * @work:	pointer to struct work_struct
 *
 * This event occurs when a work is queued immediately or once a
 * delayed work is actually queued on a workqueue (ie: once the delay
 * has been reached).
 */
TRACE_EVENT(workqueue_queue_work,
>>>>>>> 02f8c6ae

	TP_PROTO(unsigned int req_cpu, struct cpu_workqueue_struct *cwq,
		 struct work_struct *work),

<<<<<<< HEAD
	TP_ARGS(wq_thread, work)
);

DEFINE_EVENT(workqueue, workqueue_execution,

	TP_PROTO(struct task_struct *wq_thread, struct work_struct *work),

	TP_ARGS(wq_thread, work)
=======
	TP_ARGS(req_cpu, cwq, work),

	TP_STRUCT__entry(
		__field( void *,	work	)
		__field( void *,	function)
		__field( void *,	workqueue)
		__field( unsigned int,	req_cpu	)
		__field( unsigned int,	cpu	)
	),

	TP_fast_assign(
		__entry->work		= work;
		__entry->function	= work->func;
		__entry->workqueue	= cwq->wq;
		__entry->req_cpu	= req_cpu;
		__entry->cpu		= cwq->gcwq->cpu;
	),

	TP_printk("work struct=%p function=%pf workqueue=%p req_cpu=%u cpu=%u",
		  __entry->work, __entry->function, __entry->workqueue,
		  __entry->req_cpu, __entry->cpu)
>>>>>>> 02f8c6ae
);

/**
 * workqueue_activate_work - called when a work gets activated
 * @work:	pointer to struct work_struct
 *
 * This event occurs when a queued work is put on the active queue,
 * which happens immediately after queueing unless @max_active limit
 * is reached.
 */
DEFINE_EVENT(workqueue_work, workqueue_activate_work,

	TP_PROTO(struct work_struct *work),

	TP_ARGS(work)
);

/**
 * workqueue_execute_start - called immediately before the workqueue callback
 * @work:	pointer to struct work_struct
 *
 * Allows to track workqueue execution.
 */
TRACE_EVENT(workqueue_execute_start,

	TP_PROTO(struct work_struct *work),

	TP_ARGS(work),

	TP_STRUCT__entry(
		__field( void *,	work	)
		__field( void *,	function)
	),

	TP_fast_assign(
		__entry->work		= work;
		__entry->function	= work->func;
	),

	TP_printk("work struct %p: function %pf", __entry->work, __entry->function)
);

/**
 * workqueue_execute_end - called immediately before the workqueue callback
 * @work:	pointer to struct work_struct
 *
 * Allows to track workqueue execution.
 */
DEFINE_EVENT(workqueue_work, workqueue_execute_end,

	TP_PROTO(struct work_struct *work),

	TP_ARGS(work)
);

#endif /*  _TRACE_WORKQUEUE_H */

/* This part must be outside protection */
#include <trace/define_trace.h><|MERGE_RESOLUTION|>--- conflicted
+++ resolved
@@ -7,11 +7,7 @@
 #include <linux/tracepoint.h>
 #include <linux/workqueue.h>
 
-<<<<<<< HEAD
-DECLARE_EVENT_CLASS(workqueue,
-=======
 DECLARE_EVENT_CLASS(workqueue_work,
->>>>>>> 02f8c6ae
 
 	TP_PROTO(struct work_struct *work),
 
@@ -28,9 +24,6 @@
 	TP_printk("work struct %p", __entry->work)
 );
 
-<<<<<<< HEAD
-DEFINE_EVENT(workqueue, workqueue_insertion,
-=======
 /**
  * workqueue_queue_work - called when a work gets queued
  * @req_cpu:	the requested cpu
@@ -42,21 +35,10 @@
  * has been reached).
  */
 TRACE_EVENT(workqueue_queue_work,
->>>>>>> 02f8c6ae
 
 	TP_PROTO(unsigned int req_cpu, struct cpu_workqueue_struct *cwq,
 		 struct work_struct *work),
 
-<<<<<<< HEAD
-	TP_ARGS(wq_thread, work)
-);
-
-DEFINE_EVENT(workqueue, workqueue_execution,
-
-	TP_PROTO(struct task_struct *wq_thread, struct work_struct *work),
-
-	TP_ARGS(wq_thread, work)
-=======
 	TP_ARGS(req_cpu, cwq, work),
 
 	TP_STRUCT__entry(
@@ -78,7 +60,6 @@
 	TP_printk("work struct=%p function=%pf workqueue=%p req_cpu=%u cpu=%u",
 		  __entry->work, __entry->function, __entry->workqueue,
 		  __entry->req_cpu, __entry->cpu)
->>>>>>> 02f8c6ae
 );
 
 /**
