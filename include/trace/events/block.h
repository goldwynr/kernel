--- conflicted
+++ resolved
@@ -42,8 +42,6 @@
 		  __entry->nr_sector, __entry->errors)
 );
 
-<<<<<<< HEAD
-=======
 /**
  * block_rq_abort - abort block operation request
  * @q: queue containing the block operation request
@@ -54,7 +52,6 @@
  * can be examined to determine which device and sectors the pending
  * operation would access.
  */
->>>>>>> 02f8c6ae
 DEFINE_EVENT(block_rq_with_error, block_rq_abort,
 
 	TP_PROTO(struct request_queue *q, struct request *rq),
@@ -62,8 +59,6 @@
 	TP_ARGS(q, rq)
 );
 
-<<<<<<< HEAD
-=======
 /**
  * block_rq_requeue - place block IO request back on a queue
  * @q: queue holding operation
@@ -73,7 +68,6 @@
  * @q.  For some reason the request was not completed and needs to be
  * put back in the queue.
  */
->>>>>>> 02f8c6ae
 DEFINE_EVENT(block_rq_with_error, block_rq_requeue,
 
 	TP_PROTO(struct request_queue *q, struct request *rq),
@@ -81,8 +75,6 @@
 	TP_ARGS(q, rq)
 );
 
-<<<<<<< HEAD
-=======
 /**
  * block_rq_complete - block IO operation completed by device driver
  * @q: queue containing the block operation request
@@ -94,7 +86,6 @@
  * do for the request. If @rq->bio is non-NULL then there is
  * additional work required to complete the request.
  */
->>>>>>> 02f8c6ae
 DEFINE_EVENT(block_rq_with_error, block_rq_complete,
 
 	TP_PROTO(struct request_queue *q, struct request *rq),
@@ -139,8 +130,6 @@
 		  __entry->nr_sector, __entry->comm)
 );
 
-<<<<<<< HEAD
-=======
 /**
  * block_rq_insert - insert block operation request into queue
  * @q: target queue
@@ -151,7 +140,6 @@
  * be examined to determine which device and sectors the pending
  * operation would access.
  */
->>>>>>> 02f8c6ae
 DEFINE_EVENT(block_rq, block_rq_insert,
 
 	TP_PROTO(struct request_queue *q, struct request *rq),
@@ -159,8 +147,6 @@
 	TP_ARGS(q, rq)
 );
 
-<<<<<<< HEAD
-=======
 /**
  * block_rq_issue - issue pending block IO request operation to device driver
  * @q: queue holding operation
@@ -169,7 +155,6 @@
  * Called when block operation request @rq from queue @q is sent to a
  * device driver for processing.
  */
->>>>>>> 02f8c6ae
 DEFINE_EVENT(block_rq, block_rq_issue,
 
 	TP_PROTO(struct request_queue *q, struct request *rq),
@@ -282,8 +267,6 @@
 		  __entry->nr_sector, __entry->comm)
 );
 
-<<<<<<< HEAD
-=======
 /**
  * block_bio_backmerge - merging block operation to the end of an existing operation
  * @q: queue holding operation
@@ -292,7 +275,6 @@
  * Merging block request @bio to the end of an existing block request
  * in queue @q.
  */
->>>>>>> 02f8c6ae
 DEFINE_EVENT(block_bio, block_bio_backmerge,
 
 	TP_PROTO(struct request_queue *q, struct bio *bio),
@@ -300,8 +282,6 @@
 	TP_ARGS(q, bio)
 );
 
-<<<<<<< HEAD
-=======
 /**
  * block_bio_frontmerge - merging block operation to the beginning of an existing operation
  * @q: queue holding operation
@@ -310,7 +290,6 @@
  * Merging block IO operation @bio to the beginning of an existing block
  * operation in queue @q.
  */
->>>>>>> 02f8c6ae
 DEFINE_EVENT(block_bio, block_bio_frontmerge,
 
 	TP_PROTO(struct request_queue *q, struct bio *bio),
@@ -318,8 +297,6 @@
 	TP_ARGS(q, bio)
 );
 
-<<<<<<< HEAD
-=======
 /**
  * block_bio_queue - putting new block IO operation in queue
  * @q: queue holding operation
@@ -327,7 +304,6 @@
  *
  * About to place the block IO operation @bio into queue @q.
  */
->>>>>>> 02f8c6ae
 DEFINE_EVENT(block_bio, block_bio_queue,
 
 	TP_PROTO(struct request_queue *q, struct bio *bio),
@@ -364,8 +340,6 @@
 		  __entry->nr_sector, __entry->comm)
 );
 
-<<<<<<< HEAD
-=======
 /**
  * block_getrq - get a free request entry in queue for block IO operations
  * @q: queue for operations
@@ -375,7 +349,6 @@
  * A request struct for queue @q has been allocated to handle the
  * block IO operation @bio.
  */
->>>>>>> 02f8c6ae
 DEFINE_EVENT(block_get_rq, block_getrq,
 
 	TP_PROTO(struct request_queue *q, struct bio *bio, int rw),
@@ -383,8 +356,6 @@
 	TP_ARGS(q, bio, rw)
 );
 
-<<<<<<< HEAD
-=======
 /**
  * block_sleeprq - waiting to get a free request entry in queue for block IO operation
  * @q: queue for operation
@@ -396,7 +367,6 @@
  * available.  This tracepoint event is generated each time the
  * process goes to sleep waiting for request struct become available.
  */
->>>>>>> 02f8c6ae
 DEFINE_EVENT(block_get_rq, block_sleeprq,
 
 	TP_PROTO(struct request_queue *q, struct bio *bio, int rw),
@@ -448,9 +418,6 @@
 	TP_printk("[%s] %d", __entry->comm, __entry->nr_rq)
 );
 
-<<<<<<< HEAD
-DEFINE_EVENT(block_unplug, block_unplug_timer,
-=======
 /**
  * block_unplug - release of operations requests in request queue
  * @q: request queue to unplug
@@ -461,22 +428,10 @@
  * on elements in the request queue.
  */
 DEFINE_EVENT(block_unplug, block_unplug,
->>>>>>> 02f8c6ae
 
 	TP_PROTO(struct request_queue *q, unsigned int depth, bool explicit),
 
-<<<<<<< HEAD
-	TP_ARGS(q)
-);
-
-DEFINE_EVENT(block_unplug, block_unplug_io,
-
-	TP_PROTO(struct request_queue *q),
-
-	TP_ARGS(q)
-=======
 	TP_ARGS(q, depth, explicit)
->>>>>>> 02f8c6ae
 );
 
 /**
