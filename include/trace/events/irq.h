#undef TRACE_SYSTEM
#define TRACE_SYSTEM irq

#if !defined(_TRACE_IRQ_H) || defined(TRACE_HEADER_MULTI_READ)
#define _TRACE_IRQ_H

#include <linux/tracepoint.h>

struct irqaction;
struct softirq_action;

#define softirq_name(sirq) { sirq##_SOFTIRQ, #sirq }
#define show_softirq_name(val)				\
	__print_symbolic(val,				\
			 softirq_name(HI),		\
			 softirq_name(TIMER),		\
			 softirq_name(NET_TX),		\
			 softirq_name(NET_RX),		\
			 softirq_name(BLOCK),		\
			 softirq_name(BLOCK_IOPOLL),	\
			 softirq_name(TASKLET),		\
			 softirq_name(SCHED),		\
			 softirq_name(HRTIMER),		\
			 softirq_name(RCU))

/**
 * irq_handler_entry - called immediately before the irq action handler
 * @irq: irq number
 * @action: pointer to struct irqaction
 *
 * The struct irqaction pointed to by @action contains various
 * information about the handler, including the device name,
 * @action->name, and the device id, @action->dev_id. When used in
 * conjunction with the irq_handler_exit tracepoint, we can figure
 * out irq handler latencies.
 */
TRACE_EVENT(irq_handler_entry,

	TP_PROTO(int irq, struct irqaction *action),

	TP_ARGS(irq, action),

	TP_STRUCT__entry(
		__field(	int,	irq		)
		__string(	name,	action->name	)
	),

	TP_fast_assign(
		__entry->irq = irq;
		__assign_str(name, action->name);
	),

	TP_printk("irq=%d name=%s", __entry->irq, __get_str(name))
);

/**
 * irq_handler_exit - called immediately after the irq action handler returns
 * @irq: irq number
 * @action: pointer to struct irqaction
 * @ret: return value
 *
 * If the @ret value is set to IRQ_HANDLED, then we know that the corresponding
 * @action->handler scuccessully handled this irq. Otherwise, the irq might be
 * a shared irq line, or the irq was not handled successfully. Can be used in
 * conjunction with the irq_handler_entry to understand irq handler latencies.
 */
TRACE_EVENT(irq_handler_exit,

	TP_PROTO(int irq, struct irqaction *action, int ret),

	TP_ARGS(irq, action, ret),

	TP_STRUCT__entry(
		__field(	int,	irq	)
		__field(	int,	ret	)
	),

	TP_fast_assign(
		__entry->irq	= irq;
		__entry->ret	= ret;
	),

	TP_printk("irq=%d ret=%s",
		  __entry->irq, __entry->ret ? "handled" : "unhandled")
);

DECLARE_EVENT_CLASS(softirq,

	TP_PROTO(unsigned int vec_nr),

	TP_ARGS(vec_nr),

	TP_STRUCT__entry(
		__field(	unsigned int,	vec	)
	),

	TP_fast_assign(
		__entry->vec = vec_nr;
	),

<<<<<<< HEAD
	TP_printk("vec=%d [action=%s]", __entry->vec,
=======
	TP_printk("vec=%u [action=%s]", __entry->vec,
>>>>>>> 02f8c6ae
		  show_softirq_name(__entry->vec))
);

/**
 * softirq_entry - called immediately before the softirq handler
<<<<<<< HEAD
 * @h: pointer to struct softirq_action
 * @vec: pointer to first struct softirq_action in softirq_vec array
 *
 * The @h parameter, contains a pointer to the struct softirq_action
 * which has a pointer to the action handler that is called. By subtracting
 * the @vec pointer from the @h pointer, we can determine the softirq
 * number. Also, when used in combination with the softirq_exit tracepoint
 * we can determine the softirq latency.
 */
DEFINE_EVENT(softirq, softirq_entry,

	TP_PROTO(struct softirq_action *h, struct softirq_action *vec),

	TP_ARGS(h, vec)
=======
 * @vec_nr:  softirq vector number
 *
 * When used in combination with the softirq_exit tracepoint
 * we can determine the softirq handler runtine.
 */
DEFINE_EVENT(softirq, softirq_entry,

	TP_PROTO(unsigned int vec_nr),

	TP_ARGS(vec_nr)
>>>>>>> 02f8c6ae
);

/**
 * softirq_exit - called immediately after the softirq handler returns
 * @vec_nr:  softirq vector number
 *
 * When used in combination with the softirq_entry tracepoint
 * we can determine the softirq handler runtine.
 */
DEFINE_EVENT(softirq, softirq_exit,

	TP_PROTO(unsigned int vec_nr),

<<<<<<< HEAD
	TP_ARGS(h, vec)
=======
	TP_ARGS(vec_nr)
);

/**
 * softirq_raise - called immediately when a softirq is raised
 * @vec_nr:  softirq vector number
 *
 * When used in combination with the softirq_entry tracepoint
 * we can determine the softirq raise to run latency.
 */
DEFINE_EVENT(softirq, softirq_raise,

	TP_PROTO(unsigned int vec_nr),

	TP_ARGS(vec_nr)
>>>>>>> 02f8c6ae
);

#endif /*  _TRACE_IRQ_H */

/* This part must be outside protection */
#include <trace/define_trace.h><|MERGE_RESOLUTION|>--- conflicted
+++ resolved
@@ -98,32 +98,12 @@
 		__entry->vec = vec_nr;
 	),
 
-<<<<<<< HEAD
-	TP_printk("vec=%d [action=%s]", __entry->vec,
-=======
 	TP_printk("vec=%u [action=%s]", __entry->vec,
->>>>>>> 02f8c6ae
 		  show_softirq_name(__entry->vec))
 );
 
 /**
  * softirq_entry - called immediately before the softirq handler
-<<<<<<< HEAD
- * @h: pointer to struct softirq_action
- * @vec: pointer to first struct softirq_action in softirq_vec array
- *
- * The @h parameter, contains a pointer to the struct softirq_action
- * which has a pointer to the action handler that is called. By subtracting
- * the @vec pointer from the @h pointer, we can determine the softirq
- * number. Also, when used in combination with the softirq_exit tracepoint
- * we can determine the softirq latency.
- */
-DEFINE_EVENT(softirq, softirq_entry,
-
-	TP_PROTO(struct softirq_action *h, struct softirq_action *vec),
-
-	TP_ARGS(h, vec)
-=======
  * @vec_nr:  softirq vector number
  *
  * When used in combination with the softirq_exit tracepoint
@@ -134,7 +114,6 @@
 	TP_PROTO(unsigned int vec_nr),
 
 	TP_ARGS(vec_nr)
->>>>>>> 02f8c6ae
 );
 
 /**
@@ -148,9 +127,6 @@
 
 	TP_PROTO(unsigned int vec_nr),
 
-<<<<<<< HEAD
-	TP_ARGS(h, vec)
-=======
 	TP_ARGS(vec_nr)
 );
 
@@ -166,7 +142,6 @@
 	TP_PROTO(unsigned int vec_nr),
 
 	TP_ARGS(vec_nr)
->>>>>>> 02f8c6ae
 );
 
 #endif /*  _TRACE_IRQ_H */
