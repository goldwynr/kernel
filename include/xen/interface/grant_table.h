/******************************************************************************
 * grant_table.h
 *
 * Interface for granting foreign access to page frames, and receiving
 * page-ownership transfers.
 *
 * Permission is hereby granted, free of charge, to any person obtaining a copy
 * of this software and associated documentation files (the "Software"), to
 * deal in the Software without restriction, including without limitation the
 * rights to use, copy, modify, merge, publish, distribute, sublicense, and/or
 * sell copies of the Software, and to permit persons to whom the Software is
 * furnished to do so, subject to the following conditions:
 *
 * The above copyright notice and this permission notice shall be included in
 * all copies or substantial portions of the Software.
 *
 * THE SOFTWARE IS PROVIDED "AS IS", WITHOUT WARRANTY OF ANY KIND, EXPRESS OR
 * IMPLIED, INCLUDING BUT NOT LIMITED TO THE WARRANTIES OF MERCHANTABILITY,
 * FITNESS FOR A PARTICULAR PURPOSE AND NONINFRINGEMENT. IN NO EVENT SHALL THE
 * AUTHORS OR COPYRIGHT HOLDERS BE LIABLE FOR ANY CLAIM, DAMAGES OR OTHER
 * LIABILITY, WHETHER IN AN ACTION OF CONTRACT, TORT OR OTHERWISE, ARISING
 * FROM, OUT OF OR IN CONNECTION WITH THE SOFTWARE OR THE USE OR OTHER
 * DEALINGS IN THE SOFTWARE.
 *
 * Copyright (c) 2004, K A Fraser
 */

#ifndef __XEN_PUBLIC_GRANT_TABLE_H__
#define __XEN_PUBLIC_GRANT_TABLE_H__

<<<<<<< HEAD
#include "xen.h"
=======
#include <xen/interface/xen.h>
>>>>>>> 02f8c6ae

/***********************************
 * GRANT TABLE REPRESENTATION
 */

/* Some rough guidelines on accessing and updating grant-table entries
 * in a concurrency-safe manner. For more information, Linux contains a
 * reference implementation for guest OSes (arch/xen/kernel/grant_table.c).
 *
 * NB. WMB is a no-op on current-generation x86 processors. However, a
 *     compiler barrier will still be required.
 *
 * Introducing a valid entry into the grant table:
 *  1. Write ent->domid.
 *  2. Write ent->frame:
 *      GTF_permit_access:   Frame to which access is permitted.
 *      GTF_accept_transfer: Pseudo-phys frame slot being filled by new
 *                           frame, or zero if none.
 *  3. Write memory barrier (WMB).
 *  4. Write ent->flags, inc. valid type.
 *
 * Invalidating an unused GTF_permit_access entry:
 *  1. flags = ent->flags.
 *  2. Observe that !(flags & (GTF_reading|GTF_writing)).
 *  3. Check result of SMP-safe CMPXCHG(&ent->flags, flags, 0).
 *  NB. No need for WMB as reuse of entry is control-dependent on success of
 *      step 3, and all architectures guarantee ordering of ctrl-dep writes.
 *
 * Invalidating an in-use GTF_permit_access entry:
 *  This cannot be done directly. Request assistance from the domain controller
 *  which can set a timeout on the use of a grant entry and take necessary
 *  action. (NB. This is not yet implemented!).
 *
 * Invalidating an unused GTF_accept_transfer entry:
 *  1. flags = ent->flags.
 *  2. Observe that !(flags & GTF_transfer_committed). [*]
 *  3. Check result of SMP-safe CMPXCHG(&ent->flags, flags, 0).
 *  NB. No need for WMB as reuse of entry is control-dependent on success of
 *      step 3, and all architectures guarantee ordering of ctrl-dep writes.
 *  [*] If GTF_transfer_committed is set then the grant entry is 'committed'.
 *      The guest must /not/ modify the grant entry until the address of the
 *      transferred frame is written. It is safe for the guest to spin waiting
 *      for this to occur (detect by observing GTF_transfer_completed in
 *      ent->flags).
 *
 * Invalidating a committed GTF_accept_transfer entry:
 *  1. Wait for (ent->flags & GTF_transfer_completed).
 *
 * Changing a GTF_permit_access from writable to read-only:
 *  Use SMP-safe CMPXCHG to set GTF_readonly, while checking !GTF_writing.
 *
 * Changing a GTF_permit_access from read-only to writable:
 *  Use SMP-safe bit-setting instruction.
 */

/*
 * Reference to a grant entry in a specified domain's grant table.
 */
typedef uint32_t grant_ref_t;

/*
 * A grant table comprises a packed array of grant entries in one or more
 * page frames shared between Xen and a guest.
 * [XEN]: This field is written by Xen and read by the sharing guest.
 * [GST]: This field is written by the guest and read by Xen.
 */

/*
 * Version 1 of the grant table entry structure is maintained purely
 * for backwards compatibility.  New guests should use version 2.
 */
#if __XEN_INTERFACE_VERSION__ < 0x0003020a
#define grant_entry_v1 grant_entry
#define grant_entry_v1_t grant_entry_t
#endif
struct grant_entry_v1 {
    /* GTF_xxx: various type and flag information.  [XEN,GST] */
    uint16_t flags;
    /* The domain being granted foreign privileges. [GST] */
    domid_t  domid;
    /*
     * GTF_permit_access: Frame that @domid is allowed to map and access. [GST]
     * GTF_accept_transfer: Frame whose ownership transferred by @domid. [XEN]
     */
    uint32_t frame;
};
typedef struct grant_entry_v1 grant_entry_v1_t;

/*
 * Type of grant entry.
 *  GTF_invalid: This grant entry grants no privileges.
 *  GTF_permit_access: Allow @domid to map/access @frame.
 *  GTF_accept_transfer: Allow @domid to transfer ownership of one page frame
 *                       to this guest. Xen writes the page number to @frame.
 *  GTF_transitive: Allow @domid to transitively access a subrange of
 *                  @trans_grant in @trans_domid.  No mappings are allowed.
 */
#define GTF_invalid         (0U<<0)
#define GTF_permit_access   (1U<<0)
#define GTF_accept_transfer (2U<<0)
#define GTF_transitive      (3U<<0)
#define GTF_type_mask       (3U<<0)

/*
 * Subflags for GTF_permit_access.
 *  GTF_readonly: Restrict @domid to read-only mappings and accesses. [GST]
 *  GTF_reading: Grant entry is currently mapped for reading by @domid. [XEN]
 *  GTF_writing: Grant entry is currently mapped for writing by @domid. [XEN]
 *  GTF_PAT, GTF_PWT, GTF_PCD: (x86) cache attribute flags for the grant [GST]
 *  GTF_sub_page: Grant access to only a subrange of the page.  @domid
 *                will only be allowed to copy from the grant, and not
 *                map it. [GST]
 */
#define _GTF_readonly       (2)
#define GTF_readonly        (1U<<_GTF_readonly)
#define _GTF_reading        (3)
#define GTF_reading         (1U<<_GTF_reading)
#define _GTF_writing        (4)
#define GTF_writing         (1U<<_GTF_writing)
#define _GTF_PWT            (5)
#define GTF_PWT             (1U<<_GTF_PWT)
#define _GTF_PCD            (6)
#define GTF_PCD             (1U<<_GTF_PCD)
#define _GTF_PAT            (7)
#define GTF_PAT             (1U<<_GTF_PAT)
#define _GTF_sub_page       (8)
#define GTF_sub_page        (1U<<_GTF_sub_page)

/*
 * Subflags for GTF_accept_transfer:
 *  GTF_transfer_committed: Xen sets this flag to indicate that it is committed
 *      to transferring ownership of a page frame. When a guest sees this flag
 *      it must /not/ modify the grant entry until GTF_transfer_completed is
 *      set by Xen.
 *  GTF_transfer_completed: It is safe for the guest to spin-wait on this flag
 *      after reading GTF_transfer_committed. Xen will always write the frame
 *      address, followed by ORing this flag, in a timely manner.
 */
#define _GTF_transfer_committed (2)
#define GTF_transfer_committed  (1U<<_GTF_transfer_committed)
#define _GTF_transfer_completed (3)
#define GTF_transfer_completed  (1U<<_GTF_transfer_completed)

/*
 * Version 2 grant table entries.  These fulfil the same role as
 * version 1 entries, but can represent more complicated operations.
 * Any given domain will have either a version 1 or a version 2 table,
 * and every entry in the table will be the same version.
 *
 * The interface by which domains use grant references does not depend
 * on the grant table version in use by the other domain.
 */
#if __XEN_INTERFACE_VERSION__ >= 0x0003020a
/*
 * Version 1 and version 2 grant entries share a common prefix.  The
 * fields of the prefix are documented as part of struct
 * grant_entry_v1.
 */
struct grant_entry_header {
    uint16_t flags;
    domid_t  domid;
};
typedef struct grant_entry_header grant_entry_header_t;

/*
 * Version 2 of the grant entry structure.
 */
union grant_entry_v2 {
    grant_entry_header_t hdr;

    /*
     * This member is used for V1-style full page grants, where either:
     *
     * -- hdr.type is GTF_accept_transfer, or
     * -- hdr.type is GTF_permit_access and GTF_sub_page is not set.
     *
     * In that case, the frame field has the same semantics as the
     * field of the same name in the V1 entry structure.
     */
    struct {
        grant_entry_header_t hdr;
        uint32_t pad0;
        uint64_t frame;
    } full_page;

    /*
     * If the grant type is GTF_grant_access and GTF_sub_page is set,
     * @domid is allowed to access bytes [@page_off,@page_off+@length)
     * in frame @frame.
     */
    struct {
        grant_entry_header_t hdr;
        uint16_t page_off;
        uint16_t length;
        uint64_t frame;
    } sub_page;

    /*
     * If the grant is GTF_transitive, @domid is allowed to use the
     * grant @gref in domain @trans_domid, as if it was the local
     * domain.  Obviously, the transitive access must be compatible
     * with the original grant.
     *
     * The current version of Xen does not allow transitive grants
     * to be mapped.
     */
    struct {
        grant_entry_header_t hdr;
        domid_t trans_domid;
        uint16_t pad0;
        grant_ref_t gref;
    } transitive;

    uint32_t __spacer[4]; /* Pad to a power of two */
};
typedef union grant_entry_v2 grant_entry_v2_t;

typedef uint16_t grant_status_t;

#endif /* __XEN_INTERFACE_VERSION__ */

/***********************************
 * GRANT TABLE QUERIES AND USES
 */

/*
 * Handle to track a mapping created via a grant reference.
 */
typedef uint32_t grant_handle_t;

/*
 * GNTTABOP_map_grant_ref: Map the grant entry (<dom>,<ref>) for access
 * by devices and/or host CPUs. If successful, <handle> is a tracking number
 * that must be presented later to destroy the mapping(s). On error, <handle>
 * is a negative status code.
 * NOTES:
 *  1. If GNTMAP_device_map is specified then <dev_bus_addr> is the address
 *     via which I/O devices may access the granted frame.
 *  2. If GNTMAP_host_map is specified then a mapping will be added at
 *     either a host virtual address in the current address space, or at
 *     a PTE at the specified machine address.  The type of mapping to
 *     perform is selected through the GNTMAP_contains_pte flag, and the
 *     address is specified in <host_addr>.
 *  3. Mappings should only be destroyed via GNTTABOP_unmap_grant_ref. If a
 *     host mapping is destroyed by other means then it is *NOT* guaranteed
 *     to be accounted to the correct grant reference!
 */
#define GNTTABOP_map_grant_ref        0
struct gnttab_map_grant_ref {
    /* IN parameters. */
    uint64_t host_addr;
    uint32_t flags;               /* GNTMAP_* */
    grant_ref_t ref;
    domid_t  dom;
    /* OUT parameters. */
    int16_t  status;              /* GNTST_* */
    grant_handle_t handle;
    uint64_t dev_bus_addr;
};
DEFINE_GUEST_HANDLE_STRUCT(gnttab_map_grant_ref);
typedef struct gnttab_map_grant_ref gnttab_map_grant_ref_t;
DEFINE_XEN_GUEST_HANDLE(gnttab_map_grant_ref_t);

/*
 * GNTTABOP_unmap_grant_ref: Destroy one or more grant-reference mappings
 * tracked by <handle>. If <host_addr> or <dev_bus_addr> is zero, that
 * field is ignored. If non-zero, they must refer to a device/host mapping
 * that is tracked by <handle>
 * NOTES:
 *  1. The call may fail in an undefined manner if either mapping is not
 *     tracked by <handle>.
 *  3. After executing a batch of unmaps, it is guaranteed that no stale
 *     mappings will remain in the device or host TLBs.
 */
#define GNTTABOP_unmap_grant_ref      1
struct gnttab_unmap_grant_ref {
    /* IN parameters. */
    uint64_t host_addr;
    uint64_t dev_bus_addr;
    grant_handle_t handle;
    /* OUT parameters. */
    int16_t  status;              /* GNTST_* */
};
DEFINE_GUEST_HANDLE_STRUCT(gnttab_unmap_grant_ref);
typedef struct gnttab_unmap_grant_ref gnttab_unmap_grant_ref_t;
DEFINE_XEN_GUEST_HANDLE(gnttab_unmap_grant_ref_t);

/*
 * GNTTABOP_setup_table: Set up a grant table for <dom> comprising at least
 * <nr_frames> pages. The frame addresses are written to the <frame_list>.
 * Only <nr_frames> addresses are written, even if the table is larger.
 * NOTES:
 *  1. <dom> may be specified as DOMID_SELF.
 *  2. Only a sufficiently-privileged domain may specify <dom> != DOMID_SELF.
 *  3. Xen may not support more than a single grant-table page per domain.
 */
#define GNTTABOP_setup_table          2
struct gnttab_setup_table {
    /* IN parameters. */
    domid_t  dom;
    uint32_t nr_frames;
    /* OUT parameters. */
    int16_t  status;              /* GNTST_* */
    XEN_GUEST_HANDLE(ulong) frame_list;
};
DEFINE_GUEST_HANDLE_STRUCT(gnttab_setup_table);
typedef struct gnttab_setup_table gnttab_setup_table_t;
DEFINE_XEN_GUEST_HANDLE(gnttab_setup_table_t);

/*
 * GNTTABOP_dump_table: Dump the contents of the grant table to the
 * xen console. Debugging use only.
 */
#define GNTTABOP_dump_table           3
struct gnttab_dump_table {
    /* IN parameters. */
    domid_t dom;
    /* OUT parameters. */
    int16_t status;               /* GNTST_* */
};
DEFINE_GUEST_HANDLE_STRUCT(gnttab_dump_table);
typedef struct gnttab_dump_table gnttab_dump_table_t;
DEFINE_XEN_GUEST_HANDLE(gnttab_dump_table_t);

/*
 * GNTTABOP_transfer_grant_ref: Transfer <frame> to a foreign domain. The
 * foreign domain has previously registered its interest in the transfer via
 * <domid, ref>.
 *
 * Note that, even if the transfer fails, the specified page no longer belongs
 * to the calling domain *unless* the error is GNTST_bad_page.
 */
#define GNTTABOP_transfer                4
struct gnttab_transfer {
    /* IN parameters. */
    xen_pfn_t     mfn;
    domid_t       domid;
    grant_ref_t   ref;
    /* OUT parameters. */
    int16_t       status;
};
DEFINE_GUEST_HANDLE_STRUCT(gnttab_transfer);
typedef struct gnttab_transfer gnttab_transfer_t;
DEFINE_XEN_GUEST_HANDLE(gnttab_transfer_t);


/*
 * GNTTABOP_copy: Hypervisor based copy
 * source and destinations can be eithers MFNs or, for foreign domains,
 * grant references. the foreign domain has to grant read/write access
 * in its grant table.
 *
 * The flags specify what type source and destinations are (either MFN
 * or grant reference).
 *
 * Note that this can also be used to copy data between two domains
 * via a third party if the source and destination domains had previously
 * grant appropriate access to their pages to the third party.
 *
 * source_offset specifies an offset in the source frame, dest_offset
 * the offset in the target frame and  len specifies the number of
 * bytes to be copied.
 */

#define _GNTCOPY_source_gref      (0)
#define GNTCOPY_source_gref       (1<<_GNTCOPY_source_gref)
#define _GNTCOPY_dest_gref        (1)
#define GNTCOPY_dest_gref         (1<<_GNTCOPY_dest_gref)
#define _GNTCOPY_can_fail         (2)
#define GNTCOPY_can_fail          (1<<_GNTCOPY_can_fail)

#define GNTTABOP_copy                 5
typedef struct gnttab_copy {
    /* IN parameters. */
    struct {
        union {
            grant_ref_t ref;
            xen_pfn_t   gmfn;
        } u;
        domid_t  domid;
        uint16_t offset;
    } source, dest;
    uint16_t      len;
    uint16_t      flags;          /* GNTCOPY_* */
    /* OUT parameters. */
    int16_t       status;
} gnttab_copy_t;
DEFINE_GUEST_HANDLE_STRUCT(gnttab_copy);
DEFINE_XEN_GUEST_HANDLE(gnttab_copy_t);

/*
 * GNTTABOP_query_size: Query the current and maximum sizes of the shared
 * grant table.
 * NOTES:
 *  1. <dom> may be specified as DOMID_SELF.
 *  2. Only a sufficiently-privileged domain may specify <dom> != DOMID_SELF.
 */
#define GNTTABOP_query_size           6
struct gnttab_query_size {
    /* IN parameters. */
    domid_t  dom;
    /* OUT parameters. */
    uint32_t nr_frames;
    uint32_t max_nr_frames;
    int16_t  status;              /* GNTST_* */
};
DEFINE_GUEST_HANDLE_STRUCT(gnttab_query_size);
typedef struct gnttab_query_size gnttab_query_size_t;
DEFINE_XEN_GUEST_HANDLE(gnttab_query_size_t);

/*
 * GNTTABOP_unmap_and_replace: Destroy one or more grant-reference mappings
 * tracked by <handle> but atomically replace the page table entry with one
 * pointing to the machine address under <new_addr>.  <new_addr> will be
 * redirected to the null entry.
 * NOTES:
 *  1. The call may fail in an undefined manner if either mapping is not
 *     tracked by <handle>.
 *  2. After executing a batch of unmaps, it is guaranteed that no stale
 *     mappings will remain in the device or host TLBs.
 */
#define GNTTABOP_unmap_and_replace    7
struct gnttab_unmap_and_replace {
    /* IN parameters. */
    uint64_t host_addr;
    uint64_t new_addr;
    grant_handle_t handle;
    /* OUT parameters. */
    int16_t  status;              /* GNTST_* */
};
typedef struct gnttab_unmap_and_replace gnttab_unmap_and_replace_t;
DEFINE_XEN_GUEST_HANDLE(gnttab_unmap_and_replace_t);

#if __XEN_INTERFACE_VERSION__ >= 0x0003020a
/*
 * GNTTABOP_set_version: Request a particular version of the grant
 * table shared table structure.  This operation can only be performed
 * once in any given domain.  It must be performed before any grants
 * are activated; otherwise, the domain will be stuck with version 1.
 * The only defined versions are 1 and 2.
 */
#define GNTTABOP_set_version          8
struct gnttab_set_version {
    /* IN/OUT parameters */
    uint32_t version;
};
typedef struct gnttab_set_version gnttab_set_version_t;
DEFINE_XEN_GUEST_HANDLE(gnttab_set_version_t);


/*
 * GNTTABOP_get_status_frames: Get the list of frames used to store grant
 * status for <dom>. In grant format version 2, the status is separated
 * from the other shared grant fields to allow more efficient synchronization
 * using barriers instead of atomic cmpexch operations.
 * <nr_frames> specify the size of vector <frame_list>.
 * The frame addresses are returned in the <frame_list>.
 * Only <nr_frames> addresses are returned, even if the table is larger.
 * NOTES:
 *  1. <dom> may be specified as DOMID_SELF.
 *  2. Only a sufficiently-privileged domain may specify <dom> != DOMID_SELF.
 */
#define GNTTABOP_get_status_frames     9
struct gnttab_get_status_frames {
    /* IN parameters. */
    uint32_t nr_frames;
    domid_t  dom;
    /* OUT parameters. */
    int16_t  status;              /* GNTST_* */
    XEN_GUEST_HANDLE(uint64_t) frame_list;
};
typedef struct gnttab_get_status_frames gnttab_get_status_frames_t;
DEFINE_XEN_GUEST_HANDLE(gnttab_get_status_frames_t);

/*
 * GNTTABOP_get_version: Get the grant table version which is in
 * effect for domain <dom>.
 */
#define GNTTABOP_get_version          10
struct gnttab_get_version {
    /* IN parameters */
    domid_t dom;
    uint16_t pad;
    /* OUT parameters */
    uint32_t version;
};
typedef struct gnttab_get_version gnttab_get_version_t;
DEFINE_XEN_GUEST_HANDLE(gnttab_get_version_t);

#endif /* __XEN_INTERFACE_VERSION__ */

/*
 * Bitfield values for gnttab_map_grant_ref.flags.
 */
 /* Map the grant entry for access by I/O devices. */
#define _GNTMAP_device_map      (0)
#define GNTMAP_device_map       (1<<_GNTMAP_device_map)
 /* Map the grant entry for access by host CPUs. */
#define _GNTMAP_host_map        (1)
#define GNTMAP_host_map         (1<<_GNTMAP_host_map)
 /* Accesses to the granted frame will be restricted to read-only access. */
#define _GNTMAP_readonly        (2)
#define GNTMAP_readonly         (1<<_GNTMAP_readonly)
 /*
  * GNTMAP_host_map subflag:
  *  0 => The host mapping is usable only by the guest OS.
  *  1 => The host mapping is usable by guest OS + current application.
  */
#define _GNTMAP_application_map (3)
#define GNTMAP_application_map  (1<<_GNTMAP_application_map)

 /*
  * GNTMAP_contains_pte subflag:
  *  0 => This map request contains a host virtual address.
  *  1 => This map request contains the machine addess of the PTE to update.
  */
#define _GNTMAP_contains_pte    (4)
#define GNTMAP_contains_pte     (1<<_GNTMAP_contains_pte)

#define _GNTMAP_can_fail        (5)
#define GNTMAP_can_fail         (1<<_GNTMAP_can_fail)

/*
 * Bits to be placed in guest kernel available PTE bits (architecture
 * dependent; only supported when XENFEAT_gnttab_map_avail_bits is set).
 */
#define _GNTMAP_guest_avail0    (16)
#define GNTMAP_guest_avail_mask ((uint32_t)~0 << _GNTMAP_guest_avail0)

/*
 * Values for error status returns. All errors are -ve.
 */
#define GNTST_okay             (0)  /* Normal return.                        */
#define GNTST_general_error    (-1) /* General undefined error.              */
#define GNTST_bad_domain       (-2) /* Unrecognsed domain id.                */
#define GNTST_bad_gntref       (-3) /* Unrecognised or inappropriate gntref. */
#define GNTST_bad_handle       (-4) /* Unrecognised or inappropriate handle. */
#define GNTST_bad_virt_addr    (-5) /* Inappropriate virtual address to map. */
#define GNTST_bad_dev_addr     (-6) /* Inappropriate device address to unmap.*/
#define GNTST_no_device_space  (-7) /* Out of space in I/O MMU.              */
#define GNTST_permission_denied (-8) /* Not enough privilege for operation.  */
#define GNTST_bad_page         (-9) /* Specified page was invalid for op.    */
#define GNTST_bad_copy_arg    (-10) /* copy arguments cross page boundary.   */
#define GNTST_address_too_big (-11) /* transfer page address too large.      */
#define GNTST_eagain          (-12) /* Could not map at the moment. Retry.   */

#define GNTTABOP_error_msgs {                   \
    "okay",                                     \
    "undefined error",                          \
    "unrecognised domain id",                   \
    "invalid grant reference",                  \
    "invalid mapping handle",                   \
    "invalid virtual address",                  \
    "invalid device address",                   \
    "no spare translation slot in the I/O MMU", \
    "permission denied",                        \
    "bad page",                                 \
    "copy arguments cross page boundary",       \
    "page address size too large",              \
    "could not map at the moment, retry"        \
}

#endif /* __XEN_PUBLIC_GRANT_TABLE_H__ */<|MERGE_RESOLUTION|>--- conflicted
+++ resolved
@@ -28,11 +28,7 @@
 #ifndef __XEN_PUBLIC_GRANT_TABLE_H__
 #define __XEN_PUBLIC_GRANT_TABLE_H__
 
-<<<<<<< HEAD
-#include "xen.h"
-=======
 #include <xen/interface/xen.h>
->>>>>>> 02f8c6ae
 
 /***********************************
  * GRANT TABLE REPRESENTATION
@@ -89,26 +85,12 @@
  */
 
 /*
- * Reference to a grant entry in a specified domain's grant table.
- */
-typedef uint32_t grant_ref_t;
-
-/*
  * A grant table comprises a packed array of grant entries in one or more
  * page frames shared between Xen and a guest.
  * [XEN]: This field is written by Xen and read by the sharing guest.
  * [GST]: This field is written by the guest and read by Xen.
  */
-
-/*
- * Version 1 of the grant table entry structure is maintained purely
- * for backwards compatibility.  New guests should use version 2.
- */
-#if __XEN_INTERFACE_VERSION__ < 0x0003020a
-#define grant_entry_v1 grant_entry
-#define grant_entry_v1_t grant_entry_t
-#endif
-struct grant_entry_v1 {
+struct grant_entry {
     /* GTF_xxx: various type and flag information.  [XEN,GST] */
     uint16_t flags;
     /* The domain being granted foreign privileges. [GST] */
@@ -119,7 +101,6 @@
      */
     uint32_t frame;
 };
-typedef struct grant_entry_v1 grant_entry_v1_t;
 
 /*
  * Type of grant entry.
@@ -127,13 +108,10 @@
  *  GTF_permit_access: Allow @domid to map/access @frame.
  *  GTF_accept_transfer: Allow @domid to transfer ownership of one page frame
  *                       to this guest. Xen writes the page number to @frame.
- *  GTF_transitive: Allow @domid to transitively access a subrange of
- *                  @trans_grant in @trans_domid.  No mappings are allowed.
  */
 #define GTF_invalid         (0U<<0)
 #define GTF_permit_access   (1U<<0)
 #define GTF_accept_transfer (2U<<0)
-#define GTF_transitive      (3U<<0)
 #define GTF_type_mask       (3U<<0)
 
 /*
@@ -141,10 +119,6 @@
  *  GTF_readonly: Restrict @domid to read-only mappings and accesses. [GST]
  *  GTF_reading: Grant entry is currently mapped for reading by @domid. [XEN]
  *  GTF_writing: Grant entry is currently mapped for writing by @domid. [XEN]
- *  GTF_PAT, GTF_PWT, GTF_PCD: (x86) cache attribute flags for the grant [GST]
- *  GTF_sub_page: Grant access to only a subrange of the page.  @domid
- *                will only be allowed to copy from the grant, and not
- *                map it. [GST]
  */
 #define _GTF_readonly       (2)
 #define GTF_readonly        (1U<<_GTF_readonly)
@@ -152,14 +126,6 @@
 #define GTF_reading         (1U<<_GTF_reading)
 #define _GTF_writing        (4)
 #define GTF_writing         (1U<<_GTF_writing)
-#define _GTF_PWT            (5)
-#define GTF_PWT             (1U<<_GTF_PWT)
-#define _GTF_PCD            (6)
-#define GTF_PCD             (1U<<_GTF_PCD)
-#define _GTF_PAT            (7)
-#define GTF_PAT             (1U<<_GTF_PAT)
-#define _GTF_sub_page       (8)
-#define GTF_sub_page        (1U<<_GTF_sub_page)
 
 /*
  * Subflags for GTF_accept_transfer:
@@ -176,87 +142,15 @@
 #define _GTF_transfer_completed (3)
 #define GTF_transfer_completed  (1U<<_GTF_transfer_completed)
 
-/*
- * Version 2 grant table entries.  These fulfil the same role as
- * version 1 entries, but can represent more complicated operations.
- * Any given domain will have either a version 1 or a version 2 table,
- * and every entry in the table will be the same version.
- *
- * The interface by which domains use grant references does not depend
- * on the grant table version in use by the other domain.
- */
-#if __XEN_INTERFACE_VERSION__ >= 0x0003020a
-/*
- * Version 1 and version 2 grant entries share a common prefix.  The
- * fields of the prefix are documented as part of struct
- * grant_entry_v1.
- */
-struct grant_entry_header {
-    uint16_t flags;
-    domid_t  domid;
-};
-typedef struct grant_entry_header grant_entry_header_t;
-
-/*
- * Version 2 of the grant entry structure.
- */
-union grant_entry_v2 {
-    grant_entry_header_t hdr;
-
-    /*
-     * This member is used for V1-style full page grants, where either:
-     *
-     * -- hdr.type is GTF_accept_transfer, or
-     * -- hdr.type is GTF_permit_access and GTF_sub_page is not set.
-     *
-     * In that case, the frame field has the same semantics as the
-     * field of the same name in the V1 entry structure.
-     */
-    struct {
-        grant_entry_header_t hdr;
-        uint32_t pad0;
-        uint64_t frame;
-    } full_page;
-
-    /*
-     * If the grant type is GTF_grant_access and GTF_sub_page is set,
-     * @domid is allowed to access bytes [@page_off,@page_off+@length)
-     * in frame @frame.
-     */
-    struct {
-        grant_entry_header_t hdr;
-        uint16_t page_off;
-        uint16_t length;
-        uint64_t frame;
-    } sub_page;
-
-    /*
-     * If the grant is GTF_transitive, @domid is allowed to use the
-     * grant @gref in domain @trans_domid, as if it was the local
-     * domain.  Obviously, the transitive access must be compatible
-     * with the original grant.
-     *
-     * The current version of Xen does not allow transitive grants
-     * to be mapped.
-     */
-    struct {
-        grant_entry_header_t hdr;
-        domid_t trans_domid;
-        uint16_t pad0;
-        grant_ref_t gref;
-    } transitive;
-
-    uint32_t __spacer[4]; /* Pad to a power of two */
-};
-typedef union grant_entry_v2 grant_entry_v2_t;
-
-typedef uint16_t grant_status_t;
-
-#endif /* __XEN_INTERFACE_VERSION__ */
 
 /***********************************
  * GRANT TABLE QUERIES AND USES
  */
+
+/*
+ * Reference to a grant entry in a specified domain's grant table.
+ */
+typedef uint32_t grant_ref_t;
 
 /*
  * Handle to track a mapping created via a grant reference.
@@ -293,8 +187,6 @@
     uint64_t dev_bus_addr;
 };
 DEFINE_GUEST_HANDLE_STRUCT(gnttab_map_grant_ref);
-typedef struct gnttab_map_grant_ref gnttab_map_grant_ref_t;
-DEFINE_XEN_GUEST_HANDLE(gnttab_map_grant_ref_t);
 
 /*
  * GNTTABOP_unmap_grant_ref: Destroy one or more grant-reference mappings
@@ -317,8 +209,6 @@
     int16_t  status;              /* GNTST_* */
 };
 DEFINE_GUEST_HANDLE_STRUCT(gnttab_unmap_grant_ref);
-typedef struct gnttab_unmap_grant_ref gnttab_unmap_grant_ref_t;
-DEFINE_XEN_GUEST_HANDLE(gnttab_unmap_grant_ref_t);
 
 /*
  * GNTTABOP_setup_table: Set up a grant table for <dom> comprising at least
@@ -336,11 +226,9 @@
     uint32_t nr_frames;
     /* OUT parameters. */
     int16_t  status;              /* GNTST_* */
-    XEN_GUEST_HANDLE(ulong) frame_list;
+    GUEST_HANDLE(ulong) frame_list;
 };
 DEFINE_GUEST_HANDLE_STRUCT(gnttab_setup_table);
-typedef struct gnttab_setup_table gnttab_setup_table_t;
-DEFINE_XEN_GUEST_HANDLE(gnttab_setup_table_t);
 
 /*
  * GNTTABOP_dump_table: Dump the contents of the grant table to the
@@ -354,8 +242,6 @@
     int16_t status;               /* GNTST_* */
 };
 DEFINE_GUEST_HANDLE_STRUCT(gnttab_dump_table);
-typedef struct gnttab_dump_table gnttab_dump_table_t;
-DEFINE_XEN_GUEST_HANDLE(gnttab_dump_table_t);
 
 /*
  * GNTTABOP_transfer_grant_ref: Transfer <frame> to a foreign domain. The
@@ -368,16 +254,13 @@
 #define GNTTABOP_transfer                4
 struct gnttab_transfer {
     /* IN parameters. */
-    xen_pfn_t     mfn;
+    unsigned long mfn;
     domid_t       domid;
     grant_ref_t   ref;
     /* OUT parameters. */
     int16_t       status;
 };
 DEFINE_GUEST_HANDLE_STRUCT(gnttab_transfer);
-typedef struct gnttab_transfer gnttab_transfer_t;
-DEFINE_XEN_GUEST_HANDLE(gnttab_transfer_t);
-
 
 /*
  * GNTTABOP_copy: Hypervisor based copy
@@ -401,27 +284,24 @@
 #define GNTCOPY_source_gref       (1<<_GNTCOPY_source_gref)
 #define _GNTCOPY_dest_gref        (1)
 #define GNTCOPY_dest_gref         (1<<_GNTCOPY_dest_gref)
-#define _GNTCOPY_can_fail         (2)
-#define GNTCOPY_can_fail          (1<<_GNTCOPY_can_fail)
 
 #define GNTTABOP_copy                 5
-typedef struct gnttab_copy {
-    /* IN parameters. */
-    struct {
-        union {
-            grant_ref_t ref;
-            xen_pfn_t   gmfn;
-        } u;
-        domid_t  domid;
-        uint16_t offset;
-    } source, dest;
-    uint16_t      len;
-    uint16_t      flags;          /* GNTCOPY_* */
-    /* OUT parameters. */
-    int16_t       status;
-} gnttab_copy_t;
+struct gnttab_copy {
+	/* IN parameters. */
+	struct {
+		union {
+			grant_ref_t ref;
+			unsigned long   gmfn;
+		} u;
+		domid_t  domid;
+		uint16_t offset;
+	} source, dest;
+	uint16_t      len;
+	uint16_t      flags;          /* GNTCOPY_* */
+	/* OUT parameters. */
+	int16_t       status;
+};
 DEFINE_GUEST_HANDLE_STRUCT(gnttab_copy);
-DEFINE_XEN_GUEST_HANDLE(gnttab_copy_t);
 
 /*
  * GNTTABOP_query_size: Query the current and maximum sizes of the shared
@@ -440,92 +320,9 @@
     int16_t  status;              /* GNTST_* */
 };
 DEFINE_GUEST_HANDLE_STRUCT(gnttab_query_size);
-typedef struct gnttab_query_size gnttab_query_size_t;
-DEFINE_XEN_GUEST_HANDLE(gnttab_query_size_t);
-
-/*
- * GNTTABOP_unmap_and_replace: Destroy one or more grant-reference mappings
- * tracked by <handle> but atomically replace the page table entry with one
- * pointing to the machine address under <new_addr>.  <new_addr> will be
- * redirected to the null entry.
- * NOTES:
- *  1. The call may fail in an undefined manner if either mapping is not
- *     tracked by <handle>.
- *  2. After executing a batch of unmaps, it is guaranteed that no stale
- *     mappings will remain in the device or host TLBs.
- */
-#define GNTTABOP_unmap_and_replace    7
-struct gnttab_unmap_and_replace {
-    /* IN parameters. */
-    uint64_t host_addr;
-    uint64_t new_addr;
-    grant_handle_t handle;
-    /* OUT parameters. */
-    int16_t  status;              /* GNTST_* */
-};
-typedef struct gnttab_unmap_and_replace gnttab_unmap_and_replace_t;
-DEFINE_XEN_GUEST_HANDLE(gnttab_unmap_and_replace_t);
-
-#if __XEN_INTERFACE_VERSION__ >= 0x0003020a
-/*
- * GNTTABOP_set_version: Request a particular version of the grant
- * table shared table structure.  This operation can only be performed
- * once in any given domain.  It must be performed before any grants
- * are activated; otherwise, the domain will be stuck with version 1.
- * The only defined versions are 1 and 2.
- */
-#define GNTTABOP_set_version          8
-struct gnttab_set_version {
-    /* IN/OUT parameters */
-    uint32_t version;
-};
-typedef struct gnttab_set_version gnttab_set_version_t;
-DEFINE_XEN_GUEST_HANDLE(gnttab_set_version_t);
-
-
-/*
- * GNTTABOP_get_status_frames: Get the list of frames used to store grant
- * status for <dom>. In grant format version 2, the status is separated
- * from the other shared grant fields to allow more efficient synchronization
- * using barriers instead of atomic cmpexch operations.
- * <nr_frames> specify the size of vector <frame_list>.
- * The frame addresses are returned in the <frame_list>.
- * Only <nr_frames> addresses are returned, even if the table is larger.
- * NOTES:
- *  1. <dom> may be specified as DOMID_SELF.
- *  2. Only a sufficiently-privileged domain may specify <dom> != DOMID_SELF.
- */
-#define GNTTABOP_get_status_frames     9
-struct gnttab_get_status_frames {
-    /* IN parameters. */
-    uint32_t nr_frames;
-    domid_t  dom;
-    /* OUT parameters. */
-    int16_t  status;              /* GNTST_* */
-    XEN_GUEST_HANDLE(uint64_t) frame_list;
-};
-typedef struct gnttab_get_status_frames gnttab_get_status_frames_t;
-DEFINE_XEN_GUEST_HANDLE(gnttab_get_status_frames_t);
-
-/*
- * GNTTABOP_get_version: Get the grant table version which is in
- * effect for domain <dom>.
- */
-#define GNTTABOP_get_version          10
-struct gnttab_get_version {
-    /* IN parameters */
-    domid_t dom;
-    uint16_t pad;
-    /* OUT parameters */
-    uint32_t version;
-};
-typedef struct gnttab_get_version gnttab_get_version_t;
-DEFINE_XEN_GUEST_HANDLE(gnttab_get_version_t);
-
-#endif /* __XEN_INTERFACE_VERSION__ */
-
-/*
- * Bitfield values for gnttab_map_grant_ref.flags.
+
+/*
+ * Bitfield values for update_pin_status.flags.
  */
  /* Map the grant entry for access by I/O devices. */
 #define _GNTMAP_device_map      (0)
@@ -552,16 +349,6 @@
 #define _GNTMAP_contains_pte    (4)
 #define GNTMAP_contains_pte     (1<<_GNTMAP_contains_pte)
 
-#define _GNTMAP_can_fail        (5)
-#define GNTMAP_can_fail         (1<<_GNTMAP_can_fail)
-
-/*
- * Bits to be placed in guest kernel available PTE bits (architecture
- * dependent; only supported when XENFEAT_gnttab_map_avail_bits is set).
- */
-#define _GNTMAP_guest_avail0    (16)
-#define GNTMAP_guest_avail_mask ((uint32_t)~0 << _GNTMAP_guest_avail0)
-
 /*
  * Values for error status returns. All errors are -ve.
  */
@@ -575,9 +362,7 @@
 #define GNTST_no_device_space  (-7) /* Out of space in I/O MMU.              */
 #define GNTST_permission_denied (-8) /* Not enough privilege for operation.  */
 #define GNTST_bad_page         (-9) /* Specified page was invalid for op.    */
-#define GNTST_bad_copy_arg    (-10) /* copy arguments cross page boundary.   */
-#define GNTST_address_too_big (-11) /* transfer page address too large.      */
-#define GNTST_eagain          (-12) /* Could not map at the moment. Retry.   */
+#define GNTST_bad_copy_arg    (-10) /* copy arguments cross page boundary */
 
 #define GNTTABOP_error_msgs {                   \
     "okay",                                     \
@@ -590,9 +375,7 @@
     "no spare translation slot in the I/O MMU", \
     "permission denied",                        \
     "bad page",                                 \
-    "copy arguments cross page boundary",       \
-    "page address size too large",              \
-    "could not map at the moment, retry"        \
+    "copy arguments cross page boundary"        \
 }
 
 #endif /* __XEN_PUBLIC_GRANT_TABLE_H__ */