/******************************************************************************
 * ring.h
 *
 * Shared producer-consumer ring macros.
 *
 * Permission is hereby granted, free of charge, to any person obtaining a copy
 * of this software and associated documentation files (the "Software"), to
 * deal in the Software without restriction, including without limitation the
 * rights to use, copy, modify, merge, publish, distribute, sublicense, and/or
 * sell copies of the Software, and to permit persons to whom the Software is
 * furnished to do so, subject to the following conditions:
 *
 * The above copyright notice and this permission notice shall be included in
 * all copies or substantial portions of the Software.
 *
 * THE SOFTWARE IS PROVIDED "AS IS", WITHOUT WARRANTY OF ANY KIND, EXPRESS OR
 * IMPLIED, INCLUDING BUT NOT LIMITED TO THE WARRANTIES OF MERCHANTABILITY,
 * FITNESS FOR A PARTICULAR PURPOSE AND NONINFRINGEMENT. IN NO EVENT SHALL THE
 * AUTHORS OR COPYRIGHT HOLDERS BE LIABLE FOR ANY CLAIM, DAMAGES OR OTHER
 * LIABILITY, WHETHER IN AN ACTION OF CONTRACT, TORT OR OTHERWISE, ARISING
 * FROM, OUT OF OR IN CONNECTION WITH THE SOFTWARE OR THE USE OR OTHER
 * DEALINGS IN THE SOFTWARE.
 *
 * Tim Deegan and Andrew Warfield November 2004.
 */

#ifndef __XEN_PUBLIC_IO_RING_H__
#define __XEN_PUBLIC_IO_RING_H__

#include "../xen-compat.h"

#if __XEN_INTERFACE_VERSION__ < 0x00030208
#define xen_mb()  mb()
#define xen_rmb() rmb()
#define xen_wmb() wmb()
#endif

typedef unsigned int RING_IDX;

/* Round a 32-bit unsigned constant down to the nearest power of two. */
#define __RD2(_x)  (((_x) & 0x00000002) ? 0x2                  : ((_x) & 0x1))
#define __RD4(_x)  (((_x) & 0x0000000c) ? __RD2((_x)>>2)<<2    : __RD2(_x))
#define __RD8(_x)  (((_x) & 0x000000f0) ? __RD4((_x)>>4)<<4    : __RD4(_x))
#define __RD16(_x) (((_x) & 0x0000ff00) ? __RD8((_x)>>8)<<8    : __RD8(_x))
#define __RD32(_x) (((_x) & 0xffff0000) ? __RD16((_x)>>16)<<16 : __RD16(_x))

/*
 * Calculate size of a shared ring, given the total available space for the
 * ring and indexes (_sz), and the name tag of the request/response structure.
 * A ring contains as many entries as will fit, rounded down to the nearest
 * power of two (so we can mask with (size-1) to loop around).
 */
<<<<<<< HEAD
#define __CONST_RING_SIZE(_s, _sz) \
    (__RD32(((_sz) - offsetof(struct _s##_sring, ring)) / \
	    sizeof(((struct _s##_sring *)0)->ring[0])))
/*
 * The same for passing in an actual pointer instead of a name tag.
 */
#define __RING_SIZE(_s, _sz) \
    (__RD32(((_sz) - (long)(_s)->ring + (long)(_s)) / sizeof((_s)->ring[0])))
=======
#define __CONST_RING_SIZE(_s, _sz)				\
	(__RD32(((_sz) - offsetof(struct _s##_sring, ring)) /	\
		sizeof(((struct _s##_sring *)0)->ring[0])))

/*
 * The same for passing in an actual pointer instead of a name tag.
 */
#define __RING_SIZE(_s, _sz)						\
	(__RD32(((_sz) - (long)&(_s)->ring + (long)(_s)) / sizeof((_s)->ring[0])))
>>>>>>> 02f8c6ae

/*
 * Macros to make the correct C datatypes for a new kind of ring.
 *
 * To make a new ring datatype, you need to have two message structures,
 * let's say request_t, and response_t already defined.
 *
 * In a header where you want the ring datatype declared, you then do:
 *
 *     DEFINE_RING_TYPES(mytag, request_t, response_t);
 *
 * These expand out to give you a set of types, as you can see below.
 * The most important of these are:
 *
 *     mytag_sring_t      - The shared ring.
 *     mytag_front_ring_t - The 'front' half of the ring.
 *     mytag_back_ring_t  - The 'back' half of the ring.
 *
 * To initialize a ring in your code you need to know the location and size
 * of the shared memory area (PAGE_SIZE, for instance). To initialise
 * the front half:
 *
 *     mytag_front_ring_t front_ring;
 *     SHARED_RING_INIT((mytag_sring_t *)shared_page);
 *     FRONT_RING_INIT(&front_ring, (mytag_sring_t *)shared_page, PAGE_SIZE);
 *
 * Initializing the back follows similarly (note that only the front
 * initializes the shared ring):
 *
 *     mytag_back_ring_t back_ring;
 *     BACK_RING_INIT(&back_ring, (mytag_sring_t *)shared_page, PAGE_SIZE);
 */

#define DEFINE_RING_TYPES(__name, __req_t, __rsp_t)                     \
                                                                        \
/* Shared ring entry */                                                 \
union __name##_sring_entry {                                            \
    __req_t req;                                                        \
    __rsp_t rsp;                                                        \
};                                                                      \
                                                                        \
/* Shared ring page */                                                  \
struct __name##_sring {                                                 \
    RING_IDX req_prod, req_event;                                       \
    RING_IDX rsp_prod, rsp_event;                                       \
    union {                                                             \
        struct {                                                        \
            uint8_t smartpoll_active;                                   \
        } netif;                                                        \
        struct {                                                        \
            uint8_t msg;                                                \
        } tapif_user;                                                   \
        uint8_t pvt_pad[4];                                             \
    } private;                                                          \
    uint8_t __pad[44];                                                  \
    union __name##_sring_entry ring[1]; /* variable-length */           \
};                                                                      \
                                                                        \
/* "Front" end's private variables */                                   \
struct __name##_front_ring {                                            \
    RING_IDX req_prod_pvt;                                              \
    RING_IDX rsp_cons;                                                  \
    unsigned int nr_ents;                                               \
    struct __name##_sring *sring;                                       \
};                                                                      \
                                                                        \
/* "Back" end's private variables */                                    \
struct __name##_back_ring {                                             \
    RING_IDX rsp_prod_pvt;                                              \
    RING_IDX req_cons;                                                  \
    unsigned int nr_ents;                                               \
    struct __name##_sring *sring;                                       \
};                                                                      \
                                                                        \
/* Syntactic sugar */                                                   \
typedef struct __name##_sring __name##_sring_t;                         \
typedef struct __name##_front_ring __name##_front_ring_t;               \
typedef struct __name##_back_ring __name##_back_ring_t

/*
 * Macros for manipulating rings.
 *
 * FRONT_RING_whatever works on the "front end" of a ring: here
 * requests are pushed on to the ring and responses taken off it.
 *
 * BACK_RING_whatever works on the "back end" of a ring: here
 * requests are taken off the ring and responses put on.
 *
 * N.B. these macros do NO INTERLOCKS OR FLOW CONTROL.
 * This is OK in 1-for-1 request-response situations where the
 * requestor (front end) never has more than RING_SIZE()-1
 * outstanding requests.
 */

/* Initialising empty rings */
#define SHARED_RING_INIT(_s) do {                                       \
    (_s)->req_prod  = (_s)->rsp_prod  = 0;                              \
    (_s)->req_event = (_s)->rsp_event = 1;                              \
    (void)memset((_s)->private.pvt_pad, 0, sizeof((_s)->private.pvt_pad)); \
    (void)memset((_s)->__pad, 0, sizeof((_s)->__pad));                  \
} while(0)

#define FRONT_RING_INIT(_r, _s, __size) do {                            \
    (_r)->req_prod_pvt = 0;                                             \
    (_r)->rsp_cons = 0;                                                 \
    (_r)->nr_ents = __RING_SIZE(_s, __size);                            \
    (_r)->sring = (_s);                                                 \
} while (0)

#define BACK_RING_INIT(_r, _s, __size) do {                             \
    (_r)->rsp_prod_pvt = 0;                                             \
    (_r)->req_cons = 0;                                                 \
    (_r)->nr_ents = __RING_SIZE(_s, __size);                            \
    (_r)->sring = (_s);                                                 \
} while (0)

/* Initialize to existing shared indexes -- for recovery */
#define FRONT_RING_ATTACH(_r, _s, __size) do {                          \
    (_r)->sring = (_s);                                                 \
    (_r)->req_prod_pvt = (_s)->req_prod;                                \
    (_r)->rsp_cons = (_s)->rsp_prod;                                    \
    (_r)->nr_ents = __RING_SIZE(_s, __size);                            \
} while (0)

#define BACK_RING_ATTACH(_r, _s, __size) do {                           \
    (_r)->sring = (_s);                                                 \
    (_r)->rsp_prod_pvt = (_s)->rsp_prod;                                \
    (_r)->req_cons = (_s)->req_prod;                                    \
    (_r)->nr_ents = __RING_SIZE(_s, __size);                            \
} while (0)

/* How big is this ring? */
#define RING_SIZE(_r)                                                   \
    ((_r)->nr_ents)

/* Number of free requests (for use on front side only). */
#define RING_FREE_REQUESTS(_r)                                          \
    (RING_SIZE(_r) - ((_r)->req_prod_pvt - (_r)->rsp_cons))

/* Test if there is an empty slot available on the front ring.
 * (This is only meaningful from the front. )
 */
#define RING_FULL(_r)                                                   \
    (RING_FREE_REQUESTS(_r) == 0)

/* Test if there are outstanding messages to be processed on a ring. */
#define RING_HAS_UNCONSUMED_RESPONSES(_r)                               \
    ((_r)->sring->rsp_prod - (_r)->rsp_cons)

#ifdef __GNUC__
#define RING_HAS_UNCONSUMED_REQUESTS(_r) ({                             \
    unsigned int req = (_r)->sring->req_prod - (_r)->req_cons;          \
    unsigned int rsp = RING_SIZE(_r) -                                  \
        ((_r)->req_cons - (_r)->rsp_prod_pvt);                          \
    req < rsp ? req : rsp;                                              \
})
#else
/* Same as above, but without the nice GCC ({ ... }) syntax. */
#define RING_HAS_UNCONSUMED_REQUESTS(_r)                                \
    ((((_r)->sring->req_prod - (_r)->req_cons) <                        \
      (RING_SIZE(_r) - ((_r)->req_cons - (_r)->rsp_prod_pvt))) ?        \
     ((_r)->sring->req_prod - (_r)->req_cons) :                         \
     (RING_SIZE(_r) - ((_r)->req_cons - (_r)->rsp_prod_pvt)))
#endif

/* Direct access to individual ring elements, by index. */
#define RING_GET_REQUEST(_r, _idx)                                      \
    (&((_r)->sring->ring[((_idx) & (RING_SIZE(_r) - 1))].req))

#define RING_GET_RESPONSE(_r, _idx)                                     \
    (&((_r)->sring->ring[((_idx) & (RING_SIZE(_r) - 1))].rsp))

/* Loop termination condition: Would the specified index overflow the ring? */
#define RING_REQUEST_CONS_OVERFLOW(_r, _cons)                           \
    (((_cons) - (_r)->rsp_prod_pvt) >= RING_SIZE(_r))

#define RING_PUSH_REQUESTS(_r) do {                                     \
    xen_wmb(); /* back sees requests /before/ updated producer index */ \
    (_r)->sring->req_prod = (_r)->req_prod_pvt;                         \
} while (0)

#define RING_PUSH_RESPONSES(_r) do {                                    \
    xen_wmb(); /* front sees resps /before/ updated producer index */   \
    (_r)->sring->rsp_prod = (_r)->rsp_prod_pvt;                         \
} while (0)

/*
 * Notification hold-off (req_event and rsp_event):
 *
 * When queueing requests or responses on a shared ring, it may not always be
 * necessary to notify the remote end. For example, if requests are in flight
 * in a backend, the front may be able to queue further requests without
 * notifying the back (if the back checks for new requests when it queues
 * responses).
 *
 * When enqueuing requests or responses:
 *
 *  Use RING_PUSH_{REQUESTS,RESPONSES}_AND_CHECK_NOTIFY(). The second argument
 *  is a boolean return value. True indicates that the receiver requires an
 *  asynchronous notification.
 *
 * After dequeuing requests or responses (before sleeping the connection):
 *
 *  Use RING_FINAL_CHECK_FOR_REQUESTS() or RING_FINAL_CHECK_FOR_RESPONSES().
 *  The second argument is a boolean return value. True indicates that there
 *  are pending messages on the ring (i.e., the connection should not be put
 *  to sleep).
 *
 *  These macros will set the req_event/rsp_event field to trigger a
 *  notification on the very next message that is enqueued. If you want to
 *  create batches of work (i.e., only receive a notification after several
 *  messages have been enqueued) then you will need to create a customised
 *  version of the FINAL_CHECK macro in your own code, which sets the event
 *  field appropriately.
 */

#define RING_PUSH_REQUESTS_AND_CHECK_NOTIFY(_r, _notify) do {           \
    RING_IDX __old = (_r)->sring->req_prod;                             \
    RING_IDX __new = (_r)->req_prod_pvt;                                \
    xen_wmb(); /* back sees requests /before/ updated producer index */ \
    (_r)->sring->req_prod = __new;                                      \
    xen_mb(); /* back sees new requests /before/ we check req_event */  \
    (_notify) = ((RING_IDX)(__new - (_r)->sring->req_event) <           \
                 (RING_IDX)(__new - __old));                            \
} while (0)

#define RING_PUSH_RESPONSES_AND_CHECK_NOTIFY(_r, _notify) do {          \
    RING_IDX __old = (_r)->sring->rsp_prod;                             \
    RING_IDX __new = (_r)->rsp_prod_pvt;                                \
    xen_wmb(); /* front sees resps /before/ updated producer index */   \
    (_r)->sring->rsp_prod = __new;                                      \
    xen_mb(); /* front sees new resps /before/ we check rsp_event */    \
    (_notify) = ((RING_IDX)(__new - (_r)->sring->rsp_event) <           \
                 (RING_IDX)(__new - __old));                            \
} while (0)

#define RING_FINAL_CHECK_FOR_REQUESTS(_r, _work_to_do) do {             \
    (_work_to_do) = RING_HAS_UNCONSUMED_REQUESTS(_r);                   \
    if (_work_to_do) break;                                             \
    (_r)->sring->req_event = (_r)->req_cons + 1;                        \
    xen_mb();                                                           \
    (_work_to_do) = RING_HAS_UNCONSUMED_REQUESTS(_r);                   \
} while (0)

#define RING_FINAL_CHECK_FOR_RESPONSES(_r, _work_to_do) do {            \
    (_work_to_do) = RING_HAS_UNCONSUMED_RESPONSES(_r);                  \
    if (_work_to_do) break;                                             \
    (_r)->sring->rsp_event = (_r)->rsp_cons + 1;                        \
    xen_mb();                                                           \
    (_work_to_do) = RING_HAS_UNCONSUMED_RESPONSES(_r);                  \
} while (0)

#endif /* __XEN_PUBLIC_IO_RING_H__ */<|MERGE_RESOLUTION|>--- conflicted
+++ resolved
@@ -3,42 +3,16 @@
  *
  * Shared producer-consumer ring macros.
  *
- * Permission is hereby granted, free of charge, to any person obtaining a copy
- * of this software and associated documentation files (the "Software"), to
- * deal in the Software without restriction, including without limitation the
- * rights to use, copy, modify, merge, publish, distribute, sublicense, and/or
- * sell copies of the Software, and to permit persons to whom the Software is
- * furnished to do so, subject to the following conditions:
- *
- * The above copyright notice and this permission notice shall be included in
- * all copies or substantial portions of the Software.
- *
- * THE SOFTWARE IS PROVIDED "AS IS", WITHOUT WARRANTY OF ANY KIND, EXPRESS OR
- * IMPLIED, INCLUDING BUT NOT LIMITED TO THE WARRANTIES OF MERCHANTABILITY,
- * FITNESS FOR A PARTICULAR PURPOSE AND NONINFRINGEMENT. IN NO EVENT SHALL THE
- * AUTHORS OR COPYRIGHT HOLDERS BE LIABLE FOR ANY CLAIM, DAMAGES OR OTHER
- * LIABILITY, WHETHER IN AN ACTION OF CONTRACT, TORT OR OTHERWISE, ARISING
- * FROM, OUT OF OR IN CONNECTION WITH THE SOFTWARE OR THE USE OR OTHER
- * DEALINGS IN THE SOFTWARE.
- *
  * Tim Deegan and Andrew Warfield November 2004.
  */
 
 #ifndef __XEN_PUBLIC_IO_RING_H__
 #define __XEN_PUBLIC_IO_RING_H__
 
-#include "../xen-compat.h"
-
-#if __XEN_INTERFACE_VERSION__ < 0x00030208
-#define xen_mb()  mb()
-#define xen_rmb() rmb()
-#define xen_wmb() wmb()
-#endif
-
 typedef unsigned int RING_IDX;
 
 /* Round a 32-bit unsigned constant down to the nearest power of two. */
-#define __RD2(_x)  (((_x) & 0x00000002) ? 0x2                  : ((_x) & 0x1))
+#define __RD2(_x)  (((_x) & 0x00000002) ? 0x2		       : ((_x) & 0x1))
 #define __RD4(_x)  (((_x) & 0x0000000c) ? __RD2((_x)>>2)<<2    : __RD2(_x))
 #define __RD8(_x)  (((_x) & 0x000000f0) ? __RD4((_x)>>4)<<4    : __RD4(_x))
 #define __RD16(_x) (((_x) & 0x0000ff00) ? __RD8((_x)>>8)<<8    : __RD8(_x))
@@ -50,16 +24,6 @@
  * A ring contains as many entries as will fit, rounded down to the nearest
  * power of two (so we can mask with (size-1) to loop around).
  */
-<<<<<<< HEAD
-#define __CONST_RING_SIZE(_s, _sz) \
-    (__RD32(((_sz) - offsetof(struct _s##_sring, ring)) / \
-	    sizeof(((struct _s##_sring *)0)->ring[0])))
-/*
- * The same for passing in an actual pointer instead of a name tag.
- */
-#define __RING_SIZE(_s, _sz) \
-    (__RD32(((_sz) - (long)(_s)->ring + (long)(_s)) / sizeof((_s)->ring[0])))
-=======
 #define __CONST_RING_SIZE(_s, _sz)				\
 	(__RD32(((_sz) - offsetof(struct _s##_sring, ring)) /	\
 		sizeof(((struct _s##_sring *)0)->ring[0])))
@@ -69,85 +33,72 @@
  */
 #define __RING_SIZE(_s, _sz)						\
 	(__RD32(((_sz) - (long)&(_s)->ring + (long)(_s)) / sizeof((_s)->ring[0])))
->>>>>>> 02f8c6ae
 
 /*
  * Macros to make the correct C datatypes for a new kind of ring.
  *
  * To make a new ring datatype, you need to have two message structures,
- * let's say request_t, and response_t already defined.
+ * let's say struct request, and struct response already defined.
  *
  * In a header where you want the ring datatype declared, you then do:
  *
- *     DEFINE_RING_TYPES(mytag, request_t, response_t);
+ *     DEFINE_RING_TYPES(mytag, struct request, struct response);
  *
  * These expand out to give you a set of types, as you can see below.
  * The most important of these are:
  *
- *     mytag_sring_t      - The shared ring.
- *     mytag_front_ring_t - The 'front' half of the ring.
- *     mytag_back_ring_t  - The 'back' half of the ring.
+ *     struct mytag_sring      - The shared ring.
+ *     struct mytag_front_ring - The 'front' half of the ring.
+ *     struct mytag_back_ring  - The 'back' half of the ring.
  *
  * To initialize a ring in your code you need to know the location and size
  * of the shared memory area (PAGE_SIZE, for instance). To initialise
  * the front half:
  *
- *     mytag_front_ring_t front_ring;
- *     SHARED_RING_INIT((mytag_sring_t *)shared_page);
- *     FRONT_RING_INIT(&front_ring, (mytag_sring_t *)shared_page, PAGE_SIZE);
+ *     struct mytag_front_ring front_ring;
+ *     SHARED_RING_INIT((struct mytag_sring *)shared_page);
+ *     FRONT_RING_INIT(&front_ring, (struct mytag_sring *)shared_page,
+ *		       PAGE_SIZE);
  *
  * Initializing the back follows similarly (note that only the front
  * initializes the shared ring):
  *
- *     mytag_back_ring_t back_ring;
- *     BACK_RING_INIT(&back_ring, (mytag_sring_t *)shared_page, PAGE_SIZE);
- */
-
-#define DEFINE_RING_TYPES(__name, __req_t, __rsp_t)                     \
-                                                                        \
-/* Shared ring entry */                                                 \
-union __name##_sring_entry {                                            \
-    __req_t req;                                                        \
-    __rsp_t rsp;                                                        \
-};                                                                      \
-                                                                        \
-/* Shared ring page */                                                  \
-struct __name##_sring {                                                 \
-    RING_IDX req_prod, req_event;                                       \
-    RING_IDX rsp_prod, rsp_event;                                       \
-    union {                                                             \
-        struct {                                                        \
-            uint8_t smartpoll_active;                                   \
-        } netif;                                                        \
-        struct {                                                        \
-            uint8_t msg;                                                \
-        } tapif_user;                                                   \
-        uint8_t pvt_pad[4];                                             \
-    } private;                                                          \
-    uint8_t __pad[44];                                                  \
-    union __name##_sring_entry ring[1]; /* variable-length */           \
-};                                                                      \
-                                                                        \
-/* "Front" end's private variables */                                   \
-struct __name##_front_ring {                                            \
-    RING_IDX req_prod_pvt;                                              \
-    RING_IDX rsp_cons;                                                  \
-    unsigned int nr_ents;                                               \
-    struct __name##_sring *sring;                                       \
-};                                                                      \
-                                                                        \
-/* "Back" end's private variables */                                    \
-struct __name##_back_ring {                                             \
-    RING_IDX rsp_prod_pvt;                                              \
-    RING_IDX req_cons;                                                  \
-    unsigned int nr_ents;                                               \
-    struct __name##_sring *sring;                                       \
-};                                                                      \
-                                                                        \
-/* Syntactic sugar */                                                   \
-typedef struct __name##_sring __name##_sring_t;                         \
-typedef struct __name##_front_ring __name##_front_ring_t;               \
-typedef struct __name##_back_ring __name##_back_ring_t
+ *     struct mytag_back_ring back_ring;
+ *     BACK_RING_INIT(&back_ring, (struct mytag_sring *)shared_page,
+ *		      PAGE_SIZE);
+ */
+
+#define DEFINE_RING_TYPES(__name, __req_t, __rsp_t)			\
+									\
+/* Shared ring entry */							\
+union __name##_sring_entry {						\
+    __req_t req;							\
+    __rsp_t rsp;							\
+};									\
+									\
+/* Shared ring page */							\
+struct __name##_sring {							\
+    RING_IDX req_prod, req_event;					\
+    RING_IDX rsp_prod, rsp_event;					\
+    uint8_t  pad[48];							\
+    union __name##_sring_entry ring[1]; /* variable-length */		\
+};									\
+									\
+/* "Front" end's private variables */					\
+struct __name##_front_ring {						\
+    RING_IDX req_prod_pvt;						\
+    RING_IDX rsp_cons;							\
+    unsigned int nr_ents;						\
+    struct __name##_sring *sring;					\
+};									\
+									\
+/* "Back" end's private variables */					\
+struct __name##_back_ring {						\
+    RING_IDX rsp_prod_pvt;						\
+    RING_IDX req_cons;							\
+    unsigned int nr_ents;						\
+    struct __name##_sring *sring;					\
+};
 
 /*
  * Macros for manipulating rings.
@@ -165,95 +116,86 @@
  */
 
 /* Initialising empty rings */
-#define SHARED_RING_INIT(_s) do {                                       \
-    (_s)->req_prod  = (_s)->rsp_prod  = 0;                              \
-    (_s)->req_event = (_s)->rsp_event = 1;                              \
-    (void)memset((_s)->private.pvt_pad, 0, sizeof((_s)->private.pvt_pad)); \
-    (void)memset((_s)->__pad, 0, sizeof((_s)->__pad));                  \
+#define SHARED_RING_INIT(_s) do {					\
+    (_s)->req_prod  = (_s)->rsp_prod  = 0;				\
+    (_s)->req_event = (_s)->rsp_event = 1;				\
+    memset((_s)->pad, 0, sizeof((_s)->pad));				\
 } while(0)
 
-#define FRONT_RING_INIT(_r, _s, __size) do {                            \
-    (_r)->req_prod_pvt = 0;                                             \
-    (_r)->rsp_cons = 0;                                                 \
-    (_r)->nr_ents = __RING_SIZE(_s, __size);                            \
-    (_r)->sring = (_s);                                                 \
-} while (0)
-
-#define BACK_RING_INIT(_r, _s, __size) do {                             \
-    (_r)->rsp_prod_pvt = 0;                                             \
-    (_r)->req_cons = 0;                                                 \
-    (_r)->nr_ents = __RING_SIZE(_s, __size);                            \
-    (_r)->sring = (_s);                                                 \
+#define FRONT_RING_INIT(_r, _s, __size) do {				\
+    (_r)->req_prod_pvt = 0;						\
+    (_r)->rsp_cons = 0;							\
+    (_r)->nr_ents = __RING_SIZE(_s, __size);				\
+    (_r)->sring = (_s);							\
+} while (0)
+
+#define BACK_RING_INIT(_r, _s, __size) do {				\
+    (_r)->rsp_prod_pvt = 0;						\
+    (_r)->req_cons = 0;							\
+    (_r)->nr_ents = __RING_SIZE(_s, __size);				\
+    (_r)->sring = (_s);							\
 } while (0)
 
 /* Initialize to existing shared indexes -- for recovery */
-#define FRONT_RING_ATTACH(_r, _s, __size) do {                          \
-    (_r)->sring = (_s);                                                 \
-    (_r)->req_prod_pvt = (_s)->req_prod;                                \
-    (_r)->rsp_cons = (_s)->rsp_prod;                                    \
-    (_r)->nr_ents = __RING_SIZE(_s, __size);                            \
-} while (0)
-
-#define BACK_RING_ATTACH(_r, _s, __size) do {                           \
-    (_r)->sring = (_s);                                                 \
-    (_r)->rsp_prod_pvt = (_s)->rsp_prod;                                \
-    (_r)->req_cons = (_s)->req_prod;                                    \
-    (_r)->nr_ents = __RING_SIZE(_s, __size);                            \
+#define FRONT_RING_ATTACH(_r, _s, __size) do {				\
+    (_r)->sring = (_s);							\
+    (_r)->req_prod_pvt = (_s)->req_prod;				\
+    (_r)->rsp_cons = (_s)->rsp_prod;					\
+    (_r)->nr_ents = __RING_SIZE(_s, __size);				\
+} while (0)
+
+#define BACK_RING_ATTACH(_r, _s, __size) do {				\
+    (_r)->sring = (_s);							\
+    (_r)->rsp_prod_pvt = (_s)->rsp_prod;				\
+    (_r)->req_cons = (_s)->req_prod;					\
+    (_r)->nr_ents = __RING_SIZE(_s, __size);				\
 } while (0)
 
 /* How big is this ring? */
-#define RING_SIZE(_r)                                                   \
+#define RING_SIZE(_r)							\
     ((_r)->nr_ents)
 
 /* Number of free requests (for use on front side only). */
-#define RING_FREE_REQUESTS(_r)                                          \
+#define RING_FREE_REQUESTS(_r)						\
     (RING_SIZE(_r) - ((_r)->req_prod_pvt - (_r)->rsp_cons))
 
 /* Test if there is an empty slot available on the front ring.
  * (This is only meaningful from the front. )
  */
-#define RING_FULL(_r)                                                   \
+#define RING_FULL(_r)							\
     (RING_FREE_REQUESTS(_r) == 0)
 
 /* Test if there are outstanding messages to be processed on a ring. */
-#define RING_HAS_UNCONSUMED_RESPONSES(_r)                               \
+#define RING_HAS_UNCONSUMED_RESPONSES(_r)				\
     ((_r)->sring->rsp_prod - (_r)->rsp_cons)
 
-#ifdef __GNUC__
-#define RING_HAS_UNCONSUMED_REQUESTS(_r) ({                             \
-    unsigned int req = (_r)->sring->req_prod - (_r)->req_cons;          \
-    unsigned int rsp = RING_SIZE(_r) -                                  \
-        ((_r)->req_cons - (_r)->rsp_prod_pvt);                          \
-    req < rsp ? req : rsp;                                              \
-})
-#else
-/* Same as above, but without the nice GCC ({ ... }) syntax. */
-#define RING_HAS_UNCONSUMED_REQUESTS(_r)                                \
-    ((((_r)->sring->req_prod - (_r)->req_cons) <                        \
-      (RING_SIZE(_r) - ((_r)->req_cons - (_r)->rsp_prod_pvt))) ?        \
-     ((_r)->sring->req_prod - (_r)->req_cons) :                         \
-     (RING_SIZE(_r) - ((_r)->req_cons - (_r)->rsp_prod_pvt)))
-#endif
+#define RING_HAS_UNCONSUMED_REQUESTS(_r)				\
+    ({									\
+	unsigned int req = (_r)->sring->req_prod - (_r)->req_cons;	\
+	unsigned int rsp = RING_SIZE(_r) -				\
+			   ((_r)->req_cons - (_r)->rsp_prod_pvt);	\
+	req < rsp ? req : rsp;						\
+    })
 
 /* Direct access to individual ring elements, by index. */
-#define RING_GET_REQUEST(_r, _idx)                                      \
+#define RING_GET_REQUEST(_r, _idx)					\
     (&((_r)->sring->ring[((_idx) & (RING_SIZE(_r) - 1))].req))
 
-#define RING_GET_RESPONSE(_r, _idx)                                     \
+#define RING_GET_RESPONSE(_r, _idx)					\
     (&((_r)->sring->ring[((_idx) & (RING_SIZE(_r) - 1))].rsp))
 
 /* Loop termination condition: Would the specified index overflow the ring? */
-#define RING_REQUEST_CONS_OVERFLOW(_r, _cons)                           \
+#define RING_REQUEST_CONS_OVERFLOW(_r, _cons)				\
     (((_cons) - (_r)->rsp_prod_pvt) >= RING_SIZE(_r))
 
-#define RING_PUSH_REQUESTS(_r) do {                                     \
-    xen_wmb(); /* back sees requests /before/ updated producer index */ \
-    (_r)->sring->req_prod = (_r)->req_prod_pvt;                         \
-} while (0)
-
-#define RING_PUSH_RESPONSES(_r) do {                                    \
-    xen_wmb(); /* front sees resps /before/ updated producer index */   \
-    (_r)->sring->rsp_prod = (_r)->rsp_prod_pvt;                         \
+#define RING_PUSH_REQUESTS(_r) do {					\
+    wmb(); /* back sees requests /before/ updated producer index */	\
+    (_r)->sring->req_prod = (_r)->req_prod_pvt;				\
+} while (0)
+
+#define RING_PUSH_RESPONSES(_r) do {					\
+    wmb(); /* front sees responses /before/ updated producer index */	\
+    (_r)->sring->rsp_prod = (_r)->rsp_prod_pvt;				\
 } while (0)
 
 /*
@@ -286,40 +228,40 @@
  *  field appropriately.
  */
 
-#define RING_PUSH_REQUESTS_AND_CHECK_NOTIFY(_r, _notify) do {           \
-    RING_IDX __old = (_r)->sring->req_prod;                             \
-    RING_IDX __new = (_r)->req_prod_pvt;                                \
-    xen_wmb(); /* back sees requests /before/ updated producer index */ \
-    (_r)->sring->req_prod = __new;                                      \
-    xen_mb(); /* back sees new requests /before/ we check req_event */  \
-    (_notify) = ((RING_IDX)(__new - (_r)->sring->req_event) <           \
-                 (RING_IDX)(__new - __old));                            \
-} while (0)
-
-#define RING_PUSH_RESPONSES_AND_CHECK_NOTIFY(_r, _notify) do {          \
-    RING_IDX __old = (_r)->sring->rsp_prod;                             \
-    RING_IDX __new = (_r)->rsp_prod_pvt;                                \
-    xen_wmb(); /* front sees resps /before/ updated producer index */   \
-    (_r)->sring->rsp_prod = __new;                                      \
-    xen_mb(); /* front sees new resps /before/ we check rsp_event */    \
-    (_notify) = ((RING_IDX)(__new - (_r)->sring->rsp_event) <           \
-                 (RING_IDX)(__new - __old));                            \
-} while (0)
-
-#define RING_FINAL_CHECK_FOR_REQUESTS(_r, _work_to_do) do {             \
-    (_work_to_do) = RING_HAS_UNCONSUMED_REQUESTS(_r);                   \
-    if (_work_to_do) break;                                             \
-    (_r)->sring->req_event = (_r)->req_cons + 1;                        \
-    xen_mb();                                                           \
-    (_work_to_do) = RING_HAS_UNCONSUMED_REQUESTS(_r);                   \
-} while (0)
-
-#define RING_FINAL_CHECK_FOR_RESPONSES(_r, _work_to_do) do {            \
-    (_work_to_do) = RING_HAS_UNCONSUMED_RESPONSES(_r);                  \
-    if (_work_to_do) break;                                             \
-    (_r)->sring->rsp_event = (_r)->rsp_cons + 1;                        \
-    xen_mb();                                                           \
-    (_work_to_do) = RING_HAS_UNCONSUMED_RESPONSES(_r);                  \
+#define RING_PUSH_REQUESTS_AND_CHECK_NOTIFY(_r, _notify) do {		\
+    RING_IDX __old = (_r)->sring->req_prod;				\
+    RING_IDX __new = (_r)->req_prod_pvt;				\
+    wmb(); /* back sees requests /before/ updated producer index */	\
+    (_r)->sring->req_prod = __new;					\
+    mb(); /* back sees new requests /before/ we check req_event */	\
+    (_notify) = ((RING_IDX)(__new - (_r)->sring->req_event) <		\
+		 (RING_IDX)(__new - __old));				\
+} while (0)
+
+#define RING_PUSH_RESPONSES_AND_CHECK_NOTIFY(_r, _notify) do {		\
+    RING_IDX __old = (_r)->sring->rsp_prod;				\
+    RING_IDX __new = (_r)->rsp_prod_pvt;				\
+    wmb(); /* front sees responses /before/ updated producer index */	\
+    (_r)->sring->rsp_prod = __new;					\
+    mb(); /* front sees new responses /before/ we check rsp_event */	\
+    (_notify) = ((RING_IDX)(__new - (_r)->sring->rsp_event) <		\
+		 (RING_IDX)(__new - __old));				\
+} while (0)
+
+#define RING_FINAL_CHECK_FOR_REQUESTS(_r, _work_to_do) do {		\
+    (_work_to_do) = RING_HAS_UNCONSUMED_REQUESTS(_r);			\
+    if (_work_to_do) break;						\
+    (_r)->sring->req_event = (_r)->req_cons + 1;			\
+    mb();								\
+    (_work_to_do) = RING_HAS_UNCONSUMED_REQUESTS(_r);			\
+} while (0)
+
+#define RING_FINAL_CHECK_FOR_RESPONSES(_r, _work_to_do) do {		\
+    (_work_to_do) = RING_HAS_UNCONSUMED_RESPONSES(_r);			\
+    if (_work_to_do) break;						\
+    (_r)->sring->rsp_event = (_r)->rsp_cons + 1;			\
+    mb();								\
+    (_work_to_do) = RING_HAS_UNCONSUMED_RESPONSES(_r);			\
 } while (0)
 
 #endif /* __XEN_PUBLIC_IO_RING_H__ */