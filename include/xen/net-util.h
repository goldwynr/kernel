--- conflicted
+++ resolved
@@ -33,10 +33,6 @@
 	if (skb->protocol != htons(ETH_P_IP))
 		goto out;
 
-<<<<<<< HEAD
-	iph = (void *)skb->data;
-=======
->>>>>>> b79f924c
 	th = skb->data + 4 * iph->ihl;
 	if (th >= skb_tail_pointer(skb))
 		goto out;
