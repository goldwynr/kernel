/*
 * Copyright (C) 2001 Sistina Software (UK) Limited.
 * Copyright (C) 2004-2008 Red Hat, Inc. All rights reserved.
 *
 * This file is released under the LGPL.
 */

#ifndef _LINUX_DEVICE_MAPPER_H
#define _LINUX_DEVICE_MAPPER_H

#include <linux/bio.h>
#include <linux/blkdev.h>

struct request;
struct dm_target;
struct dm_table;
struct dm_dev;
struct mapped_device;
struct bio_vec;
<<<<<<< HEAD
struct bvec_merge_data;
=======
>>>>>>> 30a2f3c6

typedef enum { STATUSTYPE_INFO, STATUSTYPE_TABLE } status_type_t;

union map_info {
	void *ptr;
	unsigned long long ll;
};

/*
 * In the constructor the target parameter will already have the
 * table, type, begin and len fields filled in.
 */
typedef int (*dm_ctr_fn) (struct dm_target *target,
			  unsigned int argc, char **argv);

/*
 * The destructor doesn't need to free the dm_target, just
 * anything hidden ti->private.
 */
typedef void (*dm_dtr_fn) (struct dm_target *ti);

/*
 * The map function must return:
 * < 0: error
 * = 0: The target will handle the io by resubmitting it later
 * = 1: simple remap complete
 * = 2: The target wants to push back the io
 */
typedef int (*dm_map_fn) (struct dm_target *ti, struct bio *bio,
			  union map_info *map_context);

typedef int (*dm_map_request_fn) (struct dm_target *ti, struct request *clone,
				  union map_info *map_context);

/*
 * Returns:
 * < 0 : error (currently ignored)
 * 0   : ended successfully
 * 1   : for some reason the io has still not completed (eg,
 *       multipath target might want to requeue a failed io).
 * 2   : The target wants to push back the io
 */
typedef int (*dm_endio_fn) (struct dm_target *ti,
			    struct bio *bio, int error,
			    union map_info *map_context);

typedef int (*dm_request_endio_fn) (struct dm_target *ti,
				    struct request *clone, int error,
				    union map_info *map_context);

typedef void (*dm_flush_fn) (struct dm_target *ti);
typedef void (*dm_presuspend_fn) (struct dm_target *ti);
typedef void (*dm_postsuspend_fn) (struct dm_target *ti);
typedef int (*dm_preresume_fn) (struct dm_target *ti);
typedef void (*dm_resume_fn) (struct dm_target *ti);

typedef int (*dm_status_fn) (struct dm_target *ti, status_type_t status_type,
			     char *result, unsigned int maxlen);

typedef int (*dm_message_fn) (struct dm_target *ti, unsigned argc, char **argv);

typedef int (*dm_ioctl_fn) (struct dm_target *ti, struct inode *inode,
			    struct file *filp, unsigned int cmd,
			    unsigned long arg);
typedef int (*dm_congested_fn) (struct dm_target *ti);

typedef int (*dm_merge_fn) (struct dm_target *ti, struct bvec_merge_data *bvm,
			    struct bio_vec *biovec, int max_size);

typedef int (*dm_merge_fn) (struct dm_target *ti, struct bvec_merge_data *bvm,
			    struct bio_vec *biovec, int max_size);

void dm_error(const char *message);

/*
 * Combine device limits.
 */
void dm_set_device_limits(struct dm_target *ti, struct block_device *bdev);

/*
 * Constructors should call these functions to ensure destination devices
 * are opened/closed correctly.
 * FIXME: too many arguments.
 */
int dm_get_device(struct dm_target *ti, const char *path, sector_t start,
		  sector_t len, int mode, struct dm_dev **result);
void dm_put_device(struct dm_target *ti, struct dm_dev *d);

/*
 * Information about a target type
 */
struct target_type {
	const char *name;
	struct module *module;
	unsigned version[3];
	dm_ctr_fn ctr;
	dm_dtr_fn dtr;
	dm_map_fn map;
	dm_map_request_fn map_rq;
	dm_endio_fn end_io;
	dm_request_endio_fn rq_end_io;
	dm_flush_fn flush;
	dm_presuspend_fn presuspend;
	dm_postsuspend_fn postsuspend;
	dm_preresume_fn preresume;
	dm_resume_fn resume;
	dm_status_fn status;
	dm_message_fn message;
	dm_ioctl_fn ioctl;
	dm_merge_fn merge;
<<<<<<< HEAD
	dm_congested_fn congested;
=======
>>>>>>> 30a2f3c6
};

struct io_restrictions {
	unsigned long bounce_pfn;
	unsigned long seg_boundary_mask;
	unsigned max_hw_sectors;
	unsigned max_sectors;
	unsigned max_segment_size;
	unsigned short hardsect_size;
	unsigned short max_hw_segments;
	unsigned short max_phys_segments;
	unsigned char no_cluster; /* inverted so that 0 is default */
	unsigned char no_request_stacking; /* inverted so that 0 is default */
};

struct dm_target {
	struct dm_table *table;
	struct target_type *type;

	/* target limits */
	sector_t begin;
	sector_t len;

	/* FIXME: turn this into a mask, and merge with io_restrictions */
	/* Always a power of 2 */
	sector_t split_io;

	/*
	 * These are automatically filled in by
	 * dm_table_get_device.
	 */
	struct io_restrictions limits;

	/* target specific data */
	void *private;

	/* Used to provide an error string from the ctr */
	char *error;
};

int dm_register_target(struct target_type *t);
int dm_unregister_target(struct target_type *t);


/*-----------------------------------------------------------------
 * Functions for creating and manipulating mapped devices.
 * Drop the reference with dm_put when you finish with the object.
 *---------------------------------------------------------------*/

/*
 * DM_ANY_MINOR chooses the next available minor number.
 */
#define DM_ANY_MINOR (-1)
int dm_create(int minor, struct mapped_device **md);

/*
 * Reference counting for md.
 */
struct mapped_device *dm_get_md(dev_t dev);
void dm_get(struct mapped_device *md);
void dm_put(struct mapped_device *md);

/*
 * An arbitrary pointer may be stored alongside a mapped device.
 */
void dm_set_mdptr(struct mapped_device *md, void *ptr);
void *dm_get_mdptr(struct mapped_device *md);

/*
 * A device can still be used while suspended, but I/O is deferred.
 */
int dm_suspend(struct mapped_device *md, unsigned suspend_flags);
int dm_resume(struct mapped_device *md);

/*
 * Event functions.
 */
uint32_t dm_get_event_nr(struct mapped_device *md);
int dm_wait_event(struct mapped_device *md, int event_nr);
uint32_t dm_next_uevent_seq(struct mapped_device *md);
void dm_uevent_add(struct mapped_device *md, struct list_head *elist);

/*
 * Info functions.
 */
const char *dm_device_name(struct mapped_device *md);
int dm_copy_name_and_uuid(struct mapped_device *md, char *name, char *uuid);
struct gendisk *dm_disk(struct mapped_device *md);
int dm_suspended(struct mapped_device *md);
int dm_request_based(struct mapped_device *md);
int dm_noflush_suspending(struct dm_target *ti);

/*
 * Geometry functions.
 */
int dm_get_geometry(struct mapped_device *md, struct hd_geometry *geo);
int dm_set_geometry(struct mapped_device *md, struct hd_geometry *geo);


/*-----------------------------------------------------------------
 * Functions for manipulating device-mapper tables.
 *---------------------------------------------------------------*/

/*
 * First create an empty table.
 */
int dm_table_create(struct dm_table **result, int mode,
		    unsigned num_targets, struct mapped_device *md);

/*
 * Then call this once for each target.
 */
int dm_table_add_target(struct dm_table *t, const char *type,
			sector_t start, sector_t len, char *params);

/*
 * Finally call this to make the table ready for use.
 */
int dm_table_complete(struct dm_table *t);

/*
 * Table reference counting.
 */
struct dm_table *dm_get_table(struct mapped_device *md);
void dm_table_get(struct dm_table *t);
void dm_table_put(struct dm_table *t);

/*
 * Queries
 */
sector_t dm_table_get_size(struct dm_table *t);
unsigned int dm_table_get_num_targets(struct dm_table *t);
int dm_table_get_mode(struct dm_table *t);
struct mapped_device *dm_table_get_md(struct dm_table *t);

/*
 * Trigger an event.
 */
void dm_table_event(struct dm_table *t);

/*
 * The device must be suspended before calling this method.
 */
int dm_swap_table(struct mapped_device *md, struct dm_table *t);

/*-----------------------------------------------------------------
 * Macros.
 *---------------------------------------------------------------*/
#define DM_NAME "device-mapper"

#define DMERR(f, arg...) \
	printk(KERN_ERR DM_NAME ": " DM_MSG_PREFIX ": " f "\n", ## arg)
#define DMERR_LIMIT(f, arg...) \
	do { \
		if (printk_ratelimit())	\
			printk(KERN_ERR DM_NAME ": " DM_MSG_PREFIX ": " \
			       f "\n", ## arg); \
	} while (0)

#define DMWARN(f, arg...) \
	printk(KERN_WARNING DM_NAME ": " DM_MSG_PREFIX ": " f "\n", ## arg)
#define DMWARN_LIMIT(f, arg...) \
	do { \
		if (printk_ratelimit())	\
			printk(KERN_WARNING DM_NAME ": " DM_MSG_PREFIX ": " \
			       f "\n", ## arg); \
	} while (0)

#define DMINFO(f, arg...) \
	printk(KERN_INFO DM_NAME ": " DM_MSG_PREFIX ": " f "\n", ## arg)
#define DMINFO_LIMIT(f, arg...) \
	do { \
		if (printk_ratelimit())	\
			printk(KERN_INFO DM_NAME ": " DM_MSG_PREFIX ": " f \
			       "\n", ## arg); \
	} while (0)

#ifdef CONFIG_DM_DEBUG
#  define DMDEBUG(f, arg...) \
	printk(KERN_DEBUG DM_NAME ": " DM_MSG_PREFIX " DEBUG: " f "\n", ## arg)
#  define DMDEBUG_LIMIT(f, arg...) \
	do { \
		if (printk_ratelimit())	\
			printk(KERN_DEBUG DM_NAME ": " DM_MSG_PREFIX ": " f \
			       "\n", ## arg); \
	} while (0)
#else
#  define DMDEBUG(f, arg...) do {} while (0)
#  define DMDEBUG_LIMIT(f, arg...) do {} while (0)
#endif

#define DMEMIT(x...) sz += ((sz >= maxlen) ? \
			  0 : scnprintf(result + sz, maxlen - sz, x))

#define SECTOR_SHIFT 9

/*
 * Definitions of return values from target end_io function.
 */
#define DM_ENDIO_INCOMPLETE	1
#define DM_ENDIO_REQUEUE	2

/*
 * Definitions of return values from target map function.
 */
#define DM_MAPIO_SUBMITTED	0
#define DM_MAPIO_REMAPPED	1
#define DM_MAPIO_REQUEUE	DM_ENDIO_REQUEUE

/*
 * Ceiling(n / sz)
 */
#define dm_div_up(n, sz) (((n) + (sz) - 1) / (sz))

#define dm_sector_div_up(n, sz) ( \
{ \
	sector_t _r = ((n) + (sz) - 1); \
	sector_div(_r, (sz)); \
	_r; \
} \
)

/*
 * ceiling(n / size) * size
 */
#define dm_round_up(n, sz) (dm_div_up((n), (sz)) * (sz))

static inline sector_t to_sector(unsigned long n)
{
	return (n >> SECTOR_SHIFT);
}

static inline unsigned long to_bytes(sector_t n)
{
	return (n << SECTOR_SHIFT);
}

#endif	/* _LINUX_DEVICE_MAPPER_H */<|MERGE_RESOLUTION|>--- conflicted
+++ resolved
@@ -17,10 +17,6 @@
 struct dm_dev;
 struct mapped_device;
 struct bio_vec;
-<<<<<<< HEAD
-struct bvec_merge_data;
-=======
->>>>>>> 30a2f3c6
 
 typedef enum { STATUSTYPE_INFO, STATUSTYPE_TABLE } status_type_t;
 
@@ -86,9 +82,6 @@
 			    struct file *filp, unsigned int cmd,
 			    unsigned long arg);
 typedef int (*dm_congested_fn) (struct dm_target *ti);
-
-typedef int (*dm_merge_fn) (struct dm_target *ti, struct bvec_merge_data *bvm,
-			    struct bio_vec *biovec, int max_size);
 
 typedef int (*dm_merge_fn) (struct dm_target *ti, struct bvec_merge_data *bvm,
 			    struct bio_vec *biovec, int max_size);
@@ -131,10 +124,7 @@
 	dm_message_fn message;
 	dm_ioctl_fn ioctl;
 	dm_merge_fn merge;
-<<<<<<< HEAD
 	dm_congested_fn congested;
-=======
->>>>>>> 30a2f3c6
 };
 
 struct io_restrictions {
