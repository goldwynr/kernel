--- conflicted
+++ resolved
@@ -8,7 +8,6 @@
 #include <linux/memcontrol.h>
 #include <linux/sched.h>
 #include <linux/node.h>
-#include <linux/swapfiles.h>
 
 #include <asm/atomic.h>
 #include <asm/page.h>
@@ -26,6 +25,46 @@
 {
 	return current->flags & PF_KSWAPD;
 }
+
+/*
+ * MAX_SWAPFILES defines the maximum number of swaptypes: things which can
+ * be swapped to.  The swap type and the offset into that swap type are
+ * encoded into pte's and into pgoff_t's in the swapcache.  Using five bits
+ * for the type means that the maximum number of swapcache pages is 27 bits
+ * on 32-bit-pgoff_t architectures.  And that assumes that the architecture packs
+ * the type/offset into the pte as 5/27 as well.
+ */
+#define MAX_SWAPFILES_SHIFT	5
+
+/*
+ * Use some of the swap files numbers for other purposes. This
+ * is a convenient way to hook into the VM to trigger special
+ * actions on faults.
+ */
+
+/*
+ * NUMA node memory migration support
+ */
+#ifdef CONFIG_MIGRATION
+#define SWP_MIGRATION_NUM 2
+#define SWP_MIGRATION_READ	(MAX_SWAPFILES + SWP_HWPOISON_NUM)
+#define SWP_MIGRATION_WRITE	(MAX_SWAPFILES + SWP_HWPOISON_NUM + 1)
+#else
+#define SWP_MIGRATION_NUM 0
+#endif
+
+/*
+ * Handling of hardware poisoned pages with memory corruption.
+ */
+#ifdef CONFIG_MEMORY_FAILURE
+#define SWP_HWPOISON_NUM 1
+#define SWP_HWPOISON		MAX_SWAPFILES
+#else
+#define SWP_HWPOISON_NUM 0
+#endif
+
+#define MAX_SWAPFILES \
+	((1 << MAX_SWAPFILES_SHIFT) - SWP_MIGRATION_NUM - SWP_HWPOISON_NUM)
 
 /*
  * Magic header for a swap area. The first part of the union is
@@ -107,12 +146,8 @@
 	SWP_DISCARDABLE = (1 << 2),	/* swapon+blkdev support discard */
 	SWP_DISCARDING	= (1 << 3),	/* now discarding a free cluster */
 	SWP_SOLIDSTATE	= (1 << 4),	/* blkdev seeks are cheap */
-<<<<<<< HEAD
-	SWP_FILE	= (1 << 5),	/* file swap area */
-=======
 	SWP_CONTINUED	= (1 << 5),	/* swap_map has count continuation */
 	SWP_BLKDEV	= (1 << 6),	/* its a block device */
->>>>>>> 02f8c6ae
 					/* add others here before... */
 	SWP_SCANNING	= (1 << 8),	/* refcount in scan_swap_map */
 };
@@ -128,8 +163,6 @@
  * spend not more than 1% of the memory for this zone balancing "gap".
  */
 #define KSWAPD_ZONE_BALANCE_GAP_RATIO 100
-<<<<<<< HEAD
-=======
 
 #define SWAP_MAP_MAX	0x3e	/* Max duplication count, in first swap_map */
 #define SWAP_MAP_BAD	0x3f	/* Note pageblock is bad, in first swap_map */
@@ -137,7 +170,6 @@
 #define SWAP_CONT_MAX	0x7f	/* Max count, in each swap_map continuation */
 #define COUNT_CONTINUED	0x80	/* See swap_map continuation for full count */
 #define SWAP_MAP_SHMEM	0xbf	/* Owned by shmem/tmpfs, in first swap_map */
->>>>>>> 02f8c6ae
 
 /*
  * The in-memory structure used to track swap areas.
@@ -157,72 +189,12 @@
 	unsigned int cluster_nr;	/* countdown to next cluster search */
 	unsigned int lowest_alloc;	/* while preparing discard cluster */
 	unsigned int highest_alloc;	/* while preparing discard cluster */
-<<<<<<< HEAD
-	unsigned int cluster_next;
-	unsigned int cluster_nr;
-	unsigned int pages;
-	unsigned int max;
-	unsigned int inuse_pages;
-	unsigned int old_block_size;
-#ifdef CONFIG_PRESWAP
-	unsigned long *preswap_map;
-	unsigned int preswap_pages;
-#endif
-=======
 	struct swap_extent *curr_swap_extent;
 	struct swap_extent first_swap_extent;
 	struct block_device *bdev;	/* swap device or bdev of swap file */
 	struct file *swap_file;		/* seldom referenced */
 	unsigned int old_block_size;	/* seldom referenced */
->>>>>>> 02f8c6ae
 };
-
-#ifdef CONFIG_PRESWAP
-
-#include <linux/sysctl.h>
-extern int preswap_sysctl_handler(struct ctl_table *, int, void __user *,
-	size_t *, loff_t *);
-extern const unsigned long preswap_zero, preswap_infinity;
-
-extern void preswap_shrink(unsigned long);
-extern int preswap_test(struct swap_info_struct *, unsigned long);
-extern void preswap_init(unsigned);
-extern int preswap_put(struct page *);
-extern int preswap_get(struct page *);
-extern void preswap_flush(unsigned, unsigned long);
-extern void preswap_flush_area(unsigned);
-#else
-static inline void preswap_shrink(unsigned long target_pages)
-{
-}
-
-static inline int preswap_test(struct swap_info_struct *sis, unsigned long offset)
-{
-	return 0;
-}
-
-static inline void preswap_init(unsigned type)
-{
-}
-
-static inline int preswap_put(struct page *page)
-{
-	return 0;
-}
-
-static inline int preswap_get(struct page *get)
-{
-	return 0;
-}
-
-static inline void preswap_flush(unsigned type, unsigned long offset)
-{
-}
-
-static inline void preswap_flush_area(unsigned type)
-{
-}
-#endif /* CONFIG_PRESWAP */
 
 struct swap_list_t {
 	int head;	/* head of priority-ordered swapfile list */
@@ -286,19 +258,10 @@
 						gfp_t gfp_mask, bool noswap,
 						unsigned int swappiness,
 						struct zone *zone,
-<<<<<<< HEAD
-						int nid,
-=======
->>>>>>> 02f8c6ae
 						unsigned long *nr_scanned);
 extern int __isolate_lru_page(struct page *page, int mode, int file);
 extern unsigned long shrink_all_memory(unsigned long nr_pages);
 extern int vm_swappiness;
-#define FREE_TO_PAGECACHE_RATIO 8
-extern unsigned long pagecache_over_limit(void);
-extern void shrink_page_cache(gfp_t mask, struct page *page);
-extern unsigned int vm_pagecache_limit_mb;
-extern unsigned int vm_pagecache_ignore_dirty;
 extern int remove_mapping(struct address_space *mapping, struct page *page);
 extern long vm_total_pages;
 
@@ -341,8 +304,6 @@
 /* linux/mm/page_io.c */
 extern int swap_readpage(struct page *);
 extern int swap_writepage(struct page *page, struct writeback_control *wbc);
-extern void swap_sync_page(struct page *page);
-extern int swap_set_page_dirty(struct page *page);
 extern void end_swap_bio_read(struct bio *bio, int err);
 
 /* linux/mm/swap_state.c */
@@ -379,11 +340,6 @@
 extern unsigned int count_swap_pages(int, int);
 extern sector_t map_swap_page(struct page *, struct block_device **);
 extern sector_t swapdev_block(int, pgoff_t);
-<<<<<<< HEAD
-extern struct swap_info_struct *get_swap_info_struct(unsigned);
-extern struct swap_info_struct *page_swap_info(struct page *);
-=======
->>>>>>> 02f8c6ae
 extern int reuse_swap_page(struct page *);
 extern int try_to_free_swap(struct page *);
 struct backing_dev_info;
