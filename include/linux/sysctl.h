--- conflicted
+++ resolved
@@ -59,7 +59,6 @@
 	CTL_BUS=8,		/* Busses */
 	CTL_ABI=9,		/* Binary emulation */
 	CTL_CPU=10,		/* CPU stuff (speed scaling, etc) */
-	CTL_XEN=123,		/* Xen info and control */
 	CTL_ARLAN=254,		/* arlan wireless driver */
 	CTL_S390DBF=5677,	/* s390 debug */
 	CTL_SUNRPC=7249,	/* sunrpc debug */
@@ -154,8 +153,6 @@
 	KERN_MAX_LOCK_DEPTH=74, /* int: rtmutex's maximum lock depth */
 	KERN_NMI_WATCHDOG=75, /* int: enable/disable nmi watchdog */
 	KERN_PANIC_ON_NMI=76, /* int: whether we will panic on an unrecovered */
-	KERN_DUMP_AFTER_NOTIFIER=78, /* int: kdump after panic_notifier (SUSE only) */
-	KERN_PANIC_ON_IO_NMI=79, /* int: whether we will panic on an io NMI */
 };
 
 
@@ -484,13 +481,6 @@
 	NET_IPV4_CONF_PROMOTE_SECONDARIES=20,
 	NET_IPV4_CONF_ARP_ACCEPT=21,
 	NET_IPV4_CONF_ARP_NOTIFY=22,
-<<<<<<< HEAD
-	NET_IPV4_CONF_PROXY_ARP_PVLAN=23,
-	NET_IPV4_CONF_SRC_VMARK=24,
-	NET_IPV4_CONF_ACCEPT_LOCAL=25,
-	__NET_IPV4_CONF_MAX
-=======
->>>>>>> 02f8c6ae
 };
 
 /* /proc/sys/net/ipv4/netfilter */
@@ -969,10 +959,6 @@
 extern void sysctl_head_finish(struct ctl_table_header *prev);
 extern int sysctl_perm(struct ctl_table_root *root,
 		struct ctl_table *table, int op);
-extern int proc_do_large_bitmap(struct ctl_table *, int, 
-				void __user *, size_t *, loff_t *);
-
-
 
 typedef struct ctl_table ctl_table;
 
