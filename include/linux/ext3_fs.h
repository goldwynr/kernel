/*
 *  linux/include/linux/ext3_fs.h
 *
 * Copyright (C) 1992, 1993, 1994, 1995
 * Remy Card (card@masi.ibp.fr)
 * Laboratoire MASI - Institut Blaise Pascal
 * Universite Pierre et Marie Curie (Paris VI)
 *
 *  from
 *
 *  linux/include/linux/minix_fs.h
 *
 *  Copyright (C) 1991, 1992  Linus Torvalds
 */

#ifndef _LINUX_EXT3_FS_H
#define _LINUX_EXT3_FS_H

#include <linux/types.h>
#include <linux/magic.h>

/*
 * The second extended filesystem constants/structures
 */

/*
 * Define EXT3FS_DEBUG to produce debug messages
 */
#undef EXT3FS_DEBUG

/*
 * Define EXT3_RESERVATION to reserve data blocks for expanding files
 */
#define EXT3_DEFAULT_RESERVE_BLOCKS     8
/*max window size: 1024(direct blocks) + 3([t,d]indirect blocks) */
#define EXT3_MAX_RESERVE_BLOCKS         1027
#define EXT3_RESERVE_WINDOW_NOT_ALLOCATED 0

/*
 * Debug code
 */
#ifdef EXT3FS_DEBUG
#define ext3_debug(f, a...)						\
	do {								\
		printk (KERN_DEBUG "EXT3-fs DEBUG (%s, %d): %s:",	\
			__FILE__, __LINE__, __func__);		\
		printk (KERN_DEBUG f, ## a);				\
	} while (0)
#else
#define ext3_debug(f, a...)	do {} while (0)
#endif

/*
 * Special inodes numbers
 */
#define	EXT3_BAD_INO		 1	/* Bad blocks inode */
#define EXT3_ROOT_INO		 2	/* Root inode */
#define EXT3_BOOT_LOADER_INO	 5	/* Boot loader inode */
#define EXT3_UNDEL_DIR_INO	 6	/* Undelete directory inode */
#define EXT3_RESIZE_INO		 7	/* Reserved group descriptors inode */
#define EXT3_JOURNAL_INO	 8	/* Journal inode */

/* First non-reserved inode for old ext3 filesystems */
#define EXT3_GOOD_OLD_FIRST_INO	11

/*
 * Maximal count of links to a file
 */
#define EXT3_LINK_MAX		32000

/*
 * Macro-instructions used to manage several block sizes
 */
#define EXT3_MIN_BLOCK_SIZE		1024
#define	EXT3_MAX_BLOCK_SIZE		65536
#define EXT3_MIN_BLOCK_LOG_SIZE		10
#ifdef __KERNEL__
# define EXT3_BLOCK_SIZE(s)		((s)->s_blocksize)
#else
# define EXT3_BLOCK_SIZE(s)		(EXT3_MIN_BLOCK_SIZE << (s)->s_log_block_size)
#endif
#define	EXT3_ADDR_PER_BLOCK(s)		(EXT3_BLOCK_SIZE(s) / sizeof (__u32))
#ifdef __KERNEL__
# define EXT3_BLOCK_SIZE_BITS(s)	((s)->s_blocksize_bits)
#else
# define EXT3_BLOCK_SIZE_BITS(s)	((s)->s_log_block_size + 10)
#endif
#ifdef __KERNEL__
#define	EXT3_ADDR_PER_BLOCK_BITS(s)	(EXT3_SB(s)->s_addr_per_block_bits)
#define EXT3_INODE_SIZE(s)		(EXT3_SB(s)->s_inode_size)
#define EXT3_FIRST_INO(s)		(EXT3_SB(s)->s_first_ino)
#else
#define EXT3_INODE_SIZE(s)	(((s)->s_rev_level == EXT3_GOOD_OLD_REV) ? \
				 EXT3_GOOD_OLD_INODE_SIZE : \
				 (s)->s_inode_size)
#define EXT3_FIRST_INO(s)	(((s)->s_rev_level == EXT3_GOOD_OLD_REV) ? \
				 EXT3_GOOD_OLD_FIRST_INO : \
				 (s)->s_first_ino)
#endif

/*
 * Macro-instructions used to manage fragments
 */
#define EXT3_MIN_FRAG_SIZE		1024
#define	EXT3_MAX_FRAG_SIZE		4096
#define EXT3_MIN_FRAG_LOG_SIZE		  10
#ifdef __KERNEL__
# define EXT3_FRAG_SIZE(s)		(EXT3_SB(s)->s_frag_size)
# define EXT3_FRAGS_PER_BLOCK(s)	(EXT3_SB(s)->s_frags_per_block)
#else
# define EXT3_FRAG_SIZE(s)		(EXT3_MIN_FRAG_SIZE << (s)->s_log_frag_size)
# define EXT3_FRAGS_PER_BLOCK(s)	(EXT3_BLOCK_SIZE(s) / EXT3_FRAG_SIZE(s))
#endif

/*
 * Structure of a blocks group descriptor
 */
struct ext3_group_desc
{
	__le32	bg_block_bitmap;		/* Blocks bitmap block */
	__le32	bg_inode_bitmap;		/* Inodes bitmap block */
	__le32	bg_inode_table;		/* Inodes table block */
	__le16	bg_free_blocks_count;	/* Free blocks count */
	__le16	bg_free_inodes_count;	/* Free inodes count */
	__le16	bg_used_dirs_count;	/* Directories count */
	__u16	bg_pad;
	__le32	bg_reserved[3];
};

/*
 * Macro-instructions used to manage group descriptors
 */
#ifdef __KERNEL__
# define EXT3_BLOCKS_PER_GROUP(s)	(EXT3_SB(s)->s_blocks_per_group)
# define EXT3_DESC_PER_BLOCK(s)		(EXT3_SB(s)->s_desc_per_block)
# define EXT3_INODES_PER_GROUP(s)	(EXT3_SB(s)->s_inodes_per_group)
# define EXT3_DESC_PER_BLOCK_BITS(s)	(EXT3_SB(s)->s_desc_per_block_bits)
#else
# define EXT3_BLOCKS_PER_GROUP(s)	((s)->s_blocks_per_group)
# define EXT3_DESC_PER_BLOCK(s)		(EXT3_BLOCK_SIZE(s) / sizeof (struct ext3_group_desc))
# define EXT3_INODES_PER_GROUP(s)	((s)->s_inodes_per_group)
#endif

/*
 * Constants relative to the data blocks
 */
#define	EXT3_NDIR_BLOCKS		12
#define	EXT3_IND_BLOCK			EXT3_NDIR_BLOCKS
#define	EXT3_DIND_BLOCK			(EXT3_IND_BLOCK + 1)
#define	EXT3_TIND_BLOCK			(EXT3_DIND_BLOCK + 1)
#define	EXT3_N_BLOCKS			(EXT3_TIND_BLOCK + 1)

/*
 * Inode flags
 */
#define	EXT3_SECRM_FL			0x00000001 /* Secure deletion */
#define	EXT3_UNRM_FL			0x00000002 /* Undelete */
#define	EXT3_COMPR_FL			0x00000004 /* Compress file */
#define EXT3_SYNC_FL			0x00000008 /* Synchronous updates */
#define EXT3_IMMUTABLE_FL		0x00000010 /* Immutable file */
#define EXT3_APPEND_FL			0x00000020 /* writes to file may only append */
#define EXT3_NODUMP_FL			0x00000040 /* do not dump file */
#define EXT3_NOATIME_FL			0x00000080 /* do not update atime */
/* Reserved for compression usage... */
#define EXT3_DIRTY_FL			0x00000100
#define EXT3_COMPRBLK_FL		0x00000200 /* One or more compressed clusters */
#define EXT3_NOCOMPR_FL			0x00000400 /* Don't compress */
#define EXT3_ECOMPR_FL			0x00000800 /* Compression error */
/* End compression flags --- maybe not all used */
#define EXT3_INDEX_FL			0x00001000 /* hash-indexed directory */
#define EXT3_IMAGIC_FL			0x00002000 /* AFS directory */
#define EXT3_JOURNAL_DATA_FL		0x00004000 /* file data should be journaled */
#define EXT3_NOTAIL_FL			0x00008000 /* file tail should not be merged */
#define EXT3_DIRSYNC_FL			0x00010000 /* dirsync behaviour (directories only) */
#define EXT3_TOPDIR_FL			0x00020000 /* Top of directory hierarchies*/
#define EXT3_RESERVED_FL		0x80000000 /* reserved for ext3 lib */

#define EXT3_FL_USER_VISIBLE		0x0003DFFF /* User visible flags */
#define EXT3_FL_USER_MODIFIABLE		0x000380FF /* User modifiable flags */

/* Flags that should be inherited by new inodes from their parent. */
#define EXT3_FL_INHERITED (EXT3_SECRM_FL | EXT3_UNRM_FL | EXT3_COMPR_FL |\
			   EXT3_SYNC_FL | EXT3_IMMUTABLE_FL | EXT3_APPEND_FL |\
			   EXT3_NODUMP_FL | EXT3_NOATIME_FL | EXT3_COMPRBLK_FL|\
			   EXT3_NOCOMPR_FL | EXT3_JOURNAL_DATA_FL |\
			   EXT3_NOTAIL_FL | EXT3_DIRSYNC_FL)

/* Flags that are appropriate for regular files (all but dir-specific ones). */
#define EXT3_REG_FLMASK (~(EXT3_DIRSYNC_FL | EXT3_TOPDIR_FL))

/* Flags that are appropriate for non-directories/regular files. */
#define EXT3_OTHER_FLMASK (EXT3_NODUMP_FL | EXT3_NOATIME_FL)

/* Mask out flags that are inappropriate for the given type of inode. */
static inline __u32 ext3_mask_flags(umode_t mode, __u32 flags)
{
	if (S_ISDIR(mode))
		return flags;
	else if (S_ISREG(mode))
		return flags & EXT3_REG_FLMASK;
	else
		return flags & EXT3_OTHER_FLMASK;
}

/*
 * Inode dynamic state flags
 */
#define EXT3_STATE_JDATA		0x00000001 /* journaled data exists */
#define EXT3_STATE_NEW			0x00000002 /* inode is newly created */
#define EXT3_STATE_XATTR		0x00000004 /* has in-inode xattrs */

/* Used to pass group descriptor data when online resize is done */
struct ext3_new_group_input {
	__u32 group;            /* Group number for this data */
	__u32 block_bitmap;     /* Absolute block number of block bitmap */
	__u32 inode_bitmap;     /* Absolute block number of inode bitmap */
	__u32 inode_table;      /* Absolute block number of inode table start */
	__u32 blocks_count;     /* Total number of blocks in this group */
	__u16 reserved_blocks;  /* Number of reserved blocks in this group */
	__u16 unused;
};

/* The struct ext3_new_group_input in kernel space, with free_blocks_count */
struct ext3_new_group_data {
	__u32 group;
	__u32 block_bitmap;
	__u32 inode_bitmap;
	__u32 inode_table;
	__u32 blocks_count;
	__u16 reserved_blocks;
	__u16 unused;
	__u32 free_blocks_count;
};


/*
 * ioctl commands
 */
#define	EXT3_IOC_GETFLAGS		FS_IOC_GETFLAGS
#define	EXT3_IOC_SETFLAGS		FS_IOC_SETFLAGS
#define	EXT3_IOC_GETVERSION		_IOR('f', 3, long)
#define	EXT3_IOC_SETVERSION		_IOW('f', 4, long)
#define EXT3_IOC_GROUP_EXTEND		_IOW('f', 7, unsigned long)
#define EXT3_IOC_GROUP_ADD		_IOW('f', 8,struct ext3_new_group_input)
#define	EXT3_IOC_GETVERSION_OLD		FS_IOC_GETVERSION
#define	EXT3_IOC_SETVERSION_OLD		FS_IOC_SETVERSION
#ifdef CONFIG_JBD_DEBUG
#define EXT3_IOC_WAIT_FOR_READONLY	_IOR('f', 99, long)
#endif
#define EXT3_IOC_GETRSVSZ		_IOR('f', 5, long)
#define EXT3_IOC_SETRSVSZ		_IOW('f', 6, long)

/*
 * ioctl commands in 32 bit emulation
 */
#define EXT3_IOC32_GETFLAGS		FS_IOC32_GETFLAGS
#define EXT3_IOC32_SETFLAGS		FS_IOC32_SETFLAGS
#define EXT3_IOC32_GETVERSION		_IOR('f', 3, int)
#define EXT3_IOC32_SETVERSION		_IOW('f', 4, int)
#define EXT3_IOC32_GETRSVSZ		_IOR('f', 5, int)
#define EXT3_IOC32_SETRSVSZ		_IOW('f', 6, int)
#define EXT3_IOC32_GROUP_EXTEND		_IOW('f', 7, unsigned int)
#ifdef CONFIG_JBD_DEBUG
#define EXT3_IOC32_WAIT_FOR_READONLY	_IOR('f', 99, int)
#endif
#define EXT3_IOC32_GETVERSION_OLD	FS_IOC32_GETVERSION
#define EXT3_IOC32_SETVERSION_OLD	FS_IOC32_SETVERSION


/*
 *  Mount options
 */
struct ext3_mount_options {
	unsigned long s_mount_opt;
	uid_t s_resuid;
	gid_t s_resgid;
	unsigned long s_commit_interval;
#ifdef CONFIG_QUOTA
	int s_jquota_fmt;
	char *s_qf_names[MAXQUOTAS];
#endif
};

/*
 * Structure of an inode on the disk
 */
struct ext3_inode {
	__le16	i_mode;		/* File mode */
	__le16	i_uid;		/* Low 16 bits of Owner Uid */
	__le32	i_size;		/* Size in bytes */
	__le32	i_atime;	/* Access time */
	__le32	i_ctime;	/* Creation time */
	__le32	i_mtime;	/* Modification time */
	__le32	i_dtime;	/* Deletion Time */
	__le16	i_gid;		/* Low 16 bits of Group Id */
	__le16	i_links_count;	/* Links count */
	__le32	i_blocks;	/* Blocks count */
	__le32	i_flags;	/* File flags */
	union {
		struct {
			__u32  l_i_reserved1;
		} linux1;
		struct {
			__u32  h_i_translator;
		} hurd1;
		struct {
			__u32  m_i_reserved1;
		} masix1;
	} osd1;				/* OS dependent 1 */
	__le32	i_block[EXT3_N_BLOCKS];/* Pointers to blocks */
	__le32	i_generation;	/* File version (for NFS) */
	__le32	i_file_acl;	/* File ACL */
	__le32	i_dir_acl;	/* Directory ACL */
	__le32	i_faddr;	/* Fragment address */
	union {
		struct {
			__u8	l_i_frag;	/* Fragment number */
			__u8	l_i_fsize;	/* Fragment size */
			__u16	i_pad1;
			__le16	l_i_uid_high;	/* these 2 fields    */
			__le16	l_i_gid_high;	/* were reserved2[0] */
			__u32	l_i_reserved2;
		} linux2;
		struct {
			__u8	h_i_frag;	/* Fragment number */
			__u8	h_i_fsize;	/* Fragment size */
			__u16	h_i_mode_high;
			__u16	h_i_uid_high;
			__u16	h_i_gid_high;
			__u32	h_i_author;
		} hurd2;
		struct {
			__u8	m_i_frag;	/* Fragment number */
			__u8	m_i_fsize;	/* Fragment size */
			__u16	m_pad1;
			__u32	m_i_reserved2[2];
		} masix2;
	} osd2;				/* OS dependent 2 */
	__le16	i_extra_isize;
	__le16	i_pad1;
};

#define i_size_high	i_dir_acl

#if defined(__KERNEL__) || defined(__linux__)
#define i_reserved1	osd1.linux1.l_i_reserved1
#define i_frag		osd2.linux2.l_i_frag
#define i_fsize		osd2.linux2.l_i_fsize
#define i_uid_low	i_uid
#define i_gid_low	i_gid
#define i_uid_high	osd2.linux2.l_i_uid_high
#define i_gid_high	osd2.linux2.l_i_gid_high
#define i_reserved2	osd2.linux2.l_i_reserved2

#elif defined(__GNU__)

#define i_translator	osd1.hurd1.h_i_translator
#define i_frag		osd2.hurd2.h_i_frag;
#define i_fsize		osd2.hurd2.h_i_fsize;
#define i_uid_high	osd2.hurd2.h_i_uid_high
#define i_gid_high	osd2.hurd2.h_i_gid_high
#define i_author	osd2.hurd2.h_i_author

#elif defined(__masix__)

#define i_reserved1	osd1.masix1.m_i_reserved1
#define i_frag		osd2.masix2.m_i_frag
#define i_fsize		osd2.masix2.m_i_fsize
#define i_reserved2	osd2.masix2.m_i_reserved2

#endif /* defined(__KERNEL__) || defined(__linux__) */

/*
 * File system states
 */
#define	EXT3_VALID_FS			0x0001	/* Unmounted cleanly */
#define	EXT3_ERROR_FS			0x0002	/* Errors detected */
#define	EXT3_ORPHAN_FS			0x0004	/* Orphans being recovered */

/*
 * Misc. filesystem flags
 */
#define EXT2_FLAGS_SIGNED_HASH		0x0001  /* Signed dirhash in use */
#define EXT2_FLAGS_UNSIGNED_HASH	0x0002  /* Unsigned dirhash in use */
#define EXT2_FLAGS_TEST_FILESYS		0x0004	/* to test development code */

/*
 * Mount flags
 */
#define EXT3_MOUNT_CHECK		0x00001	/* Do mount-time checks */
#define EXT3_MOUNT_OLDALLOC		0x00002  /* Don't use the new Orlov allocator */
#define EXT3_MOUNT_GRPID		0x00004	/* Create files with directory's group */
#define EXT3_MOUNT_DEBUG		0x00008	/* Some debugging messages */
#define EXT3_MOUNT_ERRORS_CONT		0x00010	/* Continue on errors */
#define EXT3_MOUNT_ERRORS_RO		0x00020	/* Remount fs ro on errors */
#define EXT3_MOUNT_ERRORS_PANIC		0x00040	/* Panic on errors */
#define EXT3_MOUNT_MINIX_DF		0x00080	/* Mimics the Minix statfs */
#define EXT3_MOUNT_NOLOAD		0x00100	/* Don't use existing journal*/
#define EXT3_MOUNT_ABORT		0x00200	/* Fatal error detected */
#define EXT3_MOUNT_DATA_FLAGS		0x00C00	/* Mode for data writes: */
#define EXT3_MOUNT_JOURNAL_DATA		0x00400	/* Write data to journal */
#define EXT3_MOUNT_ORDERED_DATA		0x00800	/* Flush data before commit */
#define EXT3_MOUNT_WRITEBACK_DATA	0x00C00	/* No data ordering */
#define EXT3_MOUNT_UPDATE_JOURNAL	0x01000	/* Update the journal format */
#define EXT3_MOUNT_NO_UID32		0x02000  /* Disable 32-bit UIDs */
#define EXT3_MOUNT_XATTR_USER		0x04000	/* Extended user attributes */
#define EXT3_MOUNT_POSIX_ACL		0x08000	/* POSIX Access Control Lists */
#define EXT3_MOUNT_RESERVATION		0x10000	/* Preallocation */
#define EXT3_MOUNT_BARRIER		0x20000 /* Use block barriers */
#define EXT3_MOUNT_NOBH			0x40000 /* No bufferheads */
#define EXT3_MOUNT_QUOTA		0x80000 /* Some quota option set */
#define EXT3_MOUNT_USRQUOTA		0x100000 /* "old" user quota */
#define EXT3_MOUNT_GRPQUOTA		0x200000 /* "old" group quota */
<<<<<<< HEAD
#define EXT3_MOUNT_NFS4ACL		0x400000 /* NFS version 4 ACLs */
=======
#define EXT3_MOUNT_DATA_ERR_ABORT	0x400000 /* Abort on file data write
						  * error in ordered mode */
>>>>>>> 18e352e4

/* Compatibility, for having both ext2_fs.h and ext3_fs.h included at once */
#ifndef _LINUX_EXT2_FS_H
#define clear_opt(o, opt)		o &= ~EXT3_MOUNT_##opt
#define set_opt(o, opt)			o |= EXT3_MOUNT_##opt
#define test_opt(sb, opt)		(EXT3_SB(sb)->s_mount_opt & \
					 EXT3_MOUNT_##opt)
#else
#define EXT2_MOUNT_NOLOAD		EXT3_MOUNT_NOLOAD
#define EXT2_MOUNT_ABORT		EXT3_MOUNT_ABORT
#define EXT2_MOUNT_DATA_FLAGS		EXT3_MOUNT_DATA_FLAGS
#endif

#define ext3_set_bit			ext2_set_bit
#define ext3_set_bit_atomic		ext2_set_bit_atomic
#define ext3_clear_bit			ext2_clear_bit
#define ext3_clear_bit_atomic		ext2_clear_bit_atomic
#define ext3_test_bit			ext2_test_bit
#define ext3_find_first_zero_bit	ext2_find_first_zero_bit
#define ext3_find_next_zero_bit		ext2_find_next_zero_bit

/*
 * Maximal mount counts between two filesystem checks
 */
#define EXT3_DFL_MAX_MNT_COUNT		20	/* Allow 20 mounts */
#define EXT3_DFL_CHECKINTERVAL		0	/* Don't use interval check */

/*
 * Behaviour when detecting errors
 */
#define EXT3_ERRORS_CONTINUE		1	/* Continue execution */
#define EXT3_ERRORS_RO			2	/* Remount fs read-only */
#define EXT3_ERRORS_PANIC		3	/* Panic */
#define EXT3_ERRORS_DEFAULT		EXT3_ERRORS_CONTINUE

/*
 * Structure of the super block
 */
struct ext3_super_block {
/*00*/	__le32	s_inodes_count;		/* Inodes count */
	__le32	s_blocks_count;		/* Blocks count */
	__le32	s_r_blocks_count;	/* Reserved blocks count */
	__le32	s_free_blocks_count;	/* Free blocks count */
/*10*/	__le32	s_free_inodes_count;	/* Free inodes count */
	__le32	s_first_data_block;	/* First Data Block */
	__le32	s_log_block_size;	/* Block size */
	__le32	s_log_frag_size;	/* Fragment size */
/*20*/	__le32	s_blocks_per_group;	/* # Blocks per group */
	__le32	s_frags_per_group;	/* # Fragments per group */
	__le32	s_inodes_per_group;	/* # Inodes per group */
	__le32	s_mtime;		/* Mount time */
/*30*/	__le32	s_wtime;		/* Write time */
	__le16	s_mnt_count;		/* Mount count */
	__le16	s_max_mnt_count;	/* Maximal mount count */
	__le16	s_magic;		/* Magic signature */
	__le16	s_state;		/* File system state */
	__le16	s_errors;		/* Behaviour when detecting errors */
	__le16	s_minor_rev_level;	/* minor revision level */
/*40*/	__le32	s_lastcheck;		/* time of last check */
	__le32	s_checkinterval;	/* max. time between checks */
	__le32	s_creator_os;		/* OS */
	__le32	s_rev_level;		/* Revision level */
/*50*/	__le16	s_def_resuid;		/* Default uid for reserved blocks */
	__le16	s_def_resgid;		/* Default gid for reserved blocks */
	/*
	 * These fields are for EXT3_DYNAMIC_REV superblocks only.
	 *
	 * Note: the difference between the compatible feature set and
	 * the incompatible feature set is that if there is a bit set
	 * in the incompatible feature set that the kernel doesn't
	 * know about, it should refuse to mount the filesystem.
	 *
	 * e2fsck's requirements are more strict; if it doesn't know
	 * about a feature in either the compatible or incompatible
	 * feature set, it must abort and not try to meddle with
	 * things it doesn't understand...
	 */
	__le32	s_first_ino;		/* First non-reserved inode */
	__le16   s_inode_size;		/* size of inode structure */
	__le16	s_block_group_nr;	/* block group # of this superblock */
	__le32	s_feature_compat;	/* compatible feature set */
/*60*/	__le32	s_feature_incompat;	/* incompatible feature set */
	__le32	s_feature_ro_compat;	/* readonly-compatible feature set */
/*68*/	__u8	s_uuid[16];		/* 128-bit uuid for volume */
/*78*/	char	s_volume_name[16];	/* volume name */
/*88*/	char	s_last_mounted[64];	/* directory where last mounted */
/*C8*/	__le32	s_algorithm_usage_bitmap; /* For compression */
	/*
	 * Performance hints.  Directory preallocation should only
	 * happen if the EXT3_FEATURE_COMPAT_DIR_PREALLOC flag is on.
	 */
	__u8	s_prealloc_blocks;	/* Nr of blocks to try to preallocate*/
	__u8	s_prealloc_dir_blocks;	/* Nr to preallocate for dirs */
	__le16	s_reserved_gdt_blocks;	/* Per group desc for online growth */
	/*
	 * Journaling support valid if EXT3_FEATURE_COMPAT_HAS_JOURNAL set.
	 */
/*D0*/	__u8	s_journal_uuid[16];	/* uuid of journal superblock */
/*E0*/	__le32	s_journal_inum;		/* inode number of journal file */
	__le32	s_journal_dev;		/* device number of journal file */
	__le32	s_last_orphan;		/* start of list of inodes to delete */
	__le32	s_hash_seed[4];		/* HTREE hash seed */
	__u8	s_def_hash_version;	/* Default hash version to use */
	__u8	s_reserved_char_pad;
	__u16	s_reserved_word_pad;
	__le32	s_default_mount_opts;
	__le32	s_first_meta_bg;	/* First metablock block group */
	__le32	s_mkfs_time;		/* When the filesystem was created */
	__le32	s_jnl_blocks[17];	/* Backup of the journal inode */
	/* 64bit support valid if EXT4_FEATURE_COMPAT_64BIT */
/*150*/	__le32	s_blocks_count_hi;	/* Blocks count */
	__le32	s_r_blocks_count_hi;	/* Reserved blocks count */
	__le32	s_free_blocks_count_hi;	/* Free blocks count */
	__le16	s_min_extra_isize;	/* All inodes have at least # bytes */
	__le16	s_want_extra_isize; 	/* New inodes should reserve # bytes */
	__le32	s_flags;		/* Miscellaneous flags */
	__le16  s_raid_stride;		/* RAID stride */
	__le16  s_mmp_interval;         /* # seconds to wait in MMP checking */
	__le64  s_mmp_block;            /* Block for multi-mount protection */
	__le32  s_raid_stripe_width;    /* blocks on all data disks (N*stride)*/
	__u8	s_log_groups_per_flex;  /* FLEX_BG group size */
	__u8	s_reserved_char_pad2;
	__le16  s_reserved_pad;
	__u32   s_reserved[162];        /* Padding to the end of the block */
};

#ifdef __KERNEL__
#include <linux/ext3_fs_i.h>
#include <linux/ext3_fs_sb.h>
static inline struct ext3_sb_info * EXT3_SB(struct super_block *sb)
{
	return sb->s_fs_info;
}
static inline struct ext3_inode_info *EXT3_I(struct inode *inode)
{
	return container_of(inode, struct ext3_inode_info, vfs_inode);
}

static inline int ext3_valid_inum(struct super_block *sb, unsigned long ino)
{
	return ino == EXT3_ROOT_INO ||
		ino == EXT3_JOURNAL_INO ||
		ino == EXT3_RESIZE_INO ||
		(ino >= EXT3_FIRST_INO(sb) &&
		 ino <= le32_to_cpu(EXT3_SB(sb)->s_es->s_inodes_count));
}
#else
/* Assume that user mode programs are passing in an ext3fs superblock, not
 * a kernel struct super_block.  This will allow us to call the feature-test
 * macros from user land. */
#define EXT3_SB(sb)	(sb)
#endif

#define NEXT_ORPHAN(inode) EXT3_I(inode)->i_dtime

/*
 * Codes for operating systems
 */
#define EXT3_OS_LINUX		0
#define EXT3_OS_HURD		1
#define EXT3_OS_MASIX		2
#define EXT3_OS_FREEBSD		3
#define EXT3_OS_LITES		4

/*
 * Revision levels
 */
#define EXT3_GOOD_OLD_REV	0	/* The good old (original) format */
#define EXT3_DYNAMIC_REV	1	/* V2 format w/ dynamic inode sizes */

#define EXT3_CURRENT_REV	EXT3_GOOD_OLD_REV
#define EXT3_MAX_SUPP_REV	EXT3_DYNAMIC_REV

#define EXT3_GOOD_OLD_INODE_SIZE 128

/*
 * Feature set definitions
 */

#define EXT3_HAS_COMPAT_FEATURE(sb,mask)			\
	( EXT3_SB(sb)->s_es->s_feature_compat & cpu_to_le32(mask) )
#define EXT3_HAS_RO_COMPAT_FEATURE(sb,mask)			\
	( EXT3_SB(sb)->s_es->s_feature_ro_compat & cpu_to_le32(mask) )
#define EXT3_HAS_INCOMPAT_FEATURE(sb,mask)			\
	( EXT3_SB(sb)->s_es->s_feature_incompat & cpu_to_le32(mask) )
#define EXT3_SET_COMPAT_FEATURE(sb,mask)			\
	EXT3_SB(sb)->s_es->s_feature_compat |= cpu_to_le32(mask)
#define EXT3_SET_RO_COMPAT_FEATURE(sb,mask)			\
	EXT3_SB(sb)->s_es->s_feature_ro_compat |= cpu_to_le32(mask)
#define EXT3_SET_INCOMPAT_FEATURE(sb,mask)			\
	EXT3_SB(sb)->s_es->s_feature_incompat |= cpu_to_le32(mask)
#define EXT3_CLEAR_COMPAT_FEATURE(sb,mask)			\
	EXT3_SB(sb)->s_es->s_feature_compat &= ~cpu_to_le32(mask)
#define EXT3_CLEAR_RO_COMPAT_FEATURE(sb,mask)			\
	EXT3_SB(sb)->s_es->s_feature_ro_compat &= ~cpu_to_le32(mask)
#define EXT3_CLEAR_INCOMPAT_FEATURE(sb,mask)			\
	EXT3_SB(sb)->s_es->s_feature_incompat &= ~cpu_to_le32(mask)

#define EXT3_FEATURE_COMPAT_DIR_PREALLOC	0x0001
#define EXT3_FEATURE_COMPAT_IMAGIC_INODES	0x0002
#define EXT3_FEATURE_COMPAT_HAS_JOURNAL		0x0004
#define EXT3_FEATURE_COMPAT_EXT_ATTR		0x0008
#define EXT3_FEATURE_COMPAT_RESIZE_INODE	0x0010
#define EXT3_FEATURE_COMPAT_DIR_INDEX		0x0020

#define EXT3_FEATURE_RO_COMPAT_SPARSE_SUPER	0x0001
#define EXT3_FEATURE_RO_COMPAT_LARGE_FILE	0x0002
#define EXT3_FEATURE_RO_COMPAT_BTREE_DIR	0x0004

#define EXT3_FEATURE_INCOMPAT_COMPRESSION	0x0001
#define EXT3_FEATURE_INCOMPAT_FILETYPE		0x0002
#define EXT3_FEATURE_INCOMPAT_RECOVER		0x0004 /* Needs recovery */
#define EXT3_FEATURE_INCOMPAT_JOURNAL_DEV	0x0008 /* Journal device */
#define EXT3_FEATURE_INCOMPAT_META_BG		0x0010

#define EXT3_FEATURE_COMPAT_SUPP	EXT2_FEATURE_COMPAT_EXT_ATTR
#define EXT3_FEATURE_INCOMPAT_SUPP	(EXT3_FEATURE_INCOMPAT_FILETYPE| \
					 EXT3_FEATURE_INCOMPAT_RECOVER| \
					 EXT3_FEATURE_INCOMPAT_META_BG)
#define EXT3_FEATURE_RO_COMPAT_SUPP	(EXT3_FEATURE_RO_COMPAT_SPARSE_SUPER| \
					 EXT3_FEATURE_RO_COMPAT_LARGE_FILE| \
					 EXT3_FEATURE_RO_COMPAT_BTREE_DIR)

/*
 * Default values for user and/or group using reserved blocks
 */
#define	EXT3_DEF_RESUID		0
#define	EXT3_DEF_RESGID		0

/*
 * Default mount options
 */
#define EXT3_DEFM_DEBUG		0x0001
#define EXT3_DEFM_BSDGROUPS	0x0002
#define EXT3_DEFM_XATTR_USER	0x0004
#define EXT3_DEFM_ACL		0x0008
#define EXT3_DEFM_UID16		0x0010
#define EXT3_DEFM_JMODE		0x0060
#define EXT3_DEFM_JMODE_DATA	0x0020
#define EXT3_DEFM_JMODE_ORDERED	0x0040
#define EXT3_DEFM_JMODE_WBACK	0x0060

/*
 * Structure of a directory entry
 */
#define EXT3_NAME_LEN 255

struct ext3_dir_entry {
	__le32	inode;			/* Inode number */
	__le16	rec_len;		/* Directory entry length */
	__le16	name_len;		/* Name length */
	char	name[EXT3_NAME_LEN];	/* File name */
};

/*
 * The new version of the directory entry.  Since EXT3 structures are
 * stored in intel byte order, and the name_len field could never be
 * bigger than 255 chars, it's safe to reclaim the extra byte for the
 * file_type field.
 */
struct ext3_dir_entry_2 {
	__le32	inode;			/* Inode number */
	__le16	rec_len;		/* Directory entry length */
	__u8	name_len;		/* Name length */
	__u8	file_type;
	char	name[EXT3_NAME_LEN];	/* File name */
};

/*
 * Ext3 directory file types.  Only the low 3 bits are used.  The
 * other bits are reserved for now.
 */
#define EXT3_FT_UNKNOWN		0
#define EXT3_FT_REG_FILE	1
#define EXT3_FT_DIR		2
#define EXT3_FT_CHRDEV		3
#define EXT3_FT_BLKDEV		4
#define EXT3_FT_FIFO		5
#define EXT3_FT_SOCK		6
#define EXT3_FT_SYMLINK		7

#define EXT3_FT_MAX		8

/*
 * EXT3_DIR_PAD defines the directory entries boundaries
 *
 * NOTE: It must be a multiple of 4
 */
#define EXT3_DIR_PAD			4
#define EXT3_DIR_ROUND			(EXT3_DIR_PAD - 1)
#define EXT3_DIR_REC_LEN(name_len)	(((name_len) + 8 + EXT3_DIR_ROUND) & \
					 ~EXT3_DIR_ROUND)
#define EXT3_MAX_REC_LEN		((1<<16)-1)

static inline unsigned ext3_rec_len_from_disk(__le16 dlen)
{
	unsigned len = le16_to_cpu(dlen);

	if (len == EXT3_MAX_REC_LEN)
		return 1 << 16;
	return len;
}

static inline __le16 ext3_rec_len_to_disk(unsigned len)
{
	if (len == (1 << 16))
		return cpu_to_le16(EXT3_MAX_REC_LEN);
	else if (len > (1 << 16))
		BUG();
	return cpu_to_le16(len);
}

/*
 * Hash Tree Directory indexing
 * (c) Daniel Phillips, 2001
 */

#define is_dx(dir) (EXT3_HAS_COMPAT_FEATURE(dir->i_sb, \
				      EXT3_FEATURE_COMPAT_DIR_INDEX) && \
		      (EXT3_I(dir)->i_flags & EXT3_INDEX_FL))
#define EXT3_DIR_LINK_MAX(dir) (!is_dx(dir) && (dir)->i_nlink >= EXT3_LINK_MAX)
#define EXT3_DIR_LINK_EMPTY(dir) ((dir)->i_nlink == 2 || (dir)->i_nlink == 1)

/* Legal values for the dx_root hash_version field: */

#define DX_HASH_LEGACY		0
#define DX_HASH_HALF_MD4	1
#define DX_HASH_TEA		2
#define DX_HASH_LEGACY_UNSIGNED	3
#define DX_HASH_HALF_MD4_UNSIGNED	4
#define DX_HASH_TEA_UNSIGNED		5

#ifdef __KERNEL__

/* hash info structure used by the directory hash */
struct dx_hash_info
{
	u32		hash;
	u32		minor_hash;
	int		hash_version;
	u32		*seed;
};

#define EXT3_HTREE_EOF	0x7fffffff

/*
 * Control parameters used by ext3_htree_next_block
 */
#define HASH_NB_ALWAYS		1


/*
 * Describe an inode's exact location on disk and in memory
 */
struct ext3_iloc
{
	struct buffer_head *bh;
	unsigned long offset;
	unsigned long block_group;
};

static inline struct ext3_inode *ext3_raw_inode(struct ext3_iloc *iloc)
{
	return (struct ext3_inode *) (iloc->bh->b_data + iloc->offset);
}

/*
 * This structure is stuffed into the struct file's private_data field
 * for directories.  It is where we put information so that we can do
 * readdir operations in hash tree order.
 */
struct dir_private_info {
	struct rb_root	root;
	struct rb_node	*curr_node;
	struct fname	*extra_fname;
	loff_t		last_pos;
	__u32		curr_hash;
	__u32		curr_minor_hash;
	__u32		next_hash;
};

/* calculate the first block number of the group */
static inline ext3_fsblk_t
ext3_group_first_block_no(struct super_block *sb, unsigned long group_no)
{
	return group_no * (ext3_fsblk_t)EXT3_BLOCKS_PER_GROUP(sb) +
		le32_to_cpu(EXT3_SB(sb)->s_es->s_first_data_block);
}

/*
 * Special error return code only used by dx_probe() and its callers.
 */
#define ERR_BAD_DX_DIR	-75000

/*
 * Function prototypes
 */

/*
 * Ok, these declarations are also in <linux/kernel.h> but none of the
 * ext3 source programs needs to include it so they are duplicated here.
 */
# define NORET_TYPE    /**/
# define ATTRIB_NORET  __attribute__((noreturn))
# define NORET_AND     noreturn,

/* balloc.c */
extern int ext3_bg_has_super(struct super_block *sb, int group);
extern unsigned long ext3_bg_num_gdb(struct super_block *sb, int group);
extern ext3_fsblk_t ext3_new_block (handle_t *handle, struct inode *inode,
			ext3_fsblk_t goal, int *errp);
extern ext3_fsblk_t ext3_new_blocks (handle_t *handle, struct inode *inode,
			ext3_fsblk_t goal, unsigned long *count, int *errp);
extern void ext3_free_blocks (handle_t *handle, struct inode *inode,
			ext3_fsblk_t block, unsigned long count);
extern void ext3_free_blocks_sb (handle_t *handle, struct super_block *sb,
				 ext3_fsblk_t block, unsigned long count,
				unsigned long *pdquot_freed_blocks);
extern ext3_fsblk_t ext3_count_free_blocks (struct super_block *);
extern void ext3_check_blocks_bitmap (struct super_block *);
extern struct ext3_group_desc * ext3_get_group_desc(struct super_block * sb,
						    unsigned int block_group,
						    struct buffer_head ** bh);
extern int ext3_should_retry_alloc(struct super_block *sb, int *retries);
extern void ext3_init_block_alloc_info(struct inode *);
extern void ext3_rsv_window_add(struct super_block *sb, struct ext3_reserve_window_node *rsv);

/* dir.c */
extern int ext3_check_dir_entry(const char *, struct inode *,
				struct ext3_dir_entry_2 *,
				struct buffer_head *, unsigned long);
extern int ext3_htree_store_dirent(struct file *dir_file, __u32 hash,
				    __u32 minor_hash,
				    struct ext3_dir_entry_2 *dirent);
extern void ext3_htree_free_dir_info(struct dir_private_info *p);

/* fsync.c */
extern int ext3_sync_file (struct file *, struct dentry *, int);

/* hash.c */
extern int ext3fs_dirhash(const char *name, int len, struct
			  dx_hash_info *hinfo);

/* ialloc.c */
extern struct inode * ext3_new_inode (handle_t *, struct inode *, int);
extern void ext3_free_inode (handle_t *, struct inode *);
extern struct inode * ext3_orphan_get (struct super_block *, unsigned long);
extern unsigned long ext3_count_free_inodes (struct super_block *);
extern unsigned long ext3_count_dirs (struct super_block *);
extern void ext3_check_inodes_bitmap (struct super_block *);
extern unsigned long ext3_count_free (struct buffer_head *, unsigned);


/* inode.c */
int ext3_forget(handle_t *handle, int is_metadata, struct inode *inode,
		struct buffer_head *bh, ext3_fsblk_t blocknr);
struct buffer_head * ext3_getblk (handle_t *, struct inode *, long, int, int *);
struct buffer_head * ext3_bread (handle_t *, struct inode *, int, int, int *);
int ext3_get_blocks_handle(handle_t *handle, struct inode *inode,
	sector_t iblock, unsigned long maxblocks, struct buffer_head *bh_result,
	int create, int extend_disksize);

extern struct inode *ext3_iget(struct super_block *, unsigned long);
extern int  ext3_write_inode (struct inode *, int);
extern int  ext3_setattr (struct dentry *, struct iattr *);
extern void ext3_delete_inode (struct inode *);
extern int  ext3_sync_inode (handle_t *, struct inode *);
extern void ext3_discard_reservation (struct inode *);
extern void ext3_dirty_inode(struct inode *);
extern int ext3_change_inode_journal_flag(struct inode *, int);
extern int ext3_get_inode_loc(struct inode *, struct ext3_iloc *);
extern int ext3_can_truncate(struct inode *inode);
extern void ext3_truncate (struct inode *);
extern void ext3_set_inode_flags(struct inode *);
extern void ext3_get_inode_flags(struct ext3_inode_info *);
extern void ext3_set_aops(struct inode *inode);
extern int ext3_fiemap(struct inode *inode, struct fiemap_extent_info *fieinfo,
		       u64 start, u64 len);

/* ioctl.c */
extern int ext3_ioctl (struct inode *, struct file *, unsigned int,
		       unsigned long);
extern long ext3_compat_ioctl (struct file *, unsigned int, unsigned long);

/* namei.c */
extern int ext3_orphan_add(handle_t *, struct inode *);
extern int ext3_orphan_del(handle_t *, struct inode *);
extern int ext3_htree_fill_tree(struct file *dir_file, __u32 start_hash,
				__u32 start_minor_hash, __u32 *next_hash);

/* resize.c */
extern int ext3_group_add(struct super_block *sb,
				struct ext3_new_group_data *input);
extern int ext3_group_extend(struct super_block *sb,
				struct ext3_super_block *es,
				ext3_fsblk_t n_blocks_count);

/* super.c */
extern void ext3_error (struct super_block *, const char *, const char *, ...)
	__attribute__ ((format (printf, 3, 4)));
extern void __ext3_std_error (struct super_block *, const char *, int);
extern void ext3_abort (struct super_block *, const char *, const char *, ...)
	__attribute__ ((format (printf, 3, 4)));
extern void ext3_warning (struct super_block *, const char *, const char *, ...)
	__attribute__ ((format (printf, 3, 4)));
extern void ext3_update_dynamic_rev (struct super_block *sb);

#define ext3_std_error(sb, errno)				\
do {								\
	if ((errno))						\
		__ext3_std_error((sb), __func__, (errno));	\
} while (0)

/*
 * Inodes and files operations
 */

/* dir.c */
extern const struct file_operations ext3_dir_operations;

/* file.c */
extern const struct inode_operations ext3_file_inode_operations;
extern const struct file_operations ext3_file_operations;

/* namei.c */
extern const struct inode_operations ext3_dir_inode_operations;
extern const struct inode_operations ext3_special_inode_operations;

/* symlink.c */
extern const struct inode_operations ext3_symlink_inode_operations;
extern const struct inode_operations ext3_fast_symlink_inode_operations;


#endif	/* __KERNEL__ */

#endif	/* _LINUX_EXT3_FS_H */<|MERGE_RESOLUTION|>--- conflicted
+++ resolved
@@ -411,12 +411,9 @@
 #define EXT3_MOUNT_QUOTA		0x80000 /* Some quota option set */
 #define EXT3_MOUNT_USRQUOTA		0x100000 /* "old" user quota */
 #define EXT3_MOUNT_GRPQUOTA		0x200000 /* "old" group quota */
-<<<<<<< HEAD
-#define EXT3_MOUNT_NFS4ACL		0x400000 /* NFS version 4 ACLs */
-=======
 #define EXT3_MOUNT_DATA_ERR_ABORT	0x400000 /* Abort on file data write
 						  * error in ordered mode */
->>>>>>> 18e352e4
+#define EXT3_MOUNT_NFS4ACL		0x800000 /* NFS version 4 ACLs */
 
 /* Compatibility, for having both ext2_fs.h and ext3_fs.h included at once */
 #ifndef _LINUX_EXT2_FS_H
