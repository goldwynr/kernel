#ifndef _LINUX_IRQ_H
#define _LINUX_IRQ_H

/*
 * Please do not include this file in generic code.  There is currently
 * no requirement for any architecture to implement anything held
 * within this file.
 *
 * Thanks. --rmk
 */

#include <linux/smp.h>

#ifndef CONFIG_S390

#include <linux/linkage.h>
#include <linux/cache.h>
#include <linux/spinlock.h>
#include <linux/cpumask.h>
#include <linux/gfp.h>
#include <linux/irqreturn.h>
#include <linux/irqnr.h>
#include <linux/errno.h>
#include <linux/topology.h>
#include <linux/wait.h>

#include <asm/irq.h>
#include <asm/ptrace.h>
#include <asm/irq_regs.h>

struct seq_file;
struct irq_desc;
struct irq_data;
typedef	void (*irq_flow_handler_t)(unsigned int irq,
					    struct irq_desc *desc);
typedef	void (*irq_preflow_handler_t)(struct irq_data *data);

/*
 * IRQ line status.
 *
 * Bits 0-7 are the same as the IRQF_* bits in linux/interrupt.h
 *
 * IRQ_TYPE_NONE		- default, unspecified type
 * IRQ_TYPE_EDGE_RISING		- rising edge triggered
 * IRQ_TYPE_EDGE_FALLING	- falling edge triggered
 * IRQ_TYPE_EDGE_BOTH		- rising and falling edge triggered
 * IRQ_TYPE_LEVEL_HIGH		- high level triggered
 * IRQ_TYPE_LEVEL_LOW		- low level triggered
 * IRQ_TYPE_LEVEL_MASK		- Mask to filter out the level bits
 * IRQ_TYPE_SENSE_MASK		- Mask for all the above bits
 * IRQ_TYPE_PROBE		- Special flag for probing in progress
 *
 * Bits which can be modified via irq_set/clear/modify_status_flags()
 * IRQ_LEVEL			- Interrupt is level type. Will be also
 *				  updated in the code when the above trigger
 *				  bits are modified via irq_set_irq_type()
 * IRQ_PER_CPU			- Mark an interrupt PER_CPU. Will protect
 *				  it from affinity setting
 * IRQ_NOPROBE			- Interrupt cannot be probed by autoprobing
 * IRQ_NOREQUEST		- Interrupt cannot be requested via
 *				  request_irq()
 * IRQ_NOTHREAD			- Interrupt cannot be threaded
 * IRQ_NOAUTOEN			- Interrupt is not automatically enabled in
 *				  request/setup_irq()
 * IRQ_NO_BALANCING		- Interrupt cannot be balanced (affinity set)
 * IRQ_MOVE_PCNTXT		- Interrupt can be migrated from process context
 * IRQ_NESTED_TRHEAD		- Interrupt nests into another thread
 */
enum {
	IRQ_TYPE_NONE		= 0x00000000,
	IRQ_TYPE_EDGE_RISING	= 0x00000001,
	IRQ_TYPE_EDGE_FALLING	= 0x00000002,
	IRQ_TYPE_EDGE_BOTH	= (IRQ_TYPE_EDGE_FALLING | IRQ_TYPE_EDGE_RISING),
	IRQ_TYPE_LEVEL_HIGH	= 0x00000004,
	IRQ_TYPE_LEVEL_LOW	= 0x00000008,
	IRQ_TYPE_LEVEL_MASK	= (IRQ_TYPE_LEVEL_LOW | IRQ_TYPE_LEVEL_HIGH),
	IRQ_TYPE_SENSE_MASK	= 0x0000000f,

	IRQ_TYPE_PROBE		= 0x00000010,

	IRQ_LEVEL		= (1 <<  8),
	IRQ_PER_CPU		= (1 <<  9),
	IRQ_NOPROBE		= (1 << 10),
	IRQ_NOREQUEST		= (1 << 11),
	IRQ_NOAUTOEN		= (1 << 12),
	IRQ_NO_BALANCING	= (1 << 13),
	IRQ_MOVE_PCNTXT		= (1 << 14),
	IRQ_NESTED_THREAD	= (1 << 15),
	IRQ_NOTHREAD		= (1 << 16),
};

#define IRQF_MODIFY_MASK	\
	(IRQ_TYPE_SENSE_MASK | IRQ_NOPROBE | IRQ_NOREQUEST | \
	 IRQ_NOAUTOEN | IRQ_MOVE_PCNTXT | IRQ_LEVEL | IRQ_NO_BALANCING | \
	 IRQ_PER_CPU | IRQ_NESTED_THREAD)

#define IRQ_NO_BALANCING_MASK	(IRQ_PER_CPU | IRQ_NO_BALANCING)

static inline __deprecated bool CHECK_IRQ_PER_CPU(unsigned int status)
{
	return status & IRQ_PER_CPU;
}

/*
 * Return value for chip->irq_set_affinity()
 *
 * IRQ_SET_MASK_OK	- OK, core updates irq_data.affinity
 * IRQ_SET_MASK_NOCPY	- OK, chip did update irq_data.affinity
 */
enum {
	IRQ_SET_MASK_OK = 0,
	IRQ_SET_MASK_OK_NOCOPY,
};

struct msi_desc;

/**
 * struct irq_data - per irq and irq chip data passed down to chip functions
 * @irq:		interrupt number
 * @node:		node index useful for balancing
 * @state_use_accessors: status information for irq chip functions.
 *			Use accessor functions to deal with it
 * @chip:		low level interrupt hardware access
 * @handler_data:	per-IRQ data for the irq_chip methods
 * @chip_data:		platform-specific per-chip private data for the chip
 *			methods, to allow shared chip implementations
 * @msi_desc:		MSI descriptor
 * @affinity:		IRQ affinity on SMP
 *
 * The fields here need to overlay the ones in irq_desc until we
 * cleaned up the direct references and switched everything over to
 * irq_data.
 */
struct irq_data {
	unsigned int		irq;
	unsigned int		node;
	unsigned int		state_use_accessors;
	struct irq_chip		*chip;
	void			*handler_data;
	void			*chip_data;
	struct msi_desc		*msi_desc;
#ifdef CONFIG_SMP
	cpumask_var_t		affinity;
#endif
};

/*
 * Bit masks for irq_data.state
 *
 * IRQD_TRIGGER_MASK		- Mask for the trigger type bits
 * IRQD_SETAFFINITY_PENDING	- Affinity setting is pending
 * IRQD_NO_BALANCING		- Balancing disabled for this IRQ
 * IRQD_PER_CPU			- Interrupt is per cpu
 * IRQD_AFFINITY_SET		- Interrupt affinity was set
 * IRQD_LEVEL			- Interrupt is level triggered
 * IRQD_WAKEUP_STATE		- Interrupt is configured for wakeup
 *				  from suspend
 * IRDQ_MOVE_PCNTXT		- Interrupt can be moved in process
 *				  context
 * IRQD_IRQ_DISABLED		- Disabled state of the interrupt
 * IRQD_IRQ_MASKED		- Masked state of the interrupt
 * IRQD_IRQ_INPROGRESS		- In progress state of the interrupt
 */
enum {
	IRQD_TRIGGER_MASK		= 0xf,
	IRQD_SETAFFINITY_PENDING	= (1 <<  8),
	IRQD_NO_BALANCING		= (1 << 10),
	IRQD_PER_CPU			= (1 << 11),
	IRQD_AFFINITY_SET		= (1 << 12),
	IRQD_LEVEL			= (1 << 13),
	IRQD_WAKEUP_STATE		= (1 << 14),
	IRQD_MOVE_PCNTXT		= (1 << 15),
	IRQD_IRQ_DISABLED		= (1 << 16),
	IRQD_IRQ_MASKED			= (1 << 17),
	IRQD_IRQ_INPROGRESS		= (1 << 18),
};

static inline bool irqd_is_setaffinity_pending(struct irq_data *d)
{
	return d->state_use_accessors & IRQD_SETAFFINITY_PENDING;
}

static inline bool irqd_is_per_cpu(struct irq_data *d)
{
	return d->state_use_accessors & IRQD_PER_CPU;
}

static inline bool irqd_can_balance(struct irq_data *d)
{
	return !(d->state_use_accessors & (IRQD_PER_CPU | IRQD_NO_BALANCING));
}

static inline bool irqd_affinity_was_set(struct irq_data *d)
{
	return d->state_use_accessors & IRQD_AFFINITY_SET;
}

static inline void irqd_mark_affinity_was_set(struct irq_data *d)
{
	d->state_use_accessors |= IRQD_AFFINITY_SET;
}

static inline u32 irqd_get_trigger_type(struct irq_data *d)
{
	return d->state_use_accessors & IRQD_TRIGGER_MASK;
}

/*
 * Must only be called inside irq_chip.irq_set_type() functions.
 */
static inline void irqd_set_trigger_type(struct irq_data *d, u32 type)
{
	d->state_use_accessors &= ~IRQD_TRIGGER_MASK;
	d->state_use_accessors |= type & IRQD_TRIGGER_MASK;
}

static inline bool irqd_is_level_type(struct irq_data *d)
{
	return d->state_use_accessors & IRQD_LEVEL;
}

static inline bool irqd_is_wakeup_set(struct irq_data *d)
{
	return d->state_use_accessors & IRQD_WAKEUP_STATE;
}

static inline bool irqd_can_move_in_process_context(struct irq_data *d)
{
	return d->state_use_accessors & IRQD_MOVE_PCNTXT;
}

static inline bool irqd_irq_disabled(struct irq_data *d)
{
	return d->state_use_accessors & IRQD_IRQ_DISABLED;
}

static inline bool irqd_irq_masked(struct irq_data *d)
{
	return d->state_use_accessors & IRQD_IRQ_MASKED;
}

static inline bool irqd_irq_inprogress(struct irq_data *d)
{
	return d->state_use_accessors & IRQD_IRQ_INPROGRESS;
}

/*
 * Functions for chained handlers which can be enabled/disabled by the
 * standard disable_irq/enable_irq calls. Must be called with
 * irq_desc->lock held.
 */
static inline void irqd_set_chained_irq_inprogress(struct irq_data *d)
{
	d->state_use_accessors |= IRQD_IRQ_INPROGRESS;
}

static inline void irqd_clr_chained_irq_inprogress(struct irq_data *d)
{
	d->state_use_accessors &= ~IRQD_IRQ_INPROGRESS;
}

/**
 * struct irq_chip - hardware interrupt chip descriptor
 *
 * @name:		name for /proc/interrupts
 * @irq_startup:	start up the interrupt (defaults to ->enable if NULL)
 * @irq_shutdown:	shut down the interrupt (defaults to ->disable if NULL)
 * @irq_enable:		enable the interrupt (defaults to chip->unmask if NULL)
 * @irq_disable:	disable the interrupt
 * @irq_ack:		start of a new interrupt
 * @irq_mask:		mask an interrupt source
 * @irq_mask_ack:	ack and mask an interrupt source
 * @irq_unmask:		unmask an interrupt source
 * @irq_eoi:		end of interrupt
 * @irq_set_affinity:	set the CPU affinity on SMP machines
 * @irq_retrigger:	resend an IRQ to the CPU
 * @irq_set_type:	set the flow type (IRQ_TYPE_LEVEL/etc.) of an IRQ
 * @irq_set_wake:	enable/disable power-management wake-on of an IRQ
 * @irq_bus_lock:	function to lock access to slow bus (i2c) chips
 * @irq_bus_sync_unlock:function to sync and unlock slow bus (i2c) chips
 * @irq_cpu_online:	configure an interrupt source for a secondary CPU
 * @irq_cpu_offline:	un-configure an interrupt source for a secondary CPU
 * @irq_suspend:	function called from core code on suspend once per chip
 * @irq_resume:		function called from core code on resume once per chip
 * @irq_pm_shutdown:	function called from core code on shutdown once per chip
 * @irq_print_chip:	optional to print special chip info in show_interrupts
 * @flags:		chip specific flags
 *
 * @release:		release function solely used by UML
 */
struct irq_chip {
	const char	*name;
	unsigned int	(*irq_startup)(struct irq_data *data);
	void		(*irq_shutdown)(struct irq_data *data);
	void		(*irq_enable)(struct irq_data *data);
	void		(*irq_disable)(struct irq_data *data);

	void		(*irq_ack)(struct irq_data *data);
	void		(*irq_mask)(struct irq_data *data);
	void		(*irq_mask_ack)(struct irq_data *data);
	void		(*irq_unmask)(struct irq_data *data);
	void		(*irq_eoi)(struct irq_data *data);

	int		(*irq_set_affinity)(struct irq_data *data, const struct cpumask *dest, bool force);
	int		(*irq_retrigger)(struct irq_data *data);
	int		(*irq_set_type)(struct irq_data *data, unsigned int flow_type);
	int		(*irq_set_wake)(struct irq_data *data, unsigned int on);

	void		(*irq_bus_lock)(struct irq_data *data);
	void		(*irq_bus_sync_unlock)(struct irq_data *data);

	void		(*irq_cpu_online)(struct irq_data *data);
	void		(*irq_cpu_offline)(struct irq_data *data);

	void		(*irq_suspend)(struct irq_data *data);
	void		(*irq_resume)(struct irq_data *data);
	void		(*irq_pm_shutdown)(struct irq_data *data);

	void		(*irq_print_chip)(struct irq_data *data, struct seq_file *p);

	unsigned long	flags;

	/* Currently used only by UML, might disappear one day.*/
#ifdef CONFIG_IRQ_RELEASE_METHOD
	void		(*release)(unsigned int irq, void *dev_id);
#endif
};

/*
 * irq_chip specific flags
 *
 * IRQCHIP_SET_TYPE_MASKED:	Mask before calling chip.irq_set_type()
 * IRQCHIP_EOI_IF_HANDLED:	Only issue irq_eoi() when irq was handled
 * IRQCHIP_MASK_ON_SUSPEND:	Mask non wake irqs in the suspend path
 * IRQCHIP_ONOFFLINE_ENABLED:	Only call irq_on/off_line callbacks
 *				when irq enabled
 */
enum {
	IRQCHIP_SET_TYPE_MASKED		= (1 <<  0),
	IRQCHIP_EOI_IF_HANDLED		= (1 <<  1),
	IRQCHIP_MASK_ON_SUSPEND		= (1 <<  2),
	IRQCHIP_ONOFFLINE_ENABLED	= (1 <<  3),
};

/* This include will go away once we isolated irq_desc usage to core code */
#include <linux/irqdesc.h>

/*
 * Pick up the arch-dependent methods:
 */
#include <asm/hw_irq.h>

#ifndef NR_IRQS_LEGACY
# define NR_IRQS_LEGACY 0
#endif

#ifndef ARCH_IRQ_INIT_FLAGS
# define ARCH_IRQ_INIT_FLAGS	0
#endif

#define IRQ_DEFAULT_INIT_FLAGS	ARCH_IRQ_INIT_FLAGS

struct irqaction;
extern int setup_irq(unsigned int irq, struct irqaction *new);
extern void remove_irq(unsigned int irq, struct irqaction *act);

extern void irq_cpu_online(void);
extern void irq_cpu_offline(void);
extern int __irq_set_affinity_locked(struct irq_data *data,  const struct cpumask *cpumask);

#ifdef CONFIG_GENERIC_HARDIRQS

#if defined(CONFIG_SMP) && defined(CONFIG_GENERIC_PENDING_IRQ)
void irq_move_irq(struct irq_data *data);
void irq_move_masked_irq(struct irq_data *data);
#else
static inline void irq_move_irq(struct irq_data *data) { }
static inline void irq_move_masked_irq(struct irq_data *data) { }
#endif

extern int no_irq_affinity;

/*
 * Built-in IRQ handlers for various IRQ types,
 * callable via desc->handle_irq()
 */
extern void handle_level_irq(unsigned int irq, struct irq_desc *desc);
extern void handle_fasteoi_irq(unsigned int irq, struct irq_desc *desc);
extern void handle_edge_irq(unsigned int irq, struct irq_desc *desc);
extern void handle_edge_eoi_irq(unsigned int irq, struct irq_desc *desc);
extern void handle_simple_irq(unsigned int irq, struct irq_desc *desc);
extern void handle_percpu_irq(unsigned int irq, struct irq_desc *desc);
extern void handle_bad_irq(unsigned int irq, struct irq_desc *desc);
extern void handle_nested_irq(unsigned int irq);

/* Handling of unhandled and spurious interrupts: */
extern void note_interrupt(unsigned int irq, struct irq_desc *desc,
			   irqreturn_t action_ret, bool only_fixup);


/* Enable/disable irq debugging output: */
extern int noirqdebug_setup(char *str);

/* Checks whether the interrupt can be requested by request_irq(): */
extern int can_request_irq(unsigned int irq, unsigned long irqflags);

/* Dummy irq-chip implementations: */
extern struct irq_chip no_irq_chip;
extern struct irq_chip dummy_irq_chip;

extern void
irq_set_chip_and_handler_name(unsigned int irq, struct irq_chip *chip,
			      irq_flow_handler_t handle, const char *name);

static inline void irq_set_chip_and_handler(unsigned int irq, struct irq_chip *chip,
					    irq_flow_handler_t handle)
{
	irq_set_chip_and_handler_name(irq, chip, handle, NULL);
}

extern void
__irq_set_handler(unsigned int irq, irq_flow_handler_t handle, int is_chained,
		  const char *name);

static inline void
irq_set_handler(unsigned int irq, irq_flow_handler_t handle)
{
	__irq_set_handler(irq, handle, 0, NULL);
}

/*
 * Set a highlevel chained flow handler for a given IRQ.
 * (a chained handler is automatically enabled and set to
 *  IRQ_NOREQUEST, IRQ_NOPROBE, and IRQ_NOTHREAD)
 */
static inline void
irq_set_chained_handler(unsigned int irq, irq_flow_handler_t handle)
{
	__irq_set_handler(irq, handle, 1, NULL);
}

void irq_modify_status(unsigned int irq, unsigned long clr, unsigned long set);

static inline void irq_set_status_flags(unsigned int irq, unsigned long set)
{
	irq_modify_status(irq, 0, set);
}

static inline void irq_clear_status_flags(unsigned int irq, unsigned long clr)
{
	irq_modify_status(irq, clr, 0);
}

static inline void irq_set_noprobe(unsigned int irq)
{
	irq_modify_status(irq, 0, IRQ_NOPROBE);
}

static inline void irq_set_probe(unsigned int irq)
{
	irq_modify_status(irq, IRQ_NOPROBE, 0);
}

static inline void irq_set_nothread(unsigned int irq)
{
	irq_modify_status(irq, 0, IRQ_NOTHREAD);
}

static inline void irq_set_thread(unsigned int irq)
{
	irq_modify_status(irq, IRQ_NOTHREAD, 0);
}

static inline void irq_set_nested_thread(unsigned int irq, bool nest)
{
	if (nest)
		irq_set_status_flags(irq, IRQ_NESTED_THREAD);
	else
		irq_clear_status_flags(irq, IRQ_NESTED_THREAD);
}

/* Handle dynamic irq creation and destruction */
extern unsigned int create_irq_nr(unsigned int irq_want, int node);
extern int create_irq(void);
extern void destroy_irq(unsigned int irq);

/*
 * Dynamic irq helper functions. Obsolete. Use irq_alloc_desc* and
 * irq_free_desc instead.
 */
extern void dynamic_irq_cleanup(unsigned int irq);
static inline void dynamic_irq_init(unsigned int irq)
{
	dynamic_irq_cleanup(irq);
}

<<<<<<< HEAD
/* Dynamic irq helper functions */
extern void dynamic_irq_init(unsigned int irq);
void dynamic_irq_init_keep_chip_data(unsigned int irq);
extern void dynamic_irq_cleanup(unsigned int irq);
void dynamic_irq_cleanup_keep_chip_data(unsigned int irq);

=======
>>>>>>> 02f8c6ae
/* Set/get chip/data for an IRQ: */
extern int irq_set_chip(unsigned int irq, struct irq_chip *chip);
extern int irq_set_handler_data(unsigned int irq, void *data);
extern int irq_set_chip_data(unsigned int irq, void *data);
extern int irq_set_irq_type(unsigned int irq, unsigned int type);
extern int irq_set_msi_desc(unsigned int irq, struct msi_desc *entry);
extern struct irq_data *irq_get_irq_data(unsigned int irq);

static inline struct irq_chip *irq_get_chip(unsigned int irq)
{
	struct irq_data *d = irq_get_irq_data(irq);
	return d ? d->chip : NULL;
}

static inline struct irq_chip *irq_data_get_irq_chip(struct irq_data *d)
{
	return d->chip;
}

static inline void *irq_get_chip_data(unsigned int irq)
{
	struct irq_data *d = irq_get_irq_data(irq);
	return d ? d->chip_data : NULL;
}

static inline void *irq_data_get_irq_chip_data(struct irq_data *d)
{
	return d->chip_data;
}

static inline void *irq_get_handler_data(unsigned int irq)
{
	struct irq_data *d = irq_get_irq_data(irq);
	return d ? d->handler_data : NULL;
}

static inline void *irq_data_get_irq_handler_data(struct irq_data *d)
{
	return d->handler_data;
}

static inline struct msi_desc *irq_get_msi_desc(unsigned int irq)
{
	struct irq_data *d = irq_get_irq_data(irq);
	return d ? d->msi_desc : NULL;
}

static inline struct msi_desc *irq_data_get_msi(struct irq_data *d)
{
	return d->msi_desc;
}

int irq_alloc_descs(int irq, unsigned int from, unsigned int cnt, int node);
void irq_free_descs(unsigned int irq, unsigned int cnt);
int irq_reserve_irqs(unsigned int from, unsigned int cnt);

static inline int irq_alloc_desc(int node)
{
	return irq_alloc_descs(-1, 0, 1, node);
}

static inline int irq_alloc_desc_at(unsigned int at, int node)
{
	return irq_alloc_descs(at, at, 1, node);
}

static inline int irq_alloc_desc_from(unsigned int from, int node)
{
	return irq_alloc_descs(-1, from, 1, node);
}

static inline void irq_free_desc(unsigned int irq)
{
	irq_free_descs(irq, 1);
}

static inline int irq_reserve_irq(unsigned int irq)
{
	return irq_reserve_irqs(irq, 1);
}

#ifndef irq_reg_writel
# define irq_reg_writel(val, addr)	writel(val, addr)
#endif
#ifndef irq_reg_readl
# define irq_reg_readl(addr)		readl(addr)
#endif

/**
 * struct irq_chip_regs - register offsets for struct irq_gci
 * @enable:	Enable register offset to reg_base
 * @disable:	Disable register offset to reg_base
 * @mask:	Mask register offset to reg_base
 * @ack:	Ack register offset to reg_base
 * @eoi:	Eoi register offset to reg_base
 * @type:	Type configuration register offset to reg_base
 * @polarity:	Polarity configuration register offset to reg_base
 */
struct irq_chip_regs {
	unsigned long		enable;
	unsigned long		disable;
	unsigned long		mask;
	unsigned long		ack;
	unsigned long		eoi;
	unsigned long		type;
	unsigned long		polarity;
};

/**
 * struct irq_chip_type - Generic interrupt chip instance for a flow type
 * @chip:		The real interrupt chip which provides the callbacks
 * @regs:		Register offsets for this chip
 * @handler:		Flow handler associated with this chip
 * @type:		Chip can handle these flow types
 *
 * A irq_generic_chip can have several instances of irq_chip_type when
 * it requires different functions and register offsets for different
 * flow types.
 */
struct irq_chip_type {
	struct irq_chip		chip;
	struct irq_chip_regs	regs;
	irq_flow_handler_t	handler;
	u32			type;
};

/**
 * struct irq_chip_generic - Generic irq chip data structure
 * @lock:		Lock to protect register and cache data access
 * @reg_base:		Register base address (virtual)
 * @irq_base:		Interrupt base nr for this chip
 * @irq_cnt:		Number of interrupts handled by this chip
 * @mask_cache:		Cached mask register
 * @type_cache:		Cached type register
 * @polarity_cache:	Cached polarity register
 * @wake_enabled:	Interrupt can wakeup from suspend
 * @wake_active:	Interrupt is marked as an wakeup from suspend source
 * @num_ct:		Number of available irq_chip_type instances (usually 1)
 * @private:		Private data for non generic chip callbacks
 * @list:		List head for keeping track of instances
 * @chip_types:		Array of interrupt irq_chip_types
 *
 * Note, that irq_chip_generic can have multiple irq_chip_type
 * implementations which can be associated to a particular irq line of
 * an irq_chip_generic instance. That allows to share and protect
 * state in an irq_chip_generic instance when we need to implement
 * different flow mechanisms (level/edge) for it.
 */
struct irq_chip_generic {
	raw_spinlock_t		lock;
	void __iomem		*reg_base;
	unsigned int		irq_base;
	unsigned int		irq_cnt;
	u32			mask_cache;
	u32			type_cache;
	u32			polarity_cache;
	u32			wake_enabled;
	u32			wake_active;
	unsigned int		num_ct;
	void			*private;
	struct list_head	list;
	struct irq_chip_type	chip_types[0];
};

/**
 * enum irq_gc_flags - Initialization flags for generic irq chips
 * @IRQ_GC_INIT_MASK_CACHE:	Initialize the mask_cache by reading mask reg
 * @IRQ_GC_INIT_NESTED_LOCK:	Set the lock class of the irqs to nested for
 *				irq chips which need to call irq_set_wake() on
 *				the parent irq. Usually GPIO implementations
 */
enum irq_gc_flags {
	IRQ_GC_INIT_MASK_CACHE		= 1 << 0,
	IRQ_GC_INIT_NESTED_LOCK		= 1 << 1,
};

/* Generic chip callback functions */
void irq_gc_noop(struct irq_data *d);
void irq_gc_mask_disable_reg(struct irq_data *d);
void irq_gc_mask_set_bit(struct irq_data *d);
void irq_gc_mask_clr_bit(struct irq_data *d);
void irq_gc_unmask_enable_reg(struct irq_data *d);
void irq_gc_ack_set_bit(struct irq_data *d);
void irq_gc_ack_clr_bit(struct irq_data *d);
void irq_gc_mask_disable_reg_and_ack(struct irq_data *d);
void irq_gc_eoi(struct irq_data *d);
int irq_gc_set_wake(struct irq_data *d, unsigned int on);

/* Setup functions for irq_chip_generic */
struct irq_chip_generic *
irq_alloc_generic_chip(const char *name, int nr_ct, unsigned int irq_base,
		       void __iomem *reg_base, irq_flow_handler_t handler);
void irq_setup_generic_chip(struct irq_chip_generic *gc, u32 msk,
			    enum irq_gc_flags flags, unsigned int clr,
			    unsigned int set);
int irq_setup_alt_chip(struct irq_data *d, unsigned int type);
void irq_remove_generic_chip(struct irq_chip_generic *gc, u32 msk,
			     unsigned int clr, unsigned int set);

static inline struct irq_chip_type *irq_data_get_chip_type(struct irq_data *d)
{
	return container_of(d->chip, struct irq_chip_type, chip);
}

#define IRQ_MSK(n) (u32)((n) < 32 ? ((1 << (n)) - 1) : UINT_MAX)

#ifdef CONFIG_SMP
static inline void irq_gc_lock(struct irq_chip_generic *gc)
{
	raw_spin_lock(&gc->lock);
}

static inline void irq_gc_unlock(struct irq_chip_generic *gc)
{
	raw_spin_unlock(&gc->lock);
}
#else
static inline void irq_gc_lock(struct irq_chip_generic *gc) { }
static inline void irq_gc_unlock(struct irq_chip_generic *gc) { }
#endif

#endif /* CONFIG_GENERIC_HARDIRQS */

#endif /* !CONFIG_S390 */

#endif /* _LINUX_IRQ_H */<|MERGE_RESOLUTION|>--- conflicted
+++ resolved
@@ -395,7 +395,7 @@
 
 /* Handling of unhandled and spurious interrupts: */
 extern void note_interrupt(unsigned int irq, struct irq_desc *desc,
-			   irqreturn_t action_ret, bool only_fixup);
+			   irqreturn_t action_ret);
 
 
 /* Enable/disable irq debugging output: */
@@ -494,15 +494,6 @@
 	dynamic_irq_cleanup(irq);
 }
 
-<<<<<<< HEAD
-/* Dynamic irq helper functions */
-extern void dynamic_irq_init(unsigned int irq);
-void dynamic_irq_init_keep_chip_data(unsigned int irq);
-extern void dynamic_irq_cleanup(unsigned int irq);
-void dynamic_irq_cleanup_keep_chip_data(unsigned int irq);
-
-=======
->>>>>>> 02f8c6ae
 /* Set/get chip/data for an IRQ: */
 extern int irq_set_chip(unsigned int irq, struct irq_chip *chip);
 extern int irq_set_handler_data(unsigned int irq, void *data);
