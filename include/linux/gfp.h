#ifndef __LINUX_GFP_H
#define __LINUX_GFP_H

#include <linux/mmzone.h>
#include <linux/stddef.h>
#include <linux/linkage.h>
#include <linux/topology.h>
#include <linux/mmdebug.h>

struct vm_area_struct;

/* Plain integer GFP bitmasks. Do not use this directly. */
#define ___GFP_DMA		0x01u
#define ___GFP_HIGHMEM		0x02u
#define ___GFP_DMA32		0x04u
#define ___GFP_MOVABLE		0x08u
#define ___GFP_WAIT		0x10u
#define ___GFP_HIGH		0x20u
#define ___GFP_IO		0x40u
#define ___GFP_FS		0x80u
#define ___GFP_COLD		0x100u
#define ___GFP_NOWARN		0x200u
#define ___GFP_REPEAT		0x400u
#define ___GFP_NOFAIL		0x800u
#define ___GFP_NORETRY		0x1000u
#define ___GFP_COMP		0x4000u
#define ___GFP_ZERO		0x8000u
#define ___GFP_NOMEMALLOC	0x10000u
#define ___GFP_HARDWALL		0x20000u
#define ___GFP_THISNODE		0x40000u
#define ___GFP_RECLAIMABLE	0x80000u
#ifdef CONFIG_KMEMCHECK
#define ___GFP_NOTRACK		0x200000u
#else
#define ___GFP_NOTRACK		0
#endif
#define ___GFP_NO_KSWAPD	0x400000u
#define ___GFP_OTHER_NODE	0x800000u

/*
 * GFP bitmasks..
 *
 * Zone modifiers (see linux/mmzone.h - low three bits)
 *
 * Do not put any conditional on these. If necessary modify the definitions
 * without the underscores and use them consistently. The definitions here may
 * be used in bit comparisons.
 */
#define __GFP_DMA	((__force gfp_t)___GFP_DMA)
#define __GFP_HIGHMEM	((__force gfp_t)___GFP_HIGHMEM)
#define __GFP_DMA32	((__force gfp_t)___GFP_DMA32)
#define __GFP_MOVABLE	((__force gfp_t)___GFP_MOVABLE)  /* Page is movable */
#define GFP_ZONEMASK	(__GFP_DMA|__GFP_HIGHMEM|__GFP_DMA32|__GFP_MOVABLE)
/*
 * Action modifiers - doesn't change the zoning
 *
 * __GFP_REPEAT: Try hard to allocate the memory, but the allocation attempt
 * _might_ fail.  This depends upon the particular VM implementation.
 *
 * __GFP_NOFAIL: The VM implementation _must_ retry infinitely: the caller
 * cannot handle allocation failures.  This modifier is deprecated and no new
 * users should be added.
 *
 * __GFP_NORETRY: The VM implementation must not retry indefinitely.
 *
 * __GFP_MOVABLE: Flag that this page will be movable by the page migration
 * mechanism or reclaimed
 */
<<<<<<< HEAD
#define __GFP_WAIT	((__force gfp_t)0x10u)	/* Can wait and reschedule? */
#define __GFP_HIGH	((__force gfp_t)0x20u)	/* Should access emergency pools? */
#define __GFP_IO	((__force gfp_t)0x40u)	/* Can start physical IO? */
#define __GFP_FS	((__force gfp_t)0x80u)	/* Can call down to low-level FS? */
#define __GFP_COLD	((__force gfp_t)0x100u)	/* Cache-cold page required */
#define __GFP_NOWARN	((__force gfp_t)0x200u)	/* Suppress page allocation failure warning */
#define __GFP_REPEAT	((__force gfp_t)0x400u)	/* See above */
#define __GFP_NOFAIL	((__force gfp_t)0x800u)	/* See above */
#define __GFP_NORETRY	((__force gfp_t)0x1000u)/* See above */
#define __GFP_MEMALLOC  ((__force gfp_t)0x2000u)/* Use emergency reserves */
#define __GFP_COMP	((__force gfp_t)0x4000u)/* Add compound page metadata */
#define __GFP_ZERO	((__force gfp_t)0x8000u)/* Return zeroed page on success */
#define __GFP_NOMEMALLOC ((__force gfp_t)0x10000u) /* Don't use emergency reserves */
#define __GFP_HARDWALL   ((__force gfp_t)0x20000u) /* Enforce hardwall cpuset memory allocs */
#define __GFP_THISNODE	((__force gfp_t)0x40000u)/* No fallback, no policies */
#define __GFP_RECLAIMABLE ((__force gfp_t)0x80000u) /* Page is reclaimable */
#define __GFP_NO_KSWAPD	((__force gfp_t)0x400000u)
#define __GFP_OTHER_NODE ((__force gfp_t)0x800000u)

#ifdef CONFIG_KMEMCHECK
#define __GFP_NOTRACK	((__force gfp_t)0x200000u)  /* Don't track with kmemcheck */
#else
#define __GFP_NOTRACK	((__force gfp_t)0)
#endif
=======
#define __GFP_WAIT	((__force gfp_t)___GFP_WAIT)	/* Can wait and reschedule? */
#define __GFP_HIGH	((__force gfp_t)___GFP_HIGH)	/* Should access emergency pools? */
#define __GFP_IO	((__force gfp_t)___GFP_IO)	/* Can start physical IO? */
#define __GFP_FS	((__force gfp_t)___GFP_FS)	/* Can call down to low-level FS? */
#define __GFP_COLD	((__force gfp_t)___GFP_COLD)	/* Cache-cold page required */
#define __GFP_NOWARN	((__force gfp_t)___GFP_NOWARN)	/* Suppress page allocation failure warning */
#define __GFP_REPEAT	((__force gfp_t)___GFP_REPEAT)	/* See above */
#define __GFP_NOFAIL	((__force gfp_t)___GFP_NOFAIL)	/* See above */
#define __GFP_NORETRY	((__force gfp_t)___GFP_NORETRY) /* See above */
#define __GFP_COMP	((__force gfp_t)___GFP_COMP)	/* Add compound page metadata */
#define __GFP_ZERO	((__force gfp_t)___GFP_ZERO)	/* Return zeroed page on success */
#define __GFP_NOMEMALLOC ((__force gfp_t)___GFP_NOMEMALLOC) /* Don't use emergency reserves */
#define __GFP_HARDWALL   ((__force gfp_t)___GFP_HARDWALL) /* Enforce hardwall cpuset memory allocs */
#define __GFP_THISNODE	((__force gfp_t)___GFP_THISNODE)/* No fallback, no policies */
#define __GFP_RECLAIMABLE ((__force gfp_t)___GFP_RECLAIMABLE) /* Page is reclaimable */
#define __GFP_NOTRACK	((__force gfp_t)___GFP_NOTRACK)  /* Don't track with kmemcheck */

#define __GFP_NO_KSWAPD	((__force gfp_t)___GFP_NO_KSWAPD)
#define __GFP_OTHER_NODE ((__force gfp_t)___GFP_OTHER_NODE) /* On behalf of other node */
>>>>>>> 02f8c6ae

/*
 * This may seem redundant, but it's a way of annotating false positives vs.
 * allocations that simply cannot be supported (e.g. page tables).
 */
#define __GFP_NOTRACK_FALSE_POSITIVE (__GFP_NOTRACK)

<<<<<<< HEAD
#define __GFP_BITS_SHIFT 23	/* Room for 22 __GFP_FOO bits */
=======
#define __GFP_BITS_SHIFT 23	/* Room for 23 __GFP_FOO bits */
>>>>>>> 02f8c6ae
#define __GFP_BITS_MASK ((__force gfp_t)((1 << __GFP_BITS_SHIFT) - 1))

/* This equals 0, but use constants in case they ever change */
#define GFP_NOWAIT	(GFP_ATOMIC & ~__GFP_HIGH)
/* GFP_ATOMIC means both !wait (__GFP_WAIT not set) and use emergency pool */
#define GFP_ATOMIC	(__GFP_HIGH)
#define GFP_NOIO	(__GFP_WAIT)
#define GFP_NOFS	(__GFP_WAIT | __GFP_IO)
#define GFP_KERNEL	(__GFP_WAIT | __GFP_IO | __GFP_FS)
#define GFP_TEMPORARY	(__GFP_WAIT | __GFP_IO | __GFP_FS | \
			 __GFP_RECLAIMABLE)
#define GFP_USER	(__GFP_WAIT | __GFP_IO | __GFP_FS | __GFP_HARDWALL)
#define GFP_HIGHUSER	(__GFP_WAIT | __GFP_IO | __GFP_FS | __GFP_HARDWALL | \
			 __GFP_HIGHMEM)
#define GFP_HIGHUSER_MOVABLE	(__GFP_WAIT | __GFP_IO | __GFP_FS | \
				 __GFP_HARDWALL | __GFP_HIGHMEM | \
				 __GFP_MOVABLE)
<<<<<<< HEAD
=======
#define GFP_IOFS	(__GFP_IO | __GFP_FS)
>>>>>>> 02f8c6ae
#define GFP_TRANSHUGE	(GFP_HIGHUSER_MOVABLE | __GFP_COMP | \
			 __GFP_NOMEMALLOC | __GFP_NORETRY | __GFP_NOWARN | \
			 __GFP_NO_KSWAPD)

#ifdef CONFIG_NUMA
#define GFP_THISNODE	(__GFP_THISNODE | __GFP_NOWARN | __GFP_NORETRY)
#else
#define GFP_THISNODE	((__force gfp_t)0)
#endif

/* This mask makes up all the page movable related flags */
#define GFP_MOVABLE_MASK (__GFP_RECLAIMABLE|__GFP_MOVABLE)

/* Control page allocator reclaim behavior */
#define GFP_RECLAIM_MASK (__GFP_WAIT|__GFP_HIGH|__GFP_IO|__GFP_FS|\
			__GFP_NOWARN|__GFP_REPEAT|__GFP_NOFAIL|\
			__GFP_NORETRY|__GFP_MEMALLOC|__GFP_NOMEMALLOC)

/* Control slab gfp mask during early boot */
#define GFP_BOOT_MASK (__GFP_BITS_MASK & ~(__GFP_WAIT|__GFP_IO|__GFP_FS))

/* Control allocation constraints */
#define GFP_CONSTRAINT_MASK (__GFP_HARDWALL|__GFP_THISNODE)

/* Do not use these with a slab allocator */
#define GFP_SLAB_BUG_MASK (__GFP_DMA32|__GFP_HIGHMEM|~__GFP_BITS_MASK)

/* Flag - indicates that the buffer will be suitable for DMA.  Ignored on some
   platforms, used as appropriate on others */

#define GFP_DMA		__GFP_DMA

/* 4GB DMA on some platforms */
#define GFP_DMA32	__GFP_DMA32

/* Convert GFP flags to their corresponding migrate type */
static inline int allocflags_to_migratetype(gfp_t gfp_flags)
{
	WARN_ON((gfp_flags & GFP_MOVABLE_MASK) == GFP_MOVABLE_MASK);

	if (unlikely(page_group_by_mobility_disabled))
		return MIGRATE_UNMOVABLE;

	/* Group based on mobility */
	return (((gfp_flags & __GFP_MOVABLE) != 0) << 1) |
		((gfp_flags & __GFP_RECLAIMABLE) != 0);
}

#ifdef CONFIG_HIGHMEM
#define OPT_ZONE_HIGHMEM ZONE_HIGHMEM
#else
#define OPT_ZONE_HIGHMEM ZONE_NORMAL
#endif

#ifdef CONFIG_ZONE_DMA
#define OPT_ZONE_DMA ZONE_DMA
#else
#define OPT_ZONE_DMA ZONE_NORMAL
#endif

#ifdef CONFIG_ZONE_DMA32
#define OPT_ZONE_DMA32 ZONE_DMA32
#else
#define OPT_ZONE_DMA32 ZONE_NORMAL
#endif

/*
 * GFP_ZONE_TABLE is a word size bitstring that is used for looking up the
 * zone to use given the lowest 4 bits of gfp_t. Entries are ZONE_SHIFT long
 * and there are 16 of them to cover all possible combinations of
 * __GFP_DMA, __GFP_DMA32, __GFP_MOVABLE and __GFP_HIGHMEM.
 *
 * The zone fallback order is MOVABLE=>HIGHMEM=>NORMAL=>DMA32=>DMA.
 * But GFP_MOVABLE is not only a zone specifier but also an allocation
 * policy. Therefore __GFP_MOVABLE plus another zone selector is valid.
 * Only 1 bit of the lowest 3 bits (DMA,DMA32,HIGHMEM) can be set to "1".
 *
 *       bit       result
 *       =================
 *       0x0    => NORMAL
 *       0x1    => DMA or NORMAL
 *       0x2    => HIGHMEM or NORMAL
 *       0x3    => BAD (DMA+HIGHMEM)
 *       0x4    => DMA32 or DMA or NORMAL
 *       0x5    => BAD (DMA+DMA32)
 *       0x6    => BAD (HIGHMEM+DMA32)
 *       0x7    => BAD (HIGHMEM+DMA32+DMA)
 *       0x8    => NORMAL (MOVABLE+0)
 *       0x9    => DMA or NORMAL (MOVABLE+DMA)
 *       0xa    => MOVABLE (Movable is valid only if HIGHMEM is set too)
 *       0xb    => BAD (MOVABLE+HIGHMEM+DMA)
 *       0xc    => DMA32 (MOVABLE+HIGHMEM+DMA32)
 *       0xd    => BAD (MOVABLE+DMA32+DMA)
 *       0xe    => BAD (MOVABLE+DMA32+HIGHMEM)
 *       0xf    => BAD (MOVABLE+DMA32+HIGHMEM+DMA)
 *
 * ZONES_SHIFT must be <= 2 on 32 bit platforms.
 */

#if 16 * ZONES_SHIFT > BITS_PER_LONG
#error ZONES_SHIFT too large to create GFP_ZONE_TABLE integer
#endif

#define GFP_ZONE_TABLE ( \
	(ZONE_NORMAL << 0 * ZONES_SHIFT)				      \
	| (OPT_ZONE_DMA << ___GFP_DMA * ZONES_SHIFT)			      \
	| (OPT_ZONE_HIGHMEM << ___GFP_HIGHMEM * ZONES_SHIFT)		      \
	| (OPT_ZONE_DMA32 << ___GFP_DMA32 * ZONES_SHIFT)		      \
	| (ZONE_NORMAL << ___GFP_MOVABLE * ZONES_SHIFT)			      \
	| (OPT_ZONE_DMA << (___GFP_MOVABLE | ___GFP_DMA) * ZONES_SHIFT)	      \
	| (ZONE_MOVABLE << (___GFP_MOVABLE | ___GFP_HIGHMEM) * ZONES_SHIFT)   \
	| (OPT_ZONE_DMA32 << (___GFP_MOVABLE | ___GFP_DMA32) * ZONES_SHIFT)   \
)

/*
 * GFP_ZONE_BAD is a bitmap for all combinations of __GFP_DMA, __GFP_DMA32
 * __GFP_HIGHMEM and __GFP_MOVABLE that are not permitted. One flag per
 * entry starting with bit 0. Bit is set if the combination is not
 * allowed.
 */
#define GFP_ZONE_BAD ( \
	1 << (___GFP_DMA | ___GFP_HIGHMEM)				      \
	| 1 << (___GFP_DMA | ___GFP_DMA32)				      \
	| 1 << (___GFP_DMA32 | ___GFP_HIGHMEM)				      \
	| 1 << (___GFP_DMA | ___GFP_DMA32 | ___GFP_HIGHMEM)		      \
	| 1 << (___GFP_MOVABLE | ___GFP_HIGHMEM | ___GFP_DMA)		      \
	| 1 << (___GFP_MOVABLE | ___GFP_DMA32 | ___GFP_DMA)		      \
	| 1 << (___GFP_MOVABLE | ___GFP_DMA32 | ___GFP_HIGHMEM)		      \
	| 1 << (___GFP_MOVABLE | ___GFP_DMA32 | ___GFP_DMA | ___GFP_HIGHMEM)  \
)

static inline enum zone_type gfp_zone(gfp_t flags)
{
	enum zone_type z;
	int bit = (__force int) (flags & GFP_ZONEMASK);

	z = (GFP_ZONE_TABLE >> (bit * ZONES_SHIFT)) &
					 ((1 << ZONES_SHIFT) - 1);
	VM_BUG_ON((GFP_ZONE_BAD >> bit) & 1);
	return z;
}

/*
 * There is only one page-allocator function, and two main namespaces to
 * it. The alloc_page*() variants return 'struct page *' and as such
 * can allocate highmem pages, the *get*page*() variants return
 * virtual kernel addresses to the allocated page(s).
 */

static inline int gfp_zonelist(gfp_t flags)
{
	if (NUMA_BUILD && unlikely(flags & __GFP_THISNODE))
		return 1;

	return 0;
}

/*
 * We get the zone list from the current node and the gfp_mask.
 * This zone list contains a maximum of MAXNODES*MAX_NR_ZONES zones.
 * There are two zonelists per node, one for all zones with memory and
 * one containing just zones from the node the zonelist belongs to.
 *
 * For the normal case of non-DISCONTIGMEM systems the NODE_DATA() gets
 * optimized to &contig_page_data at compile-time.
 */
static inline struct zonelist *node_zonelist(int nid, gfp_t flags)
{
	return NODE_DATA(nid)->node_zonelists + gfp_zonelist(flags);
}

#ifndef HAVE_ARCH_FREE_PAGE
static inline void arch_free_page(struct page *page, int order) { }
#endif
#ifndef HAVE_ARCH_ALLOC_PAGE
static inline void arch_alloc_page(struct page *page, int order) { }
#endif

struct page *
__alloc_pages_nodemask(gfp_t gfp_mask, unsigned int order,
		       struct zonelist *zonelist, nodemask_t *nodemask);

static inline struct page *
__alloc_pages(gfp_t gfp_mask, unsigned int order,
		struct zonelist *zonelist)
{
	return __alloc_pages_nodemask(gfp_mask, order, zonelist, NULL);
}

static inline struct page *alloc_pages_node(int nid, gfp_t gfp_mask,
						unsigned int order)
{
	/* Unknown node is current node */
	if (nid < 0)
		nid = numa_node_id();

	return __alloc_pages(gfp_mask, order, node_zonelist(nid, gfp_mask));
}

static inline struct page *alloc_pages_exact_node(int nid, gfp_t gfp_mask,
						unsigned int order)
{
	VM_BUG_ON(nid < 0 || nid >= MAX_NUMNODES);

	return __alloc_pages(gfp_mask, order, node_zonelist(nid, gfp_mask));
}

#ifdef CONFIG_NUMA
extern struct page *alloc_pages_current(gfp_t gfp_mask, unsigned order);

static inline struct page *
alloc_pages(gfp_t gfp_mask, unsigned int order)
{
	return alloc_pages_current(gfp_mask, order);
}
extern struct page *alloc_pages_vma(gfp_t gfp_mask, int order,
			struct vm_area_struct *vma, unsigned long addr,
			int node);
#else
#define alloc_pages(gfp_mask, order) \
		alloc_pages_node(numa_node_id(), gfp_mask, order)
#define alloc_pages_vma(gfp_mask, order, vma, addr, node)	\
	alloc_pages(gfp_mask, order)
#endif
#define alloc_page(gfp_mask) alloc_pages(gfp_mask, 0)
#define alloc_page_vma(gfp_mask, vma, addr)			\
	alloc_pages_vma(gfp_mask, 0, vma, addr, numa_node_id())
#define alloc_page_vma_node(gfp_mask, vma, addr, node)		\
	alloc_pages_vma(gfp_mask, 0, vma, addr, node)

extern unsigned long __get_free_pages(gfp_t gfp_mask, unsigned int order);
extern unsigned long get_zeroed_page(gfp_t gfp_mask);

void *alloc_pages_exact(size_t size, gfp_t gfp_mask);
void free_pages_exact(void *virt, size_t size);
/* This is different from alloc_pages_exact_node !!! */
void *alloc_pages_exact_nid(int nid, size_t size, gfp_t gfp_mask);

#define __get_free_page(gfp_mask) \
		__get_free_pages((gfp_mask), 0)

#define __get_dma_pages(gfp_mask, order) \
		__get_free_pages((gfp_mask) | GFP_DMA, (order))

extern void __free_pages(struct page *page, unsigned int order);
extern void free_pages(unsigned long addr, unsigned int order);
extern void free_hot_cold_page(struct page *page, int cold);

#define __free_page(page) __free_pages((page), 0)
#define free_page(addr) free_pages((addr), 0)

void page_alloc_init(void);
void drain_zone_pages(struct zone *zone, struct per_cpu_pages *pcp);
void drain_all_pages(void);
void drain_local_pages(void *dummy);

extern gfp_t gfp_allowed_mask;

extern void pm_restrict_gfp_mask(void);
extern void pm_restore_gfp_mask(void);

#endif /* __LINUX_GFP_H */<|MERGE_RESOLUTION|>--- conflicted
+++ resolved
@@ -66,32 +66,6 @@
  * __GFP_MOVABLE: Flag that this page will be movable by the page migration
  * mechanism or reclaimed
  */
-<<<<<<< HEAD
-#define __GFP_WAIT	((__force gfp_t)0x10u)	/* Can wait and reschedule? */
-#define __GFP_HIGH	((__force gfp_t)0x20u)	/* Should access emergency pools? */
-#define __GFP_IO	((__force gfp_t)0x40u)	/* Can start physical IO? */
-#define __GFP_FS	((__force gfp_t)0x80u)	/* Can call down to low-level FS? */
-#define __GFP_COLD	((__force gfp_t)0x100u)	/* Cache-cold page required */
-#define __GFP_NOWARN	((__force gfp_t)0x200u)	/* Suppress page allocation failure warning */
-#define __GFP_REPEAT	((__force gfp_t)0x400u)	/* See above */
-#define __GFP_NOFAIL	((__force gfp_t)0x800u)	/* See above */
-#define __GFP_NORETRY	((__force gfp_t)0x1000u)/* See above */
-#define __GFP_MEMALLOC  ((__force gfp_t)0x2000u)/* Use emergency reserves */
-#define __GFP_COMP	((__force gfp_t)0x4000u)/* Add compound page metadata */
-#define __GFP_ZERO	((__force gfp_t)0x8000u)/* Return zeroed page on success */
-#define __GFP_NOMEMALLOC ((__force gfp_t)0x10000u) /* Don't use emergency reserves */
-#define __GFP_HARDWALL   ((__force gfp_t)0x20000u) /* Enforce hardwall cpuset memory allocs */
-#define __GFP_THISNODE	((__force gfp_t)0x40000u)/* No fallback, no policies */
-#define __GFP_RECLAIMABLE ((__force gfp_t)0x80000u) /* Page is reclaimable */
-#define __GFP_NO_KSWAPD	((__force gfp_t)0x400000u)
-#define __GFP_OTHER_NODE ((__force gfp_t)0x800000u)
-
-#ifdef CONFIG_KMEMCHECK
-#define __GFP_NOTRACK	((__force gfp_t)0x200000u)  /* Don't track with kmemcheck */
-#else
-#define __GFP_NOTRACK	((__force gfp_t)0)
-#endif
-=======
 #define __GFP_WAIT	((__force gfp_t)___GFP_WAIT)	/* Can wait and reschedule? */
 #define __GFP_HIGH	((__force gfp_t)___GFP_HIGH)	/* Should access emergency pools? */
 #define __GFP_IO	((__force gfp_t)___GFP_IO)	/* Can start physical IO? */
@@ -111,7 +85,6 @@
 
 #define __GFP_NO_KSWAPD	((__force gfp_t)___GFP_NO_KSWAPD)
 #define __GFP_OTHER_NODE ((__force gfp_t)___GFP_OTHER_NODE) /* On behalf of other node */
->>>>>>> 02f8c6ae
 
 /*
  * This may seem redundant, but it's a way of annotating false positives vs.
@@ -119,11 +92,7 @@
  */
 #define __GFP_NOTRACK_FALSE_POSITIVE (__GFP_NOTRACK)
 
-<<<<<<< HEAD
-#define __GFP_BITS_SHIFT 23	/* Room for 22 __GFP_FOO bits */
-=======
 #define __GFP_BITS_SHIFT 23	/* Room for 23 __GFP_FOO bits */
->>>>>>> 02f8c6ae
 #define __GFP_BITS_MASK ((__force gfp_t)((1 << __GFP_BITS_SHIFT) - 1))
 
 /* This equals 0, but use constants in case they ever change */
@@ -141,10 +110,7 @@
 #define GFP_HIGHUSER_MOVABLE	(__GFP_WAIT | __GFP_IO | __GFP_FS | \
 				 __GFP_HARDWALL | __GFP_HIGHMEM | \
 				 __GFP_MOVABLE)
-<<<<<<< HEAD
-=======
 #define GFP_IOFS	(__GFP_IO | __GFP_FS)
->>>>>>> 02f8c6ae
 #define GFP_TRANSHUGE	(GFP_HIGHUSER_MOVABLE | __GFP_COMP | \
 			 __GFP_NOMEMALLOC | __GFP_NORETRY | __GFP_NOWARN | \
 			 __GFP_NO_KSWAPD)
@@ -161,7 +127,7 @@
 /* Control page allocator reclaim behavior */
 #define GFP_RECLAIM_MASK (__GFP_WAIT|__GFP_HIGH|__GFP_IO|__GFP_FS|\
 			__GFP_NOWARN|__GFP_REPEAT|__GFP_NOFAIL|\
-			__GFP_NORETRY|__GFP_MEMALLOC|__GFP_NOMEMALLOC)
+			__GFP_NORETRY|__GFP_NOMEMALLOC)
 
 /* Control slab gfp mask during early boot */
 #define GFP_BOOT_MASK (__GFP_BITS_MASK & ~(__GFP_WAIT|__GFP_IO|__GFP_FS))
