--- conflicted
+++ resolved
@@ -135,33 +135,17 @@
 	void *d_fsdata;			/* fs-specific data */
 
 	struct list_head d_lru;		/* LRU list */
-<<<<<<< HEAD
-	struct list_head d_child;	/* child of parent list */
-	struct list_head d_subdirs;	/* our children */
-=======
 	union {
 		struct list_head d_child;	/* child of parent list */
-#ifdef __GENKSYMS__
-	 	struct rcu_head d_rcu;
-#endif
 	} d_u;
 	struct list_head d_subdirs;	/* our children */
-#ifdef __GENKSYMS__
-	struct list_head d_alias;
-#else
->>>>>>> b098c9c8
 	/*
 	 * d_alias and d_rcu can share memory
 	 */
 	union {
 		struct list_head d_alias;	/* inode alias list */
 	 	struct rcu_head d_rcu;
-<<<<<<< HEAD
-	} d_u;
-=======
 	};
-#endif
->>>>>>> b098c9c8
 };
 
 /*
