/*
 *  pm.h - Power management interface
 *
 *  Copyright (C) 2000 Andrew Henroid
 *
 *  This program is free software; you can redistribute it and/or modify
 *  it under the terms of the GNU General Public License as published by
 *  the Free Software Foundation; either version 2 of the License, or
 *  (at your option) any later version.
 *
 *  This program is distributed in the hope that it will be useful,
 *  but WITHOUT ANY WARRANTY; without even the implied warranty of
 *  MERCHANTABILITY or FITNESS FOR A PARTICULAR PURPOSE.  See the
 *  GNU General Public License for more details.
 *
 *  You should have received a copy of the GNU General Public License
 *  along with this program; if not, write to the Free Software
 *  Foundation, Inc., 59 Temple Place, Suite 330, Boston, MA  02111-1307  USA
 */

#ifndef _LINUX_PM_H
#define _LINUX_PM_H

#include <linux/list.h>
#include <linux/workqueue.h>
#include <linux/spinlock.h>
#include <linux/wait.h>
#include <linux/timer.h>
#include <linux/completion.h>

/*
 * Callbacks for platform drivers to implement.
 */
extern void (*pm_idle)(void);
extern void (*pm_power_off)(void);
extern void (*pm_power_off_prepare)(void);

/*
 * Device power management
 */

struct device;

#ifdef CONFIG_PM
extern const char power_group_name[];		/* = "power" */
#else
#define power_group_name	NULL
#endif

typedef struct pm_message {
	int event;
} pm_message_t;

/**
 * struct dev_pm_ops - device PM callbacks
 *
 * Several driver power state transitions are externally visible, affecting
 * the state of pending I/O queues and (for drivers that touch hardware)
 * interrupts, wakeups, DMA, and other hardware state.  There may also be
 * internal transitions to various low power modes, which are transparent
 * to the rest of the driver stack (such as a driver that's ON gating off
 * clocks which are not in active use).
 *
 * The externally visible transitions are handled with the help of the following
 * callbacks included in this structure:
 *
 * @prepare: Prepare the device for the upcoming transition, but do NOT change
 *	its hardware state.  Prevent new children of the device from being
 *	registered after @prepare() returns (the driver's subsystem and
 *	generally the rest of the kernel is supposed to prevent new calls to the
 *	probe method from being made too once @prepare() has succeeded).  If
 *	@prepare() detects a situation it cannot handle (e.g. registration of a
 *	child already in progress), it may return -EAGAIN, so that the PM core
 *	can execute it once again (e.g. after the new child has been registered)
 *	to recover from the race condition.  This method is executed for all
 *	kinds of suspend transitions and is followed by one of the suspend
 *	callbacks: @suspend(), @freeze(), or @poweroff().
 *	The PM core executes @prepare() for all devices before starting to
 *	execute suspend callbacks for any of them, so drivers may assume all of
 *	the other devices to be present and functional while @prepare() is being
 *	executed.  In particular, it is safe to make GFP_KERNEL memory
 *	allocations from within @prepare().  However, drivers may NOT assume
 *	anything about the availability of the user space at that time and it
 *	is not correct to request firmware from within @prepare() (it's too
 *	late to do that).  [To work around this limitation, drivers may
 *	register suspend and hibernation notifiers that are executed before the
 *	freezing of tasks.]
 *
 * @complete: Undo the changes made by @prepare().  This method is executed for
 *	all kinds of resume transitions, following one of the resume callbacks:
 *	@resume(), @thaw(), @restore().  Also called if the state transition
 *	fails before the driver's suspend callback (@suspend(), @freeze(),
 *	@poweroff()) can be executed (e.g. if the suspend callback fails for one
 *	of the other devices that the PM core has unsuccessfully attempted to
 *	suspend earlier).
 *	The PM core executes @complete() after it has executed the appropriate
 *	resume callback for all devices.
 *
 * @suspend: Executed before putting the system into a sleep state in which the
 *	contents of main memory are preserved.  Quiesce the device, put it into
 *	a low power state appropriate for the upcoming system state (such as
 *	PCI_D3hot), and enable wakeup events as appropriate.
 *
 * @resume: Executed after waking the system up from a sleep state in which the
 *	contents of main memory were preserved.  Put the device into the
 *	appropriate state, according to the information saved in memory by the
 *	preceding @suspend().  The driver starts working again, responding to
 *	hardware events and software requests.  The hardware may have gone
 *	through a power-off reset, or it may have maintained state from the
 *	previous suspend() which the driver may rely on while resuming.  On most
 *	platforms, there are no restrictions on availability of resources like
 *	clocks during @resume().
 *
 * @freeze: Hibernation-specific, executed before creating a hibernation image.
 *	Quiesce operations so that a consistent image can be created, but do NOT
 *	otherwise put the device into a low power device state and do NOT emit
 *	system wakeup events.  Save in main memory the device settings to be
 *	used by @restore() during the subsequent resume from hibernation or by
 *	the subsequent @thaw(), if the creation of the image or the restoration
 *	of main memory contents from it fails.
 *
 * @thaw: Hibernation-specific, executed after creating a hibernation image OR
 *	if the creation of the image fails.  Also executed after a failing
 *	attempt to restore the contents of main memory from such an image.
 *	Undo the changes made by the preceding @freeze(), so the device can be
 *	operated in the same way as immediately before the call to @freeze().
 *
 * @poweroff: Hibernation-specific, executed after saving a hibernation image.
 *	Quiesce the device, put it into a low power state appropriate for the
 *	upcoming system state (such as PCI_D3hot), and enable wakeup events as
 *	appropriate.
 *
 * @restore: Hibernation-specific, executed after restoring the contents of main
 *	memory from a hibernation image.  Driver starts working again,
 *	responding to hardware events and software requests.  Drivers may NOT
 *	make ANY assumptions about the hardware state right prior to @restore().
 *	On most platforms, there are no restrictions on availability of
 *	resources like clocks during @restore().
 *
 * @suspend_noirq: Complete the operations of ->suspend() by carrying out any
 *	actions required for suspending the device that need interrupts to be
 *	disabled
 *
 * @resume_noirq: Prepare for the execution of ->resume() by carrying out any
 *	actions required for resuming the device that need interrupts to be
 *	disabled
 *
 * @freeze_noirq: Complete the operations of ->freeze() by carrying out any
 *	actions required for freezing the device that need interrupts to be
 *	disabled
 *
 * @thaw_noirq: Prepare for the execution of ->thaw() by carrying out any
 *	actions required for thawing the device that need interrupts to be
 *	disabled
 *
 * @poweroff_noirq: Complete the operations of ->poweroff() by carrying out any
 *	actions required for handling the device that need interrupts to be
 *	disabled
 *
 * @restore_noirq: Prepare for the execution of ->restore() by carrying out any
 *	actions required for restoring the operations of the device that need
 *	interrupts to be disabled
 *
 * All of the above callbacks, except for @complete(), return error codes.
 * However, the error codes returned by the resume operations, @resume(),
 * @thaw(), @restore(), @resume_noirq(), @thaw_noirq(), and @restore_noirq() do
 * not cause the PM core to abort the resume transition during which they are
 * returned.  The error codes returned in that cases are only printed by the PM
 * core to the system logs for debugging purposes.  Still, it is recommended
 * that drivers only return error codes from their resume methods in case of an
 * unrecoverable failure (i.e. when the device being handled refuses to resume
 * and becomes unusable) to allow us to modify the PM core in the future, so
 * that it can avoid attempting to handle devices that failed to resume and
 * their children.
 *
 * It is allowed to unregister devices while the above callbacks are being
 * executed.  However, it is not allowed to unregister a device from within any
 * of its own callbacks.
 *
 * There also are the following callbacks related to run-time power management
 * of devices:
 *
 * @runtime_suspend: Prepare the device for a condition in which it won't be
 *	able to communicate with the CPU(s) and RAM due to power management.
 *	This need not mean that the device should be put into a low power state.
 *	For example, if the device is behind a link which is about to be turned
 *	off, the device may remain at full power.  If the device does go to low
 *	power and is capable of generating run-time wake-up events, remote
 *	wake-up (i.e., a hardware mechanism allowing the device to request a
 *	change of its power state via a wake-up event, such as PCI PME) should
 *	be enabled for it.
 *
 * @runtime_resume: Put the device into the fully active state in response to a
 *	wake-up event generated by hardware or at the request of software.  If
 *	necessary, put the device into the full power state and restore its
 *	registers, so that it is fully operational.
 *
 * @runtime_idle: Device appears to be inactive and it might be put into a low
 *	power state if all of the necessary conditions are satisfied.  Check
 *	these conditions and handle the device as appropriate, possibly queueing
 *	a suspend request for it.  The return value is ignored by the PM core.
 */

struct dev_pm_ops {
	int (*prepare)(struct device *dev);
	void (*complete)(struct device *dev);
	int (*suspend)(struct device *dev);
	int (*resume)(struct device *dev);
	int (*freeze)(struct device *dev);
	int (*thaw)(struct device *dev);
	int (*poweroff)(struct device *dev);
	int (*restore)(struct device *dev);
	int (*suspend_noirq)(struct device *dev);
	int (*resume_noirq)(struct device *dev);
	int (*freeze_noirq)(struct device *dev);
	int (*thaw_noirq)(struct device *dev);
	int (*poweroff_noirq)(struct device *dev);
	int (*restore_noirq)(struct device *dev);
	int (*runtime_suspend)(struct device *dev);
	int (*runtime_resume)(struct device *dev);
	int (*runtime_idle)(struct device *dev);
};

<<<<<<< HEAD
/*
 * Use this if you want to use the same suspend and resume callbacks for suspend
 * to RAM and hibernation.
 */
#define SIMPLE_DEV_PM_OPS(name, suspend_fn, resume_fn) \
const struct dev_pm_ops name = { \
=======
#ifdef CONFIG_PM_SLEEP
#define SET_SYSTEM_SLEEP_PM_OPS(suspend_fn, resume_fn) \
>>>>>>> 02f8c6ae
	.suspend = suspend_fn, \
	.resume = resume_fn, \
	.freeze = suspend_fn, \
	.thaw = resume_fn, \
	.poweroff = suspend_fn, \
	.restore = resume_fn,
#else
#define SET_SYSTEM_SLEEP_PM_OPS(suspend_fn, resume_fn)
#endif

#ifdef CONFIG_PM_RUNTIME
#define SET_RUNTIME_PM_OPS(suspend_fn, resume_fn, idle_fn) \
	.runtime_suspend = suspend_fn, \
	.runtime_resume = resume_fn, \
	.runtime_idle = idle_fn,
#else
#define SET_RUNTIME_PM_OPS(suspend_fn, resume_fn, idle_fn)
#endif

/*
 * Use this if you want to use the same suspend and resume callbacks for suspend
 * to RAM and hibernation.
 */
#define SIMPLE_DEV_PM_OPS(name, suspend_fn, resume_fn) \
const struct dev_pm_ops name = { \
	SET_SYSTEM_SLEEP_PM_OPS(suspend_fn, resume_fn) \
}

/*
 * Use this for defining a set of PM operations to be used in all situations
 * (sustem suspend, hibernation or runtime PM).
 */
#define UNIVERSAL_DEV_PM_OPS(name, suspend_fn, resume_fn, idle_fn) \
const struct dev_pm_ops name = { \
	SET_SYSTEM_SLEEP_PM_OPS(suspend_fn, resume_fn) \
	SET_RUNTIME_PM_OPS(suspend_fn, resume_fn, idle_fn) \
}

/*
 * Use this for subsystems (bus types, device types, device classes) that don't
 * need any special suspend/resume handling in addition to invoking the PM
 * callbacks provided by device drivers supporting both the system sleep PM and
 * runtime PM, make the pm member point to generic_subsys_pm_ops.
 */
#ifdef CONFIG_PM
extern struct dev_pm_ops generic_subsys_pm_ops;
#define GENERIC_SUBSYS_PM_OPS	(&generic_subsys_pm_ops)
#else
#define GENERIC_SUBSYS_PM_OPS	NULL
#endif

/**
 * PM_EVENT_ messages
 *
 * The following PM_EVENT_ messages are defined for the internal use of the PM
 * core, in order to provide a mechanism allowing the high level suspend and
 * hibernation code to convey the necessary information to the device PM core
 * code:
 *
 * ON		No transition.
 *
 * FREEZE 	System is going to hibernate, call ->prepare() and ->freeze()
 *		for all devices.
 *
 * SUSPEND	System is going to suspend, call ->prepare() and ->suspend()
 *		for all devices.
 *
 * HIBERNATE	Hibernation image has been saved, call ->prepare() and
 *		->poweroff() for all devices.
 *
 * QUIESCE	Contents of main memory are going to be restored from a (loaded)
 *		hibernation image, call ->prepare() and ->freeze() for all
 *		devices.
 *
 * RESUME	System is resuming, call ->resume() and ->complete() for all
 *		devices.
 *
 * THAW		Hibernation image has been created, call ->thaw() and
 *		->complete() for all devices.
 *
 * RESTORE	Contents of main memory have been restored from a hibernation
 *		image, call ->restore() and ->complete() for all devices.
 *
 * RECOVER	Creation of a hibernation image or restoration of the main
 *		memory contents from a hibernation image has failed, call
 *		->thaw() and ->complete() for all devices.
 *
 * The following PM_EVENT_ messages are defined for internal use by
 * kernel subsystems.  They are never issued by the PM core.
 *
 * USER_SUSPEND		Manual selective suspend was issued by userspace.
 *
 * USER_RESUME		Manual selective resume was issued by userspace.
 *
 * REMOTE_WAKEUP	Remote-wakeup request was received from the device.
 *
 * AUTO_SUSPEND		Automatic (device idle) runtime suspend was
 *			initiated by the subsystem.
 *
 * AUTO_RESUME		Automatic (device needed) runtime resume was
 *			requested by a driver.
 */

#define PM_EVENT_ON		0x0000
#define PM_EVENT_FREEZE 	0x0001
#define PM_EVENT_SUSPEND	0x0002
#define PM_EVENT_HIBERNATE	0x0004
#define PM_EVENT_QUIESCE	0x0008
#define PM_EVENT_RESUME		0x0010
#define PM_EVENT_THAW		0x0020
#define PM_EVENT_RESTORE	0x0040
#define PM_EVENT_RECOVER	0x0080
#define PM_EVENT_USER		0x0100
#define PM_EVENT_REMOTE		0x0200
#define PM_EVENT_AUTO		0x0400

#define PM_EVENT_SLEEP		(PM_EVENT_SUSPEND | PM_EVENT_HIBERNATE)
#define PM_EVENT_USER_SUSPEND	(PM_EVENT_USER | PM_EVENT_SUSPEND)
#define PM_EVENT_USER_RESUME	(PM_EVENT_USER | PM_EVENT_RESUME)
#define PM_EVENT_REMOTE_RESUME	(PM_EVENT_REMOTE | PM_EVENT_RESUME)
#define PM_EVENT_AUTO_SUSPEND	(PM_EVENT_AUTO | PM_EVENT_SUSPEND)
#define PM_EVENT_AUTO_RESUME	(PM_EVENT_AUTO | PM_EVENT_RESUME)

#define PMSG_ON		((struct pm_message){ .event = PM_EVENT_ON, })
#define PMSG_FREEZE	((struct pm_message){ .event = PM_EVENT_FREEZE, })
#define PMSG_QUIESCE	((struct pm_message){ .event = PM_EVENT_QUIESCE, })
#define PMSG_SUSPEND	((struct pm_message){ .event = PM_EVENT_SUSPEND, })
#define PMSG_HIBERNATE	((struct pm_message){ .event = PM_EVENT_HIBERNATE, })
#define PMSG_RESUME	((struct pm_message){ .event = PM_EVENT_RESUME, })
#define PMSG_THAW	((struct pm_message){ .event = PM_EVENT_THAW, })
#define PMSG_RESTORE	((struct pm_message){ .event = PM_EVENT_RESTORE, })
#define PMSG_RECOVER	((struct pm_message){ .event = PM_EVENT_RECOVER, })
#define PMSG_USER_SUSPEND	((struct pm_message) \
					{ .event = PM_EVENT_USER_SUSPEND, })
#define PMSG_USER_RESUME	((struct pm_message) \
					{ .event = PM_EVENT_USER_RESUME, })
#define PMSG_REMOTE_RESUME	((struct pm_message) \
					{ .event = PM_EVENT_REMOTE_RESUME, })
#define PMSG_AUTO_SUSPEND	((struct pm_message) \
					{ .event = PM_EVENT_AUTO_SUSPEND, })
#define PMSG_AUTO_RESUME	((struct pm_message) \
					{ .event = PM_EVENT_AUTO_RESUME, })

/**
 * Device run-time power management status.
 *
 * These status labels are used internally by the PM core to indicate the
 * current status of a device with respect to the PM core operations.  They do
 * not reflect the actual power state of the device or its status as seen by the
 * driver.
 *
 * RPM_ACTIVE		Device is fully operational.  Indicates that the device
 *			bus type's ->runtime_resume() callback has completed
 *			successfully.
 *
 * RPM_SUSPENDED	Device bus type's ->runtime_suspend() callback has
 *			completed successfully.  The device is regarded as
 *			suspended.
 *
 * RPM_RESUMING		Device bus type's ->runtime_resume() callback is being
 *			executed.
 *
 * RPM_SUSPENDING	Device bus type's ->runtime_suspend() callback is being
 *			executed.
 */

enum rpm_status {
	RPM_ACTIVE = 0,
	RPM_RESUMING,
	RPM_SUSPENDED,
	RPM_SUSPENDING,
};

/**
 * Device run-time power management request types.
 *
 * RPM_REQ_NONE		Do nothing.
 *
 * RPM_REQ_IDLE		Run the device bus type's ->runtime_idle() callback
 *
 * RPM_REQ_SUSPEND	Run the device bus type's ->runtime_suspend() callback
 *
 * RPM_REQ_AUTOSUSPEND	Same as RPM_REQ_SUSPEND, but not until the device has
 *			been inactive for as long as power.autosuspend_delay
 *
 * RPM_REQ_RESUME	Run the device bus type's ->runtime_resume() callback
 */

enum rpm_request {
	RPM_REQ_NONE = 0,
	RPM_REQ_IDLE,
	RPM_REQ_SUSPEND,
	RPM_REQ_AUTOSUSPEND,
	RPM_REQ_RESUME,
};

struct wakeup_source;

struct dev_pm_info {
	pm_message_t		power_state;
	unsigned int		can_wakeup:1;
	unsigned int		async_suspend:1;
	bool			is_prepared:1;	/* Owned by the PM core */
	bool			is_suspended:1;	/* Ditto */
	spinlock_t		lock;
#ifdef CONFIG_PM_SLEEP
	struct list_head	entry;
	struct completion	completion;
	struct wakeup_source	*wakeup;
#else
	unsigned int		should_wakeup:1;
#endif
#ifdef CONFIG_PM_RUNTIME
	struct timer_list	suspend_timer;
	unsigned long		timer_expires;
	struct work_struct	work;
	wait_queue_head_t	wait_queue;
	atomic_t		usage_count;
	atomic_t		child_count;
	unsigned int		disable_depth:3;
	unsigned int		ignore_children:1;
	unsigned int		idle_notification:1;
	unsigned int		request_pending:1;
	unsigned int		deferred_resume:1;
	unsigned int		run_wake:1;
	unsigned int		runtime_auto:1;
	unsigned int		no_callbacks:1;
	unsigned int		irq_safe:1;
	unsigned int		use_autosuspend:1;
	unsigned int		timer_autosuspends:1;
	enum rpm_request	request;
	enum rpm_status		runtime_status;
	int			runtime_error;
	int			autosuspend_delay;
	unsigned long		last_busy;
	unsigned long		active_jiffies;
	unsigned long		suspended_jiffies;
	unsigned long		accounting_timestamp;
	void			*subsys_data;  /* Owned by the subsystem. */
#endif
};

extern void update_pm_runtime_accounting(struct device *dev);

/*
 * Power domains provide callbacks that are executed during system suspend,
 * hibernation, system resume and during runtime PM transitions along with
 * subsystem-level and driver-level callbacks.
 */
struct dev_power_domain {
	struct dev_pm_ops	ops;
};

/*
 * The PM_EVENT_ messages are also used by drivers implementing the legacy
 * suspend framework, based on the ->suspend() and ->resume() callbacks common
 * for suspend and hibernation transitions, according to the rules below.
 */

/* Necessary, because several drivers use PM_EVENT_PRETHAW */
#define PM_EVENT_PRETHAW PM_EVENT_QUIESCE

/*
 * One transition is triggered by resume(), after a suspend() call; the
 * message is implicit:
 *
 * ON		Driver starts working again, responding to hardware events
 * 		and software requests.  The hardware may have gone through
 * 		a power-off reset, or it may have maintained state from the
 * 		previous suspend() which the driver will rely on while
 * 		resuming.  On most platforms, there are no restrictions on
 * 		availability of resources like clocks during resume().
 *
 * Other transitions are triggered by messages sent using suspend().  All
 * these transitions quiesce the driver, so that I/O queues are inactive.
 * That commonly entails turning off IRQs and DMA; there may be rules
 * about how to quiesce that are specific to the bus or the device's type.
 * (For example, network drivers mark the link state.)  Other details may
 * differ according to the message:
 *
 * SUSPEND	Quiesce, enter a low power device state appropriate for
 * 		the upcoming system state (such as PCI_D3hot), and enable
 * 		wakeup events as appropriate.
 *
 * HIBERNATE	Enter a low power device state appropriate for the hibernation
 * 		state (eg. ACPI S4) and enable wakeup events as appropriate.
 *
 * FREEZE	Quiesce operations so that a consistent image can be saved;
 * 		but do NOT otherwise enter a low power device state, and do
 * 		NOT emit system wakeup events.
 *
 * PRETHAW	Quiesce as if for FREEZE; additionally, prepare for restoring
 * 		the system from a snapshot taken after an earlier FREEZE.
 * 		Some drivers will need to reset their hardware state instead
 * 		of preserving it, to ensure that it's never mistaken for the
 * 		state which that earlier snapshot had set up.
 *
 * A minimally power-aware driver treats all messages as SUSPEND, fully
 * reinitializes its device during resume() -- whether or not it was reset
 * during the suspend/resume cycle -- and can't issue wakeup events.
 *
 * More power-aware drivers may also use low power states at runtime as
 * well as during system sleep states like PM_SUSPEND_STANDBY.  They may
 * be able to use wakeup events to exit from runtime low-power states,
 * or from system low-power states such as standby or suspend-to-RAM.
 */

#ifdef CONFIG_PM_SLEEP
extern void device_pm_lock(void);
extern void dpm_resume_noirq(pm_message_t state);
extern void dpm_resume_end(pm_message_t state);
extern void dpm_resume(pm_message_t state);
extern void dpm_complete(pm_message_t state);

extern void device_pm_unlock(void);
extern int dpm_suspend_noirq(pm_message_t state);
extern int dpm_suspend_start(pm_message_t state);
extern int dpm_suspend(pm_message_t state);
extern int dpm_prepare(pm_message_t state);

extern void __suspend_report_result(const char *function, void *fn, int ret);

#define suspend_report_result(fn, ret)					\
	do {								\
		__suspend_report_result(__func__, fn, ret);		\
	} while (0)

extern int device_pm_wait_for_dev(struct device *sub, struct device *dev);

extern int pm_generic_prepare(struct device *dev);
extern int pm_generic_suspend(struct device *dev);
extern int pm_generic_resume(struct device *dev);
extern int pm_generic_freeze(struct device *dev);
extern int pm_generic_thaw(struct device *dev);
extern int pm_generic_restore(struct device *dev);
extern int pm_generic_poweroff(struct device *dev);
extern void pm_generic_complete(struct device *dev);

#else /* !CONFIG_PM_SLEEP */

#define device_pm_lock() do {} while (0)
#define device_pm_unlock() do {} while (0)

static inline int dpm_suspend_start(pm_message_t state)
{
	return 0;
}

#define suspend_report_result(fn, ret)		do {} while (0)

static inline int device_pm_wait_for_dev(struct device *a, struct device *b)
{
	return 0;
}

#define pm_generic_prepare	NULL
#define pm_generic_suspend	NULL
#define pm_generic_resume	NULL
#define pm_generic_freeze	NULL
#define pm_generic_thaw		NULL
#define pm_generic_restore	NULL
#define pm_generic_poweroff	NULL
#define pm_generic_complete	NULL
#endif /* !CONFIG_PM_SLEEP */

/* How to reorder dpm_list after device_move() */
enum dpm_order {
	DPM_ORDER_NONE,
	DPM_ORDER_DEV_AFTER_PARENT,
	DPM_ORDER_PARENT_BEFORE_DEV,
	DPM_ORDER_DEV_LAST,
};

#endif /* _LINUX_PM_H */<|MERGE_RESOLUTION|>--- conflicted
+++ resolved
@@ -221,17 +221,8 @@
 	int (*runtime_idle)(struct device *dev);
 };
 
-<<<<<<< HEAD
-/*
- * Use this if you want to use the same suspend and resume callbacks for suspend
- * to RAM and hibernation.
- */
-#define SIMPLE_DEV_PM_OPS(name, suspend_fn, resume_fn) \
-const struct dev_pm_ops name = { \
-=======
 #ifdef CONFIG_PM_SLEEP
 #define SET_SYSTEM_SLEEP_PM_OPS(suspend_fn, resume_fn) \
->>>>>>> 02f8c6ae
 	.suspend = suspend_fn, \
 	.resume = resume_fn, \
 	.freeze = suspend_fn, \
