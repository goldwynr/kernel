--- conflicted
+++ resolved
@@ -215,11 +215,8 @@
         /* FIXME: long term getting the tty argument *out* of this would be
            good for consoles */
 	int (*activate)(struct tty_port *port, struct tty_struct *tty);
-<<<<<<< HEAD
-=======
 	/* Called on the final put of a port */
 	void (*destruct)(struct tty_port *port);
->>>>>>> 02f8c6ae
 };
 	
 struct tty_port {
@@ -520,11 +517,7 @@
 				struct tty_struct *tty, struct file *filp);
 extern int tty_port_open(struct tty_port *port,
 				struct tty_struct *tty, struct file *filp);
-<<<<<<< HEAD
-extern inline int tty_port_users(struct tty_port *port)
-=======
 static inline int tty_port_users(struct tty_port *port)
->>>>>>> 02f8c6ae
 {
 	return port->count + port->blocked_open;
 }
