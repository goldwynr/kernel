/*
 * include/linux/writeback.h
 */
#ifndef WRITEBACK_H
#define WRITEBACK_H

#include <linux/sched.h>
#include <linux/fs.h>

struct backing_dev_info;

extern spinlock_t inode_lock;
extern struct list_head inode_in_use;
extern struct list_head inode_unused;

/*
 * Yes, writeback.h requires sched.h
 * No, sched.h is not included from here.
 */
static inline int task_is_pdflush(struct task_struct *task)
{
	return task->flags & PF_FLUSHER;
}

#define current_is_pdflush()	task_is_pdflush(current)

/*
 * fs/fs-writeback.c
 */
enum writeback_sync_modes {
	WB_SYNC_NONE,	/* Don't wait on anything */
	WB_SYNC_ALL,	/* Wait on every mapping */
<<<<<<< HEAD
	WB_SYNC_HOLD,	/* DOES NOTHING, DO NOT USE, ONLY HERE FOR ABI issue */
=======
>>>>>>> 18e352e4
};

/*
 * A control structure which tells the writeback code what to do.  These are
 * always on the stack, and hence need no locking.  They are always initialised
 * in a manner such that unspecified fields are set to zero.
 */
struct writeback_control {
	struct backing_dev_info *bdi;	/* If !NULL, only write back this
					   queue */
	enum writeback_sync_modes sync_mode;
	unsigned long *older_than_this;	/* If !NULL, only write back inodes
					   older than this */
	long nr_to_write;		/* Write this many pages, and decrement
					   this for each page written */
	long pages_skipped;		/* Pages which were not written */

	/*
	 * For a_ops->writepages(): is start or end are non-zero then this is
	 * a hint that the filesystem need only write out the pages inside that
	 * byterange.  The byte at `end' is included in the writeout request.
	 */
	loff_t range_start;
	loff_t range_end;

	unsigned nonblocking:1;		/* Don't get stuck on request queues */
	unsigned encountered_congestion:1; /* An output: a queue is full */
	unsigned for_kupdate:1;		/* A kupdate writeback */
	unsigned for_reclaim:1;		/* Invoked from the page allocator */
	unsigned for_writepages:1;	/* This is a writepages() call */
	unsigned range_cyclic:1;	/* range_start is cyclic */
	unsigned more_io:1;		/* more io to be dispatched */
	/*
	 * write_cache_pages() won't update wbc->nr_to_write and
	 * mapping->writeback_index if no_nrwrite_index_update
	 * is set.  write_cache_pages() may write more than we
	 * requested and we want to make sure nr_to_write and
	 * writeback_index are updated in a consistent manner
	 * so we use a single control to update them
	 */
	unsigned no_nrwrite_index_update:1;
};

/*
 * fs/fs-writeback.c
 */	
void writeback_inodes(struct writeback_control *wbc);
int inode_wait(void *);
void sync_inodes_sb(struct super_block *, int wait);
void sync_inodes(int wait);

/* writeback.h requires fs.h; it, too, is not included from here. */
static inline void wait_on_inode(struct inode *inode)
{
	might_sleep();
	wait_on_bit(&inode->i_state, __I_LOCK, inode_wait,
							TASK_UNINTERRUPTIBLE);
}
static inline void inode_sync_wait(struct inode *inode)
{
	might_sleep();
	wait_on_bit(&inode->i_state, __I_SYNC, inode_wait,
							TASK_UNINTERRUPTIBLE);
}


/*
 * mm/page-writeback.c
 */
int wakeup_pdflush(long nr_pages);
void laptop_io_completion(void);
void laptop_sync_completion(void);
void throttle_vm_writeout(gfp_t gfp_mask);

/* These are exported to sysctl. */
extern int dirty_background_ratio;
extern unsigned long dirty_background_bytes;
extern int vm_dirty_ratio;
extern unsigned long vm_dirty_bytes;
extern int dirty_writeback_interval;
extern int dirty_expire_interval;
extern int vm_highmem_is_dirtyable;
extern int block_dump;
extern int laptop_mode;

extern unsigned long determine_dirtyable_memory(void);

extern int dirty_background_ratio_handler(struct ctl_table *table, int write,
		struct file *filp, void __user *buffer, size_t *lenp,
		loff_t *ppos);
extern int dirty_background_bytes_handler(struct ctl_table *table, int write,
		struct file *filp, void __user *buffer, size_t *lenp,
		loff_t *ppos);
extern int dirty_ratio_handler(struct ctl_table *table, int write,
		struct file *filp, void __user *buffer, size_t *lenp,
		loff_t *ppos);
extern int dirty_bytes_handler(struct ctl_table *table, int write,
		struct file *filp, void __user *buffer, size_t *lenp,
		loff_t *ppos);

struct ctl_table;
struct file;
int dirty_writeback_centisecs_handler(struct ctl_table *, int, struct file *,
				      void __user *, size_t *, loff_t *);

void get_dirty_limits(unsigned long *pbackground, unsigned long *pdirty,
		      unsigned long *pbdi_dirty, struct backing_dev_info *bdi);

void page_writeback_init(void);
void balance_dirty_pages_ratelimited_nr(struct address_space *mapping,
					unsigned long nr_pages_dirtied);

static inline void
balance_dirty_pages_ratelimited(struct address_space *mapping)
{
	balance_dirty_pages_ratelimited_nr(mapping, 1);
}

typedef int (*writepage_t)(struct page *page, struct writeback_control *wbc,
				void *data);

int pdflush_operation(void (*fn)(unsigned long), unsigned long arg0);
int generic_writepages(struct address_space *mapping,
		       struct writeback_control *wbc);
int write_cache_pages(struct address_space *mapping,
		      struct writeback_control *wbc, writepage_t writepage,
		      void *data);
int do_writepages(struct address_space *mapping, struct writeback_control *wbc);
int sync_page_range(struct inode *inode, struct address_space *mapping,
			loff_t pos, loff_t count);
int sync_page_range_nolock(struct inode *inode, struct address_space *mapping,
			   loff_t pos, loff_t count);
void set_page_dirty_balance(struct page *page, int page_mkwrite);
void writeback_set_ratelimit(void);

/* pdflush.c */
extern int nr_pdflush_threads;	/* Global so it can be exported to sysctl
				   read-only. */


#endif		/* WRITEBACK_H */<|MERGE_RESOLUTION|>--- conflicted
+++ resolved
@@ -30,10 +30,6 @@
 enum writeback_sync_modes {
 	WB_SYNC_NONE,	/* Don't wait on anything */
 	WB_SYNC_ALL,	/* Wait on every mapping */
-<<<<<<< HEAD
-	WB_SYNC_HOLD,	/* DOES NOTHING, DO NOT USE, ONLY HERE FOR ABI issue */
-=======
->>>>>>> 18e352e4
 };
 
 /*
