/*
 * include/linux/writeback.h
 */
#ifndef WRITEBACK_H
#define WRITEBACK_H

#include <linux/sched.h>
#include <linux/fs.h>

struct backing_dev_info;

extern spinlock_t inode_wb_list_lock;

/*
 * fs/fs-writeback.c
 */
enum writeback_sync_modes {
	WB_SYNC_NONE,	/* Don't wait on anything */
	WB_SYNC_ALL,	/* Wait on every mapping */
};

/*
 * A control structure which tells the writeback code what to do.  These are
 * always on the stack, and hence need no locking.  They are always initialised
 * in a manner such that unspecified fields are set to zero.
 */
struct writeback_control {
	enum writeback_sync_modes sync_mode;
	unsigned long *older_than_this;	/* If !NULL, only write back inodes
					   older than this */
	unsigned long wb_start;         /* Time writeback_inodes_wb was
					   called. This is needed to avoid
					   extra jobs and livelock */
	long nr_to_write;		/* Write this many pages, and decrement
					   this for each page written */
	long pages_skipped;		/* Pages which were not written */

	/*
	 * For a_ops->writepages(): is start or end are non-zero then this is
	 * a hint that the filesystem need only write out the pages inside that
	 * byterange.  The byte at `end' is included in the writeout request.
	 */
	loff_t range_start;
	loff_t range_end;

	unsigned nonblocking:1;		/* Don't get stuck on request queues */
	unsigned encountered_congestion:1; /* An output: a queue is full */
	unsigned for_kupdate:1;		/* A kupdate writeback */
	unsigned for_background:1;	/* A background writeback */
	unsigned for_reclaim:1;		/* Invoked from the page allocator */
	unsigned range_cyclic:1;	/* range_start is cyclic */
	unsigned more_io:1;		/* more io to be dispatched */
};

/*
 * fs/fs-writeback.c
 */	
struct bdi_writeback;
int inode_wait(void *);
void writeback_inodes_sb(struct super_block *);
<<<<<<< HEAD
void writeback_inodes_sb_locked(struct super_block *, int);
void writeback_inodes_sb_nr(struct super_block *, unsigned long nr, int locked);
=======
void writeback_inodes_sb_nr(struct super_block *, unsigned long nr);
>>>>>>> 02f8c6ae
int writeback_inodes_sb_if_idle(struct super_block *);
int writeback_inodes_sb_nr_if_idle(struct super_block *, unsigned long nr);
void sync_inodes_sb(struct super_block *);
void writeback_inodes_wb(struct bdi_writeback *wb,
		struct writeback_control *wbc);
long wb_do_writeback(struct bdi_writeback *wb, int force_wait);
void wakeup_flusher_threads(long nr_pages);

/* writeback.h requires fs.h; it, too, is not included from here. */
static inline void wait_on_inode(struct inode *inode)
{
	might_sleep();
	wait_on_bit(&inode->i_state, __I_NEW, inode_wait, TASK_UNINTERRUPTIBLE);
}
static inline void inode_sync_wait(struct inode *inode)
{
	might_sleep();
	wait_on_bit(&inode->i_state, __I_SYNC, inode_wait,
							TASK_UNINTERRUPTIBLE);
}


/*
 * mm/page-writeback.c
 */
<<<<<<< HEAD
=======
#ifdef CONFIG_BLOCK
>>>>>>> 02f8c6ae
void laptop_io_completion(struct backing_dev_info *info);
void laptop_sync_completion(void);
void laptop_mode_sync(struct work_struct *work);
void laptop_mode_timer_fn(unsigned long data);
<<<<<<< HEAD
=======
#else
static inline void laptop_sync_completion(void) { }
#endif
>>>>>>> 02f8c6ae
void throttle_vm_writeout(gfp_t gfp_mask);

/* These are exported to sysctl. */
extern int dirty_background_ratio;
extern unsigned long dirty_background_bytes;
extern int vm_dirty_ratio;
extern unsigned long vm_dirty_bytes;
extern unsigned int dirty_writeback_interval;
extern unsigned int dirty_expire_interval;
extern int vm_highmem_is_dirtyable;
extern int block_dump;
extern int laptop_mode;

extern unsigned long determine_dirtyable_memory(void);

extern int dirty_background_ratio_handler(struct ctl_table *table, int write,
		void __user *buffer, size_t *lenp,
		loff_t *ppos);
extern int dirty_background_bytes_handler(struct ctl_table *table, int write,
		void __user *buffer, size_t *lenp,
		loff_t *ppos);
extern int dirty_ratio_handler(struct ctl_table *table, int write,
		void __user *buffer, size_t *lenp,
		loff_t *ppos);
extern int dirty_bytes_handler(struct ctl_table *table, int write,
		void __user *buffer, size_t *lenp,
		loff_t *ppos);

struct ctl_table;
int dirty_writeback_centisecs_handler(struct ctl_table *, int,
				      void __user *, size_t *, loff_t *);

void global_dirty_limits(unsigned long *pbackground, unsigned long *pdirty);
unsigned long bdi_dirty_limit(struct backing_dev_info *bdi,
			       unsigned long dirty);

void page_writeback_init(void);
void balance_dirty_pages_ratelimited_nr(struct address_space *mapping,
					unsigned long nr_pages_dirtied);

static inline void
balance_dirty_pages_ratelimited(struct address_space *mapping)
{
	balance_dirty_pages_ratelimited_nr(mapping, 1);
}

typedef int (*writepage_t)(struct page *page, struct writeback_control *wbc,
				void *data);

int generic_writepages(struct address_space *mapping,
		       struct writeback_control *wbc);
void tag_pages_for_writeback(struct address_space *mapping,
			     pgoff_t start, pgoff_t end);
int write_cache_pages(struct address_space *mapping,
		      struct writeback_control *wbc, writepage_t writepage,
		      void *data);
int do_writepages(struct address_space *mapping, struct writeback_control *wbc);
int sync_page_range(struct inode *inode, struct address_space *mapping,
			loff_t pos, loff_t count);
int sync_page_range_nolock(struct inode *inode, struct address_space *mapping,
			   loff_t pos, loff_t count);
void set_page_dirty_balance(struct page *page, int page_mkwrite);
void writeback_set_ratelimit(void);
void tag_pages_for_writeback(struct address_space *mapping,
			     pgoff_t start, pgoff_t end);

/* pdflush.c */
extern int nr_pdflush_threads;	/* Global so it can be exported to sysctl
				   read-only. */


#endif		/* WRITEBACK_H */<|MERGE_RESOLUTION|>--- conflicted
+++ resolved
@@ -58,12 +58,7 @@
 struct bdi_writeback;
 int inode_wait(void *);
 void writeback_inodes_sb(struct super_block *);
-<<<<<<< HEAD
-void writeback_inodes_sb_locked(struct super_block *, int);
-void writeback_inodes_sb_nr(struct super_block *, unsigned long nr, int locked);
-=======
 void writeback_inodes_sb_nr(struct super_block *, unsigned long nr);
->>>>>>> 02f8c6ae
 int writeback_inodes_sb_if_idle(struct super_block *);
 int writeback_inodes_sb_nr_if_idle(struct super_block *, unsigned long nr);
 void sync_inodes_sb(struct super_block *);
@@ -89,20 +84,14 @@
 /*
  * mm/page-writeback.c
  */
-<<<<<<< HEAD
-=======
 #ifdef CONFIG_BLOCK
->>>>>>> 02f8c6ae
 void laptop_io_completion(struct backing_dev_info *info);
 void laptop_sync_completion(void);
 void laptop_mode_sync(struct work_struct *work);
 void laptop_mode_timer_fn(unsigned long data);
-<<<<<<< HEAD
-=======
 #else
 static inline void laptop_sync_completion(void) { }
 #endif
->>>>>>> 02f8c6ae
 void throttle_vm_writeout(gfp_t gfp_mask);
 
 /* These are exported to sysctl. */
@@ -160,10 +149,6 @@
 		      struct writeback_control *wbc, writepage_t writepage,
 		      void *data);
 int do_writepages(struct address_space *mapping, struct writeback_control *wbc);
-int sync_page_range(struct inode *inode, struct address_space *mapping,
-			loff_t pos, loff_t count);
-int sync_page_range_nolock(struct inode *inode, struct address_space *mapping,
-			   loff_t pos, loff_t count);
 void set_page_dirty_balance(struct page *page, int page_mkwrite);
 void writeback_set_ratelimit(void);
 void tag_pages_for_writeback(struct address_space *mapping,
