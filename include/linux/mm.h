--- conflicted
+++ resolved
@@ -1638,8 +1638,6 @@
 			unsigned long pfn);
 int vm_iomap_memory(struct vm_area_struct *vma, phys_addr_t start, unsigned long len);
 
-<<<<<<< HEAD
-=======
 
 struct page *follow_page_mask(struct vm_area_struct *vma,
 			      unsigned long address, unsigned int foll_flags,
@@ -1651,7 +1649,6 @@
 	unsigned int unused_page_mask;
 	return follow_page_mask(vma, address, foll_flags, &unused_page_mask);
 }
->>>>>>> 8ca7cd1b
 
 #define FOLL_WRITE	0x01	/* check pte is writable */
 #define FOLL_TOUCH	0x02	/* mark page accessed */
