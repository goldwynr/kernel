
/*
 *  Copyright 2003-2004 Red Hat, Inc.  All rights reserved.
 *  Copyright 2003-2004 Jeff Garzik
 *
 *
 *  This program is free software; you can redistribute it and/or modify
 *  it under the terms of the GNU General Public License as published by
 *  the Free Software Foundation; either version 2, or (at your option)
 *  any later version.
 *
 *  This program is distributed in the hope that it will be useful,
 *  but WITHOUT ANY WARRANTY; without even the implied warranty of
 *  MERCHANTABILITY or FITNESS FOR A PARTICULAR PURPOSE.  See the
 *  GNU General Public License for more details.
 *
 *  You should have received a copy of the GNU General Public License
 *  along with this program; see the file COPYING.  If not, write to
 *  the Free Software Foundation, 675 Mass Ave, Cambridge, MA 02139, USA.
 *
 *
 *  libata documentation is available via 'make {ps|pdf}docs',
 *  as Documentation/DocBook/libata.*
 *
 *  Hardware documentation available from http://www.t13.org/
 *
 */

#ifndef __LINUX_ATA_H__
#define __LINUX_ATA_H__

#include <linux/kernel.h>
#include <linux/string.h>
#include <linux/types.h>
#include <asm/byteorder.h>

/* defines only for the constants which don't work well as enums */
#define ATA_DMA_BOUNDARY	0xffffUL
#define ATA_DMA_MASK		0xffffffffULL

enum {
	/* various global constants */
	ATA_MAX_DEVICES		= 2,	/* per bus/port */
	ATA_MAX_PRD		= 256,	/* we could make these 256/256 */
	ATA_SECT_SIZE		= 512,
	ATA_MAX_SECTORS_128	= 128,
	ATA_MAX_SECTORS		= 256,
	ATA_MAX_SECTORS_LBA48	= 65535,/* TODO: 65536? */
	ATA_MAX_SECTORS_TAPE	= 65535,

	ATA_ID_WORDS		= 256,
	ATA_ID_CONFIG		= 0,
	ATA_ID_CYLS		= 1,
	ATA_ID_HEADS		= 3,
	ATA_ID_SECTORS		= 6,
	ATA_ID_SERNO		= 10,
	ATA_ID_BUF_SIZE		= 21,
	ATA_ID_FW_REV		= 23,
	ATA_ID_PROD		= 27,
	ATA_ID_MAX_MULTSECT	= 47,
	ATA_ID_DWORD_IO		= 48,
	ATA_ID_CAPABILITY	= 49,
	ATA_ID_OLD_PIO_MODES	= 51,
	ATA_ID_OLD_DMA_MODES	= 52,
	ATA_ID_FIELD_VALID	= 53,
	ATA_ID_CUR_CYLS		= 54,
	ATA_ID_CUR_HEADS	= 55,
	ATA_ID_CUR_SECTORS	= 56,
	ATA_ID_MULTSECT		= 59,
	ATA_ID_LBA_CAPACITY	= 60,
	ATA_ID_SWDMA_MODES	= 62,
	ATA_ID_MWDMA_MODES	= 63,
	ATA_ID_PIO_MODES	= 64,
	ATA_ID_EIDE_DMA_MIN	= 65,
	ATA_ID_EIDE_DMA_TIME	= 66,
	ATA_ID_EIDE_PIO		= 67,
	ATA_ID_EIDE_PIO_IORDY	= 68,
	ATA_ID_ADDITIONAL_SUPP	= 69,
	ATA_ID_QUEUE_DEPTH	= 75,
	ATA_ID_MAJOR_VER	= 80,
	ATA_ID_COMMAND_SET_1	= 82,
	ATA_ID_COMMAND_SET_2	= 83,
	ATA_ID_CFSSE		= 84,
	ATA_ID_CFS_ENABLE_1	= 85,
	ATA_ID_CFS_ENABLE_2	= 86,
	ATA_ID_CSF_DEFAULT	= 87,
	ATA_ID_UDMA_MODES	= 88,
	ATA_ID_HW_CONFIG	= 93,
	ATA_ID_SPG		= 98,
	ATA_ID_LBA_CAPACITY_2	= 100,
	ATA_ID_SECTOR_SIZE	= 106,
<<<<<<< HEAD
=======
	ATA_ID_WWN		= 108,
>>>>>>> 02f8c6ae
	ATA_ID_LOGICAL_SECTOR_SIZE	= 117,	/* and 118 */
	ATA_ID_LAST_LUN		= 126,
	ATA_ID_DLF		= 128,
	ATA_ID_CSFO		= 129,
	ATA_ID_CFA_POWER	= 160,
	ATA_ID_CFA_KEY_MGMT	= 162,
	ATA_ID_CFA_MODES	= 163,
	ATA_ID_DATA_SET_MGMT	= 169,
	ATA_ID_ROT_SPEED	= 217,
	ATA_ID_PIO4		= (1 << 1),

	ATA_ID_SERNO_LEN	= 20,
	ATA_ID_FW_REV_LEN	= 8,
	ATA_ID_PROD_LEN		= 40,
	ATA_ID_WWN_LEN		= 8,

	ATA_PCI_CTL_OFS		= 2,

	ATA_PIO0		= (1 << 0),
	ATA_PIO1		= ATA_PIO0 | (1 << 1),
	ATA_PIO2		= ATA_PIO1 | (1 << 2),
	ATA_PIO3		= ATA_PIO2 | (1 << 3),
	ATA_PIO4		= ATA_PIO3 | (1 << 4),
	ATA_PIO5		= ATA_PIO4 | (1 << 5),
	ATA_PIO6		= ATA_PIO5 | (1 << 6),

	ATA_PIO4_ONLY		= (1 << 4),

	ATA_SWDMA0		= (1 << 0),
	ATA_SWDMA1		= ATA_SWDMA0 | (1 << 1),
	ATA_SWDMA2		= ATA_SWDMA1 | (1 << 2),

	ATA_SWDMA2_ONLY		= (1 << 2),

	ATA_MWDMA0		= (1 << 0),
	ATA_MWDMA1		= ATA_MWDMA0 | (1 << 1),
	ATA_MWDMA2		= ATA_MWDMA1 | (1 << 2),
	ATA_MWDMA3		= ATA_MWDMA2 | (1 << 3),
	ATA_MWDMA4		= ATA_MWDMA3 | (1 << 4),

	ATA_MWDMA12_ONLY	= (1 << 1) | (1 << 2),
	ATA_MWDMA2_ONLY		= (1 << 2),

	ATA_UDMA0		= (1 << 0),
	ATA_UDMA1		= ATA_UDMA0 | (1 << 1),
	ATA_UDMA2		= ATA_UDMA1 | (1 << 2),
	ATA_UDMA3		= ATA_UDMA2 | (1 << 3),
	ATA_UDMA4		= ATA_UDMA3 | (1 << 4),
	ATA_UDMA5		= ATA_UDMA4 | (1 << 5),
	ATA_UDMA6		= ATA_UDMA5 | (1 << 6),
	ATA_UDMA7		= ATA_UDMA6 | (1 << 7),
	/* ATA_UDMA7 is just for completeness... doesn't exist (yet?).  */

	ATA_UDMA24_ONLY		= (1 << 2) | (1 << 4),

	ATA_UDMA_MASK_40C	= ATA_UDMA2,	/* udma0-2 */

	/* DMA-related */
	ATA_PRD_SZ		= 8,
	ATA_PRD_TBL_SZ		= (ATA_MAX_PRD * ATA_PRD_SZ),
	ATA_PRD_EOT		= (1 << 31),	/* end-of-table flag */

	ATA_DMA_TABLE_OFS	= 4,
	ATA_DMA_STATUS		= 2,
	ATA_DMA_CMD		= 0,
	ATA_DMA_WR		= (1 << 3),
	ATA_DMA_START		= (1 << 0),
	ATA_DMA_INTR		= (1 << 2),
	ATA_DMA_ERR		= (1 << 1),
	ATA_DMA_ACTIVE		= (1 << 0),

	/* bits in ATA command block registers */
	ATA_HOB			= (1 << 7),	/* LBA48 selector */
	ATA_NIEN		= (1 << 1),	/* disable-irq flag */
	ATA_LBA			= (1 << 6),	/* LBA28 selector */
	ATA_DEV1		= (1 << 4),	/* Select Device 1 (slave) */
	ATA_DEVICE_OBS		= (1 << 7) | (1 << 5), /* obs bits in dev reg */
	ATA_DEVCTL_OBS		= (1 << 3),	/* obsolete bit in devctl reg */
	ATA_BUSY		= (1 << 7),	/* BSY status bit */
	ATA_DRDY		= (1 << 6),	/* device ready */
	ATA_DF			= (1 << 5),	/* device fault */
	ATA_DSC			= (1 << 4),	/* drive seek complete */
	ATA_DRQ			= (1 << 3),	/* data request i/o */
	ATA_CORR		= (1 << 2),	/* corrected data error */
	ATA_IDX			= (1 << 1),	/* index */
	ATA_ERR			= (1 << 0),	/* have an error */
	ATA_SRST		= (1 << 2),	/* software reset */
	ATA_ICRC		= (1 << 7),	/* interface CRC error */
	ATA_BBK			= ATA_ICRC,	/* pre-EIDE: block marked bad */
	ATA_UNC			= (1 << 6),	/* uncorrectable media error */
	ATA_MC			= (1 << 5),	/* media changed */
	ATA_IDNF		= (1 << 4),	/* ID not found */
	ATA_MCR			= (1 << 3),	/* media change requested */
	ATA_ABORTED		= (1 << 2),	/* command aborted */
	ATA_TRK0NF		= (1 << 1),	/* track 0 not found */
	ATA_AMNF		= (1 << 0),	/* address mark not found */
	ATAPI_LFS		= 0xF0,		/* last failed sense */
	ATAPI_EOM		= ATA_TRK0NF,	/* end of media */
	ATAPI_ILI		= ATA_AMNF,	/* illegal length indication */
	ATAPI_IO		= (1 << 1),
	ATAPI_COD		= (1 << 0),

	/* ATA command block registers */
	ATA_REG_DATA		= 0x00,
	ATA_REG_ERR		= 0x01,
	ATA_REG_NSECT		= 0x02,
	ATA_REG_LBAL		= 0x03,
	ATA_REG_LBAM		= 0x04,
	ATA_REG_LBAH		= 0x05,
	ATA_REG_DEVICE		= 0x06,
	ATA_REG_STATUS		= 0x07,

	ATA_REG_FEATURE		= ATA_REG_ERR, /* and their aliases */
	ATA_REG_CMD		= ATA_REG_STATUS,
	ATA_REG_BYTEL		= ATA_REG_LBAM,
	ATA_REG_BYTEH		= ATA_REG_LBAH,
	ATA_REG_DEVSEL		= ATA_REG_DEVICE,
	ATA_REG_IRQ		= ATA_REG_NSECT,

	/* ATA device commands */
	ATA_CMD_DEV_RESET	= 0x08, /* ATAPI device reset */
	ATA_CMD_CHK_POWER	= 0xE5, /* check power mode */
	ATA_CMD_STANDBY		= 0xE2, /* place in standby power mode */
	ATA_CMD_IDLE		= 0xE3, /* place in idle power mode */
	ATA_CMD_EDD		= 0x90,	/* execute device diagnostic */
	ATA_CMD_DOWNLOAD_MICRO  = 0x92,
	ATA_CMD_NOP		= 0x00,
	ATA_CMD_FLUSH		= 0xE7,
	ATA_CMD_FLUSH_EXT	= 0xEA,
	ATA_CMD_ID_ATA		= 0xEC,
	ATA_CMD_ID_ATAPI	= 0xA1,
	ATA_CMD_SERVICE		= 0xA2,
	ATA_CMD_READ		= 0xC8,
	ATA_CMD_READ_EXT	= 0x25,
	ATA_CMD_READ_QUEUED	= 0x26,
	ATA_CMD_READ_STREAM_EXT	= 0x2B,
	ATA_CMD_READ_STREAM_DMA_EXT = 0x2A,
	ATA_CMD_WRITE		= 0xCA,
	ATA_CMD_WRITE_EXT	= 0x35,
	ATA_CMD_WRITE_QUEUED	= 0x36,
	ATA_CMD_WRITE_STREAM_EXT = 0x3B,
	ATA_CMD_WRITE_STREAM_DMA_EXT = 0x3A,
	ATA_CMD_WRITE_FUA_EXT	= 0x3D,
	ATA_CMD_WRITE_QUEUED_FUA_EXT = 0x3E,
	ATA_CMD_FPDMA_READ	= 0x60,
	ATA_CMD_FPDMA_WRITE	= 0x61,
	ATA_CMD_PIO_READ	= 0x20,
	ATA_CMD_PIO_READ_EXT	= 0x24,
	ATA_CMD_PIO_WRITE	= 0x30,
	ATA_CMD_PIO_WRITE_EXT	= 0x34,
	ATA_CMD_READ_MULTI	= 0xC4,
	ATA_CMD_READ_MULTI_EXT	= 0x29,
	ATA_CMD_WRITE_MULTI	= 0xC5,
	ATA_CMD_WRITE_MULTI_EXT	= 0x39,
	ATA_CMD_WRITE_MULTI_FUA_EXT = 0xCE,
	ATA_CMD_SET_FEATURES	= 0xEF,
	ATA_CMD_SET_MULTI	= 0xC6,
	ATA_CMD_PACKET		= 0xA0,
	ATA_CMD_VERIFY		= 0x40,
	ATA_CMD_VERIFY_EXT	= 0x42,
	ATA_CMD_WRITE_UNCORR_EXT = 0x45,
	ATA_CMD_STANDBYNOW1	= 0xE0,
	ATA_CMD_IDLEIMMEDIATE	= 0xE1,
	ATA_CMD_SLEEP		= 0xE6,
	ATA_CMD_INIT_DEV_PARAMS	= 0x91,
	ATA_CMD_READ_NATIVE_MAX	= 0xF8,
	ATA_CMD_READ_NATIVE_MAX_EXT = 0x27,
	ATA_CMD_SET_MAX		= 0xF9,
	ATA_CMD_SET_MAX_EXT	= 0x37,
	ATA_CMD_READ_LOG_EXT	= 0x2F,
	ATA_CMD_WRITE_LOG_EXT	= 0x3F,
	ATA_CMD_READ_LOG_DMA_EXT = 0x47,
	ATA_CMD_WRITE_LOG_DMA_EXT = 0x57,
	ATA_CMD_TRUSTED_RCV	= 0x5C,
	ATA_CMD_TRUSTED_RCV_DMA = 0x5D,
	ATA_CMD_TRUSTED_SND	= 0x5E,
	ATA_CMD_TRUSTED_SND_DMA = 0x5F,
	ATA_CMD_PMP_READ	= 0xE4,
	ATA_CMD_PMP_WRITE	= 0xE8,
	ATA_CMD_CONF_OVERLAY	= 0xB1,
	ATA_CMD_SEC_SET_PASS	= 0xF1,
	ATA_CMD_SEC_UNLOCK	= 0xF2,
	ATA_CMD_SEC_ERASE_PREP	= 0xF3,
	ATA_CMD_SEC_ERASE_UNIT	= 0xF4,
	ATA_CMD_SEC_FREEZE_LOCK	= 0xF5,
	ATA_CMD_SEC_DISABLE_PASS = 0xF6,
	ATA_CMD_CONFIG_STREAM	= 0x51,
	ATA_CMD_SMART		= 0xB0,
	ATA_CMD_MEDIA_LOCK	= 0xDE,
	ATA_CMD_MEDIA_UNLOCK	= 0xDF,
	ATA_CMD_DSM		= 0x06,
	ATA_CMD_CHK_MED_CRD_TYP = 0xD1,
	ATA_CMD_CFA_REQ_EXT_ERR = 0x03,
	ATA_CMD_CFA_WRITE_NE	= 0x38,
	ATA_CMD_CFA_TRANS_SECT	= 0x87,
	ATA_CMD_CFA_ERASE	= 0xC0,
	ATA_CMD_CFA_WRITE_MULT_NE = 0xCD,
	/* marked obsolete in the ATA/ATAPI-7 spec */
	ATA_CMD_RESTORE		= 0x10,

	/* READ_LOG_EXT pages */
	ATA_LOG_SATA_NCQ	= 0x10,

	/* READ/WRITE LONG (obsolete) */
	ATA_CMD_READ_LONG	= 0x22,
	ATA_CMD_READ_LONG_ONCE	= 0x23,
	ATA_CMD_WRITE_LONG	= 0x32,
	ATA_CMD_WRITE_LONG_ONCE	= 0x33,

	/* SETFEATURES stuff */
	SETFEATURES_XFER	= 0x03,
	XFER_UDMA_7		= 0x47,
	XFER_UDMA_6		= 0x46,
	XFER_UDMA_5		= 0x45,
	XFER_UDMA_4		= 0x44,
	XFER_UDMA_3		= 0x43,
	XFER_UDMA_2		= 0x42,
	XFER_UDMA_1		= 0x41,
	XFER_UDMA_0		= 0x40,
	XFER_MW_DMA_4		= 0x24,	/* CFA only */
	XFER_MW_DMA_3		= 0x23,	/* CFA only */
	XFER_MW_DMA_2		= 0x22,
	XFER_MW_DMA_1		= 0x21,
	XFER_MW_DMA_0		= 0x20,
	XFER_SW_DMA_2		= 0x12,
	XFER_SW_DMA_1		= 0x11,
	XFER_SW_DMA_0		= 0x10,
	XFER_PIO_6		= 0x0E,	/* CFA only */
	XFER_PIO_5		= 0x0D,	/* CFA only */
	XFER_PIO_4		= 0x0C,
	XFER_PIO_3		= 0x0B,
	XFER_PIO_2		= 0x0A,
	XFER_PIO_1		= 0x09,
	XFER_PIO_0		= 0x08,
	XFER_PIO_SLOW		= 0x00,

	SETFEATURES_WC_ON	= 0x02, /* Enable write cache */
	SETFEATURES_WC_OFF	= 0x82, /* Disable write cache */

	/* Enable/Disable Automatic Acoustic Management */
	SETFEATURES_AAM_ON	= 0x42,
	SETFEATURES_AAM_OFF	= 0xC2,

	SETFEATURES_SPINUP	= 0x07, /* Spin-up drive */

	SETFEATURES_SATA_ENABLE = 0x10, /* Enable use of SATA feature */
	SETFEATURES_SATA_DISABLE = 0x90, /* Disable use of SATA feature */

	/* SETFEATURE Sector counts for SATA features */
	SATA_FPDMA_OFFSET	= 0x01,	/* FPDMA non-zero buffer offsets */
	SATA_FPDMA_AA		= 0x02, /* FPDMA Setup FIS Auto-Activate */
	SATA_DIPM		= 0x03,	/* Device Initiated Power Management */
	SATA_FPDMA_IN_ORDER	= 0x04,	/* FPDMA in-order data delivery */
	SATA_AN			= 0x05,	/* Asynchronous Notification */
	SATA_SSP		= 0x06,	/* Software Settings Preservation */

	/* feature values for SET_MAX */
	ATA_SET_MAX_ADDR	= 0x00,
	ATA_SET_MAX_PASSWD	= 0x01,
	ATA_SET_MAX_LOCK	= 0x02,
	ATA_SET_MAX_UNLOCK	= 0x03,
	ATA_SET_MAX_FREEZE_LOCK	= 0x04,

	/* feature values for DEVICE CONFIGURATION OVERLAY */
	ATA_DCO_RESTORE		= 0xC0,
	ATA_DCO_FREEZE_LOCK	= 0xC1,
	ATA_DCO_IDENTIFY	= 0xC2,
	ATA_DCO_SET		= 0xC3,

	/* feature values for SMART */
	ATA_SMART_ENABLE	= 0xD8,
	ATA_SMART_READ_VALUES	= 0xD0,
	ATA_SMART_READ_THRESHOLDS = 0xD1,

	/* feature values for Data Set Management */
	ATA_DSM_TRIM		= 0x01,

	/* password used in LBA Mid / LBA High for executing SMART commands */
	ATA_SMART_LBAM_PASS	= 0x4F,
	ATA_SMART_LBAH_PASS	= 0xC2,

	/* ATAPI stuff */
	ATAPI_PKT_DMA		= (1 << 0),
	ATAPI_DMADIR		= (1 << 2),	/* ATAPI data dir:
						   0=to device, 1=to host */
	ATAPI_CDB_LEN		= 16,

	/* PMP stuff */
	SATA_PMP_MAX_PORTS	= 15,
	SATA_PMP_CTRL_PORT	= 15,

	SATA_PMP_GSCR_DWORDS	= 128,
	SATA_PMP_GSCR_PROD_ID	= 0,
	SATA_PMP_GSCR_REV	= 1,
	SATA_PMP_GSCR_PORT_INFO	= 2,
	SATA_PMP_GSCR_ERROR	= 32,
	SATA_PMP_GSCR_ERROR_EN	= 33,
	SATA_PMP_GSCR_FEAT	= 64,
	SATA_PMP_GSCR_FEAT_EN	= 96,

	SATA_PMP_PSCR_STATUS	= 0,
	SATA_PMP_PSCR_ERROR	= 1,
	SATA_PMP_PSCR_CONTROL	= 2,

	SATA_PMP_FEAT_BIST	= (1 << 0),
	SATA_PMP_FEAT_PMREQ	= (1 << 1),
	SATA_PMP_FEAT_DYNSSC	= (1 << 2),
	SATA_PMP_FEAT_NOTIFY	= (1 << 3),

	/* cable types */
	ATA_CBL_NONE		= 0,
	ATA_CBL_PATA40		= 1,
	ATA_CBL_PATA80		= 2,
	ATA_CBL_PATA40_SHORT	= 3,	/* 40 wire cable to high UDMA spec */
	ATA_CBL_PATA_UNK	= 4,	/* don't know, maybe 80c? */
	ATA_CBL_PATA_IGN	= 5,	/* don't know, ignore cable handling */
	ATA_CBL_SATA		= 6,

	/* SATA Status and Control Registers */
	SCR_STATUS		= 0,
	SCR_ERROR		= 1,
	SCR_CONTROL		= 2,
	SCR_ACTIVE		= 3,
	SCR_NOTIFICATION	= 4,

	/* SError bits */
	SERR_DATA_RECOVERED	= (1 << 0), /* recovered data error */
	SERR_COMM_RECOVERED	= (1 << 1), /* recovered comm failure */
	SERR_DATA		= (1 << 8), /* unrecovered data error */
	SERR_PERSISTENT		= (1 << 9), /* persistent data/comm error */
	SERR_PROTOCOL		= (1 << 10), /* protocol violation */
	SERR_INTERNAL		= (1 << 11), /* host internal error */
	SERR_PHYRDY_CHG		= (1 << 16), /* PHY RDY changed */
	SERR_PHY_INT_ERR	= (1 << 17), /* PHY internal error */
	SERR_COMM_WAKE		= (1 << 18), /* Comm wake */
	SERR_10B_8B_ERR		= (1 << 19), /* 10b to 8b decode error */
	SERR_DISPARITY		= (1 << 20), /* Disparity */
	SERR_CRC		= (1 << 21), /* CRC error */
	SERR_HANDSHAKE		= (1 << 22), /* Handshake error */
	SERR_LINK_SEQ_ERR	= (1 << 23), /* Link sequence error */
	SERR_TRANS_ST_ERROR	= (1 << 24), /* Transport state trans. error */
	SERR_UNRECOG_FIS	= (1 << 25), /* Unrecognized FIS */
	SERR_DEV_XCHG		= (1 << 26), /* device exchanged */

	/* struct ata_taskfile flags */
	ATA_TFLAG_LBA48		= (1 << 0), /* enable 48-bit LBA and "HOB" */
	ATA_TFLAG_ISADDR	= (1 << 1), /* enable r/w to nsect/lba regs */
	ATA_TFLAG_DEVICE	= (1 << 2), /* enable r/w to device reg */
	ATA_TFLAG_WRITE		= (1 << 3), /* data dir: host->dev==1 (write) */
	ATA_TFLAG_LBA		= (1 << 4), /* enable LBA */
	ATA_TFLAG_FUA		= (1 << 5), /* enable FUA */
	ATA_TFLAG_POLLING	= (1 << 6), /* set nIEN to 1 and use polling */

	/* protocol flags */
	ATA_PROT_FLAG_PIO	= (1 << 0), /* is PIO */
	ATA_PROT_FLAG_DMA	= (1 << 1), /* is DMA */
	ATA_PROT_FLAG_DATA	= ATA_PROT_FLAG_PIO | ATA_PROT_FLAG_DMA,
	ATA_PROT_FLAG_NCQ	= (1 << 2), /* is NCQ */
	ATA_PROT_FLAG_ATAPI	= (1 << 3), /* is ATAPI */
};

enum ata_tf_protocols {
	/* ATA taskfile protocols */
	ATA_PROT_UNKNOWN,	/* unknown/invalid */
	ATA_PROT_NODATA,	/* no data */
	ATA_PROT_PIO,		/* PIO data xfer */
	ATA_PROT_DMA,		/* DMA */
	ATA_PROT_NCQ,		/* NCQ */
	ATAPI_PROT_NODATA,	/* packet command, no data */
	ATAPI_PROT_PIO,		/* packet command, PIO data xfer*/
	ATAPI_PROT_DMA,		/* packet command with special DMA sauce */
};

enum ata_ioctls {
	ATA_IOC_GET_IO32	= 0x309,
	ATA_IOC_SET_IO32	= 0x324,
};

/* core structures */

struct ata_bmdma_prd {
	__le32			addr;
	__le32			flags_len;
};

struct ata_taskfile {
	unsigned long		flags;		/* ATA_TFLAG_xxx */
	u8			protocol;	/* ATA_PROT_xxx */

	u8			ctl;		/* control reg */

	u8			hob_feature;	/* additional data */
	u8			hob_nsect;	/* to support LBA48 */
	u8			hob_lbal;
	u8			hob_lbam;
	u8			hob_lbah;

	u8			feature;
	u8			nsect;
	u8			lbal;
	u8			lbam;
	u8			lbah;

	u8			device;

	u8			command;	/* IO operation */
};

/*
 * protocol tests
 */
static inline unsigned int ata_prot_flags(u8 prot)
{
	switch (prot) {
	case ATA_PROT_NODATA:
		return 0;
	case ATA_PROT_PIO:
		return ATA_PROT_FLAG_PIO;
	case ATA_PROT_DMA:
		return ATA_PROT_FLAG_DMA;
	case ATA_PROT_NCQ:
		return ATA_PROT_FLAG_DMA | ATA_PROT_FLAG_NCQ;
	case ATAPI_PROT_NODATA:
		return ATA_PROT_FLAG_ATAPI;
	case ATAPI_PROT_PIO:
		return ATA_PROT_FLAG_ATAPI | ATA_PROT_FLAG_PIO;
	case ATAPI_PROT_DMA:
		return ATA_PROT_FLAG_ATAPI | ATA_PROT_FLAG_DMA;
	}
	return 0;
}

static inline int ata_is_atapi(u8 prot)
{
	return ata_prot_flags(prot) & ATA_PROT_FLAG_ATAPI;
}

static inline int ata_is_nodata(u8 prot)
{
	return !(ata_prot_flags(prot) & ATA_PROT_FLAG_DATA);
}

static inline int ata_is_pio(u8 prot)
{
	return ata_prot_flags(prot) & ATA_PROT_FLAG_PIO;
}

static inline int ata_is_dma(u8 prot)
{
	return ata_prot_flags(prot) & ATA_PROT_FLAG_DMA;
}

static inline int ata_is_ncq(u8 prot)
{
	return ata_prot_flags(prot) & ATA_PROT_FLAG_NCQ;
}

static inline int ata_is_data(u8 prot)
{
	return ata_prot_flags(prot) & ATA_PROT_FLAG_DATA;
}

/*
 * id tests
 */
#define ata_id_is_ata(id)	(((id)[ATA_ID_CONFIG] & (1 << 15)) == 0)
#define ata_id_has_lba(id)	((id)[ATA_ID_CAPABILITY] & (1 << 9))
#define ata_id_has_dma(id)	((id)[ATA_ID_CAPABILITY] & (1 << 8))
#define ata_id_has_ncq(id)	((id)[76] & (1 << 8))
#define ata_id_queue_depth(id)	(((id)[ATA_ID_QUEUE_DEPTH] & 0x1f) + 1)
#define ata_id_removeable(id)	((id)[ATA_ID_CONFIG] & (1 << 7))
#define ata_id_has_atapi_AN(id)	\
	( (((id)[76] != 0x0000) && ((id)[76] != 0xffff)) && \
	  ((id)[78] & (1 << 5)) )
#define ata_id_has_fpdma_aa(id)	\
	( (((id)[76] != 0x0000) && ((id)[76] != 0xffff)) && \
	  ((id)[78] & (1 << 2)) )
#define ata_id_iordy_disable(id) ((id)[ATA_ID_CAPABILITY] & (1 << 10))
#define ata_id_has_iordy(id) ((id)[ATA_ID_CAPABILITY] & (1 << 11))
#define ata_id_u32(id,n)	\
	(((u32) (id)[(n) + 1] << 16) | ((u32) (id)[(n)]))
#define ata_id_u64(id,n)	\
	( ((u64) (id)[(n) + 3] << 48) |	\
	  ((u64) (id)[(n) + 2] << 32) |	\
	  ((u64) (id)[(n) + 1] << 16) |	\
	  ((u64) (id)[(n) + 0]) )

#define ata_id_cdb_intr(id)	(((id)[ATA_ID_CONFIG] & 0x60) == 0x20)

static inline bool ata_id_has_hipm(const u16 *id)
{
	u16 val = id[76];

	if (val == 0 || val == 0xffff)
		return false;

	return val & (1 << 9);
}

static inline bool ata_id_has_dipm(const u16 *id)
{
	u16 val = id[78];

	if (val == 0 || val == 0xffff)
		return false;

	return val & (1 << 3);
}


static inline bool ata_id_has_fua(const u16 *id)
{
	if ((id[ATA_ID_CFSSE] & 0xC000) != 0x4000)
		return false;
	return id[ATA_ID_CFSSE] & (1 << 6);
}

static inline bool ata_id_has_flush(const u16 *id)
{
	if ((id[ATA_ID_COMMAND_SET_2] & 0xC000) != 0x4000)
		return false;
	return id[ATA_ID_COMMAND_SET_2] & (1 << 12);
}

static inline bool ata_id_flush_enabled(const u16 *id)
{
	if (ata_id_has_flush(id) == 0)
		return false;
	if ((id[ATA_ID_CSF_DEFAULT] & 0xC000) != 0x4000)
		return false;
	return id[ATA_ID_CFS_ENABLE_2] & (1 << 12);
}

static inline bool ata_id_has_flush_ext(const u16 *id)
{
	if ((id[ATA_ID_COMMAND_SET_2] & 0xC000) != 0x4000)
		return false;
	return id[ATA_ID_COMMAND_SET_2] & (1 << 13);
}

static inline bool ata_id_flush_ext_enabled(const u16 *id)
{
	if (ata_id_has_flush_ext(id) == 0)
		return false;
	if ((id[ATA_ID_CSF_DEFAULT] & 0xC000) != 0x4000)
		return false;
	/*
	 * some Maxtor disks have bit 13 defined incorrectly
	 * so check bit 10 too
	 */
	return (id[ATA_ID_CFS_ENABLE_2] & 0x2400) == 0x2400;
}

static inline u32 ata_id_logical_sector_size(const u16 *id)
{
	/* T13/1699-D Revision 6a, Sep 6, 2008. Page 128.
	 * IDENTIFY DEVICE data, word 117-118.
	 * 0xd000 ignores bit 13 (logical:physical > 1)
	 */
	if ((id[ATA_ID_SECTOR_SIZE] & 0xd000) == 0x5000)
		return (((id[ATA_ID_LOGICAL_SECTOR_SIZE+1] << 16)
			 + id[ATA_ID_LOGICAL_SECTOR_SIZE]) * sizeof(u16)) ;
	return ATA_SECT_SIZE;
}

static inline u8 ata_id_log2_per_physical_sector(const u16 *id)
{
	/* T13/1699-D Revision 6a, Sep 6, 2008. Page 128.
	 * IDENTIFY DEVICE data, word 106.
	 * 0xe000 ignores bit 12 (logical sector > 512 bytes)
	 */
	if ((id[ATA_ID_SECTOR_SIZE] & 0xe000) == 0x6000)
		return (id[ATA_ID_SECTOR_SIZE] & 0xf);
	return 0;
}

/* Offset of logical sectors relative to physical sectors.
 *
 * If device has more than one logical sector per physical sector
 * (aka 512 byte emulation), vendors might offset the "sector 0" address
 * so sector 63 is "naturally aligned" - e.g. FAT partition table.
 * This avoids Read/Mod/Write penalties when using FAT partition table
 * and updating "well aligned" (FS perspective) physical sectors on every
 * transaction.
 */
static inline u16 ata_id_logical_sector_offset(const u16 *id,
	 u8 log2_per_phys)
{
	u16 word_209 = id[209];

	if ((log2_per_phys > 1) && (word_209 & 0xc000) == 0x4000) {
		u16 first = word_209 & 0x3fff;
		if (first > 0)
			return (1 << log2_per_phys) - first;
	}
	return 0;
}

<<<<<<< HEAD
static inline int ata_id_has_lba48(const u16 *id)
=======
static inline bool ata_id_has_lba48(const u16 *id)
>>>>>>> 02f8c6ae
{
	if ((id[ATA_ID_COMMAND_SET_2] & 0xC000) != 0x4000)
		return false;
	if (!ata_id_u64(id, ATA_ID_LBA_CAPACITY_2))
		return false;
	return id[ATA_ID_COMMAND_SET_2] & (1 << 10);
}

static inline bool ata_id_lba48_enabled(const u16 *id)
{
	if (ata_id_has_lba48(id) == 0)
		return false;
	if ((id[ATA_ID_CSF_DEFAULT] & 0xC000) != 0x4000)
		return false;
	return id[ATA_ID_CFS_ENABLE_2] & (1 << 10);
}

static inline bool ata_id_hpa_enabled(const u16 *id)
{
	/* Yes children, word 83 valid bits cover word 82 data */
	if ((id[ATA_ID_COMMAND_SET_2] & 0xC000) != 0x4000)
		return false;
	/* And 87 covers 85-87 */
	if ((id[ATA_ID_CSF_DEFAULT] & 0xC000) != 0x4000)
		return false;
	/* Check command sets enabled as well as supported */
	if ((id[ATA_ID_CFS_ENABLE_1] & (1 << 10)) == 0)
		return false;
	return id[ATA_ID_COMMAND_SET_1] & (1 << 10);
}

static inline bool ata_id_has_wcache(const u16 *id)
{
	/* Yes children, word 83 valid bits cover word 82 data */
	if ((id[ATA_ID_COMMAND_SET_2] & 0xC000) != 0x4000)
		return false;
	return id[ATA_ID_COMMAND_SET_1] & (1 << 5);
}

static inline bool ata_id_has_pm(const u16 *id)
{
	if ((id[ATA_ID_COMMAND_SET_2] & 0xC000) != 0x4000)
		return false;
	return id[ATA_ID_COMMAND_SET_1] & (1 << 3);
}

static inline bool ata_id_rahead_enabled(const u16 *id)
{
	if ((id[ATA_ID_CSF_DEFAULT] & 0xC000) != 0x4000)
		return false;
	return id[ATA_ID_CFS_ENABLE_1] & (1 << 6);
}

static inline bool ata_id_wcache_enabled(const u16 *id)
{
	if ((id[ATA_ID_CSF_DEFAULT] & 0xC000) != 0x4000)
		return false;
	return id[ATA_ID_CFS_ENABLE_1] & (1 << 5);
}

/**
 *	ata_id_major_version	-	get ATA level of drive
 *	@id: Identify data
 *
 *	Caveats:
 *		ATA-1 considers identify optional
 *		ATA-2 introduces mandatory identify
 *		ATA-3 introduces word 80 and accurate reporting
 *
 *	The practical impact of this is that ata_id_major_version cannot
 *	reliably report on drives below ATA3.
 */

static inline unsigned int ata_id_major_version(const u16 *id)
{
	unsigned int mver;

	if (id[ATA_ID_MAJOR_VER] == 0xFFFF)
		return 0;

	for (mver = 14; mver >= 1; mver--)
		if (id[ATA_ID_MAJOR_VER] & (1 << mver))
			break;
	return mver;
}

static inline bool ata_id_is_sata(const u16 *id)
{
	/*
	 * See if word 93 is 0 AND drive is at least ATA-5 compatible
	 * verifying that word 80 by casting it to a signed type --
	 * this trick allows us to filter out the reserved values of
	 * 0x0000 and 0xffff along with the earlier ATA revisions...
	 */
	if (id[ATA_ID_HW_CONFIG] == 0 && (short)id[ATA_ID_MAJOR_VER] >= 0x0020)
		return true;
	return false;
}

static inline bool ata_id_has_tpm(const u16 *id)
{
	/* The TPM bits are only valid on ATA8 */
	if (ata_id_major_version(id) < 8)
		return false;
	if ((id[48] & 0xC000) != 0x4000)
		return false;
	return id[48] & (1 << 0);
}

static inline bool ata_id_has_dword_io(const u16 *id)
{
	/* ATA 8 reuses this flag for "trusted" computing */
	if (ata_id_major_version(id) > 7)
		return false;
	return id[ATA_ID_DWORD_IO] & (1 << 0);
}

static inline bool ata_id_has_unload(const u16 *id)
{
	if (ata_id_major_version(id) >= 7 &&
	    (id[ATA_ID_CFSSE] & 0xC000) == 0x4000 &&
	    id[ATA_ID_CFSSE] & (1 << 13))
		return true;
	return false;
}

static inline bool ata_id_has_wwn(const u16 *id)
{
	return (id[ATA_ID_CSF_DEFAULT] & 0xC100) == 0x4100;
}

static inline int ata_id_form_factor(const u16 *id)
{
	u16 val = id[168];

	if (ata_id_major_version(id) < 7 || val == 0 || val == 0xffff)
		return 0;

	val &= 0xf;

	if (val > 5)
		return 0;

	return val;
}

static inline int ata_id_rotation_rate(const u16 *id)
{
	u16 val = id[217];

	if (ata_id_major_version(id) < 7 || val == 0 || val == 0xffff)
		return 0;

	if (val > 1 && val < 0x401)
		return 0;

	return val;
}

static inline bool ata_id_has_trim(const u16 *id)
{
	if (ata_id_major_version(id) >= 7 &&
	    (id[ATA_ID_DATA_SET_MGMT] & 1))
		return true;
	return false;
}

<<<<<<< HEAD
static inline int ata_id_has_zero_after_trim(const u16 *id)
=======
static inline bool ata_id_has_zero_after_trim(const u16 *id)
>>>>>>> 02f8c6ae
{
	/* DSM supported, deterministic read, and read zero after trim set */
	if (ata_id_has_trim(id) &&
	    (id[ATA_ID_ADDITIONAL_SUPP] & 0x4020) == 0x4020)
<<<<<<< HEAD
		return 1;

	return 0;
}

static inline int ata_id_current_chs_valid(const u16 *id)
=======
		return true;

	return false;
}

static inline bool ata_id_current_chs_valid(const u16 *id)
>>>>>>> 02f8c6ae
{
	/* For ATA-1 devices, if the INITIALIZE DEVICE PARAMETERS command
	   has not been issued to the device then the values of
	   id[ATA_ID_CUR_CYLS] to id[ATA_ID_CUR_SECTORS] are vendor specific. */
	return (id[ATA_ID_FIELD_VALID] & 1) && /* Current translation valid */
		id[ATA_ID_CUR_CYLS] &&  /* cylinders in current translation */
		id[ATA_ID_CUR_HEADS] &&  /* heads in current translation */
		id[ATA_ID_CUR_HEADS] <= 16 &&
		id[ATA_ID_CUR_SECTORS];    /* sectors in current translation */
}

static inline bool ata_id_is_cfa(const u16 *id)
{
	if ((id[ATA_ID_CONFIG] == 0x848A) ||	/* Traditional CF */
	    (id[ATA_ID_CONFIG] == 0x844A))	/* Delkin Devices CF */
<<<<<<< HEAD
		return 1;
=======
		return true;
>>>>>>> 02f8c6ae
	/*
	 * CF specs don't require specific value in the word 0 anymore and yet
	 * they forbid to report the ATA version in the word 80 and require the
	 * CFA feature set support to be indicated in the word 83 in this case.
	 * Unfortunately, some cards only follow either of this requirements,
	 * and while those that don't indicate CFA feature support need some
	 * sort of quirk list, it seems impractical for the ones that do...
	 */
	return (id[ATA_ID_COMMAND_SET_2] & 0xC004) == 0x4004;
}

static inline bool ata_id_is_ssd(const u16 *id)
{
	return id[ATA_ID_ROT_SPEED] == 0x01;
}

static inline bool ata_id_pio_need_iordy(const u16 *id, const u8 pio)
{
	/* CF spec. r4.1 Table 22 says no IORDY on PIO5 and PIO6. */
	if (pio > 4 && ata_id_is_cfa(id))
		return false;
	/* For PIO3 and higher it is mandatory. */
	if (pio > 2)
		return true;
	/* Turn it on when possible. */
	return ata_id_has_iordy(id);
}

static inline bool ata_drive_40wire(const u16 *dev_id)
{
	if (ata_id_is_sata(dev_id))
		return false;	/* SATA */
	if ((dev_id[ATA_ID_HW_CONFIG] & 0xE000) == 0x6000)
		return false;	/* 80 wire */
	return true;
}

static inline bool ata_drive_40wire_relaxed(const u16 *dev_id)
{
	if ((dev_id[ATA_ID_HW_CONFIG] & 0x2000) == 0x2000)
		return false;	/* 80 wire */
	return true;
}

static inline int atapi_cdb_len(const u16 *dev_id)
{
	u16 tmp = dev_id[ATA_ID_CONFIG] & 0x3;
	switch (tmp) {
	case 0:		return 12;
	case 1:		return 16;
	default:	return -1;
	}
}

static inline bool atapi_command_packet_set(const u16 *dev_id)
{
	return (dev_id[ATA_ID_CONFIG] >> 8) & 0x1f;
}

static inline bool atapi_id_dmadir(const u16 *dev_id)
{
	return ata_id_major_version(dev_id) >= 7 && (dev_id[62] & 0x8000);
}

/*
 * ata_id_is_lba_capacity_ok() performs a sanity check on
 * the claimed LBA capacity value for the device.
 *
 * Returns 1 if LBA capacity looks sensible, 0 otherwise.
 *
 * It is called only once for each device.
 */
static inline bool ata_id_is_lba_capacity_ok(u16 *id)
{
	unsigned long lba_sects, chs_sects, head, tail;

	/* No non-LBA info .. so valid! */
	if (id[ATA_ID_CYLS] == 0)
		return true;

	lba_sects = ata_id_u32(id, ATA_ID_LBA_CAPACITY);

	/*
	 * The ATA spec tells large drives to return
	 * C/H/S = 16383/16/63 independent of their size.
	 * Some drives can be jumpered to use 15 heads instead of 16.
	 * Some drives can be jumpered to use 4092 cyls instead of 16383.
	 */
	if ((id[ATA_ID_CYLS] == 16383 ||
	     (id[ATA_ID_CYLS] == 4092 && id[ATA_ID_CUR_CYLS] == 16383)) &&
	    id[ATA_ID_SECTORS] == 63 &&
	    (id[ATA_ID_HEADS] == 15 || id[ATA_ID_HEADS] == 16) &&
	    (lba_sects >= 16383 * 63 * id[ATA_ID_HEADS]))
		return true;

	chs_sects = id[ATA_ID_CYLS] * id[ATA_ID_HEADS] * id[ATA_ID_SECTORS];

	/* perform a rough sanity check on lba_sects: within 10% is OK */
	if (lba_sects - chs_sects < chs_sects/10)
		return true;

	/* some drives have the word order reversed */
	head = (lba_sects >> 16) & 0xffff;
	tail = lba_sects & 0xffff;
	lba_sects = head | (tail << 16);

	if (lba_sects - chs_sects < chs_sects/10) {
		*(__le32 *)&id[ATA_ID_LBA_CAPACITY] = __cpu_to_le32(lba_sects);
		return true;	/* LBA capacity is (now) good */
	}

	return false;	/* LBA capacity value may be bad */
}

static inline void ata_id_to_hd_driveid(u16 *id)
{
#ifdef __BIG_ENDIAN
	/* accessed in struct hd_driveid as 8-bit values */
	id[ATA_ID_MAX_MULTSECT]	 = __cpu_to_le16(id[ATA_ID_MAX_MULTSECT]);
	id[ATA_ID_CAPABILITY]	 = __cpu_to_le16(id[ATA_ID_CAPABILITY]);
	id[ATA_ID_OLD_PIO_MODES] = __cpu_to_le16(id[ATA_ID_OLD_PIO_MODES]);
	id[ATA_ID_OLD_DMA_MODES] = __cpu_to_le16(id[ATA_ID_OLD_DMA_MODES]);
	id[ATA_ID_MULTSECT]	 = __cpu_to_le16(id[ATA_ID_MULTSECT]);

	/* as 32-bit values */
	*(u32 *)&id[ATA_ID_LBA_CAPACITY] = ata_id_u32(id, ATA_ID_LBA_CAPACITY);
	*(u32 *)&id[ATA_ID_SPG]		 = ata_id_u32(id, ATA_ID_SPG);

	/* as 64-bit value */
	*(u64 *)&id[ATA_ID_LBA_CAPACITY_2] =
		ata_id_u64(id, ATA_ID_LBA_CAPACITY_2);
#endif
}

/*
 * Write LBA Range Entries to the buffer that will cover the extent from
 * sector to sector + count.  This is used for TRIM and for ADD LBA(S)
 * TO NV CACHE PINNED SET.
 */
static inline unsigned ata_set_lba_range_entries(void *_buffer,
		unsigned buf_size, u64 sector, unsigned long count)
{
	__le64 *buffer = _buffer;
	unsigned i = 0, used_bytes;

	while (i < buf_size / 8 ) { /* 6-byte LBA + 2-byte range per entry */
		u64 entry = sector |
			((u64)(count > 0xffff ? 0xffff : count) << 48);
		buffer[i++] = __cpu_to_le64(entry);
		if (count <= 0xffff)
			break;
		count -= 0xffff;
		sector += 0xffff;
	}

	used_bytes = ALIGN(i * 8, 512);
	memset(buffer + i, 0, used_bytes - i * 8);
	return used_bytes;
}

static inline int is_multi_taskfile(struct ata_taskfile *tf)
{
	return (tf->command == ATA_CMD_READ_MULTI) ||
	       (tf->command == ATA_CMD_WRITE_MULTI) ||
	       (tf->command == ATA_CMD_READ_MULTI_EXT) ||
	       (tf->command == ATA_CMD_WRITE_MULTI_EXT) ||
	       (tf->command == ATA_CMD_WRITE_MULTI_FUA_EXT);
}

static inline bool ata_ok(u8 status)
{
	return ((status & (ATA_BUSY | ATA_DRDY | ATA_DF | ATA_DRQ | ATA_ERR))
			== ATA_DRDY);
}

static inline bool lba_28_ok(u64 block, u32 n_block)
{
	/* check the ending block number: must be LESS THAN 0x0fffffff */
	return ((block + n_block) < ((1 << 28) - 1)) && (n_block <= 256);
}

static inline bool lba_48_ok(u64 block, u32 n_block)
{
	/* check the ending block number */
	return ((block + n_block - 1) < ((u64)1 << 48)) && (n_block <= 65536);
}

#define sata_pmp_gscr_vendor(gscr)	((gscr)[SATA_PMP_GSCR_PROD_ID] & 0xffff)
#define sata_pmp_gscr_devid(gscr)	((gscr)[SATA_PMP_GSCR_PROD_ID] >> 16)
#define sata_pmp_gscr_rev(gscr)		(((gscr)[SATA_PMP_GSCR_REV] >> 8) & 0xff)
#define sata_pmp_gscr_ports(gscr)	((gscr)[SATA_PMP_GSCR_PORT_INFO] & 0xf)

#endif /* __LINUX_ATA_H__ */<|MERGE_RESOLUTION|>--- conflicted
+++ resolved
@@ -89,10 +89,7 @@
 	ATA_ID_SPG		= 98,
 	ATA_ID_LBA_CAPACITY_2	= 100,
 	ATA_ID_SECTOR_SIZE	= 106,
-<<<<<<< HEAD
-=======
 	ATA_ID_WWN		= 108,
->>>>>>> 02f8c6ae
 	ATA_ID_LOGICAL_SECTOR_SIZE	= 117,	/* and 118 */
 	ATA_ID_LAST_LUN		= 126,
 	ATA_ID_DLF		= 128,
@@ -691,11 +688,7 @@
 	return 0;
 }
 
-<<<<<<< HEAD
-static inline int ata_id_has_lba48(const u16 *id)
-=======
 static inline bool ata_id_has_lba48(const u16 *id)
->>>>>>> 02f8c6ae
 {
 	if ((id[ATA_ID_COMMAND_SET_2] & 0xC000) != 0x4000)
 		return false;
@@ -863,30 +856,17 @@
 	return false;
 }
 
-<<<<<<< HEAD
-static inline int ata_id_has_zero_after_trim(const u16 *id)
-=======
 static inline bool ata_id_has_zero_after_trim(const u16 *id)
->>>>>>> 02f8c6ae
 {
 	/* DSM supported, deterministic read, and read zero after trim set */
 	if (ata_id_has_trim(id) &&
 	    (id[ATA_ID_ADDITIONAL_SUPP] & 0x4020) == 0x4020)
-<<<<<<< HEAD
-		return 1;
-
-	return 0;
-}
-
-static inline int ata_id_current_chs_valid(const u16 *id)
-=======
 		return true;
 
 	return false;
 }
 
 static inline bool ata_id_current_chs_valid(const u16 *id)
->>>>>>> 02f8c6ae
 {
 	/* For ATA-1 devices, if the INITIALIZE DEVICE PARAMETERS command
 	   has not been issued to the device then the values of
@@ -902,11 +882,7 @@
 {
 	if ((id[ATA_ID_CONFIG] == 0x848A) ||	/* Traditional CF */
 	    (id[ATA_ID_CONFIG] == 0x844A))	/* Delkin Devices CF */
-<<<<<<< HEAD
-		return 1;
-=======
 		return true;
->>>>>>> 02f8c6ae
 	/*
 	 * CF specs don't require specific value in the word 0 anymore and yet
 	 * they forbid to report the ATA version in the word 80 and require the
