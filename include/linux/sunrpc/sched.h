--- conflicted
+++ resolved
@@ -50,14 +50,6 @@
 	 * RPC call state
 	 */
 	struct rpc_message	tk_msg;		/* RPC call info */
-<<<<<<< HEAD
-	__u8			tk_garb_retry;
-	__u8			tk_cred_retry;
-#ifndef  __GENKSYMS__
-	__u8			tk_rebind_retry;
-#endif
-=======
->>>>>>> 02f8c6ae
 
 	/*
 	 * callback	to be executed after waking up
