#ifndef _LINUX_CPUSET_H
#define _LINUX_CPUSET_H
/*
 *  cpuset interface
 *
 *  Copyright (C) 2003 BULL SA
 *  Copyright (C) 2004-2006 Silicon Graphics, Inc.
 *
 */

#include <linux/sched.h>
#include <linux/cpumask.h>
#include <linux/nodemask.h>
#include <linux/cgroup.h>
#include <linux/mm.h>

#ifdef CONFIG_CPUSETS

extern int number_of_cpusets;	/* How many cpusets are defined in system? */

extern int cpuset_init(void);
extern void cpuset_init_smp(void);
extern void cpuset_update_active_cpus(void);
extern void cpuset_cpus_allowed(struct task_struct *p, struct cpumask *mask);
extern int cpuset_cpus_allowed_fallback(struct task_struct *p);
extern nodemask_t cpuset_mems_allowed(struct task_struct *p);
#define cpuset_current_mems_allowed (current->mems_allowed)
void cpuset_init_current_mems_allowed(void);
int cpuset_nodemask_valid_mems_allowed(nodemask_t *nodemask);

extern int __cpuset_node_allowed_softwall(int node, gfp_t gfp_mask);
extern int __cpuset_node_allowed_hardwall(int node, gfp_t gfp_mask);

static inline int cpuset_node_allowed_softwall(int node, gfp_t gfp_mask)
{
	return number_of_cpusets <= 1 ||
		__cpuset_node_allowed_softwall(node, gfp_mask);
}

static inline int cpuset_node_allowed_hardwall(int node, gfp_t gfp_mask)
{
	return number_of_cpusets <= 1 ||
		__cpuset_node_allowed_hardwall(node, gfp_mask);
}

static inline int cpuset_zone_allowed_softwall(struct zone *z, gfp_t gfp_mask)
{
	return cpuset_node_allowed_softwall(zone_to_nid(z), gfp_mask);
}

static inline int cpuset_zone_allowed_hardwall(struct zone *z, gfp_t gfp_mask)
{
	return cpuset_node_allowed_hardwall(zone_to_nid(z), gfp_mask);
}

extern int cpuset_mems_allowed_intersects(const struct task_struct *tsk1,
					  const struct task_struct *tsk2);

#define cpuset_memory_pressure_bump() 				\
	do {							\
		if (cpuset_memory_pressure_enabled)		\
			__cpuset_memory_pressure_bump();	\
	} while (0)
extern int cpuset_memory_pressure_enabled;
extern void __cpuset_memory_pressure_bump(void);

extern const struct file_operations proc_cpuset_operations;
struct seq_file;
extern void cpuset_task_status_allowed(struct seq_file *m,
					struct task_struct *task);

extern int cpuset_mem_spread_node(void);
extern int cpuset_slab_spread_node(void);

static inline int cpuset_do_page_mem_spread(void)
{
	return current->flags & PF_SPREAD_PAGE;
}

static inline int cpuset_do_slab_mem_spread(void)
{
	return current->flags & PF_SPREAD_SLAB;
}

extern int current_cpuset_is_being_rebound(void);

extern void rebuild_sched_domains(void);

extern void cpuset_print_task_mems_allowed(struct task_struct *p);

/*
<<<<<<< HEAD
 * read_mems_allowed_begin is required when making decisions involving
 * mems_allowed such as during page allocation. mems_allowed can be updated in
 * parallel and depending on the new value an operation can fail potentially
 * causing process failure. A retry loop with read_mems_allowed_begin and
 * read_mems_allowed_retry prevents these artificial failures.
 */
static inline unsigned int read_mems_allowed_begin(void)
{
	return read_seqcount_begin((seqcount_t *)&current->mems_allowed_change_disable);
}

/*
 * If this returns true, the operation that took place after
 * read_mems_allowed_begin may have failed artificially due to a concurrent
 * update of mems_allowed. It is up to the caller to retry the operation if
 * appropriate.
 */
static inline bool read_mems_allowed_retry(unsigned int seq)
{
	BUG_ON(sizeof(seqcount_t) != sizeof(int));
	return read_seqcount_retry((seqcount_t *)&current->mems_allowed_change_disable, seq);
=======
 * get_mems_allowed is required when making decisions involving mems_allowed
 * such as during page allocation. mems_allowed can be updated in parallel
 * and depending on the new value an operation can fail potentially causing
 * process failure. A retry loop with get_mems_allowed and put_mems_allowed
 * prevents these artificial failures.
 */
static inline unsigned int get_mems_allowed(void)
{
	return read_seqcount_begin(&current->mems_allowed_seq);
}

/*
 * If this returns false, the operation that took place after get_mems_allowed
 * may have failed. It is up to the caller to retry the operation if
 * appropriate.
 */
static inline bool put_mems_allowed(unsigned int seq)
{
	return !read_seqcount_retry(&current->mems_allowed_seq, seq);
>>>>>>> f351a1d7
}

static inline void set_mems_allowed(nodemask_t nodemask)
{
	task_lock(current);
	write_seqcount_begin(&current->mems_allowed_seq);
	current->mems_allowed = nodemask;
	write_seqcount_end(&current->mems_allowed_seq);
	task_unlock(current);
}

#else /* !CONFIG_CPUSETS */

static inline int cpuset_init(void) { return 0; }
static inline void cpuset_init_smp(void) {}

static inline void cpuset_update_active_cpus(void)
{
	partition_sched_domains(1, NULL, NULL);
}

static inline void cpuset_cpus_allowed(struct task_struct *p,
				       struct cpumask *mask)
{
	cpumask_copy(mask, cpu_possible_mask);
}

static inline int cpuset_cpus_allowed_fallback(struct task_struct *p)
{
	do_set_cpus_allowed(p, cpu_possible_mask);
	return cpumask_any(cpu_active_mask);
}

static inline nodemask_t cpuset_mems_allowed(struct task_struct *p)
{
	return node_possible_map;
}

#define cpuset_current_mems_allowed (node_states[N_HIGH_MEMORY])
static inline void cpuset_init_current_mems_allowed(void) {}

static inline int cpuset_nodemask_valid_mems_allowed(nodemask_t *nodemask)
{
	return 1;
}

static inline int cpuset_node_allowed_softwall(int node, gfp_t gfp_mask)
{
	return 1;
}

static inline int cpuset_node_allowed_hardwall(int node, gfp_t gfp_mask)
{
	return 1;
}

static inline int cpuset_zone_allowed_softwall(struct zone *z, gfp_t gfp_mask)
{
	return 1;
}

static inline int cpuset_zone_allowed_hardwall(struct zone *z, gfp_t gfp_mask)
{
	return 1;
}

static inline int cpuset_mems_allowed_intersects(const struct task_struct *tsk1,
						 const struct task_struct *tsk2)
{
	return 1;
}

static inline void cpuset_memory_pressure_bump(void) {}

static inline void cpuset_task_status_allowed(struct seq_file *m,
						struct task_struct *task)
{
}

static inline int cpuset_mem_spread_node(void)
{
	return 0;
}

static inline int cpuset_slab_spread_node(void)
{
	return 0;
}

static inline int cpuset_do_page_mem_spread(void)
{
	return 0;
}

static inline int cpuset_do_slab_mem_spread(void)
{
	return 0;
}

static inline int current_cpuset_is_being_rebound(void)
{
	return 0;
}

static inline void rebuild_sched_domains(void)
{
	partition_sched_domains(1, NULL, NULL);
}

static inline void cpuset_print_task_mems_allowed(struct task_struct *p)
{
}

static inline void set_mems_allowed(nodemask_t nodemask)
{
}

<<<<<<< HEAD
static inline unsigned int read_mems_allowed_begin(void)
=======
static inline unsigned int get_mems_allowed(void)
>>>>>>> f351a1d7
{
	return 0;
}

<<<<<<< HEAD
static inline bool read_mems_allowed_retry(unsigned int seq)
{
	return false;
=======
static inline bool put_mems_allowed(unsigned int seq)
{
	return true;
>>>>>>> f351a1d7
}

#endif /* !CONFIG_CPUSETS */

#endif /* _LINUX_CPUSET_H */<|MERGE_RESOLUTION|>--- conflicted
+++ resolved
@@ -89,7 +89,6 @@
 extern void cpuset_print_task_mems_allowed(struct task_struct *p);
 
 /*
-<<<<<<< HEAD
  * read_mems_allowed_begin is required when making decisions involving
  * mems_allowed such as during page allocation. mems_allowed can be updated in
  * parallel and depending on the new value an operation can fail potentially
@@ -98,7 +97,7 @@
  */
 static inline unsigned int read_mems_allowed_begin(void)
 {
-	return read_seqcount_begin((seqcount_t *)&current->mems_allowed_change_disable);
+	return read_seqcount_begin(&current->mems_allowed_seq);
 }
 
 /*
@@ -109,29 +108,7 @@
  */
 static inline bool read_mems_allowed_retry(unsigned int seq)
 {
-	BUG_ON(sizeof(seqcount_t) != sizeof(int));
-	return read_seqcount_retry((seqcount_t *)&current->mems_allowed_change_disable, seq);
-=======
- * get_mems_allowed is required when making decisions involving mems_allowed
- * such as during page allocation. mems_allowed can be updated in parallel
- * and depending on the new value an operation can fail potentially causing
- * process failure. A retry loop with get_mems_allowed and put_mems_allowed
- * prevents these artificial failures.
- */
-static inline unsigned int get_mems_allowed(void)
-{
-	return read_seqcount_begin(&current->mems_allowed_seq);
-}
-
-/*
- * If this returns false, the operation that took place after get_mems_allowed
- * may have failed. It is up to the caller to retry the operation if
- * appropriate.
- */
-static inline bool put_mems_allowed(unsigned int seq)
-{
-	return !read_seqcount_retry(&current->mems_allowed_seq, seq);
->>>>>>> f351a1d7
+	return read_seqcount_retry(&current->mems_allowed_seq, seq);
 }
 
 static inline void set_mems_allowed(nodemask_t nodemask)
@@ -249,24 +226,14 @@
 {
 }
 
-<<<<<<< HEAD
 static inline unsigned int read_mems_allowed_begin(void)
-=======
-static inline unsigned int get_mems_allowed(void)
->>>>>>> f351a1d7
-{
-	return 0;
-}
-
-<<<<<<< HEAD
+{
+	return 0;
+}
+
 static inline bool read_mems_allowed_retry(unsigned int seq)
 {
 	return false;
-=======
-static inline bool put_mems_allowed(unsigned int seq)
-{
-	return true;
->>>>>>> f351a1d7
 }
 
 #endif /* !CONFIG_CPUSETS */
