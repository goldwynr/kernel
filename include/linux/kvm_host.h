--- conflicted
+++ resolved
@@ -45,11 +45,8 @@
 #define KVM_REQ_CLOCK_UPDATE       8
 #define KVM_REQ_KICK               9
 #define KVM_REQ_DEACTIVATE_FPU    10
-<<<<<<< HEAD
-=======
 #define KVM_REQ_EVENT             11
 #define KVM_REQ_APF_HALT          12
->>>>>>> 02f8c6ae
 
 #define KVM_USERSPACE_IRQ_SOURCE_ID	0
 
@@ -83,8 +80,6 @@
 			    struct kvm_io_device *dev);
 int kvm_io_bus_unregister_dev(struct kvm *kvm, enum kvm_bus bus_idx,
 			      struct kvm_io_device *dev);
-<<<<<<< HEAD
-=======
 
 #ifdef CONFIG_KVM_ASYNC_PF
 struct kvm_async_pf {
@@ -112,7 +107,6 @@
 	IN_GUEST_MODE,
 	EXITING_GUEST_MODE
 };
->>>>>>> 02f8c6ae
 
 struct kvm_vcpu {
 	struct kvm *kvm;
@@ -125,13 +119,9 @@
 	int mode;
 	unsigned long requests;
 	unsigned long guest_debug;
-<<<<<<< HEAD
-	int srcu_idx;
-=======
 
 	struct mutex mutex;
 	struct kvm_run *run;
->>>>>>> 02f8c6ae
 
 	int fpu_active;
 	int guest_fpu_loaded, guest_xcr0_loaded;
@@ -210,7 +200,6 @@
 		struct msi_msg msi;
 	};
 	struct hlist_node link;
-<<<<<<< HEAD
 };
 
 #ifdef __KVM_HAVE_IOAPIC
@@ -234,37 +223,6 @@
 
 struct kvm_memslots {
 	int nmemslots;
-	struct kvm_memory_slot memslots[KVM_MEMORY_SLOTS +
-					KVM_PRIVATE_MEM_SLOTS];
-};
-
-struct kvm {
-	spinlock_t mmu_lock;
-	spinlock_t requests_lock;
-=======
-};
-
-#ifdef __KVM_HAVE_IOAPIC
-
-struct kvm_irq_routing_table {
-	int chip[KVM_NR_IRQCHIPS][KVM_IOAPIC_NUM_PINS];
-	struct kvm_kernel_irq_routing_entry *rt_entries;
-	u32 nr_rt_entries;
-	/*
-	 * Array indexed by gsi. Each entry contains list of irq chips
-	 * the gsi is connected to.
-	 */
-	struct hlist_head map[0];
-};
-
-#else
-
-struct kvm_irq_routing_table {};
-
-#endif
-
-struct kvm_memslots {
-	int nmemslots;
 	u64 generation;
 	struct kvm_memory_slot memslots[KVM_MEMORY_SLOTS +
 					KVM_PRIVATE_MEM_SLOTS];
@@ -272,7 +230,6 @@
 
 struct kvm {
 	spinlock_t mmu_lock;
->>>>>>> 02f8c6ae
 	struct mutex slots_lock;
 	struct mm_struct *mm; /* userspace tied to this vm */
 	struct kvm_memslots *memslots;
@@ -304,15 +261,11 @@
 
 	struct mutex irq_lock;
 #ifdef CONFIG_HAVE_KVM_IRQCHIP
-<<<<<<< HEAD
-	struct kvm_irq_routing_table *irq_routing;
-=======
 	/*
 	 * Update side is protected by irq_lock and,
 	 * if configured, irqfds.lock.
 	 */
 	struct kvm_irq_routing_table __rcu *irq_routing;
->>>>>>> 02f8c6ae
 	struct hlist_head mask_notifier_list;
 	struct hlist_head irq_ack_notifier_list;
 #endif
@@ -397,14 +350,9 @@
 				int user_alloc);
 void kvm_disable_largepages(void);
 void kvm_arch_flush_shadow(struct kvm *kvm);
-<<<<<<< HEAD
-gfn_t unalias_gfn(struct kvm *kvm, gfn_t gfn);
-gfn_t unalias_gfn_instantiation(struct kvm *kvm, gfn_t gfn);
-=======
 
 int gfn_to_page_many_atomic(struct kvm *kvm, gfn_t gfn, struct page **pages,
 			    int nr_pages);
->>>>>>> 02f8c6ae
 
 struct page *gfn_to_page(struct kvm *kvm, gfn_t gfn);
 unsigned long gfn_to_hva(struct kvm *kvm, gfn_t gfn);
@@ -418,16 +366,10 @@
 pfn_t gfn_to_pfn_async(struct kvm *kvm, gfn_t gfn, bool *async,
 		       bool write_fault, bool *writable);
 pfn_t gfn_to_pfn(struct kvm *kvm, gfn_t gfn);
-<<<<<<< HEAD
-pfn_t gfn_to_pfn_memslot(struct kvm *kvm,
-			 struct kvm_memory_slot *slot, gfn_t gfn);
-int memslot_id(struct kvm *kvm, gfn_t gfn);
-=======
 pfn_t gfn_to_pfn_prot(struct kvm *kvm, gfn_t gfn, bool write_fault,
 		      bool *writable);
 pfn_t gfn_to_pfn_memslot(struct kvm *kvm,
 			 struct kvm_memory_slot *slot, gfn_t gfn);
->>>>>>> 02f8c6ae
 void kvm_release_pfn_dirty(pfn_t);
 void kvm_release_pfn_clean(pfn_t pfn);
 void kvm_set_pfn_dirty(pfn_t pfn);
@@ -597,11 +539,8 @@
 				   unsigned long *deliver_bitmask);
 #endif
 int kvm_set_irq(struct kvm *kvm, int irq_source_id, u32 irq, int level);
-<<<<<<< HEAD
-=======
 int kvm_set_msi(struct kvm_kernel_irq_routing_entry *irq_entry, struct kvm *kvm,
 		int irq_source_id, int level);
->>>>>>> 02f8c6ae
 void kvm_notify_acked_irq(struct kvm *kvm, unsigned irqchip, unsigned pin);
 void kvm_register_irq_ack_notifier(struct kvm *kvm,
 				   struct kvm_irq_ack_notifier *kian);
@@ -672,8 +611,6 @@
 	current->flags &= ~PF_VCPU;
 }
 
-<<<<<<< HEAD
-=======
 static inline int memslot_id(struct kvm *kvm, gfn_t gfn)
 {
 	return gfn_to_memslot(kvm, gfn)->id;
@@ -685,7 +622,6 @@
 	return slot->userspace_addr + (gfn - slot->base_gfn) * PAGE_SIZE;
 }
 
->>>>>>> 02f8c6ae
 static inline gpa_t gfn_to_gpa(gfn_t gfn)
 {
 	return (gpa_t)gfn << PAGE_SHIFT;
@@ -738,10 +674,6 @@
 }
 #endif
 
-#ifndef KVM_ARCH_HAS_UNALIAS_INSTANTIATION
-#define unalias_gfn_instantiation unalias_gfn
-#endif
-
 #ifdef CONFIG_HAVE_KVM_IRQCHIP
 
 #define KVM_MAX_IRQ_ROUTES 1024
