--- conflicted
+++ resolved
@@ -27,17 +27,10 @@
 			struct page *, struct page *, enum migrate_mode);
 extern int migrate_pages(struct list_head *l, new_page_t x,
 			unsigned long private, bool offlining,
-<<<<<<< HEAD
-			enum migrate_mode sync);
-extern int migrate_huge_pages(struct list_head *l, new_page_t x,
-			unsigned long private, bool offlining,
-			enum migrate_mode sync);
-=======
 			enum migrate_mode mode);
 extern int migrate_huge_pages(struct list_head *l, new_page_t x,
 			unsigned long private, bool offlining,
 			enum migrate_mode mode);
->>>>>>> f351a1d7
 
 extern int fail_migrate_page(struct address_space *,
 			struct page *, struct page *);
@@ -56,17 +49,10 @@
 static inline void putback_lru_pages(struct list_head *l) {}
 static inline int migrate_pages(struct list_head *l, new_page_t x,
 		unsigned long private, bool offlining,
-<<<<<<< HEAD
-		enum migrate_mode sync) { return -ENOSYS; }
-static inline int migrate_huge_pages(struct list_head *l, new_page_t x,
-		unsigned long private, bool offlining,
-		enum migrate_mode sync) { return -ENOSYS; }
-=======
 		enum migrate_mode mode) { return -ENOSYS; }
 static inline int migrate_huge_pages(struct list_head *l, new_page_t x,
 		unsigned long private, bool offlining,
 		enum migrate_mode mode) { return -ENOSYS; }
->>>>>>> f351a1d7
 
 static inline int migrate_prep(void) { return -ENOSYS; }
 static inline int migrate_prep_local(void) { return -ENOSYS; }
