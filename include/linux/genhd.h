--- conflicted
+++ resolved
@@ -112,11 +112,8 @@
 #define GENHD_FL_CD				8
 #define GENHD_FL_UP				16
 #define GENHD_FL_SUPPRESS_PARTITION_INFO	32
-<<<<<<< HEAD
-#define GENHD_FL_FAIL				64
+#define GENHD_FL_EXT_DEVT			64 /* allow extended devt */
 #define GENHD_FL_NO_PARTITION_SCAN		128
-=======
-#define GENHD_FL_EXT_DEVT			64 /* allow extended devt */
 
 #define BLK_SCSI_MAX_CMDS	(256)
 #define BLK_SCSI_CMD_PER_LONG	(BLK_SCSI_MAX_CMDS / (sizeof(long) * 8))
@@ -133,7 +130,6 @@
 	struct hd_struct *last_lookup;
 	struct hd_struct *part[];
 };
->>>>>>> 18e352e4
 
 struct gendisk {
 	/* major, first_minor and minors are input parameters only,
