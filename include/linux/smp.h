--- conflicted
+++ resolved
@@ -109,8 +109,6 @@
 		void *info, bool wait);
 
 /*
-<<<<<<< HEAD
-=======
  * Call a function on each processor for which the supplied function
  * cond_func returns a positive value. This may include the local
  * processor.
@@ -120,7 +118,6 @@
 		gfp_t gfp_flags);
 
 /*
->>>>>>> 8040d2be
  * Mark the boot cpu "online" so that it can call console drivers in
  * printk() and can access its per-cpu storage.
  */
@@ -165,8 +162,6 @@
 			local_irq_enable();		\
 		}					\
 	} while (0)
-<<<<<<< HEAD
-=======
 /*
  * Preemption is disabled here to make sure the cond_func is called under the
  * same condtions in UP and SMP.
@@ -182,7 +177,6 @@
 		}						\
 		preempt_enable();				\
 	} while (0)
->>>>>>> 8040d2be
 
 static inline void smp_send_reschedule(int cpu) { }
 #define num_booting_cpus()			1
