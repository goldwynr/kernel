--- conflicted
+++ resolved
@@ -53,13 +53,10 @@
 SUBSYS(freezer)
 #endif
 
-<<<<<<< HEAD
-=======
 /* */
 
 #ifdef CONFIG_NET_CLS_CGROUP
 SUBSYS(net_cls)
 #endif
 
->>>>>>> 18e352e4
 /* */