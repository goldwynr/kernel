--- conflicted
+++ resolved
@@ -10,10 +10,8 @@
 
 #define MAX_NUMNODES    (1 << NODES_SHIFT)
 
-<<<<<<< HEAD
+#define NUMA_NO_NODE	(-1)
+
 #define	NUMA_NO_NODE	(-1)
-=======
-#define NUMA_NO_NODE	(-1)
->>>>>>> 9e2dbde1
 
 #endif /* _LINUX_NUMA_H */