#ifndef _LINUX_NUMA_H
#define _LINUX_NUMA_H


#ifdef CONFIG_NODES_SHIFT
#define NODES_SHIFT     CONFIG_NODES_SHIFT
#else
#define NODES_SHIFT     0
#endif

#define MAX_NUMNODES    (1 << NODES_SHIFT)

<<<<<<< HEAD
#define NUMA_NO_NODE	(-1)

=======
>>>>>>> 02f8c6ae
#define	NUMA_NO_NODE	(-1)

#endif /* _LINUX_NUMA_H */<|MERGE_RESOLUTION|>--- conflicted
+++ resolved
@@ -10,11 +10,6 @@
 
 #define MAX_NUMNODES    (1 << NODES_SHIFT)
 
-<<<<<<< HEAD
-#define NUMA_NO_NODE	(-1)
-
-=======
->>>>>>> 02f8c6ae
 #define	NUMA_NO_NODE	(-1)
 
 #endif /* _LINUX_NUMA_H */