#ifndef _LINUX_FTRACE_EVENT_H
#define _LINUX_FTRACE_EVENT_H

#include <linux/ring_buffer.h>
#include <linux/trace_seq.h>
#include <linux/percpu.h>
#include <linux/hardirq.h>
#include <linux/perf_event.h>

struct trace_array;
struct tracer;
struct dentry;

struct trace_print_flags {
	unsigned long		mask;
	const char		*name;
};

struct trace_print_flags_u64 {
	unsigned long long	mask;
	const char		*name;
};

const char *ftrace_print_flags_seq(struct trace_seq *p, const char *delim,
				   unsigned long flags,
				   const struct trace_print_flags *flag_array);

const char *ftrace_print_symbols_seq(struct trace_seq *p, unsigned long val,
				     const struct trace_print_flags *symbol_array);

#if BITS_PER_LONG == 32
const char *ftrace_print_symbols_seq_u64(struct trace_seq *p,
					 unsigned long long val,
					 const struct trace_print_flags_u64
								 *symbol_array);
#endif

const char *ftrace_print_hex_seq(struct trace_seq *p,
				 const unsigned char *buf, int len);

/*
 * The trace entry - the most basic unit of tracing. This is what
 * is printed in the end as a single line in the trace output, such as:
 *
 *     bash-15816 [01]   235.197585: idle_cpu <- irq_enter
 */
struct trace_entry {
	unsigned short		type;
	unsigned char		flags;
	unsigned char		preempt_count;
	int			pid;
	int			padding;
};

#define FTRACE_MAX_EVENT						\
	((1 << (sizeof(((struct trace_entry *)0)->type) * 8)) - 1)

/*
 * Trace iterator - used by printout routines who present trace
 * results to users and which routines might sleep, etc:
 */
struct trace_iterator {
	struct trace_array	*tr;
	struct tracer		*trace;
	void			*private;
	int			cpu_file;
	struct mutex		mutex;
	struct ring_buffer_iter	*buffer_iter[NR_CPUS];
	unsigned long		iter_flags;

	/* trace_seq for __print_flags() and __print_symbolic() etc. */
	struct trace_seq	tmp_seq;

	/* The below is zeroed out in pipe_read */
	struct trace_seq	seq;
	struct trace_entry	*ent;
	unsigned long		lost_events;
	int			leftover;
	int			cpu;
	u64			ts;

	loff_t			pos;
	long			idx;

	cpumask_var_t		started;
};


struct trace_event;

typedef enum print_line_t (*trace_print_func)(struct trace_iterator *iter,
				      int flags, struct trace_event *event);

struct trace_event_functions {
	trace_print_func	trace;
	trace_print_func	raw;
	trace_print_func	hex;
	trace_print_func	binary;
};

struct trace_event {
	struct hlist_node		node;
	struct list_head		list;
	int				type;
	struct trace_event_functions	*funcs;
};

extern int register_ftrace_event(struct trace_event *event);
extern int unregister_ftrace_event(struct trace_event *event);

/* Return values for print_line callback */
enum print_line_t {
	TRACE_TYPE_PARTIAL_LINE	= 0,	/* Retry after flushing the seq */
	TRACE_TYPE_HANDLED	= 1,
	TRACE_TYPE_UNHANDLED	= 2,	/* Relay to other output functions */
	TRACE_TYPE_NO_CONSUME	= 3	/* Handled but ask to not consume */
};

void tracing_generic_entry_update(struct trace_entry *entry,
				  unsigned long flags,
				  int pc);
struct ring_buffer_event *
trace_current_buffer_lock_reserve(struct ring_buffer **current_buffer,
				  int type, unsigned long len,
				  unsigned long flags, int pc);
void trace_current_buffer_unlock_commit(struct ring_buffer *buffer,
					struct ring_buffer_event *event,
					unsigned long flags, int pc);
void trace_nowake_buffer_unlock_commit(struct ring_buffer *buffer,
				       struct ring_buffer_event *event,
					unsigned long flags, int pc);
void trace_current_buffer_discard_commit(struct ring_buffer *buffer,
					 struct ring_buffer_event *event);

void tracing_record_cmdline(struct task_struct *tsk);

struct event_filter;

enum trace_reg {
	TRACE_REG_REGISTER,
	TRACE_REG_UNREGISTER,
	TRACE_REG_PERF_REGISTER,
	TRACE_REG_PERF_UNREGISTER,
};

struct ftrace_event_call;

struct ftrace_event_class {
	char			*system;
	void			*probe;
#ifdef CONFIG_PERF_EVENTS
	void			*perf_probe;
#endif
	int			(*reg)(struct ftrace_event_call *event,
				       enum trace_reg type);
	int			(*define_fields)(struct ftrace_event_call *);
	struct list_head	*(*get_fields)(struct ftrace_event_call *);
	struct list_head	fields;
	int			(*raw_init)(struct ftrace_event_call *);
};

extern int ftrace_event_reg(struct ftrace_event_call *event,
			    enum trace_reg type);

enum {
	TRACE_EVENT_FL_ENABLED_BIT,
	TRACE_EVENT_FL_FILTERED_BIT,
	TRACE_EVENT_FL_RECORDED_CMD_BIT,
	TRACE_EVENT_FL_CAP_ANY_BIT,
};

enum {
	TRACE_EVENT_FL_ENABLED		= (1 << TRACE_EVENT_FL_ENABLED_BIT),
	TRACE_EVENT_FL_FILTERED		= (1 << TRACE_EVENT_FL_FILTERED_BIT),
	TRACE_EVENT_FL_RECORDED_CMD	= (1 << TRACE_EVENT_FL_RECORDED_CMD_BIT),
	TRACE_EVENT_FL_CAP_ANY		= (1 << TRACE_EVENT_FL_CAP_ANY_BIT),
};

struct ftrace_event_call {
	struct list_head	list;
	struct ftrace_event_class *class;
	char			*name;
	struct dentry		*dir;
<<<<<<< HEAD
	struct trace_event	*event;
	int			enabled;
	int			(*regfunc)(struct ftrace_event_call *);
	void			(*unregfunc)(struct ftrace_event_call *);
	int			id;
	int			(*raw_init)(struct ftrace_event_call *);
	int			(*show_format)(struct ftrace_event_call *,
					       struct trace_seq *);
	int			(*define_fields)(struct ftrace_event_call *);
	struct list_head	fields;
	int			filter_active;
=======
	struct trace_event	event;
	const char		*print_fmt;
>>>>>>> 02f8c6ae
	struct event_filter	*filter;
	void			*mod;
	void			*data;

<<<<<<< HEAD
	atomic_t		profile_count;
	int			(*profile_enable)(struct ftrace_event_call *);
	void			(*profile_disable)(struct ftrace_event_call *);
=======
	/*
	 * 32 bit flags:
	 *   bit 1:		enabled
	 *   bit 2:		filter_active
	 *   bit 3:		enabled cmd record
	 *
	 * Changes to flags must hold the event_mutex.
	 *
	 * Note: Reads of flags do not hold the event_mutex since
	 * they occur in critical sections. But the way flags
	 * is currently used, these changes do no affect the code
	 * except that when a change is made, it may have a slight
	 * delay in propagating the changes to other CPUs due to
	 * caching and such.
	 */
	unsigned int		flags;

#ifdef CONFIG_PERF_EVENTS
	int				perf_refcount;
	struct hlist_head __percpu	*perf_events;
#endif
>>>>>>> 02f8c6ae
};

#define __TRACE_EVENT_FLAGS(name, value)				\
	static int __init trace_init_flags_##name(void)			\
	{								\
		event_##name.flags = value;				\
		return 0;						\
	}								\
	early_initcall(trace_init_flags_##name);

<<<<<<< HEAD
extern char *perf_trace_buf;
extern char *perf_trace_buf_nmi;
=======
#define PERF_MAX_TRACE_SIZE	2048
>>>>>>> 02f8c6ae

#define MAX_FILTER_STR_VAL	256	/* Should handle KSYM_SYMBOL_LEN */

extern void destroy_preds(struct ftrace_event_call *call);
extern int filter_match_preds(struct event_filter *filter, void *rec);
extern int filter_current_check_discard(struct ring_buffer *buffer,
					struct ftrace_event_call *call,
					void *rec,
					struct ring_buffer_event *event);

enum {
	FILTER_OTHER = 0,
	FILTER_STATIC_STRING,
	FILTER_DYN_STRING,
	FILTER_PTR_STRING,
};

<<<<<<< HEAD
extern int trace_define_common_fields(struct ftrace_event_call *call);
=======
#define EVENT_STORAGE_SIZE 128
extern struct mutex event_storage_mutex;
extern char event_storage[EVENT_STORAGE_SIZE];

extern int trace_event_raw_init(struct ftrace_event_call *call);
>>>>>>> 02f8c6ae
extern int trace_define_field(struct ftrace_event_call *call, const char *type,
			      const char *name, int offset, int size,
			      int is_signed, int filter_type);
extern int trace_add_event_call(struct ftrace_event_call *call);
extern void trace_remove_event_call(struct ftrace_event_call *call);

#define is_signed_type(type)	(((type)(-1)) < 0)

int trace_set_clr_event(const char *system, const char *event, int set);

/* file pointer helpers */
extern int  ftrace_file_name_len (const struct file *f);
extern void ftrace_assign_file   (char *dest, int dest_len, const struct file *f);

/*
 * The double __builtin_constant_p is because gcc will give us an error
 * if we try to allocate the static variable to fmt if it is not a
 * constant. Even with the outer if statement optimizing out.
 */
#define event_trace_printk(ip, fmt, args...)				\
do {									\
	__trace_printk_check_format(fmt, ##args);			\
	tracing_record_cmdline(current);				\
	if (__builtin_constant_p(fmt)) {				\
		static const char *trace_printk_fmt			\
		  __attribute__((section("__trace_printk_fmt"))) =	\
			__builtin_constant_p(fmt) ? fmt : NULL;		\
									\
		__trace_bprintk(ip, trace_printk_fmt, ##args);		\
	} else								\
		__trace_printk(ip, fmt, ##args);			\
} while (0)

#ifdef CONFIG_PERF_EVENTS
struct perf_event;
<<<<<<< HEAD
extern int ftrace_profile_enable(int event_id);
extern void ftrace_profile_disable(int event_id);
extern int ftrace_profile_set_filter(struct perf_event *event, int event_id,
				     char *filter_str);
extern void ftrace_profile_free_filter(struct perf_event *event);
=======

DECLARE_PER_CPU(struct pt_regs, perf_trace_regs);

extern int  perf_trace_init(struct perf_event *event);
extern void perf_trace_destroy(struct perf_event *event);
extern int  perf_trace_add(struct perf_event *event, int flags);
extern void perf_trace_del(struct perf_event *event, int flags);
extern int  ftrace_profile_set_filter(struct perf_event *event, int event_id,
				     char *filter_str);
extern void ftrace_profile_free_filter(struct perf_event *event);
extern void *perf_trace_buf_prepare(int size, unsigned short type,
				    struct pt_regs *regs, int *rctxp);

static inline void
perf_trace_buf_submit(void *raw_data, int size, int rctx, u64 addr,
		       u64 count, struct pt_regs *regs, void *head)
{
	perf_tp_event(addr, count, raw_data, size, regs, head, rctx);
}
>>>>>>> 02f8c6ae
#endif

#endif /* _LINUX_FTRACE_EVENT_H */<|MERGE_RESOLUTION|>--- conflicted
+++ resolved
@@ -181,31 +181,12 @@
 	struct ftrace_event_class *class;
 	char			*name;
 	struct dentry		*dir;
-<<<<<<< HEAD
-	struct trace_event	*event;
-	int			enabled;
-	int			(*regfunc)(struct ftrace_event_call *);
-	void			(*unregfunc)(struct ftrace_event_call *);
-	int			id;
-	int			(*raw_init)(struct ftrace_event_call *);
-	int			(*show_format)(struct ftrace_event_call *,
-					       struct trace_seq *);
-	int			(*define_fields)(struct ftrace_event_call *);
-	struct list_head	fields;
-	int			filter_active;
-=======
 	struct trace_event	event;
 	const char		*print_fmt;
->>>>>>> 02f8c6ae
 	struct event_filter	*filter;
 	void			*mod;
 	void			*data;
 
-<<<<<<< HEAD
-	atomic_t		profile_count;
-	int			(*profile_enable)(struct ftrace_event_call *);
-	void			(*profile_disable)(struct ftrace_event_call *);
-=======
 	/*
 	 * 32 bit flags:
 	 *   bit 1:		enabled
@@ -227,7 +208,6 @@
 	int				perf_refcount;
 	struct hlist_head __percpu	*perf_events;
 #endif
->>>>>>> 02f8c6ae
 };
 
 #define __TRACE_EVENT_FLAGS(name, value)				\
@@ -238,12 +218,7 @@
 	}								\
 	early_initcall(trace_init_flags_##name);
 
-<<<<<<< HEAD
-extern char *perf_trace_buf;
-extern char *perf_trace_buf_nmi;
-=======
 #define PERF_MAX_TRACE_SIZE	2048
->>>>>>> 02f8c6ae
 
 #define MAX_FILTER_STR_VAL	256	/* Should handle KSYM_SYMBOL_LEN */
 
@@ -261,15 +236,11 @@
 	FILTER_PTR_STRING,
 };
 
-<<<<<<< HEAD
-extern int trace_define_common_fields(struct ftrace_event_call *call);
-=======
 #define EVENT_STORAGE_SIZE 128
 extern struct mutex event_storage_mutex;
 extern char event_storage[EVENT_STORAGE_SIZE];
 
 extern int trace_event_raw_init(struct ftrace_event_call *call);
->>>>>>> 02f8c6ae
 extern int trace_define_field(struct ftrace_event_call *call, const char *type,
 			      const char *name, int offset, int size,
 			      int is_signed, int filter_type);
@@ -279,10 +250,6 @@
 #define is_signed_type(type)	(((type)(-1)) < 0)
 
 int trace_set_clr_event(const char *system, const char *event, int set);
-
-/* file pointer helpers */
-extern int  ftrace_file_name_len (const struct file *f);
-extern void ftrace_assign_file   (char *dest, int dest_len, const struct file *f);
 
 /*
  * The double __builtin_constant_p is because gcc will give us an error
@@ -305,13 +272,6 @@
 
 #ifdef CONFIG_PERF_EVENTS
 struct perf_event;
-<<<<<<< HEAD
-extern int ftrace_profile_enable(int event_id);
-extern void ftrace_profile_disable(int event_id);
-extern int ftrace_profile_set_filter(struct perf_event *event, int event_id,
-				     char *filter_str);
-extern void ftrace_profile_free_filter(struct perf_event *event);
-=======
 
 DECLARE_PER_CPU(struct pt_regs, perf_trace_regs);
 
@@ -331,7 +291,6 @@
 {
 	perf_tp_event(addr, count, raw_data, size, regs, head, rctx);
 }
->>>>>>> 02f8c6ae
 #endif
 
 #endif /* _LINUX_FTRACE_EVENT_H */