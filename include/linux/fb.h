#ifndef _LINUX_FB_H
#define _LINUX_FB_H

#include <linux/types.h>
#include <linux/i2c.h>
#ifdef __KERNEL__
#include <linux/kgdb.h>
#endif /* __KERNEL__ */

/* Definitions of frame buffers						*/

#define FB_MAX			32	/* sufficient for now */

/* ioctls
   0x46 is 'F'								*/
#define FBIOGET_VSCREENINFO	0x4600
#define FBIOPUT_VSCREENINFO	0x4601
#define FBIOGET_FSCREENINFO	0x4602
#define FBIOGETCMAP		0x4604
#define FBIOPUTCMAP		0x4605
#define FBIOPAN_DISPLAY		0x4606
#ifdef __KERNEL__
#define FBIO_CURSOR            _IOWR('F', 0x08, struct fb_cursor_user)
#else
#define FBIO_CURSOR            _IOWR('F', 0x08, struct fb_cursor)
#endif
/* 0x4607-0x460B are defined below */
/* #define FBIOGET_MONITORSPEC	0x460C */
/* #define FBIOPUT_MONITORSPEC	0x460D */
/* #define FBIOSWITCH_MONIBIT	0x460E */
#define FBIOGET_CON2FBMAP	0x460F
#define FBIOPUT_CON2FBMAP	0x4610
#define FBIOBLANK		0x4611		/* arg: 0 or vesa level + 1 */
#define FBIOGET_VBLANK		_IOR('F', 0x12, struct fb_vblank)
#define FBIO_ALLOC              0x4613
#define FBIO_FREE               0x4614
#define FBIOGET_GLYPH           0x4615
#define FBIOGET_HWCINFO         0x4616
#define FBIOPUT_MODEINFO        0x4617
#define FBIOGET_DISPINFO        0x4618
#define FBIO_WAITFORVSYNC	_IOW('F', 0x20, __u32)

#define FB_TYPE_PACKED_PIXELS		0	/* Packed Pixels	*/
#define FB_TYPE_PLANES			1	/* Non interleaved planes */
#define FB_TYPE_INTERLEAVED_PLANES	2	/* Interleaved planes	*/
#define FB_TYPE_TEXT			3	/* Text/attributes	*/
#define FB_TYPE_VGA_PLANES		4	/* EGA/VGA planes	*/

#define FB_AUX_TEXT_MDA		0	/* Monochrome text */
#define FB_AUX_TEXT_CGA		1	/* CGA/EGA/VGA Color text */
#define FB_AUX_TEXT_S3_MMIO	2	/* S3 MMIO fasttext */
#define FB_AUX_TEXT_MGA_STEP16	3	/* MGA Millenium I: text, attr, 14 reserved bytes */
#define FB_AUX_TEXT_MGA_STEP8	4	/* other MGAs:      text, attr,  6 reserved bytes */
#define FB_AUX_TEXT_SVGA_GROUP	8	/* 8-15: SVGA tileblit compatible modes */
#define FB_AUX_TEXT_SVGA_MASK	7	/* lower three bits says step */
#define FB_AUX_TEXT_SVGA_STEP2	8	/* SVGA text mode:  text, attr */
#define FB_AUX_TEXT_SVGA_STEP4	9	/* SVGA text mode:  text, attr,  2 reserved bytes */
#define FB_AUX_TEXT_SVGA_STEP8	10	/* SVGA text mode:  text, attr,  6 reserved bytes */
#define FB_AUX_TEXT_SVGA_STEP16	11	/* SVGA text mode:  text, attr, 14 reserved bytes */
#define FB_AUX_TEXT_SVGA_LAST	15	/* reserved up to 15 */

#define FB_AUX_VGA_PLANES_VGA4		0	/* 16 color planes (EGA/VGA) */
#define FB_AUX_VGA_PLANES_CFB4		1	/* CFB4 in planes (VGA) */
#define FB_AUX_VGA_PLANES_CFB8		2	/* CFB8 in planes (VGA) */

#define FB_VISUAL_MONO01		0	/* Monochr. 1=Black 0=White */
#define FB_VISUAL_MONO10		1	/* Monochr. 1=White 0=Black */
#define FB_VISUAL_TRUECOLOR		2	/* True color	*/
#define FB_VISUAL_PSEUDOCOLOR		3	/* Pseudo color (like atari) */
#define FB_VISUAL_DIRECTCOLOR		4	/* Direct color */
#define FB_VISUAL_STATIC_PSEUDOCOLOR	5	/* Pseudo color readonly */

#define FB_ACCEL_NONE		0	/* no hardware accelerator	*/
#define FB_ACCEL_ATARIBLITT	1	/* Atari Blitter		*/
#define FB_ACCEL_AMIGABLITT	2	/* Amiga Blitter                */
#define FB_ACCEL_S3_TRIO64	3	/* Cybervision64 (S3 Trio64)    */
#define FB_ACCEL_NCR_77C32BLT	4	/* RetinaZ3 (NCR 77C32BLT)      */
#define FB_ACCEL_S3_VIRGE	5	/* Cybervision64/3D (S3 ViRGE)	*/
#define FB_ACCEL_ATI_MACH64GX	6	/* ATI Mach 64GX family		*/
#define FB_ACCEL_DEC_TGA	7	/* DEC 21030 TGA		*/
#define FB_ACCEL_ATI_MACH64CT	8	/* ATI Mach 64CT family		*/
#define FB_ACCEL_ATI_MACH64VT	9	/* ATI Mach 64CT family VT class */
#define FB_ACCEL_ATI_MACH64GT	10	/* ATI Mach 64CT family GT class */
#define FB_ACCEL_SUN_CREATOR	11	/* Sun Creator/Creator3D	*/
#define FB_ACCEL_SUN_CGSIX	12	/* Sun cg6			*/
#define FB_ACCEL_SUN_LEO	13	/* Sun leo/zx			*/
#define FB_ACCEL_IMS_TWINTURBO	14	/* IMS Twin Turbo		*/
#define FB_ACCEL_3DLABS_PERMEDIA2 15	/* 3Dlabs Permedia 2		*/
#define FB_ACCEL_MATROX_MGA2064W 16	/* Matrox MGA2064W (Millenium)	*/
#define FB_ACCEL_MATROX_MGA1064SG 17	/* Matrox MGA1064SG (Mystique)	*/
#define FB_ACCEL_MATROX_MGA2164W 18	/* Matrox MGA2164W (Millenium II) */
#define FB_ACCEL_MATROX_MGA2164W_AGP 19	/* Matrox MGA2164W (Millenium II) */
#define FB_ACCEL_MATROX_MGAG100	20	/* Matrox G100 (Productiva G100) */
#define FB_ACCEL_MATROX_MGAG200	21	/* Matrox G200 (Myst, Mill, ...) */
#define FB_ACCEL_SUN_CG14	22	/* Sun cgfourteen		 */
#define FB_ACCEL_SUN_BWTWO	23	/* Sun bwtwo			*/
#define FB_ACCEL_SUN_CGTHREE	24	/* Sun cgthree			*/
#define FB_ACCEL_SUN_TCX	25	/* Sun tcx			*/
#define FB_ACCEL_MATROX_MGAG400	26	/* Matrox G400			*/
#define FB_ACCEL_NV3		27	/* nVidia RIVA 128              */
#define FB_ACCEL_NV4		28	/* nVidia RIVA TNT		*/
#define FB_ACCEL_NV5		29	/* nVidia RIVA TNT2		*/
#define FB_ACCEL_CT_6555x	30	/* C&T 6555x			*/
#define FB_ACCEL_3DFX_BANSHEE	31	/* 3Dfx Banshee			*/
#define FB_ACCEL_ATI_RAGE128	32	/* ATI Rage128 family		*/
#define FB_ACCEL_IGS_CYBER2000	33	/* CyberPro 2000		*/
#define FB_ACCEL_IGS_CYBER2010	34	/* CyberPro 2010		*/
#define FB_ACCEL_IGS_CYBER5000	35	/* CyberPro 5000		*/
#define FB_ACCEL_SIS_GLAMOUR    36	/* SiS 300/630/540              */
#define FB_ACCEL_3DLABS_PERMEDIA3 37	/* 3Dlabs Permedia 3		*/
#define FB_ACCEL_ATI_RADEON	38	/* ATI Radeon family		*/
#define FB_ACCEL_I810           39      /* Intel 810/815                */
#define FB_ACCEL_SIS_GLAMOUR_2  40	/* SiS 315, 650, 740		*/
#define FB_ACCEL_SIS_XABRE      41	/* SiS 330 ("Xabre")		*/
#define FB_ACCEL_I830           42      /* Intel 830M/845G/85x/865G     */
#define FB_ACCEL_NV_10          43      /* nVidia Arch 10               */
#define FB_ACCEL_NV_20          44      /* nVidia Arch 20               */
#define FB_ACCEL_NV_30          45      /* nVidia Arch 30               */
#define FB_ACCEL_NV_40          46      /* nVidia Arch 40               */
#define FB_ACCEL_XGI_VOLARI_V	47	/* XGI Volari V3XT, V5, V8      */
#define FB_ACCEL_XGI_VOLARI_Z	48	/* XGI Volari Z7                */
#define FB_ACCEL_OMAP1610	49	/* TI OMAP16xx                  */
#define FB_ACCEL_TRIDENT_TGUI	50	/* Trident TGUI			*/
#define FB_ACCEL_TRIDENT_3DIMAGE 51	/* Trident 3DImage		*/
#define FB_ACCEL_TRIDENT_BLADE3D 52	/* Trident Blade3D		*/
#define FB_ACCEL_TRIDENT_BLADEXP 53	/* Trident BladeXP		*/
#define FB_ACCEL_CIRRUS_ALPINE   53	/* Cirrus Logic 543x/544x/5480	*/
#define FB_ACCEL_NEOMAGIC_NM2070 90	/* NeoMagic NM2070              */
#define FB_ACCEL_NEOMAGIC_NM2090 91	/* NeoMagic NM2090              */
#define FB_ACCEL_NEOMAGIC_NM2093 92	/* NeoMagic NM2093              */
#define FB_ACCEL_NEOMAGIC_NM2097 93	/* NeoMagic NM2097              */
#define FB_ACCEL_NEOMAGIC_NM2160 94	/* NeoMagic NM2160              */
#define FB_ACCEL_NEOMAGIC_NM2200 95	/* NeoMagic NM2200              */
#define FB_ACCEL_NEOMAGIC_NM2230 96	/* NeoMagic NM2230              */
#define FB_ACCEL_NEOMAGIC_NM2360 97	/* NeoMagic NM2360              */
#define FB_ACCEL_NEOMAGIC_NM2380 98	/* NeoMagic NM2380              */
#define FB_ACCEL_PXA3XX		 99	/* PXA3xx			*/

#define FB_ACCEL_SAVAGE4        0x80	/* S3 Savage4                   */
#define FB_ACCEL_SAVAGE3D       0x81	/* S3 Savage3D                  */
#define FB_ACCEL_SAVAGE3D_MV    0x82	/* S3 Savage3D-MV               */
#define FB_ACCEL_SAVAGE2000     0x83	/* S3 Savage2000                */
#define FB_ACCEL_SAVAGE_MX_MV   0x84	/* S3 Savage/MX-MV              */
#define FB_ACCEL_SAVAGE_MX      0x85	/* S3 Savage/MX                 */
#define FB_ACCEL_SAVAGE_IX_MV   0x86	/* S3 Savage/IX-MV              */
#define FB_ACCEL_SAVAGE_IX      0x87	/* S3 Savage/IX                 */
#define FB_ACCEL_PROSAVAGE_PM   0x88	/* S3 ProSavage PM133           */
#define FB_ACCEL_PROSAVAGE_KM   0x89	/* S3 ProSavage KM133           */
#define FB_ACCEL_S3TWISTER_P    0x8a	/* S3 Twister                   */
#define FB_ACCEL_S3TWISTER_K    0x8b	/* S3 TwisterK                  */
#define FB_ACCEL_SUPERSAVAGE    0x8c    /* S3 Supersavage               */
#define FB_ACCEL_PROSAVAGE_DDR  0x8d	/* S3 ProSavage DDR             */
#define FB_ACCEL_PROSAVAGE_DDRK 0x8e	/* S3 ProSavage DDR-K           */

#define FB_ACCEL_PUV3_UNIGFX	0xa0	/* PKUnity-v3 Unigfx		*/

struct fb_fix_screeninfo {
	char id[16];			/* identification string eg "TT Builtin" */
	unsigned long smem_start;	/* Start of frame buffer mem */
					/* (physical address) */
	__u32 smem_len;			/* Length of frame buffer mem */
	__u32 type;			/* see FB_TYPE_*		*/
	__u32 type_aux;			/* Interleave for interleaved Planes */
	__u32 visual;			/* see FB_VISUAL_*		*/ 
	__u16 xpanstep;			/* zero if no hardware panning  */
	__u16 ypanstep;			/* zero if no hardware panning  */
	__u16 ywrapstep;		/* zero if no hardware ywrap    */
	__u32 line_length;		/* length of a line in bytes    */
	unsigned long mmio_start;	/* Start of Memory Mapped I/O   */
					/* (physical address) */
	__u32 mmio_len;			/* Length of Memory Mapped I/O  */
	__u32 accel;			/* Indicate to driver which	*/
					/*  specific chip/card we have	*/
	__u16 reserved[3];		/* Reserved for future compatibility */
};

/* Interpretation of offset for color fields: All offsets are from the right,
 * inside a "pixel" value, which is exactly 'bits_per_pixel' wide (means: you
 * can use the offset as right argument to <<). A pixel afterwards is a bit
 * stream and is written to video memory as that unmodified.
 *
 * For pseudocolor: offset and length should be the same for all color
 * components. Offset specifies the position of the least significant bit
 * of the pallette index in a pixel value. Length indicates the number
 * of available palette entries (i.e. # of entries = 1 << length).
 */
struct fb_bitfield {
	__u32 offset;			/* beginning of bitfield	*/
	__u32 length;			/* length of bitfield		*/
	__u32 msb_right;		/* != 0 : Most significant bit is */ 
					/* right */ 
};

#define FB_NONSTD_HAM		1	/* Hold-And-Modify (HAM)        */
#define FB_NONSTD_REV_PIX_IN_B	2	/* order of pixels in each byte is reversed */

#define FB_ACTIVATE_NOW		0	/* set values immediately (or vbl)*/
#define FB_ACTIVATE_NXTOPEN	1	/* activate on next open	*/
#define FB_ACTIVATE_TEST	2	/* don't set, round up impossible */
#define FB_ACTIVATE_MASK       15
					/* values			*/
#define FB_ACTIVATE_VBL	       16	/* activate values on next vbl  */
#define FB_CHANGE_CMAP_VBL     32	/* change colormap on vbl	*/
#define FB_ACTIVATE_ALL	       64	/* change all VCs on this fb	*/
#define FB_ACTIVATE_FORCE     128	/* force apply even when no change*/
#define FB_ACTIVATE_INV_MODE  256       /* invalidate videomode */

#define FB_ACCELF_TEXT		1	/* (OBSOLETE) see fb_info.flags and vc_mode */

#define FB_SYNC_HOR_HIGH_ACT	1	/* horizontal sync high active	*/
#define FB_SYNC_VERT_HIGH_ACT	2	/* vertical sync high active	*/
#define FB_SYNC_EXT		4	/* external sync		*/
#define FB_SYNC_COMP_HIGH_ACT	8	/* composite sync high active   */
#define FB_SYNC_BROADCAST	16	/* broadcast video timings      */
					/* vtotal = 144d/288n/576i => PAL  */
					/* vtotal = 121d/242n/484i => NTSC */
#define FB_SYNC_ON_GREEN	32	/* sync on green */

#define FB_VMODE_NONINTERLACED  0	/* non interlaced */
#define FB_VMODE_INTERLACED	1	/* interlaced	*/
#define FB_VMODE_DOUBLE		2	/* double scan */
#define FB_VMODE_ODD_FLD_FIRST	4	/* interlaced: top line first */
#define FB_VMODE_MASK		255

#define FB_VMODE_YWRAP		256	/* ywrap instead of panning     */
#define FB_VMODE_SMOOTH_XPAN	512	/* smooth xpan possible (internally used) */
#define FB_VMODE_CONUPDATE	512	/* don't update x/yoffset	*/

/*
 * Display rotation support
 */
#define FB_ROTATE_UR      0
#define FB_ROTATE_CW      1
#define FB_ROTATE_UD      2
#define FB_ROTATE_CCW     3

#define PICOS2KHZ(a) (1000000000UL/(a))
#define KHZ2PICOS(a) (1000000000UL/(a))

struct fb_var_screeninfo {
	__u32 xres;			/* visible resolution		*/
	__u32 yres;
	__u32 xres_virtual;		/* virtual resolution		*/
	__u32 yres_virtual;
	__u32 xoffset;			/* offset from virtual to visible */
	__u32 yoffset;			/* resolution			*/

	__u32 bits_per_pixel;		/* guess what			*/
	__u32 grayscale;		/* != 0 Graylevels instead of colors */

	struct fb_bitfield red;		/* bitfield in fb mem if true color, */
	struct fb_bitfield green;	/* else only length is significant */
	struct fb_bitfield blue;
	struct fb_bitfield transp;	/* transparency			*/	

	__u32 nonstd;			/* != 0 Non standard pixel format */

	__u32 activate;			/* see FB_ACTIVATE_*		*/

	__u32 height;			/* height of picture in mm    */
	__u32 width;			/* width of picture in mm     */

	__u32 accel_flags;		/* (OBSOLETE) see fb_info.flags */

	/* Timing: All values in pixclocks, except pixclock (of course) */
	__u32 pixclock;			/* pixel clock in ps (pico seconds) */
	__u32 left_margin;		/* time from sync to picture	*/
	__u32 right_margin;		/* time from picture to sync	*/
	__u32 upper_margin;		/* time from sync to picture	*/
	__u32 lower_margin;
	__u32 hsync_len;		/* length of horizontal sync	*/
	__u32 vsync_len;		/* length of vertical sync	*/
	__u32 sync;			/* see FB_SYNC_*		*/
	__u32 vmode;			/* see FB_VMODE_*		*/
	__u32 rotate;			/* angle we rotate counter clockwise */
	__u32 reserved[5];		/* Reserved for future compatibility */
};

struct fb_cmap {
	__u32 start;			/* First entry	*/
	__u32 len;			/* Number of entries */
	__u16 *red;			/* Red values	*/
	__u16 *green;
	__u16 *blue;
	__u16 *transp;			/* transparency, can be NULL */
};

struct fb_con2fbmap {
	__u32 console;
	__u32 framebuffer;
};

/* VESA Blanking Levels */
#define VESA_NO_BLANKING        0
#define VESA_VSYNC_SUSPEND      1
#define VESA_HSYNC_SUSPEND      2
#define VESA_POWERDOWN          3


enum {
	/* screen: unblanked, hsync: on,  vsync: on */
	FB_BLANK_UNBLANK       = VESA_NO_BLANKING,

	/* screen: blanked,   hsync: on,  vsync: on */
	FB_BLANK_NORMAL        = VESA_NO_BLANKING + 1,

	/* screen: blanked,   hsync: on,  vsync: off */
	FB_BLANK_VSYNC_SUSPEND = VESA_VSYNC_SUSPEND + 1,

	/* screen: blanked,   hsync: off, vsync: on */
	FB_BLANK_HSYNC_SUSPEND = VESA_HSYNC_SUSPEND + 1,

	/* screen: blanked,   hsync: off, vsync: off */
	FB_BLANK_POWERDOWN     = VESA_POWERDOWN + 1
};

#define FB_VBLANK_VBLANKING	0x001	/* currently in a vertical blank */
#define FB_VBLANK_HBLANKING	0x002	/* currently in a horizontal blank */
#define FB_VBLANK_HAVE_VBLANK	0x004	/* vertical blanks can be detected */
#define FB_VBLANK_HAVE_HBLANK	0x008	/* horizontal blanks can be detected */
#define FB_VBLANK_HAVE_COUNT	0x010	/* global retrace counter is available */
#define FB_VBLANK_HAVE_VCOUNT	0x020	/* the vcount field is valid */
#define FB_VBLANK_HAVE_HCOUNT	0x040	/* the hcount field is valid */
#define FB_VBLANK_VSYNCING	0x080	/* currently in a vsync */
#define FB_VBLANK_HAVE_VSYNC	0x100	/* verical syncs can be detected */

struct fb_vblank {
	__u32 flags;			/* FB_VBLANK flags */
	__u32 count;			/* counter of retraces since boot */
	__u32 vcount;			/* current scanline position */
	__u32 hcount;			/* current scandot position */
	__u32 reserved[4];		/* reserved for future compatibility */
};

/* Internal HW accel */
#define ROP_COPY 0
#define ROP_XOR  1

struct fb_copyarea {
	__u32 dx;
	__u32 dy;
	__u32 width;
	__u32 height;
	__u32 sx;
	__u32 sy;
};

struct fb_fillrect {
	__u32 dx;	/* screen-relative */
	__u32 dy;
	__u32 width;
	__u32 height;
	__u32 color;
	__u32 rop;
};

struct fb_image {
	__u32 dx;		/* Where to place image */
	__u32 dy;
	__u32 width;		/* Size of image */
	__u32 height;
	__u32 fg_color;		/* Only used when a mono bitmap */
	__u32 bg_color;
	__u8  depth;		/* Depth of the image */
	const char *data;	/* Pointer to image data */
	struct fb_cmap cmap;	/* color map info */
};

/*
 * hardware cursor control
 */

#define FB_CUR_SETIMAGE 0x01
#define FB_CUR_SETPOS   0x02
#define FB_CUR_SETHOT   0x04
#define FB_CUR_SETCMAP  0x08
#define FB_CUR_SETSHAPE 0x10
#define FB_CUR_SETSIZE	0x20
#define FB_CUR_SETALL   0xFF

struct fbcurpos {
	__u16 x, y;
};

struct fb_cursor {
	__u16 set;		/* what to set */
	__u16 enable;		/* cursor on/off */
	__u16 rop;		/* bitop operation */
	const char *mask;	/* cursor mask bits */
	struct fbcurpos hot;	/* cursor hot spot */
	struct fb_image	image;	/* Cursor image */
};

#ifdef CONFIG_FB_BACKLIGHT
/* Settings for the generic backlight code */
#define FB_BACKLIGHT_LEVELS	128
#define FB_BACKLIGHT_MAX	0xFF
#endif

#ifdef __KERNEL__

#include <linux/fs.h>
#include <linux/init.h>
#include <linux/device.h>
#include <linux/workqueue.h>
#include <linux/notifier.h>
#include <linux/list.h>
#include <linux/backlight.h>
#include <linux/slab.h>
#include <asm/io.h>

struct vm_area_struct;
struct fb_info;
struct device;
struct file;

/* Definitions below are used in the parsed monitor specs */
#define FB_DPMS_ACTIVE_OFF	1
#define FB_DPMS_SUSPEND		2
#define FB_DPMS_STANDBY		4

#define FB_DISP_DDI		1
#define FB_DISP_ANA_700_300	2
#define FB_DISP_ANA_714_286	4
#define FB_DISP_ANA_1000_400	8
#define FB_DISP_ANA_700_000	16

#define FB_DISP_MONO		32
#define FB_DISP_RGB		64
#define FB_DISP_MULTI		128
#define FB_DISP_UNKNOWN		256

#define FB_SIGNAL_NONE		0
#define FB_SIGNAL_BLANK_BLANK	1
#define FB_SIGNAL_SEPARATE	2
#define FB_SIGNAL_COMPOSITE	4
#define FB_SIGNAL_SYNC_ON_GREEN	8
#define FB_SIGNAL_SERRATION_ON	16

#define FB_MISC_PRIM_COLOR	1
#define FB_MISC_1ST_DETAIL	2	/* First Detailed Timing is preferred */
struct fb_chroma {
	__u32 redx;	/* in fraction of 1024 */
	__u32 greenx;
	__u32 bluex;
	__u32 whitex;
	__u32 redy;
	__u32 greeny;
	__u32 bluey;
	__u32 whitey;
};

struct fb_monspecs {
	struct fb_chroma chroma;
	struct fb_videomode *modedb;	/* mode database */
	__u8  manufacturer[4];		/* Manufacturer */
	__u8  monitor[14];		/* Monitor String */
	__u8  serial_no[14];		/* Serial Number */
	__u8  ascii[14];		/* ? */
	__u32 modedb_len;		/* mode database length */
	__u32 model;			/* Monitor Model */
	__u32 serial;			/* Serial Number - Integer */
	__u32 year;			/* Year manufactured */
	__u32 week;			/* Week Manufactured */
	__u32 hfmin;			/* hfreq lower limit (Hz) */
	__u32 hfmax;			/* hfreq upper limit (Hz) */
	__u32 dclkmin;			/* pixelclock lower limit (Hz) */
	__u32 dclkmax;			/* pixelclock upper limit (Hz) */
	__u16 input;			/* display type - see FB_DISP_* */
	__u16 dpms;			/* DPMS support - see FB_DPMS_ */
	__u16 signal;			/* Signal Type - see FB_SIGNAL_* */
	__u16 vfmin;			/* vfreq lower limit (Hz) */
	__u16 vfmax;			/* vfreq upper limit (Hz) */
	__u16 gamma;			/* Gamma - in fractions of 100 */
	__u16 gtf	: 1;		/* supports GTF */
	__u16 misc;			/* Misc flags - see FB_MISC_* */
	__u8  version;			/* EDID version... */
	__u8  revision;			/* ...and revision */
	__u8  max_x;			/* Maximum horizontal size (cm) */
	__u8  max_y;			/* Maximum vertical size (cm) */
};

struct fb_cmap_user {
	__u32 start;			/* First entry	*/
	__u32 len;			/* Number of entries */
	__u16 __user *red;		/* Red values	*/
	__u16 __user *green;
	__u16 __user *blue;
	__u16 __user *transp;		/* transparency, can be NULL */
};

struct fb_image_user {
	__u32 dx;			/* Where to place image */
	__u32 dy;
	__u32 width;			/* Size of image */
	__u32 height;
	__u32 fg_color;			/* Only used when a mono bitmap */
	__u32 bg_color;
	__u8  depth;			/* Depth of the image */
	const char __user *data;	/* Pointer to image data */
	struct fb_cmap_user cmap;	/* color map info */
};

struct fb_cursor_user {
	__u16 set;			/* what to set */
	__u16 enable;			/* cursor on/off */
	__u16 rop;			/* bitop operation */
	const char __user *mask;	/* cursor mask bits */
	struct fbcurpos hot;		/* cursor hot spot */
	struct fb_image_user image;	/* Cursor image */
};

/*
 * Register/unregister for framebuffer events
 */

/*	The resolution of the passed in fb_info about to change */ 
#define FB_EVENT_MODE_CHANGE		0x01
/*	The display on this fb_info is beeing suspended, no access to the
 *	framebuffer is allowed any more after that call returns
 */
#define FB_EVENT_SUSPEND		0x02
/*	The display on this fb_info was resumed, you can restore the display
 *	if you own it
 */
#define FB_EVENT_RESUME			0x03
/*      An entry from the modelist was removed */
#define FB_EVENT_MODE_DELETE            0x04
/*      A driver registered itself */
#define FB_EVENT_FB_REGISTERED          0x05
/*      A driver unregistered itself */
#define FB_EVENT_FB_UNREGISTERED        0x06
/*      CONSOLE-SPECIFIC: get console to framebuffer mapping */
#define FB_EVENT_GET_CONSOLE_MAP        0x07
/*      CONSOLE-SPECIFIC: set console to framebuffer mapping */
#define FB_EVENT_SET_CONSOLE_MAP        0x08
/*      A hardware display blank change occurred */
#define FB_EVENT_BLANK                  0x09
/*      Private modelist is to be replaced */
#define FB_EVENT_NEW_MODELIST           0x0A
/*	The resolution of the passed in fb_info about to change and
        all vc's should be changed         */
#define FB_EVENT_MODE_CHANGE_ALL	0x0B
/*	A software display blank change occurred */
#define FB_EVENT_CONBLANK               0x0C
/*      Get drawing requirements        */
#define FB_EVENT_GET_REQ                0x0D
/*      Unbind from the console if possible */
#define FB_EVENT_FB_UNBIND              0x0E
/*      CONSOLE-SPECIFIC: remap all consoles to new fb - for vga switcheroo */
#define FB_EVENT_REMAP_ALL_CONSOLE      0x0F

struct fb_event {
	struct fb_info *info;
	void *data;
};

struct fb_blit_caps {
	u32 x;
	u32 y;
	u32 len;
	u32 flags;
};

extern int fb_register_client(struct notifier_block *nb);
extern int fb_unregister_client(struct notifier_block *nb);
extern int fb_notifier_call_chain(unsigned long val, void *v);
/*
 * Pixmap structure definition
 *
 * The purpose of this structure is to translate data
 * from the hardware independent format of fbdev to what
 * format the hardware needs.
 */

#define FB_PIXMAP_DEFAULT 1     /* used internally by fbcon */
#define FB_PIXMAP_SYSTEM  2     /* memory is in system RAM  */
#define FB_PIXMAP_IO      4     /* memory is iomapped       */
#define FB_PIXMAP_SYNC    256   /* set if GPU can DMA       */

struct fb_pixmap {
	u8  *addr;		/* pointer to memory			*/
	u32 size;		/* size of buffer in bytes		*/
	u32 offset;		/* current offset to buffer		*/
	u32 buf_align;		/* byte alignment of each bitmap	*/
	u32 scan_align;		/* alignment per scanline		*/
	u32 access_align;	/* alignment per read/write (bits)	*/
	u32 flags;		/* see FB_PIXMAP_*			*/
	u32 blit_x;             /* supported bit block dimensions (1-32)*/
	u32 blit_y;             /* Format: blit_x = 1 << (width - 1)    */
	                        /*         blit_y = 1 << (height - 1)   */
	                        /* if 0, will be set to 0xffffffff (all)*/
	/* access methods */
	void (*writeio)(struct fb_info *info, void __iomem *dst, void *src, unsigned int size);
	void (*readio) (struct fb_info *info, void *dst, void __iomem *src, unsigned int size);
};

#ifdef CONFIG_FB_DEFERRED_IO
struct fb_deferred_io {
	/* delay between mkwrite and deferred handler */
	unsigned long delay;
	struct mutex lock; /* mutex that protects the page list */
	struct list_head pagelist; /* list of touched pages */
	/* callback */
	void (*deferred_io)(struct fb_info *info, struct list_head *pagelist);
};
#endif

/*
 * Frame buffer operations
 *
 * LOCKING NOTE: those functions must _ALL_ be called with the console
 * semaphore held, this is the only suitable locking mechanism we have
 * in 2.6. Some may be called at interrupt time at this point though.
 *
 * The exception to this is the debug related hooks.  Putting the fb
 * into a debug state (e.g. flipping to the kernel console) and restoring
 * it must be done in a lock-free manner, so low level drivers should
 * keep track of the initial console (if applicable) and may need to
 * perform direct, unlocked hardware writes in these hooks.
 */

struct fb_ops {
	/* open/release and usage marking */
	struct module *owner;
	int (*fb_open)(struct fb_info *info, int user);
	int (*fb_release)(struct fb_info *info, int user);

	/* For framebuffers with strange non linear layouts or that do not
	 * work with normal memory mapped access
	 */
	ssize_t (*fb_read)(struct fb_info *info, char __user *buf,
			   size_t count, loff_t *ppos);
	ssize_t (*fb_write)(struct fb_info *info, const char __user *buf,
			    size_t count, loff_t *ppos);

	/* checks var and eventually tweaks it to something supported,
	 * DO NOT MODIFY PAR */
	int (*fb_check_var)(struct fb_var_screeninfo *var, struct fb_info *info);

	/* set the video mode according to info->var */
	int (*fb_set_par)(struct fb_info *info);

	/* set color register */
	int (*fb_setcolreg)(unsigned regno, unsigned red, unsigned green,
			    unsigned blue, unsigned transp, struct fb_info *info);

	/* set color registers in batch */
	int (*fb_setcmap)(struct fb_cmap *cmap, struct fb_info *info);

	/* blank display */
	int (*fb_blank)(int blank, struct fb_info *info);

	/* pan display */
	int (*fb_pan_display)(struct fb_var_screeninfo *var, struct fb_info *info);

	/* Draws a rectangle */
	void (*fb_fillrect) (struct fb_info *info, const struct fb_fillrect *rect);
	/* Copy data from area to another */
	void (*fb_copyarea) (struct fb_info *info, const struct fb_copyarea *region);
	/* Draws a image to the display */
	void (*fb_imageblit) (struct fb_info *info, const struct fb_image *image);

	/* Draws cursor */
	int (*fb_cursor) (struct fb_info *info, struct fb_cursor *cursor);

	/* Rotates the display */
	void (*fb_rotate)(struct fb_info *info, int angle);

	/* wait for blit idle, optional */
	int (*fb_sync)(struct fb_info *info);

	/* perform fb specific ioctl (optional) */
	int (*fb_ioctl)(struct fb_info *info, unsigned int cmd,
			unsigned long arg);

	/* Handle 32bit compat ioctl (optional) */
	int (*fb_compat_ioctl)(struct fb_info *info, unsigned cmd,
			unsigned long arg);

	/* perform fb specific mmap */
	int (*fb_mmap)(struct fb_info *info, struct vm_area_struct *vma);

	/* get capability given var */
	void (*fb_get_caps)(struct fb_info *info, struct fb_blit_caps *caps,
			    struct fb_var_screeninfo *var);

	/* teardown any resources to do with this framebuffer */
	void (*fb_destroy)(struct fb_info *info);

	/* called at KDB enter and leave time to prepare the console */
	int (*fb_debug_enter)(struct fb_info *info);
	int (*fb_debug_leave)(struct fb_info *info);
};

#ifdef CONFIG_FB_TILEBLITTING
#define FB_TILE_CURSOR_NONE        0
#define FB_TILE_CURSOR_UNDERLINE   1
#define FB_TILE_CURSOR_LOWER_THIRD 2
#define FB_TILE_CURSOR_LOWER_HALF  3
#define FB_TILE_CURSOR_TWO_THIRDS  4
#define FB_TILE_CURSOR_BLOCK       5

struct fb_tilemap {
	__u32 width;                /* width of each tile in pixels */
	__u32 height;               /* height of each tile in scanlines */
	__u32 depth;                /* color depth of each tile */
	__u32 length;               /* number of tiles in the map */
	const __u8 *data;           /* actual tile map: a bitmap array, packed
				       to the nearest byte */
};

struct fb_tilerect {
	__u32 sx;                   /* origin in the x-axis */
	__u32 sy;                   /* origin in the y-axis */
	__u32 width;                /* number of tiles in the x-axis */
	__u32 height;               /* number of tiles in the y-axis */
	__u32 index;                /* what tile to use: index to tile map */
	__u32 fg;                   /* foreground color */
	__u32 bg;                   /* background color */
	__u32 rop;                  /* raster operation */
};

struct fb_tilearea {
	__u32 sx;                   /* source origin in the x-axis */
	__u32 sy;                   /* source origin in the y-axis */
	__u32 dx;                   /* destination origin in the x-axis */
	__u32 dy;                   /* destination origin in the y-axis */
	__u32 width;                /* number of tiles in the x-axis */
	__u32 height;               /* number of tiles in the y-axis */
};

struct fb_tileblit {
	__u32 sx;                   /* origin in the x-axis */
	__u32 sy;                   /* origin in the y-axis */
	__u32 width;                /* number of tiles in the x-axis */
	__u32 height;               /* number of tiles in the y-axis */
	__u32 fg;                   /* foreground color */
	__u32 bg;                   /* background color */
	__u32 length;               /* number of tiles to draw */
	__u32 *indices;             /* array of indices to tile map */
};

struct fb_tilecursor {
	__u32 sx;                   /* cursor position in the x-axis */
	__u32 sy;                   /* cursor position in the y-axis */
	__u32 mode;                 /* 0 = erase, 1 = draw */
	__u32 shape;                /* see FB_TILE_CURSOR_* */
	__u32 fg;                   /* foreground color */
	__u32 bg;                   /* background color */
};

struct fb_tile_ops {
	/* set tile characteristics */
	void (*fb_settile)(struct fb_info *info, struct fb_tilemap *map);

	/* all dimensions from hereon are in terms of tiles */

	/* move a rectangular region of tiles from one area to another*/
	void (*fb_tilecopy)(struct fb_info *info, struct fb_tilearea *area);
	/* fill a rectangular region with a tile */
	void (*fb_tilefill)(struct fb_info *info, struct fb_tilerect *rect);
	/* copy an array of tiles */
	void (*fb_tileblit)(struct fb_info *info, struct fb_tileblit *blit);
	/* cursor */
	void (*fb_tilecursor)(struct fb_info *info,
			      struct fb_tilecursor *cursor);
	/* get maximum length of the tile map */
	int (*fb_get_tilemax)(struct fb_info *info);
};
#endif /* CONFIG_FB_TILEBLITTING */

/* FBINFO_* = fb_info.flags bit flags */
#define FBINFO_MODULE		0x0001	/* Low-level driver is a module */
#define FBINFO_HWACCEL_DISABLED	0x0002
	/* When FBINFO_HWACCEL_DISABLED is set:
	 *  Hardware acceleration is turned off.  Software implementations
	 *  of required functions (copyarea(), fillrect(), and imageblit())
	 *  takes over; acceleration engine should be in a quiescent state */

/* hints */
#define FBINFO_VIRTFB		0x0004 /* FB is System RAM, not device. */
#define FBINFO_PARTIAL_PAN_OK	0x0040 /* otw use pan only for double-buffering */
#define FBINFO_READS_FAST	0x0080 /* soft-copy faster than rendering */

/* hardware supported ops */
/*  semantics: when a bit is set, it indicates that the operation is
 *   accelerated by hardware.
 *  required functions will still work even if the bit is not set.
 *  optional functions may not even exist if the flag bit is not set.
 */
#define FBINFO_HWACCEL_NONE		0x0000
#define FBINFO_HWACCEL_COPYAREA		0x0100 /* required */
#define FBINFO_HWACCEL_FILLRECT		0x0200 /* required */
#define FBINFO_HWACCEL_IMAGEBLIT	0x0400 /* required */
#define FBINFO_HWACCEL_ROTATE		0x0800 /* optional */
#define FBINFO_HWACCEL_XPAN		0x1000 /* optional */
#define FBINFO_HWACCEL_YPAN		0x2000 /* optional */
#define FBINFO_HWACCEL_YWRAP		0x4000 /* optional */

#define FBINFO_MISC_USEREVENT          0x10000 /* event request
						  from userspace */
#define FBINFO_MISC_TILEBLITTING       0x20000 /* use tile blitting */

/* A driver may set this flag to indicate that it does want a set_par to be
 * called every time when fbcon_switch is executed. The advantage is that with
 * this flag set you can really be sure that set_par is always called before
 * any of the functions dependent on the correct hardware state or altering
 * that state, even if you are using some broken X releases. The disadvantage
 * is that it introduces unwanted delays to every console switch if set_par
 * is slow. It is a good idea to try this flag in the drivers initialization
 * code whenever there is a bug report related to switching between X and the
 * framebuffer console.
 */
#define FBINFO_MISC_ALWAYS_SETPAR   0x40000

/* where the fb is a firmware driver, and can be replaced with a proper one */
#define FBINFO_MISC_FIRMWARE        0x80000
/*
 * Host and GPU endianness differ.
 */
#define FBINFO_FOREIGN_ENDIAN	0x100000
/*
 * Big endian math. This is the same flags as above, but with different
 * meaning, it is set by the fb subsystem depending FOREIGN_ENDIAN flag
 * and host endianness. Drivers should not use this flag.
 */
#define FBINFO_BE_MATH  0x100000

/* report to the VT layer that this fb driver can accept forced console
   output like oopses */
#define FBINFO_CAN_FORCE_OUTPUT     0x200000

struct fb_info {
	atomic_t count;
	int node;
	int flags;
	struct mutex lock;		/* Lock for open/release/ioctl funcs */
	struct mutex mm_lock;		/* Lock for fb_mmap and smem_* fields */
	struct fb_var_screeninfo var;	/* Current var */
	struct fb_fix_screeninfo fix;	/* Current fix */
	struct fb_monspecs monspecs;	/* Current Monitor specs */
	struct work_struct queue;	/* Framebuffer event queue */
	struct fb_pixmap pixmap;	/* Image hardware mapper */
	struct fb_pixmap sprite;	/* Cursor hardware mapper */
	struct fb_cmap cmap;		/* Current cmap */
	struct list_head modelist;      /* mode list */
	struct fb_videomode *mode;	/* current mode */

#ifdef CONFIG_FB_BACKLIGHT
	/* assigned backlight device */
	/* set before framebuffer registration, 
	   remove after unregister */
	struct backlight_device *bl_dev;

	/* Backlight level curve */
	struct mutex bl_curve_mutex;	
	u8 bl_curve[FB_BACKLIGHT_LEVELS];
#endif
#ifdef CONFIG_FB_DEFERRED_IO
	struct delayed_work deferred_work;
	struct fb_deferred_io *fbdefio;
#endif

	struct fb_ops *fbops;
	struct device *device;		/* This is the parent */
	struct device *dev;		/* This is this fb device */
	int class_flag;                    /* private sysfs flags */
#ifdef CONFIG_FB_TILEBLITTING
	struct fb_tile_ops *tileops;    /* Tile Blitting */
#endif
	char __iomem *screen_base;	/* Virtual address */
	unsigned long screen_size;	/* Amount of ioremapped VRAM or 0 */ 
	void *pseudo_palette;		/* Fake palette of 16 colors */ 
#define FBINFO_STATE_RUNNING	0
#define FBINFO_STATE_SUSPENDED	1
	u32 state;			/* Hardware state i.e suspend */
	void *fbcon_par;                /* fbcon use-only private area */
	/* From here on everything is device dependent */
	void *par;
<<<<<<< HEAD
#ifdef CONFIG_BOOTSPLASH
	struct splash_data *splash_data;
	char fb_cursordata[64];
#endif
	/* we need the PCI or similiar aperture base/size not
=======
	/* we need the PCI or similar aperture base/size not
>>>>>>> 02f8c6ae
	   smem_start/size as smem_start may just be an object
	   allocated inside the aperture so may not actually overlap */
	struct apertures_struct {
		unsigned int count;
		struct aperture {
			resource_size_t base;
			resource_size_t size;
		} ranges[0];
	} *apertures;
};

static inline struct apertures_struct *alloc_apertures(unsigned int max_num) {
	struct apertures_struct *a = kzalloc(sizeof(struct apertures_struct)
			+ max_num * sizeof(struct aperture), GFP_KERNEL);
<<<<<<< HEAD
=======
	if (!a)
		return NULL;
>>>>>>> 02f8c6ae
	a->count = max_num;
	return a;
}

#ifdef MODULE
#define FBINFO_DEFAULT	FBINFO_MODULE
#else
#define FBINFO_DEFAULT	0
#endif

// This will go away
#define FBINFO_FLAG_MODULE	FBINFO_MODULE
#define FBINFO_FLAG_DEFAULT	FBINFO_DEFAULT

/* This will go away
 * fbset currently hacks in FB_ACCELF_TEXT into var.accel_flags
 * when it wants to turn the acceleration engine on.  This is
 * really a separate operation, and should be modified via sysfs.
 *  But for now, we leave it broken with the following define
 */
#define STUPID_ACCELF_TEXT_SHIT

// This will go away
#if defined(__sparc__)

/* We map all of our framebuffers such that big-endian accesses
 * are what we want, so the following is sufficient.
 */

// This will go away
#define fb_readb sbus_readb
#define fb_readw sbus_readw
#define fb_readl sbus_readl
#define fb_readq sbus_readq
#define fb_writeb sbus_writeb
#define fb_writew sbus_writew
#define fb_writel sbus_writel
#define fb_writeq sbus_writeq
#define fb_memset sbus_memset_io
#define fb_memcpy_fromfb sbus_memcpy_fromio
#define fb_memcpy_tofb sbus_memcpy_toio

#elif defined(__i386__) || defined(__alpha__) || defined(__x86_64__) || defined(__hppa__) || defined(__sh__) || defined(__powerpc__) || defined(__avr32__) || defined(__bfin__)

#define fb_readb __raw_readb
#define fb_readw __raw_readw
#define fb_readl __raw_readl
#define fb_readq __raw_readq
#define fb_writeb __raw_writeb
#define fb_writew __raw_writew
#define fb_writel __raw_writel
#define fb_writeq __raw_writeq
#define fb_memset memset_io
#define fb_memcpy_fromfb memcpy_fromio
#define fb_memcpy_tofb memcpy_toio

#else

#define fb_readb(addr) (*(volatile u8 *) (addr))
#define fb_readw(addr) (*(volatile u16 *) (addr))
#define fb_readl(addr) (*(volatile u32 *) (addr))
#define fb_readq(addr) (*(volatile u64 *) (addr))
#define fb_writeb(b,addr) (*(volatile u8 *) (addr) = (b))
#define fb_writew(b,addr) (*(volatile u16 *) (addr) = (b))
#define fb_writel(b,addr) (*(volatile u32 *) (addr) = (b))
#define fb_writeq(b,addr) (*(volatile u64 *) (addr) = (b))
#define fb_memset memset
#define fb_memcpy_fromfb memcpy
#define fb_memcpy_tofb memcpy

#endif

#define FB_LEFT_POS(p, bpp)          (fb_be_math(p) ? (32 - (bpp)) : 0)
#define FB_SHIFT_HIGH(p, val, bits)  (fb_be_math(p) ? (val) >> (bits) : \
						      (val) << (bits))
#define FB_SHIFT_LOW(p, val, bits)   (fb_be_math(p) ? (val) << (bits) : \
						      (val) >> (bits))

    /*
     *  `Generic' versions of the frame buffer device operations
     */

extern int fb_set_var(struct fb_info *info, struct fb_var_screeninfo *var); 
extern int fb_pan_display(struct fb_info *info, struct fb_var_screeninfo *var); 
extern int fb_blank(struct fb_info *info, int blank);
extern void cfb_fillrect(struct fb_info *info, const struct fb_fillrect *rect); 
extern void cfb_copyarea(struct fb_info *info, const struct fb_copyarea *area); 
extern void cfb_imageblit(struct fb_info *info, const struct fb_image *image);
/*
 * Drawing operations where framebuffer is in system RAM
 */
extern void sys_fillrect(struct fb_info *info, const struct fb_fillrect *rect);
extern void sys_copyarea(struct fb_info *info, const struct fb_copyarea *area);
extern void sys_imageblit(struct fb_info *info, const struct fb_image *image);
extern ssize_t fb_sys_read(struct fb_info *info, char __user *buf,
			   size_t count, loff_t *ppos);
extern ssize_t fb_sys_write(struct fb_info *info, const char __user *buf,
			    size_t count, loff_t *ppos);

/* drivers/video/fbmem.c */
extern int register_framebuffer(struct fb_info *fb_info);
extern int unregister_framebuffer(struct fb_info *fb_info);
extern void remove_conflicting_framebuffers(struct apertures_struct *a,
				const char *name, bool primary);
extern int fb_prepare_logo(struct fb_info *fb_info, int rotate);
extern int fb_show_logo(struct fb_info *fb_info, int rotate);
extern char* fb_get_buffer_offset(struct fb_info *info, struct fb_pixmap *buf, u32 size);
extern void fb_pad_unaligned_buffer(u8 *dst, u32 d_pitch, u8 *src, u32 idx,
				u32 height, u32 shift_high, u32 shift_low, u32 mod);
extern void fb_pad_aligned_buffer(u8 *dst, u32 d_pitch, u8 *src, u32 s_pitch, u32 height);
extern void fb_set_suspend(struct fb_info *info, int state);
extern int fb_get_color_depth(struct fb_var_screeninfo *var,
			      struct fb_fix_screeninfo *fix);
extern int fb_get_options(char *name, char **option);
extern int fb_new_modelist(struct fb_info *info);

extern struct fb_info *registered_fb[FB_MAX];
extern int num_registered_fb;
extern struct class *fb_class;

extern int lock_fb_info(struct fb_info *info);

static inline void unlock_fb_info(struct fb_info *info)
{
	mutex_unlock(&info->lock);
}

static inline void __fb_pad_aligned_buffer(u8 *dst, u32 d_pitch,
					   u8 *src, u32 s_pitch, u32 height)
{
	int i, j;

	d_pitch -= s_pitch;

	for (i = height; i--; ) {
		/* s_pitch is a few bytes at the most, memcpy is suboptimal */
		for (j = 0; j < s_pitch; j++)
			*dst++ = *src++;
		dst += d_pitch;
	}
}

/* drivers/video/fb_defio.c */
extern void fb_deferred_io_init(struct fb_info *info);
extern void fb_deferred_io_open(struct fb_info *info,
				struct inode *inode,
				struct file *file);
extern void fb_deferred_io_cleanup(struct fb_info *info);
extern int fb_deferred_io_fsync(struct file *file, int datasync);

static inline bool fb_be_math(struct fb_info *info)
{
#ifdef CONFIG_FB_FOREIGN_ENDIAN
#if defined(CONFIG_FB_BOTH_ENDIAN)
	return info->flags & FBINFO_BE_MATH;
#elif defined(CONFIG_FB_BIG_ENDIAN)
	return true;
#elif defined(CONFIG_FB_LITTLE_ENDIAN)
	return false;
#endif /* CONFIG_FB_BOTH_ENDIAN */
#else
#ifdef __BIG_ENDIAN
	return true;
#else
	return false;
#endif /* __BIG_ENDIAN */
#endif /* CONFIG_FB_FOREIGN_ENDIAN */
}

/* drivers/video/fbsysfs.c */
extern struct fb_info *framebuffer_alloc(size_t size, struct device *dev);
extern void framebuffer_release(struct fb_info *info);
extern int fb_init_device(struct fb_info *fb_info);
extern void fb_cleanup_device(struct fb_info *head);
extern void fb_bl_default_curve(struct fb_info *fb_info, u8 off, u8 min, u8 max);

/* drivers/video/fbmon.c */
#define FB_MAXTIMINGS		0
#define FB_VSYNCTIMINGS		1
#define FB_HSYNCTIMINGS		2
#define FB_DCLKTIMINGS		3
#define FB_IGNOREMON		0x100

#define FB_MODE_IS_UNKNOWN	0
#define FB_MODE_IS_DETAILED	1
#define FB_MODE_IS_STANDARD	2
#define FB_MODE_IS_VESA		4
#define FB_MODE_IS_CALCULATED	8
#define FB_MODE_IS_FIRST	16
#define FB_MODE_IS_FROM_VAR     32

extern int fbmon_dpms(const struct fb_info *fb_info);
extern int fb_get_mode(int flags, u32 val, struct fb_var_screeninfo *var,
		       struct fb_info *info);
extern int fb_validate_mode(const struct fb_var_screeninfo *var,
			    struct fb_info *info);
extern int fb_parse_edid(unsigned char *edid, struct fb_var_screeninfo *var);
extern const unsigned char *fb_firmware_edid(struct device *device);
extern void fb_edid_to_monspecs(unsigned char *edid,
				struct fb_monspecs *specs);
extern void fb_edid_add_monspecs(unsigned char *edid,
				 struct fb_monspecs *specs);
extern void fb_destroy_modedb(struct fb_videomode *modedb);
extern int fb_find_mode_cvt(struct fb_videomode *mode, int margins, int rb);
extern unsigned char *fb_ddc_read(struct i2c_adapter *adapter);

/* drivers/video/modedb.c */
#define VESA_MODEDB_SIZE 34
extern void fb_var_to_videomode(struct fb_videomode *mode,
				const struct fb_var_screeninfo *var);
extern void fb_videomode_to_var(struct fb_var_screeninfo *var,
				const struct fb_videomode *mode);
extern int fb_mode_is_equal(const struct fb_videomode *mode1,
			    const struct fb_videomode *mode2);
extern int fb_add_videomode(const struct fb_videomode *mode,
			    struct list_head *head);
extern void fb_delete_videomode(const struct fb_videomode *mode,
				struct list_head *head);
extern const struct fb_videomode *fb_match_mode(const struct fb_var_screeninfo *var,
						struct list_head *head);
extern const struct fb_videomode *fb_find_best_mode(const struct fb_var_screeninfo *var,
						    struct list_head *head);
extern const struct fb_videomode *fb_find_nearest_mode(const struct fb_videomode *mode,
						       struct list_head *head);
extern void fb_destroy_modelist(struct list_head *head);
extern void fb_videomode_to_modelist(const struct fb_videomode *modedb, int num,
				     struct list_head *head);
extern const struct fb_videomode *fb_find_best_display(const struct fb_monspecs *specs,
						       struct list_head *head);

/* drivers/video/fbcmap.c */
extern int fb_alloc_cmap(struct fb_cmap *cmap, int len, int transp);
extern int fb_alloc_cmap_gfp(struct fb_cmap *cmap, int len, int transp, gfp_t flags);
extern void fb_dealloc_cmap(struct fb_cmap *cmap);
extern int fb_copy_cmap(const struct fb_cmap *from, struct fb_cmap *to);
extern int fb_cmap_to_user(const struct fb_cmap *from, struct fb_cmap_user *to);
extern int fb_set_cmap(struct fb_cmap *cmap, struct fb_info *fb_info);
extern int fb_set_user_cmap(struct fb_cmap_user *cmap, struct fb_info *fb_info);
extern const struct fb_cmap *fb_default_cmap(int len);
extern void fb_invert_cmaps(void);

struct fb_videomode {
	const char *name;	/* optional */
	u32 refresh;		/* optional */
	u32 xres;
	u32 yres;
	u32 pixclock;
	u32 left_margin;
	u32 right_margin;
	u32 upper_margin;
	u32 lower_margin;
	u32 hsync_len;
	u32 vsync_len;
	u32 sync;
	u32 vmode;
	u32 flag;
};

extern const char *fb_mode_option;
extern const struct fb_videomode vesa_modes[];
extern const struct fb_videomode cea_modes[64];

struct fb_modelist {
	struct list_head list;
	struct fb_videomode mode;
};

extern int fb_find_mode(struct fb_var_screeninfo *var,
			struct fb_info *info, const char *mode_option,
			const struct fb_videomode *db,
			unsigned int dbsize,
			const struct fb_videomode *default_mode,
			unsigned int default_bpp);

#endif /* __KERNEL__ */

#endif /* _LINUX_FB_H */<|MERGE_RESOLUTION|>--- conflicted
+++ resolved
@@ -878,15 +878,11 @@
 	void *fbcon_par;                /* fbcon use-only private area */
 	/* From here on everything is device dependent */
 	void *par;
-<<<<<<< HEAD
 #ifdef CONFIG_BOOTSPLASH
 	struct splash_data *splash_data;
 	char fb_cursordata[64];
 #endif
-	/* we need the PCI or similiar aperture base/size not
-=======
 	/* we need the PCI or similar aperture base/size not
->>>>>>> 02f8c6ae
 	   smem_start/size as smem_start may just be an object
 	   allocated inside the aperture so may not actually overlap */
 	struct apertures_struct {
@@ -901,11 +897,8 @@
 static inline struct apertures_struct *alloc_apertures(unsigned int max_num) {
 	struct apertures_struct *a = kzalloc(sizeof(struct apertures_struct)
 			+ max_num * sizeof(struct aperture), GFP_KERNEL);
-<<<<<<< HEAD
-=======
 	if (!a)
 		return NULL;
->>>>>>> 02f8c6ae
 	a->count = max_num;
 	return a;
 }
