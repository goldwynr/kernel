#ifndef _LINUX__INIT_TASK_H
#define _LINUX__INIT_TASK_H

#include <linux/rcupdate.h>
#include <linux/irqflags.h>
#include <linux/utsname.h>
#include <linux/lockdep.h>
#include <linux/ftrace.h>
#include <linux/ipc.h>
#include <linux/pid_namespace.h>
#include <linux/user_namespace.h>
#include <linux/securebits.h>
#include <net/net_namespace.h>

#ifdef CONFIG_SMP
# define INIT_PUSHABLE_TASKS(tsk)					\
	.pushable_tasks = PLIST_NODE_INIT(tsk.pushable_tasks, MAX_PRIO),
#else
# define INIT_PUSHABLE_TASKS(tsk)
#endif

extern struct files_struct init_files;
extern struct fs_struct init_fs;

#ifdef CONFIG_CGROUPS
#define INIT_THREADGROUP_FORK_LOCK(sig)					\
	.threadgroup_fork_lock =					\
		__RWSEM_INITIALIZER(sig.threadgroup_fork_lock),
#else
#define INIT_THREADGROUP_FORK_LOCK(sig)
#endif

#ifdef CONFIG_CPUSETS
#define INIT_CPUSET_SEQ							\
<<<<<<< HEAD
	.mems_allowed_change_disable = 0,
=======
	.mems_allowed_seq = SEQCNT_ZERO,
>>>>>>> f351a1d7
#else
#define INIT_CPUSET_SEQ
#endif

#define INIT_SIGNALS(sig) {						\
	.nr_threads	= 1,						\
	.wait_chldexit	= __WAIT_QUEUE_HEAD_INITIALIZER(sig.wait_chldexit),\
	.shared_pending	= { 						\
		.list = LIST_HEAD_INIT(sig.shared_pending.list),	\
		.signal =  {{0}}},					\
	.posix_timers	 = LIST_HEAD_INIT(sig.posix_timers),		\
	.cpu_timers	= INIT_CPU_TIMERS(sig.cpu_timers),		\
	.rlim		= INIT_RLIMITS,					\
	.cputimer	= { 						\
		.cputime = INIT_CPUTIME,				\
		.running = 0,						\
		.lock = __SPIN_LOCK_UNLOCKED(sig.cputimer.lock),	\
	},								\
	.cred_guard_mutex =						\
		 __MUTEX_INITIALIZER(sig.cred_guard_mutex),		\
	INIT_THREADGROUP_FORK_LOCK(sig)					\
}

extern struct nsproxy init_nsproxy;

#define INIT_SIGHAND(sighand) {						\
	.count		= ATOMIC_INIT(1), 				\
	.action		= { { { .sa_handler = SIG_DFL, } }, },		\
	.siglock	= __SPIN_LOCK_UNLOCKED(sighand.siglock),	\
	.signalfd_wqh	= __WAIT_QUEUE_HEAD_INITIALIZER(sighand.signalfd_wqh),	\
}

extern struct group_info init_groups;

#define INIT_STRUCT_PID {						\
	.count 		= ATOMIC_INIT(1),				\
	.tasks		= {						\
		{ .first = NULL },					\
		{ .first = NULL },					\
		{ .first = NULL },					\
	},								\
	.level		= 0,						\
	.numbers	= { {						\
		.nr		= 0,					\
		.ns		= &init_pid_ns,				\
		.pid_chain	= { .next = NULL, .pprev = NULL },	\
	}, }								\
}

#define INIT_PID_LINK(type) 					\
{								\
	.node = {						\
		.next = NULL,					\
		.pprev = NULL,					\
	},							\
	.pid = &init_struct_pid,				\
}

#ifdef CONFIG_AUDITSYSCALL
#define INIT_IDS \
	.loginuid = -1, \
	.sessionid = -1,
#else
#define INIT_IDS
#endif

#ifdef CONFIG_RCU_BOOST
#define INIT_TASK_RCU_BOOST()						\
	.rcu_boost_mutex = NULL,
#else
#define INIT_TASK_RCU_BOOST()
#endif
#ifdef CONFIG_TREE_PREEMPT_RCU
#define INIT_TASK_RCU_TREE_PREEMPT()					\
	.rcu_blocked_node = NULL,
#else
#define INIT_TASK_RCU_TREE_PREEMPT(tsk)
#endif
#ifdef CONFIG_PREEMPT_RCU
#define INIT_TASK_RCU_PREEMPT(tsk)					\
	.rcu_read_lock_nesting = 0,					\
	.rcu_read_unlock_special = 0,					\
	.rcu_node_entry = LIST_HEAD_INIT(tsk.rcu_node_entry),		\
	INIT_TASK_RCU_TREE_PREEMPT()					\
	INIT_TASK_RCU_BOOST()
#else
#define INIT_TASK_RCU_PREEMPT(tsk)
#endif

extern struct cred init_cred;

#ifdef CONFIG_PERF_EVENTS
# define INIT_PERF_EVENTS(tsk)					\
	.perf_event_mutex = 						\
		 __MUTEX_INITIALIZER(tsk.perf_event_mutex),		\
	.perf_event_list = LIST_HEAD_INIT(tsk.perf_event_list),
#else
# define INIT_PERF_EVENTS(tsk)
#endif

/*
 *  INIT_TASK is used to set up the first task table, touch at
 * your own risk!. Base=0, limit=0x1fffff (=2MB)
 */
#define INIT_TASK(tsk)	\
{									\
	.state		= 0,						\
	.stack		= &init_thread_info,				\
	.usage		= ATOMIC_INIT(2),				\
	.flags		= PF_KTHREAD,					\
	.prio		= MAX_PRIO-20,					\
	.static_prio	= MAX_PRIO-20,					\
	.normal_prio	= MAX_PRIO-20,					\
	.policy		= SCHED_NORMAL,					\
	.cpus_allowed	= CPU_MASK_ALL,					\
	.mm		= NULL,						\
	.active_mm	= &init_mm,					\
	.se		= {						\
		.group_node 	= LIST_HEAD_INIT(tsk.se.group_node),	\
	},								\
	.rt		= {						\
		.run_list	= LIST_HEAD_INIT(tsk.rt.run_list),	\
		.time_slice	= HZ, 					\
		.nr_cpus_allowed = NR_CPUS,				\
	},								\
	.tasks		= LIST_HEAD_INIT(tsk.tasks),			\
	INIT_PUSHABLE_TASKS(tsk)					\
	.ptraced	= LIST_HEAD_INIT(tsk.ptraced),			\
	.ptrace_entry	= LIST_HEAD_INIT(tsk.ptrace_entry),		\
	.real_parent	= &tsk,						\
	.parent		= &tsk,						\
	.children	= LIST_HEAD_INIT(tsk.children),			\
	.sibling	= LIST_HEAD_INIT(tsk.sibling),			\
	.group_leader	= &tsk,						\
	RCU_INIT_POINTER(.real_cred, &init_cred),			\
	RCU_INIT_POINTER(.cred, &init_cred),				\
	.comm		= "swapper",					\
	.thread		= INIT_THREAD,					\
	.fs		= &init_fs,					\
	.files		= &init_files,					\
	.signal		= &init_signals,				\
	.sighand	= &init_sighand,				\
	.nsproxy	= &init_nsproxy,				\
	.pending	= {						\
		.list = LIST_HEAD_INIT(tsk.pending.list),		\
		.signal = {{0}}},					\
	.blocked	= {{0}},					\
	.alloc_lock	= __SPIN_LOCK_UNLOCKED(tsk.alloc_lock),		\
	.journal_info	= NULL,						\
	.cpu_timers	= INIT_CPU_TIMERS(tsk.cpu_timers),		\
	.fs_excl	= ATOMIC_INIT(0),				\
	.pi_lock	= __RAW_SPIN_LOCK_UNLOCKED(tsk.pi_lock),	\
	.timer_slack_ns = 50000, /* 50 usec default slack */		\
	.pids = {							\
		[PIDTYPE_PID]  = INIT_PID_LINK(PIDTYPE_PID),		\
		[PIDTYPE_PGID] = INIT_PID_LINK(PIDTYPE_PGID),		\
		[PIDTYPE_SID]  = INIT_PID_LINK(PIDTYPE_SID),		\
	},								\
	.thread_group	= LIST_HEAD_INIT(tsk.thread_group),		\
	.dirties = INIT_PROP_LOCAL_SINGLE(dirties),			\
	INIT_IDS							\
	INIT_PERF_EVENTS(tsk)						\
	INIT_TRACE_IRQFLAGS						\
	INIT_LOCKDEP							\
	INIT_FTRACE_GRAPH						\
	INIT_TRACE_RECURSION						\
	INIT_TASK_RCU_PREEMPT(tsk)					\
	INIT_CPUSET_SEQ							\
}


#define INIT_CPU_TIMERS(cpu_timers)					\
{									\
	LIST_HEAD_INIT(cpu_timers[0]),					\
	LIST_HEAD_INIT(cpu_timers[1]),					\
	LIST_HEAD_INIT(cpu_timers[2]),					\
}

/* Attach to the init_task data structure for proper alignment */
#define __init_task_data __attribute__((__section__(".data..init_task")))


#endif<|MERGE_RESOLUTION|>--- conflicted
+++ resolved
@@ -32,11 +32,7 @@
 
 #ifdef CONFIG_CPUSETS
 #define INIT_CPUSET_SEQ							\
-<<<<<<< HEAD
-	.mems_allowed_change_disable = 0,
-=======
 	.mems_allowed_seq = SEQCNT_ZERO,
->>>>>>> f351a1d7
 #else
 #define INIT_CPUSET_SEQ
 #endif
