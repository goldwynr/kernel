--- conflicted
+++ resolved
@@ -415,11 +415,6 @@
  * @connect_time: time device was first connected
  * @do_remote_wakeup:  remote wakeup should be enabled
  * @reset_resume: needs reset instead of resume
-<<<<<<< HEAD
- * @autosuspend_disabled: autosuspend disabled by the user
- * @skip_sys_resume: skip the next system resume
-=======
->>>>>>> 02f8c6ae
  * @wusb_dev: if this is a Wireless USB device, link to the WUSB
  *	specific data for the device.
  * @slot_id: Slot ID assigned by xHCI
@@ -493,11 +488,6 @@
 
 	unsigned do_remote_wakeup:1;
 	unsigned reset_resume:1;
-<<<<<<< HEAD
-	unsigned autosuspend_disabled:1;
-	unsigned skip_sys_resume:1;
-=======
->>>>>>> 02f8c6ae
 #endif
 	struct wusb_dev *wusb_dev;
 	int slot_id;
@@ -526,34 +516,15 @@
 
 /* USB autosuspend and autoresume */
 #ifdef CONFIG_USB_SUSPEND
-<<<<<<< HEAD
-extern int usb_enable_autosuspend(struct usb_device *udev);
-extern int usb_disable_autosuspend(struct usb_device *udev);
-=======
 extern void usb_enable_autosuspend(struct usb_device *udev);
 extern void usb_disable_autosuspend(struct usb_device *udev);
->>>>>>> 02f8c6ae
 
 extern int usb_autopm_get_interface(struct usb_interface *intf);
 extern void usb_autopm_put_interface(struct usb_interface *intf);
 extern int usb_autopm_get_interface_async(struct usb_interface *intf);
 extern void usb_autopm_put_interface_async(struct usb_interface *intf);
-<<<<<<< HEAD
-
-static inline void usb_autopm_get_interface_no_resume(
-		struct usb_interface *intf)
-{
-	atomic_inc(&intf->pm_usage_cnt);
-}
-static inline void usb_autopm_put_interface_no_suspend(
-		struct usb_interface *intf)
-{
-	atomic_dec(&intf->pm_usage_cnt);
-}
-=======
 extern void usb_autopm_get_interface_no_resume(struct usb_interface *intf);
 extern void usb_autopm_put_interface_no_suspend(struct usb_interface *intf);
->>>>>>> 02f8c6ae
 
 static inline void usb_mark_last_busy(struct usb_device *udev)
 {
@@ -1408,18 +1379,6 @@
 void usb_free_coherent(struct usb_device *dev, size_t size,
 	void *addr, dma_addr_t dma);
 
-/* Compatible macros while we switch over */
-static inline void *usb_buffer_alloc(struct usb_device *dev, size_t size,
-				     gfp_t mem_flags, dma_addr_t *dma)
-{
-	return usb_alloc_coherent(dev, size, mem_flags, dma);
-}
-static inline void usb_buffer_free(struct usb_device *dev, size_t size,
-				   void *addr, dma_addr_t dma)
-{
-	return usb_free_coherent(dev, size, addr, dma);
-}
-
 #if 0
 struct urb *usb_buffer_map(struct urb *urb);
 void usb_buffer_dmasync(struct urb *urb);
