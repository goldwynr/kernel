/*****************************************************************************
 *                                                                           *
 * Copyright (c) David L. Mills 1993                                         *
 *                                                                           *
 * Permission to use, copy, modify, and distribute this software and its     *
 * documentation for any purpose and without fee is hereby granted, provided *
 * that the above copyright notice appears in all copies and that both the   *
 * copyright notice and this permission notice appear in supporting          *
 * documentation, and that the name University of Delaware not be used in    *
 * advertising or publicity pertaining to distribution of the software       *
 * without specific, written prior permission.  The University of Delaware   *
 * makes no representations about the suitability this software for any      *
 * purpose.  It is provided "as is" without express or implied warranty.     *
 *                                                                           *
 *****************************************************************************/

/*
 * Modification history timex.h
 *
 * 29 Dec 97	Russell King
 *	Moved CLOCK_TICK_RATE, CLOCK_TICK_FACTOR and FINETUNE to asm/timex.h
 *	for ARM machines
 *
 *  9 Jan 97    Adrian Sun
 *      Shifted LATCH define to allow access to alpha machines.
 *
 * 26 Sep 94	David L. Mills
 *	Added defines for hybrid phase/frequency-lock loop.
 *
 * 19 Mar 94	David L. Mills
 *	Moved defines from kernel routines to header file and added new
 *	defines for PPS phase-lock loop.
 *
 * 20 Feb 94	David L. Mills
 *	Revised status codes and structures for external clock and PPS
 *	signal discipline.
 *
 * 28 Nov 93	David L. Mills
 *	Adjusted parameters to improve stability and increase poll
 *	interval.
 *
 * 17 Sep 93    David L. Mills
 *      Created file $NTP/include/sys/timex.h
 * 07 Oct 93    Torsten Duwe
 *      Derived linux/timex.h
 * 1995-08-13    Torsten Duwe
 *      kernel PLL updated to 1994-12-13 specs (rfc-1589)
 * 1997-08-30    Ulrich Windl
 *      Added new constant NTP_PHASE_LIMIT
 * 2004-08-12    Christoph Lameter
 *      Reworked time interpolation logic
 */
#ifndef _LINUX_TIMEX_H
#define _LINUX_TIMEX_H

#include <uapi/linux/timex.h>

#define ADJ_ADJTIME		0x8000	/* switch between adjtime/adjtimex modes */
#define ADJ_OFFSET_SINGLESHOT	0x0001	/* old-fashioned adjtime */
#define ADJ_OFFSET_READONLY	0x2000	/* read-only adjtime */
#include <linux/compiler.h>
#include <linux/types.h>
#include <linux/param.h>

#include <asm/timex.h>

/*
 * SHIFT_PLL is used as a dampening factor to define how much we
 * adjust the frequency correction for a given offset in PLL mode.
 * It also used in dampening the offset correction, to define how
 * much of the current value in time_offset we correct for each
 * second. Changing this value changes the stiffness of the ntp
 * adjustment code. A lower value makes it more flexible, reducing
 * NTP convergence time. A higher value makes it stiffer, increasing
 * convergence time, but making the clock more stable.
 *
 * In David Mills' nanokernel reference implementation SHIFT_PLL is 4.
 * However this seems to increase convergence time much too long.
 *
 * https://lists.ntp.org/pipermail/hackers/2008-January/003487.html
 *
 * In the above mailing list discussion, it seems the value of 4
 * was appropriate for other Unix systems with HZ=100, and that
 * SHIFT_PLL should be decreased as HZ increases. However, Linux's
 * clock steering implementation is HZ independent.
 *
 * Through experimentation, a SHIFT_PLL value of 2 was found to allow
 * for fast convergence (very similar to the NTPv3 code used prior to
 * v2.6.19), with good clock stability.
 *
 *
 * SHIFT_FLL is used as a dampening factor to define how much we
 * adjust the frequency correction for a given offset in FLL mode.
 * In David Mills' nanokernel reference implementation SHIFT_FLL is 2.
 *
 * MAXTC establishes the maximum time constant of the PLL.
 */
#define SHIFT_PLL	2	/* PLL frequency factor (shift) */
#define SHIFT_FLL	2	/* FLL frequency factor (shift) */
#define MAXTC		10	/* maximum time constant (shift) */

/*
 * SHIFT_USEC defines the scaling (shift) of the time_freq and
 * time_tolerance variables, which represent the current frequency
 * offset and maximum frequency tolerance.
 */
#define SHIFT_USEC 16		/* frequency offset scale (shift) */
#define PPM_SCALE ((s64)NSEC_PER_USEC << (NTP_SCALE_SHIFT - SHIFT_USEC))
#define PPM_SCALE_INV_SHIFT 19
#define PPM_SCALE_INV ((1LL << (PPM_SCALE_INV_SHIFT + NTP_SCALE_SHIFT)) / \
		       PPM_SCALE + 1)

#define MAXPHASE 500000000L	/* max phase error (ns) */
#define MAXFREQ 500000		/* max frequency error (ns/s) */
#define MAXFREQ_SCALED ((s64)MAXFREQ << NTP_SCALE_SHIFT)
#define MINSEC 256		/* min interval between updates (s) */
#define MAXSEC 2048		/* max interval between updates (s) */
#define NTP_PHASE_LIMIT ((MAXPHASE / NSEC_PER_USEC) << 5) /* beyond max. dispersion */

/*
 * kernel variables
 * Note: maximum error = NTP synch distance = dispersion + delay / 2;
 * estimated error = NTP dispersion.
 */
extern unsigned long tick_usec;		/* USER_HZ period (usec) */
extern unsigned long tick_nsec;		/* SHIFTED_HZ period (nsec) */

<<<<<<< HEAD
extern void ntp_init(void);
extern void ntp_clear(void);
#ifdef CONFIG_XEN
extern int ntp_synced(void);
#endif

=======
>>>>>>> f722406f
/* Required to safely shift negative values */
#define shift_right(x, s) ({	\
	__typeof__(x) __x = (x);	\
	__typeof__(s) __s = (s);	\
	__x < 0 ? -(-__x >> __s) : __x >> __s;	\
})

#define NTP_SCALE_SHIFT		32

#define NTP_INTERVAL_FREQ  (HZ)
#define NTP_INTERVAL_LENGTH (NSEC_PER_SEC/NTP_INTERVAL_FREQ)

extern int do_adjtimex(struct timex *);
extern void hardpps(const struct timespec *, const struct timespec *);

int read_current_timer(unsigned long *timer_val);

/* The clock frequency of the i8253/i8254 PIT */
#define PIT_TICK_RATE 1193182ul

#endif /* LINUX_TIMEX_H */<|MERGE_RESOLUTION|>--- conflicted
+++ resolved
@@ -125,15 +125,6 @@
 extern unsigned long tick_usec;		/* USER_HZ period (usec) */
 extern unsigned long tick_nsec;		/* SHIFTED_HZ period (nsec) */
 
-<<<<<<< HEAD
-extern void ntp_init(void);
-extern void ntp_clear(void);
-#ifdef CONFIG_XEN
-extern int ntp_synced(void);
-#endif
-
-=======
->>>>>>> f722406f
 /* Required to safely shift negative values */
 #define shift_right(x, s) ({	\
 	__typeof__(x) __x = (x);	\
