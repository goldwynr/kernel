--- conflicted
+++ resolved
@@ -5,11 +5,8 @@
 #include <linux/capability.h>
 #include <linux/skbuff.h>
 #include <linux/export.h>
-<<<<<<< HEAD
-=======
 #include <net/scm.h>
 #include <uapi/linux/netlink.h>
->>>>>>> 35681f62
 
 struct net;
 
@@ -134,17 +131,6 @@
 {
 	if (!control->module)
 		control->module = THIS_MODULE;
-<<<<<<< HEAD
-
-	return __netlink_dump_start(ssk, skb, nlh, control);
-}
-
-
-#define NL_NONROOT_RECV 0x1
-#define NL_NONROOT_SEND 0x2
-extern void netlink_set_nonroot(int protocol, unsigned flag);
-=======
->>>>>>> 35681f62
 
 	return __netlink_dump_start(ssk, skb, nlh, control);
 }
