--- conflicted
+++ resolved
@@ -39,11 +39,8 @@
 #define VIRTIO_BLK_F_SCSI	7	/* Supports scsi command passthru */
 #define VIRTIO_BLK_F_FLUSH	9	/* Cache flush command support */
 #define VIRTIO_BLK_F_TOPOLOGY	10	/* Topology information is available */
-<<<<<<< HEAD
-=======
 
 #define VIRTIO_BLK_ID_BYTES	20	/* ID string length */
->>>>>>> 02f8c6ae
 
 struct virtio_blk_config {
 	/* The capacity (in 512-byte sectors). */
