#ifndef _LINUX_ELEVATOR_H
#define _LINUX_ELEVATOR_H

#include <linux/percpu.h>

#ifdef CONFIG_BLOCK

typedef int (elevator_merge_fn) (struct request_queue *, struct request **,
				 struct bio *);

typedef void (elevator_merge_req_fn) (struct request_queue *, struct request *, struct request *);

typedef void (elevator_merged_fn) (struct request_queue *, struct request *, int);

typedef int (elevator_allow_merge_fn) (struct request_queue *, struct request *, struct bio *);

typedef void (elevator_bio_merged_fn) (struct request_queue *,
						struct request *, struct bio *);

typedef int (elevator_dispatch_fn) (struct request_queue *, int);

typedef void (elevator_add_req_fn) (struct request_queue *, struct request *);
typedef struct request *(elevator_request_list_fn) (struct request_queue *, struct request *);
typedef void (elevator_completed_req_fn) (struct request_queue *, struct request *);
typedef int (elevator_may_queue_fn) (struct request_queue *, int);

typedef int (elevator_set_req_fn) (struct request_queue *, struct request *, gfp_t);
typedef void (elevator_put_req_fn) (struct request *);
typedef void (elevator_activate_req_fn) (struct request_queue *, struct request *);
typedef void (elevator_deactivate_req_fn) (struct request_queue *, struct request *);

typedef void *(elevator_init_fn) (struct request_queue *);
typedef void (elevator_exit_fn) (struct elevator_queue *);

struct elevator_ops
{
	elevator_merge_fn *elevator_merge_fn;
	elevator_merged_fn *elevator_merged_fn;
	elevator_merge_req_fn *elevator_merge_req_fn;
	elevator_allow_merge_fn *elevator_allow_merge_fn;
	elevator_bio_merged_fn *elevator_bio_merged_fn;

	elevator_dispatch_fn *elevator_dispatch_fn;
	elevator_add_req_fn *elevator_add_req_fn;
	elevator_activate_req_fn *elevator_activate_req_fn;
	elevator_deactivate_req_fn *elevator_deactivate_req_fn;

	elevator_completed_req_fn *elevator_completed_req_fn;

	elevator_request_list_fn *elevator_former_req_fn;
	elevator_request_list_fn *elevator_latter_req_fn;

	elevator_set_req_fn *elevator_set_req_fn;
	elevator_put_req_fn *elevator_put_req_fn;

	elevator_may_queue_fn *elevator_may_queue_fn;

	elevator_init_fn *elevator_init_fn;
	elevator_exit_fn *elevator_exit_fn;
	void (*trim)(struct io_context *);
};

#define ELV_NAME_MAX	(16)

struct elv_fs_entry {
	struct attribute attr;
	ssize_t (*show)(struct elevator_queue *, char *);
	ssize_t (*store)(struct elevator_queue *, const char *, size_t);
};

/*
 * identifies an elevator type, such as AS or deadline
 */
struct elevator_type
{
	struct list_head list;
	struct elevator_ops ops;
	struct elv_fs_entry *elevator_attrs;
	char elevator_name[ELV_NAME_MAX];
	struct module *elevator_owner;
};

/*
 * each queue has an elevator_queue associated with it
 */
struct elevator_queue
{
	struct elevator_ops *ops;
	void *elevator_data;
	struct kobject kobj;
	struct elevator_type *elevator_type;
	struct mutex sysfs_lock;
	struct hlist_head *hash;
	unsigned int registered:1;
};

/*
 * block elevator interface
 */
extern void elv_dispatch_sort(struct request_queue *, struct request *);
extern void elv_dispatch_add_tail(struct request_queue *, struct request *);
extern void elv_add_request(struct request_queue *, struct request *, int);
extern void __elv_add_request(struct request_queue *, struct request *, int);
extern int elv_merge(struct request_queue *, struct request **, struct bio *);
extern int elv_try_merge(struct request *, struct bio *);
extern void elv_merge_requests(struct request_queue *, struct request *,
			       struct request *);
extern void elv_merged_request(struct request_queue *, struct request *, int);
extern void elv_bio_merged(struct request_queue *q, struct request *,
				struct bio *);
extern void elv_requeue_request(struct request_queue *, struct request *);
extern struct request *elv_former_request(struct request_queue *, struct request *);
extern struct request *elv_latter_request(struct request_queue *, struct request *);
extern int elv_register_queue(struct request_queue *q);
extern void elv_unregister_queue(struct request_queue *q);
extern int elv_may_queue(struct request_queue *, int);
extern void elv_abort_queue(struct request_queue *);
extern void elv_completed_request(struct request_queue *, struct request *);
extern int elv_set_request(struct request_queue *, struct request *, gfp_t);
extern void elv_put_request(struct request_queue *, struct request *);
extern void elv_drain_elevator(struct request_queue *);

/*
 * io scheduler registration
 */
extern void elv_register(struct elevator_type *);
extern void elv_unregister(struct elevator_type *);

/*
 * io scheduler sysfs switching
 */
extern ssize_t elv_iosched_show(struct request_queue *, char *);
extern ssize_t elv_iosched_store(struct request_queue *, const char *, size_t);

extern int elevator_init(struct request_queue *, char *);
extern void elevator_exit(struct elevator_queue *);
extern int elevator_change(struct request_queue *, const char *);
extern int elv_rq_merge_ok(struct request *, struct bio *);

/*
 * Helper functions.
 */
extern struct request *elv_rb_former_request(struct request_queue *, struct request *);
extern struct request *elv_rb_latter_request(struct request_queue *, struct request *);

/*
 * rb support functions.
 */
extern struct request *elv_rb_add(struct rb_root *, struct request *);
extern void elv_rb_del(struct rb_root *, struct request *);
extern struct request *elv_rb_find(struct rb_root *, sector_t);

/*
 * Return values from elevator merger
 */
#define ELEVATOR_NO_MERGE	0
#define ELEVATOR_FRONT_MERGE	1
#define ELEVATOR_BACK_MERGE	2

/*
 * Insertion selection
 */
#define ELEVATOR_INSERT_FRONT	1
#define ELEVATOR_INSERT_BACK	2
#define ELEVATOR_INSERT_SORT	3
#define ELEVATOR_INSERT_REQUEUE	4
#define ELEVATOR_INSERT_FLUSH	5
<<<<<<< HEAD
=======
#define ELEVATOR_INSERT_SORT_MERGE	6
>>>>>>> 02f8c6ae

/*
 * return values from elevator_may_queue_fn
 */
enum {
	ELV_MQUEUE_MAY,
	ELV_MQUEUE_NO,
	ELV_MQUEUE_MUST,
};

#define rq_end_sector(rq)	(blk_rq_pos(rq) + blk_rq_sectors(rq))
#define rb_entry_rq(node)	rb_entry((node), struct request, rb_node)

/*
 * Hack to reuse the csd.list list_head as the fifo time holder while
 * the request is in the io scheduler. Saves an unsigned long in rq.
 */
#define rq_fifo_time(rq)	((unsigned long) (rq)->csd.list.next)
#define rq_set_fifo_time(rq,exp)	((rq)->csd.list.next = (void *) (exp))
#define rq_entry_fifo(ptr)	list_entry((ptr), struct request, queuelist)
#define rq_fifo_clear(rq)	do {		\
	list_del_init(&(rq)->queuelist);	\
	INIT_LIST_HEAD(&(rq)->csd.list);	\
	} while (0)

/*
 * io context count accounting
 */
#define elv_ioc_count_mod(name, __val) this_cpu_add(name, __val)
#define elv_ioc_count_inc(name)	this_cpu_inc(name)
#define elv_ioc_count_dec(name)	this_cpu_dec(name)

#define elv_ioc_count_read(name)				\
({								\
	unsigned long __val = 0;				\
	int __cpu;						\
	smp_wmb();						\
	for_each_possible_cpu(__cpu)				\
		__val += per_cpu(name, __cpu);			\
	__val;							\
})

#endif /* CONFIG_BLOCK */
#endif<|MERGE_RESOLUTION|>--- conflicted
+++ resolved
@@ -165,10 +165,7 @@
 #define ELEVATOR_INSERT_SORT	3
 #define ELEVATOR_INSERT_REQUEUE	4
 #define ELEVATOR_INSERT_FLUSH	5
-<<<<<<< HEAD
-=======
 #define ELEVATOR_INSERT_SORT_MERGE	6
->>>>>>> 02f8c6ae
 
 /*
  * return values from elevator_may_queue_fn
