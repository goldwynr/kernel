--- conflicted
+++ resolved
@@ -651,12 +651,8 @@
 					     range, including holes */
 	int node_id;
 	wait_queue_head_t kswapd_wait;
-<<<<<<< HEAD
 	wait_queue_head_t pfmemalloc_wait;
-	struct task_struct *kswapd;
-=======
 	struct task_struct *kswapd;	/* Protected by lock_memory_hotplug() */
->>>>>>> ab78f676
 	int kswapd_max_order;
 	enum zone_type classzone_idx;
 	void *suse_kabi_padding;
