--- conflicted
+++ resolved
@@ -16,11 +16,7 @@
 
 /*
  * Some architectures want to ensure there is no local data in their
-<<<<<<< HEAD
- * pre-boot environment, so that data can arbitarily relocated (via
-=======
  * pre-boot environment, so that data can arbitrarily relocated (via
->>>>>>> 02f8c6ae
  * GOT references).  This is achieved by defining STATIC_RW_DATA to
  * be null.
  */
