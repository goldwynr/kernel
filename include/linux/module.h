#ifndef _LINUX_MODULE_H
#define _LINUX_MODULE_H
/*
 * Dynamic loading of modules into the kernel.
 *
 * Rewritten by Richard Henderson <rth@tamu.edu> Dec 1996
 * Rewritten again by Rusty Russell, 2002
 */
#include <linux/list.h>
#include <linux/stat.h>
#include <linux/compiler.h>
#include <linux/cache.h>
#include <linux/kmod.h>
#include <linux/elf.h>
#include <linux/stringify.h>
#include <linux/kobject.h>
#include <linux/moduleparam.h>
#include <linux/tracepoint.h>

#include <linux/percpu.h>
#include <asm/module.h>

#include <trace/events/module.h>

/* Not Yet Implemented */
#define MODULE_SUPPORTED_DEVICE(name)

/* Some toolchains use a `_' prefix for all user symbols. */
#ifdef CONFIG_SYMBOL_PREFIX
#define MODULE_SYMBOL_PREFIX CONFIG_SYMBOL_PREFIX
#else
#define MODULE_SYMBOL_PREFIX ""
#endif

#define MODULE_NAME_LEN MAX_PARAM_PREFIX_LEN

struct kernel_symbol
{
	unsigned long value;
	const char *name;
};

struct modversion_info
{
	unsigned long crc;
	char name[MODULE_NAME_LEN];
};

struct module;

struct module_attribute {
        struct attribute attr;
        ssize_t (*show)(struct module_attribute *, struct module *, char *);
        ssize_t (*store)(struct module_attribute *, struct module *,
			 const char *, size_t count);
	void (*setup)(struct module *, const char *);
	int (*test)(struct module *);
	void (*free)(struct module *);
};

struct module_version_attribute {
	struct module_attribute mattr;
	const char *module_name;
	const char *version;
} __attribute__ ((__aligned__(sizeof(void *))));

extern ssize_t __modver_version_show(struct module_attribute *,
				     struct module *, char *);

struct module_kobject
{
	struct kobject kobj;
	struct module *mod;
	struct kobject *drivers_dir;
	struct module_param_attrs *mp;
};

/* These are either module local, or the kernel's dummy ones. */
extern int init_module(void);
extern void cleanup_module(void);

/* Archs provide a method of finding the correct exception table. */
struct exception_table_entry;

const struct exception_table_entry *
search_extable(const struct exception_table_entry *first,
	       const struct exception_table_entry *last,
	       unsigned long value);
void sort_extable(struct exception_table_entry *start,
		  struct exception_table_entry *finish);
void sort_main_extable(void);
void trim_init_extable(struct module *m);

#ifdef MODULE
#define MODULE_GENERIC_TABLE(gtype,name)			\
extern const struct gtype##_id __mod_##gtype##_table		\
  __attribute__ ((unused, alias(__stringify(name))))

extern struct module __this_module;
#define THIS_MODULE (&__this_module)
#else  /* !MODULE */
#define MODULE_GENERIC_TABLE(gtype,name)
#define THIS_MODULE ((struct module *)0)
#endif

/* Generic info of form tag = "info" */
#define MODULE_INFO(tag, info) __MODULE_INFO(tag, tag, info)

/* For userspace: you can also call me... */
#define MODULE_ALIAS(_alias) MODULE_INFO(alias, _alias)

/*
 * The following license idents are currently accepted as indicating free
 * software modules
 *
 *	"GPL"				[GNU Public License v2 or later]
 *	"GPL v2"			[GNU Public License v2]
 *	"GPL and additional rights"	[GNU Public License v2 rights and more]
 *	"Dual BSD/GPL"			[GNU Public License v2
 *					 or BSD license choice]
 *	"Dual MIT/GPL"			[GNU Public License v2
 *					 or MIT license choice]
 *	"Dual MPL/GPL"			[GNU Public License v2
 *					 or Mozilla license choice]
 *
 * The following other idents are available
 *
 *	"Proprietary"			[Non free products]
 *
 * There are dual licensed components, but when running with Linux it is the
 * GPL that is relevant so this is a non issue. Similarly LGPL linked with GPL
 * is a GPL combined work.
 *
 * This exists for several reasons
 * 1.	So modinfo can show license info for users wanting to vet their setup 
 *	is free
 * 2.	So the community can ignore bug reports including proprietary modules
 * 3.	So vendors can do likewise based on their own policies
 */
#define MODULE_LICENSE(_license) MODULE_INFO(license, _license)

/*
 * Author(s), use "Name <email>" or just "Name", for multiple
 * authors use multiple MODULE_AUTHOR() statements/lines.
 */
#define MODULE_AUTHOR(_author) MODULE_INFO(author, _author)
  
/* What your module does. */
#define MODULE_DESCRIPTION(_description) MODULE_INFO(description, _description)

/* One for each parameter, describing how to use it.  Some files do
   multiple of these per line, so can't just use MODULE_INFO. */
#define MODULE_PARM_DESC(_parm, desc) \
	__MODULE_INFO(parm, _parm, #_parm ":" desc)

#define MODULE_DEVICE_TABLE(type,name)		\
  MODULE_GENERIC_TABLE(type##_device,name)

/* Version of form [<epoch>:]<version>[-<extra-version>].
   Or for CVS/RCS ID version, everything but the number is stripped.
  <epoch>: A (small) unsigned integer which allows you to start versions
           anew. If not mentioned, it's zero.  eg. "2:1.0" is after
	   "1:2.0".
  <version>: The <version> may contain only alphanumerics and the
           character `.'.  Ordered by numeric sort for numeric parts,
	   ascii sort for ascii parts (as per RPM or DEB algorithm).
  <extraversion>: Like <version>, but inserted for local
           customizations, eg "rh3" or "rusty1".

  Using this automatically adds a checksum of the .c files and the
  local headers in "srcversion".
*/

#if defined(MODULE) || !defined(CONFIG_SYSFS)
#define MODULE_VERSION(_version) MODULE_INFO(version, _version)
#else
#define MODULE_VERSION(_version)					\
	static struct module_version_attribute ___modver_attr = {	\
		.mattr	= {						\
			.attr	= {					\
				.name	= "version",			\
				.mode	= S_IRUGO,			\
			},						\
			.show	= __modver_version_show,		\
		},							\
		.module_name	= KBUILD_MODNAME,			\
		.version	= _version,				\
	};								\
	static const struct module_version_attribute			\
	__used __attribute__ ((__section__ ("__modver")))		\
	* __moduleparam_const __modver_attr = &___modver_attr
#endif

/* Optional firmware file (or files) needed by the module
 * format is simply firmware file name.  Multiple firmware
 * files require multiple MODULE_FIRMWARE() specifiers */
#define MODULE_FIRMWARE(_firmware) MODULE_INFO(firmware, _firmware)

/* Given an address, look for it in the exception tables */
const struct exception_table_entry *search_exception_tables(unsigned long add);

struct notifier_block;

#ifdef CONFIG_MODULES

extern int modules_disabled; /* for sysctl */
/* Get/put a kernel symbol (calls must be symmetric) */
void *__symbol_get(const char *symbol);
void *__symbol_get_gpl(const char *symbol);
#define symbol_get(x) ((typeof(&x))(__symbol_get(MODULE_SYMBOL_PREFIX #x)))

/* modules using other modules: kdb wants to see this. */
struct module_use {
	struct list_head source_list;
	struct list_head target_list;
	struct module *source, *target;
};

#ifndef __GENKSYMS__
#ifdef CONFIG_MODVERSIONS
/* Mark the CRC weak since genksyms apparently decides not to
 * generate a checksums for some symbols */
#define __CRC_SYMBOL(sym, sec)					\
	extern void *__crc_##sym __attribute__((weak));		\
	static const unsigned long __kcrctab_##sym		\
	__used							\
	__attribute__((section("___kcrctab" sec "+" #sym), unused))	\
	= (unsigned long) &__crc_##sym;
#else
#define __CRC_SYMBOL(sym, sec)
#endif

/* For every exported symbol, place a struct in the __ksymtab section */
#define __EXPORT_SYMBOL(sym, sec)				\
	extern typeof(sym) sym;					\
	__CRC_SYMBOL(sym, sec)					\
	static const char __kstrtab_##sym[]			\
	__attribute__((section("__ksymtab_strings"), aligned(1))) \
	= MODULE_SYMBOL_PREFIX #sym;                    	\
	static const struct kernel_symbol __ksymtab_##sym	\
	__used							\
	__attribute__((section("___ksymtab" sec "+" #sym), unused))	\
	= { (unsigned long)&sym, __kstrtab_##sym }

#define EXPORT_SYMBOL(sym)					\
	__EXPORT_SYMBOL(sym, "")

#define EXPORT_SYMBOL_GPL(sym)					\
	__EXPORT_SYMBOL(sym, "_gpl")

#define EXPORT_SYMBOL_GPL_FUTURE(sym)				\
	__EXPORT_SYMBOL(sym, "_gpl_future")


#ifdef CONFIG_UNUSED_SYMBOLS
#define EXPORT_UNUSED_SYMBOL(sym) __EXPORT_SYMBOL(sym, "_unused")
#define EXPORT_UNUSED_SYMBOL_GPL(sym) __EXPORT_SYMBOL(sym, "_unused_gpl")
#else
#define EXPORT_UNUSED_SYMBOL(sym)
#define EXPORT_UNUSED_SYMBOL_GPL(sym)
#endif

#endif

enum module_state
{
	MODULE_STATE_LIVE,
	MODULE_STATE_COMING,
	MODULE_STATE_GOING,
};

struct module
{
	enum module_state state;

	/* Member of list of modules */
	struct list_head list;

	/* Unique handle for this module */
	char name[MODULE_NAME_LEN];

	/* Sysfs stuff. */
	struct module_kobject mkobj;
	struct module_attribute *modinfo_attrs;
	const char *version;
	const char *srcversion;
	struct kobject *holders_dir;

	/* Exported symbols */
	const struct kernel_symbol *syms;
	const unsigned long *crcs;
	unsigned int num_syms;

	/* Kernel parameters. */
	struct kernel_param *kp;
	unsigned int num_kp;

	/* GPL-only exported symbols. */
	unsigned int num_gpl_syms;
	const struct kernel_symbol *gpl_syms;
	const unsigned long *gpl_crcs;

#ifdef CONFIG_UNUSED_SYMBOLS
	/* unused exported symbols. */
	const struct kernel_symbol *unused_syms;
	const unsigned long *unused_crcs;
	unsigned int num_unused_syms;

	/* GPL-only, unused exported symbols. */
	unsigned int num_unused_gpl_syms;
	const struct kernel_symbol *unused_gpl_syms;
	const unsigned long *unused_gpl_crcs;
#endif

	/* symbols that will be GPL-only in the near future. */
	const struct kernel_symbol *gpl_future_syms;
	const unsigned long *gpl_future_crcs;
	unsigned int num_gpl_future_syms;

	/* Exception table */
	unsigned int num_exentries;
	struct exception_table_entry *extable;

	/* Startup function. */
	int (*init)(void);

	/* If this is non-NULL, vfree after init() returns */
	void *module_init;

	/* Here is the actual code + data, vfree'd on unload. */
	void *module_core;

	/* Here are the sizes of the init and core sections */
	unsigned int init_size, core_size;

	/* The size of the executable code in each section.  */
	unsigned int init_text_size, core_text_size;

<<<<<<< HEAD
	/* The handle returned from unwind_add_table. */
	void *unwind_info;
=======
	/* Size of RO sections of the module (text+rodata) */
	unsigned int init_ro_size, core_ro_size;
>>>>>>> 02f8c6ae

	/* Arch-specific module values */
	struct mod_arch_specific arch;

	unsigned int taints;	/* same bits as kernel:tainted */

#ifdef CONFIG_GENERIC_BUG
	/* Support for BUG */
	unsigned num_bugs;
	struct list_head bug_list;
	struct bug_entry *bug_table;
#endif

#ifdef CONFIG_KALLSYMS
	/*
	 * We keep the symbol and string tables for kallsyms.
	 * The core_* fields below are temporary, loader-only (they
	 * could really be discarded after module init).
	 */
	Elf_Sym *symtab, *core_symtab;
	unsigned int num_symtab, core_num_syms;
	char *strtab, *core_strtab;

	/* Section attributes */
	struct module_sect_attrs *sect_attrs;

	/* Notes attributes */
	struct module_notes_attrs *notes_attrs;
#endif

	/* The command line arguments (may be mangled).  People like
	   keeping pointers to this stuff */
	char *args;

#ifdef CONFIG_SMP
	/* Per-cpu data. */
	void __percpu *percpu;
	unsigned int percpu_size;
#endif

#ifdef CONFIG_TRACEPOINTS
	unsigned int num_tracepoints;
	struct tracepoint * const *tracepoints_ptrs;
#endif
#ifdef HAVE_JUMP_LABEL
	struct jump_entry *jump_entries;
	unsigned int num_jump_entries;
#endif
#ifdef CONFIG_TRACING
	unsigned int num_trace_bprintk_fmt;
	const char **trace_bprintk_fmt_start;
#endif
#ifdef CONFIG_EVENT_TRACING
	struct ftrace_event_call **trace_events;
	unsigned int num_trace_events;
#endif
#ifdef CONFIG_FTRACE_MCOUNT_RECORD
	unsigned int num_ftrace_callsites;
	unsigned long *ftrace_callsites;
#endif

#ifdef CONFIG_MODULE_UNLOAD
	/* What modules depend on me? */
	struct list_head source_list;
	/* What modules do I depend on? */
	struct list_head target_list;

	/* Who is waiting for us to be unloaded */
	struct task_struct *waiter;

	/* Destruction function. */
	void (*exit)(void);

	struct module_ref {
		unsigned int incs;
		unsigned int decs;
	} __percpu *refptr;
#endif

#ifdef CONFIG_CONSTRUCTORS
	/* Constructor functions. */
	ctor_fn_t *ctors;
	unsigned int num_ctors;
#endif
};
#ifndef MODULE_ARCH_INIT
#define MODULE_ARCH_INIT {}
#endif

extern struct mutex module_mutex;

/* FIXME: It'd be nice to isolate modules during init, too, so they
   aren't used before they (may) fail.  But presently too much code
   (IDE & SCSI) require entry into the module during init.*/
static inline int module_is_live(struct module *mod)
{
	return mod->state != MODULE_STATE_GOING;
}

struct module *__module_text_address(unsigned long addr);
struct module *__module_address(unsigned long addr);
bool is_module_address(unsigned long addr);
bool is_module_percpu_address(unsigned long addr);
bool is_module_text_address(unsigned long addr);
const char *supported_printable(int taint);

static inline int within_module_core(unsigned long addr, struct module *mod)
{
	return (unsigned long)mod->module_core <= addr &&
	       addr < (unsigned long)mod->module_core + mod->core_size;
}

static inline int within_module_init(unsigned long addr, struct module *mod)
{
	return (unsigned long)mod->module_init <= addr &&
	       addr < (unsigned long)mod->module_init + mod->init_size;
}

/* Search for module by name: must hold module_mutex. */
struct module *find_module(const char *name);

struct symsearch {
	const struct kernel_symbol *start, *stop;
	const unsigned long *crcs;
	enum {
		NOT_GPL_ONLY,
		GPL_ONLY,
		WILL_BE_GPL_ONLY,
	} licence;
	bool unused;
};

/* Search for an exported symbol by name. */
const struct kernel_symbol *find_symbol(const char *name,
					struct module **owner,
					const unsigned long **crc,
					bool gplok,
					bool warn);

/* Walk the exported symbol table */
bool each_symbol_section(bool (*fn)(const struct symsearch *arr,
				    struct module *owner,
				    void *data), void *data);

/* Returns 0 and fills in value, defined and namebuf, or -ERANGE if
   symnum out of range. */
int module_get_kallsym(unsigned int symnum, unsigned long *value, char *type,
			char *name, char *module_name, int *exported);

/* Look for this name: can be of form module:name. */
unsigned long module_kallsyms_lookup_name(const char *name);

int module_kallsyms_on_each_symbol(int (*fn)(void *, const char *,
					     struct module *, unsigned long),
				   void *data);

extern void __module_put_and_exit(struct module *mod, long code)
	__attribute__((noreturn));
#define module_put_and_exit(code) __module_put_and_exit(THIS_MODULE, code);

#ifdef CONFIG_MODULE_UNLOAD
unsigned int module_refcount(struct module *mod);
void __symbol_put(const char *symbol);
#define symbol_put(x) __symbol_put(MODULE_SYMBOL_PREFIX #x)
void symbol_put_addr(void *addr);

/* Sometimes we know we already have a refcount, and it's easier not
   to handle the error case (which only happens with rmmod --wait). */
static inline void __module_get(struct module *module)
{
	if (module) {
		preempt_disable();
		__this_cpu_inc(module->refptr->incs);
		trace_module_get(module, _THIS_IP_);
		preempt_enable();
	}
}

static inline int try_module_get(struct module *module)
{
	int ret = 1;

	if (module) {
		preempt_disable();

		if (likely(module_is_live(module))) {
			__this_cpu_inc(module->refptr->incs);
			trace_module_get(module, _THIS_IP_);
		} else
			ret = 0;

		preempt_enable();
	}
	return ret;
}

extern void module_put(struct module *module);

#else /*!CONFIG_MODULE_UNLOAD*/
static inline int try_module_get(struct module *module)
{
	return !module || module_is_live(module);
}
static inline void module_put(struct module *module)
{
}
static inline void __module_get(struct module *module)
{
}
#define symbol_put(x) do { } while(0)
#define symbol_put_addr(p) do { } while(0)

#endif /* CONFIG_MODULE_UNLOAD */
int ref_module(struct module *a, struct module *b);

/* This is a #define so the string doesn't get put in every .o file */
#define module_name(mod)			\
({						\
	struct module *__mod = (mod);		\
	__mod ? __mod->name : "kernel";		\
})

/* For kallsyms to ask for address resolution.  namebuf should be at
 * least KSYM_NAME_LEN long: a pointer to namebuf is returned if
 * found, otherwise NULL. */
const char *module_address_lookup(unsigned long addr,
			    unsigned long *symbolsize,
			    unsigned long *offset,
			    char **modname,
			    char *namebuf);
int lookup_module_symbol_name(unsigned long addr, char *symname);
int lookup_module_symbol_attrs(unsigned long addr, unsigned long *size, unsigned long *offset, char *modname, char *name);

/* For extable.c to search modules' exception tables. */
const struct exception_table_entry *search_module_extables(unsigned long addr);

int register_module_notifier(struct notifier_block * nb);
int unregister_module_notifier(struct notifier_block * nb);

extern void print_modules(void);

extern void module_update_tracepoints(void);
extern int module_get_iter_tracepoints(struct tracepoint_iter *iter);

#else /* !CONFIG_MODULES... */
#define EXPORT_SYMBOL(sym)
#define EXPORT_SYMBOL_GPL(sym)
#define EXPORT_SYMBOL_GPL_FUTURE(sym)
#define EXPORT_UNUSED_SYMBOL(sym)
#define EXPORT_UNUSED_SYMBOL_GPL(sym)

/* Given an address, look for it in the exception tables. */
static inline const struct exception_table_entry *
search_module_extables(unsigned long addr)
{
	return NULL;
}

static inline struct module *__module_address(unsigned long addr)
{
	return NULL;
}

static inline struct module *__module_text_address(unsigned long addr)
{
	return NULL;
}

static inline bool is_module_address(unsigned long addr)
{
	return false;
}

static inline bool is_module_percpu_address(unsigned long addr)
{
	return false;
}

static inline bool is_module_text_address(unsigned long addr)
{
	return false;
}

/* Get/put a kernel symbol (calls should be symmetric) */
#define symbol_get(x) ({ extern typeof(x) x __attribute__((weak)); &(x); })
#define symbol_put(x) do { } while(0)
#define symbol_put_addr(x) do { } while(0)

static inline void __module_get(struct module *module)
{
}

static inline int try_module_get(struct module *module)
{
	return 1;
}

static inline void module_put(struct module *module)
{
}

#define module_name(mod) "kernel"

/* For kallsyms to ask for address resolution.  NULL means not found. */
static inline const char *module_address_lookup(unsigned long addr,
					  unsigned long *symbolsize,
					  unsigned long *offset,
					  char **modname,
					  char *namebuf)
{
	return NULL;
}

static inline int lookup_module_symbol_name(unsigned long addr, char *symname)
{
	return -ERANGE;
}

static inline int lookup_module_symbol_attrs(unsigned long addr, unsigned long *size, unsigned long *offset, char *modname, char *name)
{
	return -ERANGE;
}

static inline int module_get_kallsym(unsigned int symnum, unsigned long *value,
					char *type, char *name,
					char *module_name, int *exported)
{
	return -ERANGE;
}

static inline unsigned long module_kallsyms_lookup_name(const char *name)
{
	return 0;
}

static inline int module_kallsyms_on_each_symbol(int (*fn)(void *, const char *,
							   struct module *,
							   unsigned long),
						 void *data)
{
	return 0;
}

static inline int register_module_notifier(struct notifier_block * nb)
{
	/* no events will happen anyway, so this can always succeed */
	return 0;
}

static inline int unregister_module_notifier(struct notifier_block * nb)
{
	return 0;
}

#define module_put_and_exit(code) do_exit(code)

static inline void print_modules(void)
{
}

static inline void module_update_tracepoints(void)
{
}

static inline int module_get_iter_tracepoints(struct tracepoint_iter *iter)
{
	return 0;
}
#endif /* CONFIG_MODULES */

#ifdef CONFIG_SYSFS
extern struct kset *module_kset;
extern struct kobj_type module_ktype;
extern int module_sysfs_initialized;
#endif /* CONFIG_SYSFS */

#define symbol_request(x) try_then_request_module(symbol_get(x), "symbol:" #x)

/* BELOW HERE ALL THESE ARE OBSOLETE AND WILL VANISH */

#define __MODULE_STRING(x) __stringify(x)

#ifdef CONFIG_DEBUG_SET_MODULE_RONX
extern void set_all_modules_text_rw(void);
extern void set_all_modules_text_ro(void);
#else
static inline void set_all_modules_text_rw(void) { }
static inline void set_all_modules_text_ro(void) { }
#endif

#ifdef CONFIG_GENERIC_BUG
void module_bug_finalize(const Elf_Ehdr *, const Elf_Shdr *,
			 struct module *);
void module_bug_cleanup(struct module *);

#else	/* !CONFIG_GENERIC_BUG */

static inline void module_bug_finalize(const Elf_Ehdr *hdr,
					const Elf_Shdr *sechdrs,
					struct module *mod)
{
}
static inline void module_bug_cleanup(struct module *mod) {}
#endif	/* CONFIG_GENERIC_BUG */

#endif /* _LINUX_MODULE_H */<|MERGE_RESOLUTION|>--- conflicted
+++ resolved
@@ -336,13 +336,11 @@
 	/* The size of the executable code in each section.  */
 	unsigned int init_text_size, core_text_size;
 
-<<<<<<< HEAD
+	/* Size of RO sections of the module (text+rodata) */
+	unsigned int init_ro_size, core_ro_size;
+
 	/* The handle returned from unwind_add_table. */
 	void *unwind_info;
-=======
-	/* Size of RO sections of the module (text+rodata) */
-	unsigned int init_ro_size, core_ro_size;
->>>>>>> 02f8c6ae
 
 	/* Arch-specific module values */
 	struct mod_arch_specific arch;
