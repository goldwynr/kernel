--- conflicted
+++ resolved
@@ -34,11 +34,7 @@
 	return IS_ERR_VALUE((unsigned long)ptr);
 }
 
-<<<<<<< HEAD
-static inline long IS_ERR_OR_NULL(const void *ptr)
-=======
 static inline long __must_check IS_ERR_OR_NULL(const void *ptr)
->>>>>>> 02f8c6ae
 {
 	return !ptr || IS_ERR_VALUE((unsigned long)ptr);
 }
