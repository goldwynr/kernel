--- conflicted
+++ resolved
@@ -205,11 +205,6 @@
 #define NETDEV_FEAT_CHANGE	0x000B
 #define NETDEV_BONDING_FAILOVER 0x000C
 #define NETDEV_PRE_UP		0x000D
-<<<<<<< HEAD
-#define NETDEV_BONDING_OLDTYPE  0x000E
-#define NETDEV_BONDING_NEWTYPE  0x000F
-#define NETDEV_NOTIFY_PEERS	0x0013
-=======
 #define NETDEV_PRE_TYPE_CHANGE	0x000E
 #define NETDEV_POST_TYPE_CHANGE	0x000F
 #define NETDEV_POST_INIT	0x0010
@@ -217,7 +212,6 @@
 #define NETDEV_RELEASE		0x0012
 #define NETDEV_NOTIFY_PEERS	0x0013
 #define NETDEV_JOIN		0x0014
->>>>>>> 02f8c6ae
 
 #define SYS_DOWN	0x0001	/* Notify of system down */
 #define SYS_RESTART	SYS_DOWN
