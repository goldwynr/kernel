--- conflicted
+++ resolved
@@ -470,8 +470,6 @@
 static inline void ftrace_graph_init_task(struct task_struct *t) { }
 static inline void ftrace_graph_exit_task(struct task_struct *t) { }
 static inline void ftrace_graph_init_idle_task(struct task_struct *t, int cpu) { }
-<<<<<<< HEAD
-=======
 
 static inline int register_ftrace_graph(trace_func_graph_ret_t retfunc,
 			  trace_func_graph_ent_t entryfunc)
@@ -479,7 +477,6 @@
 	return -1;
 }
 static inline void unregister_ftrace_graph(void) { }
->>>>>>> 02f8c6ae
 
 static inline int task_curr_ret_stack(struct task_struct *tsk)
 {
