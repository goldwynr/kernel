/*
 * Char device interface.
 *
 * Copyright (C) 2005-2007  Kristian Hoegsberg <krh@bitplanet.net>
 *
 * Permission is hereby granted, free of charge, to any person obtaining a
 * copy of this software and associated documentation files (the "Software"),
 * to deal in the Software without restriction, including without limitation
 * the rights to use, copy, modify, merge, publish, distribute, sublicense,
 * and/or sell copies of the Software, and to permit persons to whom the
 * Software is furnished to do so, subject to the following conditions:
 *
 * The above copyright notice and this permission notice (including the next
 * paragraph) shall be included in all copies or substantial portions of the
 * Software.
 *
 * THE SOFTWARE IS PROVIDED "AS IS", WITHOUT WARRANTY OF ANY KIND, EXPRESS OR
 * IMPLIED, INCLUDING BUT NOT LIMITED TO THE WARRANTIES OF MERCHANTABILITY,
 * FITNESS FOR A PARTICULAR PURPOSE AND NONINFRINGEMENT.  IN NO EVENT SHALL
 * THE AUTHORS OR COPYRIGHT HOLDERS BE LIABLE FOR ANY CLAIM, DAMAGES OR
 * OTHER LIABILITY, WHETHER IN AN ACTION OF CONTRACT, TORT OR OTHERWISE,
 * ARISING FROM, OUT OF OR IN CONNECTION WITH THE SOFTWARE OR THE USE OR OTHER
 * DEALINGS IN THE SOFTWARE.
 */

#ifndef _LINUX_FIREWIRE_CDEV_H
#define _LINUX_FIREWIRE_CDEV_H

#include <linux/ioctl.h>
#include <linux/types.h>
#include <linux/firewire-constants.h>

/* available since kernel version 2.6.22 */
#define FW_CDEV_EVENT_BUS_RESET				0x00
#define FW_CDEV_EVENT_RESPONSE				0x01
#define FW_CDEV_EVENT_REQUEST				0x02
#define FW_CDEV_EVENT_ISO_INTERRUPT			0x03

/* available since kernel version 2.6.30 */
#define FW_CDEV_EVENT_ISO_RESOURCE_ALLOCATED		0x04
#define FW_CDEV_EVENT_ISO_RESOURCE_DEALLOCATED		0x05

/* available since kernel version 2.6.36 */
#define FW_CDEV_EVENT_REQUEST2				0x06
#define FW_CDEV_EVENT_PHY_PACKET_SENT			0x07
#define FW_CDEV_EVENT_PHY_PACKET_RECEIVED		0x08
#define FW_CDEV_EVENT_ISO_INTERRUPT_MULTICHANNEL	0x09

/**
 * struct fw_cdev_event_common - Common part of all fw_cdev_event_ types
 * @closure:	For arbitrary use by userspace
 * @type:	Discriminates the fw_cdev_event_ types
 *
 * This struct may be used to access generic members of all fw_cdev_event_
 * types regardless of the specific type.
 *
 * Data passed in the @closure field for a request will be returned in the
 * corresponding event.  It is big enough to hold a pointer on all platforms.
 * The ioctl used to set @closure depends on the @type of event.
 */
struct fw_cdev_event_common {
	__u64 closure;
	__u32 type;
};

/**
 * struct fw_cdev_event_bus_reset - Sent when a bus reset occurred
 * @closure:	See &fw_cdev_event_common; set by %FW_CDEV_IOC_GET_INFO ioctl
 * @type:	See &fw_cdev_event_common; always %FW_CDEV_EVENT_BUS_RESET
 * @node_id:       New node ID of this node
 * @local_node_id: Node ID of the local node, i.e. of the controller
 * @bm_node_id:    Node ID of the bus manager
 * @irm_node_id:   Node ID of the iso resource manager
 * @root_node_id:  Node ID of the root node
 * @generation:    New bus generation
 *
 * This event is sent when the bus the device belongs to goes through a bus
 * reset.  It provides information about the new bus configuration, such as
 * new node ID for this device, new root ID, and others.
 *
 * If @bm_node_id is 0xffff right after bus reset it can be reread by an
 * %FW_CDEV_IOC_GET_INFO ioctl after bus manager selection was finished.
 * Kernels with ABI version < 4 do not set @bm_node_id.
 */
struct fw_cdev_event_bus_reset {
	__u64 closure;
	__u32 type;
	__u32 node_id;
	__u32 local_node_id;
	__u32 bm_node_id;
	__u32 irm_node_id;
	__u32 root_node_id;
	__u32 generation;
};

/**
 * struct fw_cdev_event_response - Sent when a response packet was received
 * @closure:	See &fw_cdev_event_common; set by %FW_CDEV_IOC_SEND_REQUEST
 *		or %FW_CDEV_IOC_SEND_BROADCAST_REQUEST
 *		or %FW_CDEV_IOC_SEND_STREAM_PACKET ioctl
 * @type:	See &fw_cdev_event_common; always %FW_CDEV_EVENT_RESPONSE
 * @rcode:	Response code returned by the remote node
 * @length:	Data length, i.e. the response's payload size in bytes
 * @data:	Payload data, if any
 *
 * This event is sent when the stack receives a response to an outgoing request
 * sent by %FW_CDEV_IOC_SEND_REQUEST ioctl.  The payload data for responses
 * carrying data (read and lock responses) follows immediately and can be
 * accessed through the @data field.
 *
 * The event is also generated after conclusions of transactions that do not
 * involve response packets.  This includes unified write transactions,
 * broadcast write transactions, and transmission of asynchronous stream
 * packets.  @rcode indicates success or failure of such transmissions.
 */
struct fw_cdev_event_response {
	__u64 closure;
	__u32 type;
	__u32 rcode;
	__u32 length;
	__u32 data[0];
};

/**
 * struct fw_cdev_event_request - Old version of &fw_cdev_event_request2
 * @type:	See &fw_cdev_event_common; always %FW_CDEV_EVENT_REQUEST
 *
 * This event is sent instead of &fw_cdev_event_request2 if the kernel or
 * the client implements ABI version <= 3.  &fw_cdev_event_request lacks
 * essential information; use &fw_cdev_event_request2 instead.
 */
struct fw_cdev_event_request {
	__u64 closure;
	__u32 type;
	__u32 tcode;
	__u64 offset;
	__u32 handle;
	__u32 length;
	__u32 data[0];
};

/**
 * struct fw_cdev_event_request2 - Sent on incoming request to an address region
 * @closure:	See &fw_cdev_event_common; set by %FW_CDEV_IOC_ALLOCATE ioctl
 * @type:	See &fw_cdev_event_common; always %FW_CDEV_EVENT_REQUEST2
 * @tcode:	Transaction code of the incoming request
 * @offset:	The offset into the 48-bit per-node address space
 * @source_node_id: Sender node ID
 * @destination_node_id: Destination node ID
 * @card:	The index of the card from which the request came
 * @generation:	Bus generation in which the request is valid
 * @handle:	Reference to the kernel-side pending request
 * @length:	Data length, i.e. the request's payload size in bytes
 * @data:	Incoming data, if any
 *
 * This event is sent when the stack receives an incoming request to an address
 * region registered using the %FW_CDEV_IOC_ALLOCATE ioctl.  The request is
 * guaranteed to be completely contained in the specified region.  Userspace is
 * responsible for sending the response by %FW_CDEV_IOC_SEND_RESPONSE ioctl,
 * using the same @handle.
 *
 * The payload data for requests carrying data (write and lock requests)
 * follows immediately and can be accessed through the @data field.
 *
 * Unlike &fw_cdev_event_request, @tcode of lock requests is one of the
 * firewire-core specific %TCODE_LOCK_MASK_SWAP...%TCODE_LOCK_VENDOR_DEPENDENT,
 * i.e. encodes the extended transaction code.
 *
 * @card may differ from &fw_cdev_get_info.card because requests are received
 * from all cards of the Linux host.  @source_node_id, @destination_node_id, and
 * @generation pertain to that card.  Destination node ID and bus generation may
 * therefore differ from the corresponding fields of the last
 * &fw_cdev_event_bus_reset.
 *
 * @destination_node_id may also differ from the current node ID because of a
 * non-local bus ID part or in case of a broadcast write request.  Note, a
 * client must call an %FW_CDEV_IOC_SEND_RESPONSE ioctl even in case of a
 * broadcast write request; the kernel will then release the kernel-side pending
 * request but will not actually send a response packet.
 *
 * In case of a write request to FCP_REQUEST or FCP_RESPONSE, the kernel already
 * sent a write response immediately after the request was received; in this
 * case the client must still call an %FW_CDEV_IOC_SEND_RESPONSE ioctl to
 * release the kernel-side pending request, though another response won't be
 * sent.
 *
 * If the client subsequently needs to initiate requests to the sender node of
 * an &fw_cdev_event_request2, it needs to use a device file with matching
 * card index, node ID, and generation for outbound requests.
 */
struct fw_cdev_event_request2 {
	__u64 closure;
	__u32 type;
	__u32 tcode;
	__u64 offset;
	__u32 source_node_id;
	__u32 destination_node_id;
	__u32 card;
	__u32 generation;
	__u32 handle;
	__u32 length;
	__u32 data[0];
};

/**
 * struct fw_cdev_event_iso_interrupt - Sent when an iso packet was completed
 * @closure:	See &fw_cdev_event_common;
 *		set by %FW_CDEV_CREATE_ISO_CONTEXT ioctl
 * @type:	See &fw_cdev_event_common; always %FW_CDEV_EVENT_ISO_INTERRUPT
 * @cycle:	Cycle counter of the interrupt packet
 * @header_length: Total length of following headers, in bytes
 * @header:	Stripped headers, if any
 *
 * This event is sent when the controller has completed an &fw_cdev_iso_packet
 * with the %FW_CDEV_ISO_INTERRUPT bit set.
 *
 * Isochronous transmit events (context type %FW_CDEV_ISO_CONTEXT_TRANSMIT):
 *
 * In version 3 and some implementations of version 2 of the ABI, &header_length
 * is a multiple of 4 and &header contains timestamps of all packets up until
 * the interrupt packet.  The format of the timestamps is as described below for
 * isochronous reception.  In version 1 of the ABI, &header_length was 0.
 *
 * Isochronous receive events (context type %FW_CDEV_ISO_CONTEXT_RECEIVE):
 *
 * The headers stripped of all packets up until and including the interrupt
 * packet are returned in the @header field.  The amount of header data per
 * packet is as specified at iso context creation by
 * &fw_cdev_create_iso_context.header_size.
 *
 * Hence, _interrupt.header_length / _context.header_size is the number of
 * packets received in this interrupt event.  The client can now iterate
 * through the mmap()'ed DMA buffer according to this number of packets and
 * to the buffer sizes as the client specified in &fw_cdev_queue_iso.
 *
 * Since version 2 of this ABI, the portion for each packet in _interrupt.header
 * consists of the 1394 isochronous packet header, followed by a timestamp
 * quadlet if &fw_cdev_create_iso_context.header_size > 4, followed by quadlets
 * from the packet payload if &fw_cdev_create_iso_context.header_size > 8.
 *
 * Format of 1394 iso packet header:  16 bits data_length, 2 bits tag, 6 bits
 * channel, 4 bits tcode, 4 bits sy, in big endian byte order.
 * data_length is the actual received size of the packet without the four
 * 1394 iso packet header bytes.
 *
 * Format of timestamp:  16 bits invalid, 3 bits cycleSeconds, 13 bits
 * cycleCount, in big endian byte order.
 *
 * In version 1 of the ABI, no timestamp quadlet was inserted; instead, payload
 * data followed directly after the 1394 is header if header_size > 4.
 * Behaviour of ver. 1 of this ABI is no longer available since ABI ver. 2.
 */
struct fw_cdev_event_iso_interrupt {
	__u64 closure;
	__u32 type;
	__u32 cycle;
	__u32 header_length;
	__u32 header[0];
};

/**
 * struct fw_cdev_event_iso_interrupt_mc - An iso buffer chunk was completed
 * @closure:	See &fw_cdev_event_common;
 *		set by %FW_CDEV_CREATE_ISO_CONTEXT ioctl
 * @type:	%FW_CDEV_EVENT_ISO_INTERRUPT_MULTICHANNEL
 * @completed:	Offset into the receive buffer; data before this offset is valid
 *
 * This event is sent in multichannel contexts (context type
 * %FW_CDEV_ISO_CONTEXT_RECEIVE_MULTICHANNEL) for &fw_cdev_iso_packet buffer
 * chunks that have the %FW_CDEV_ISO_INTERRUPT bit set.  Whether this happens
 * when a packet is completed and/or when a buffer chunk is completed depends
 * on the hardware implementation.
 *
 * The buffer is continuously filled with the following data, per packet:
 *  - the 1394 iso packet header as described at &fw_cdev_event_iso_interrupt,
 *    but in little endian byte order,
 *  - packet payload (as many bytes as specified in the data_length field of
 *    the 1394 iso packet header) in big endian byte order,
 *  - 0...3 padding bytes as needed to align the following trailer quadlet,
 *  - trailer quadlet, containing the reception timestamp as described at
 *    &fw_cdev_event_iso_interrupt, but in little endian byte order.
 *
 * Hence the per-packet size is data_length (rounded up to a multiple of 4) + 8.
 * When processing the data, stop before a packet that would cross the
 * @completed offset.
 *
 * A packet near the end of a buffer chunk will typically spill over into the
 * next queued buffer chunk.  It is the responsibility of the client to check
 * for this condition, assemble a broken-up packet from its parts, and not to
 * re-queue any buffer chunks in which as yet unread packet parts reside.
 */
struct fw_cdev_event_iso_interrupt_mc {
	__u64 closure;
	__u32 type;
	__u32 completed;
};

/**
 * struct fw_cdev_event_iso_resource - Iso resources were allocated or freed
 * @closure:	See &fw_cdev_event_common;
 *		set by %FW_CDEV_IOC_(DE)ALLOCATE_ISO_RESOURCE(_ONCE) ioctl
 * @type:	%FW_CDEV_EVENT_ISO_RESOURCE_ALLOCATED or
 *		%FW_CDEV_EVENT_ISO_RESOURCE_DEALLOCATED
 * @handle:	Reference by which an allocated resource can be deallocated
 * @channel:	Isochronous channel which was (de)allocated, if any
 * @bandwidth:	Bandwidth allocation units which were (de)allocated, if any
 *
 * An %FW_CDEV_EVENT_ISO_RESOURCE_ALLOCATED event is sent after an isochronous
 * resource was allocated at the IRM.  The client has to check @channel and
 * @bandwidth for whether the allocation actually succeeded.
 *
 * An %FW_CDEV_EVENT_ISO_RESOURCE_DEALLOCATED event is sent after an isochronous
 * resource was deallocated at the IRM.  It is also sent when automatic
 * reallocation after a bus reset failed.
 *
 * @channel is <0 if no channel was (de)allocated or if reallocation failed.
 * @bandwidth is 0 if no bandwidth was (de)allocated or if reallocation failed.
 */
struct fw_cdev_event_iso_resource {
	__u64 closure;
	__u32 type;
	__u32 handle;
	__s32 channel;
	__s32 bandwidth;
};

/**
 * struct fw_cdev_event_phy_packet - A PHY packet was transmitted or received
 * @closure:	See &fw_cdev_event_common; set by %FW_CDEV_IOC_SEND_PHY_PACKET
 *		or %FW_CDEV_IOC_RECEIVE_PHY_PACKETS ioctl
 * @type:	%FW_CDEV_EVENT_PHY_PACKET_SENT or %..._RECEIVED
 * @rcode:	%RCODE_..., indicates success or failure of transmission
 * @length:	Data length in bytes
 * @data:	Incoming data
 *
 * If @type is %FW_CDEV_EVENT_PHY_PACKET_SENT, @length is 0 and @data empty,
 * except in case of a ping packet:  Then, @length is 4, and @data[0] is the
 * ping time in 49.152MHz clocks if @rcode is %RCODE_COMPLETE.
 *
 * If @type is %FW_CDEV_EVENT_PHY_PACKET_RECEIVED, @length is 8 and @data
 * consists of the two PHY packet quadlets, in host byte order.
 */
struct fw_cdev_event_phy_packet {
	__u64 closure;
	__u32 type;
	__u32 rcode;
	__u32 length;
	__u32 data[0];
};

/**
 * union fw_cdev_event - Convenience union of fw_cdev_event_ types
 * @common:		Valid for all types
 * @bus_reset:		Valid if @common.type == %FW_CDEV_EVENT_BUS_RESET
 * @response:		Valid if @common.type == %FW_CDEV_EVENT_RESPONSE
 * @request:		Valid if @common.type == %FW_CDEV_EVENT_REQUEST
 * @request2:		Valid if @common.type == %FW_CDEV_EVENT_REQUEST2
 * @iso_interrupt:	Valid if @common.type == %FW_CDEV_EVENT_ISO_INTERRUPT
 * @iso_interrupt_mc:	Valid if @common.type ==
 *				%FW_CDEV_EVENT_ISO_INTERRUPT_MULTICHANNEL
 * @iso_resource:	Valid if @common.type ==
 *				%FW_CDEV_EVENT_ISO_RESOURCE_ALLOCATED or
 *				%FW_CDEV_EVENT_ISO_RESOURCE_DEALLOCATED
 * @phy_packet:		Valid if @common.type ==
 *				%FW_CDEV_EVENT_PHY_PACKET_SENT or
 *				%FW_CDEV_EVENT_PHY_PACKET_RECEIVED
 *
 * Convenience union for userspace use.  Events could be read(2) into an
 * appropriately aligned char buffer and then cast to this union for further
 * processing.  Note that for a request, response or iso_interrupt event,
 * the data[] or header[] may make the size of the full event larger than
 * sizeof(union fw_cdev_event).  Also note that if you attempt to read(2)
 * an event into a buffer that is not large enough for it, the data that does
 * not fit will be discarded so that the next read(2) will return a new event.
 */
union fw_cdev_event {
	struct fw_cdev_event_common		common;
	struct fw_cdev_event_bus_reset		bus_reset;
	struct fw_cdev_event_response		response;
	struct fw_cdev_event_request		request;
	struct fw_cdev_event_request2		request2;		/* added in 2.6.36 */
	struct fw_cdev_event_iso_interrupt	iso_interrupt;
	struct fw_cdev_event_iso_interrupt_mc	iso_interrupt_mc;	/* added in 2.6.36 */
	struct fw_cdev_event_iso_resource	iso_resource;		/* added in 2.6.30 */
	struct fw_cdev_event_phy_packet		phy_packet;		/* added in 2.6.36 */
};

/* available since kernel version 2.6.22 */
#define FW_CDEV_IOC_GET_INFO           _IOWR('#', 0x00, struct fw_cdev_get_info)
#define FW_CDEV_IOC_SEND_REQUEST        _IOW('#', 0x01, struct fw_cdev_send_request)
#define FW_CDEV_IOC_ALLOCATE           _IOWR('#', 0x02, struct fw_cdev_allocate)
#define FW_CDEV_IOC_DEALLOCATE          _IOW('#', 0x03, struct fw_cdev_deallocate)
#define FW_CDEV_IOC_SEND_RESPONSE       _IOW('#', 0x04, struct fw_cdev_send_response)
#define FW_CDEV_IOC_INITIATE_BUS_RESET  _IOW('#', 0x05, struct fw_cdev_initiate_bus_reset)
#define FW_CDEV_IOC_ADD_DESCRIPTOR     _IOWR('#', 0x06, struct fw_cdev_add_descriptor)
#define FW_CDEV_IOC_REMOVE_DESCRIPTOR   _IOW('#', 0x07, struct fw_cdev_remove_descriptor)
#define FW_CDEV_IOC_CREATE_ISO_CONTEXT _IOWR('#', 0x08, struct fw_cdev_create_iso_context)
#define FW_CDEV_IOC_QUEUE_ISO          _IOWR('#', 0x09, struct fw_cdev_queue_iso)
#define FW_CDEV_IOC_START_ISO           _IOW('#', 0x0a, struct fw_cdev_start_iso)
#define FW_CDEV_IOC_STOP_ISO            _IOW('#', 0x0b, struct fw_cdev_stop_iso)

/* available since kernel version 2.6.24 */
#define FW_CDEV_IOC_GET_CYCLE_TIMER     _IOR('#', 0x0c, struct fw_cdev_get_cycle_timer)

/* available since kernel version 2.6.30 */
#define FW_CDEV_IOC_ALLOCATE_ISO_RESOURCE       _IOWR('#', 0x0d, struct fw_cdev_allocate_iso_resource)
#define FW_CDEV_IOC_DEALLOCATE_ISO_RESOURCE      _IOW('#', 0x0e, struct fw_cdev_deallocate)
#define FW_CDEV_IOC_ALLOCATE_ISO_RESOURCE_ONCE   _IOW('#', 0x0f, struct fw_cdev_allocate_iso_resource)
#define FW_CDEV_IOC_DEALLOCATE_ISO_RESOURCE_ONCE _IOW('#', 0x10, struct fw_cdev_allocate_iso_resource)
#define FW_CDEV_IOC_GET_SPEED                     _IO('#', 0x11) /* returns speed code */
#define FW_CDEV_IOC_SEND_BROADCAST_REQUEST       _IOW('#', 0x12, struct fw_cdev_send_request)
#define FW_CDEV_IOC_SEND_STREAM_PACKET           _IOW('#', 0x13, struct fw_cdev_send_stream_packet)

/* available since kernel version 2.6.34 */
#define FW_CDEV_IOC_GET_CYCLE_TIMER2   _IOWR('#', 0x14, struct fw_cdev_get_cycle_timer2)

/* available since kernel version 2.6.36 */
#define FW_CDEV_IOC_SEND_PHY_PACKET    _IOWR('#', 0x15, struct fw_cdev_send_phy_packet)
#define FW_CDEV_IOC_RECEIVE_PHY_PACKETS _IOW('#', 0x16, struct fw_cdev_receive_phy_packets)
#define FW_CDEV_IOC_SET_ISO_CHANNELS    _IOW('#', 0x17, struct fw_cdev_set_iso_channels)

/*
 * ABI version history
 *  1  (2.6.22)  - initial version
 *     (2.6.24)  - added %FW_CDEV_IOC_GET_CYCLE_TIMER
 *  2  (2.6.30)  - changed &fw_cdev_event_iso_interrupt.header if
 *                 &fw_cdev_create_iso_context.header_size is 8 or more
 *               - added %FW_CDEV_IOC_*_ISO_RESOURCE*,
 *                 %FW_CDEV_IOC_GET_SPEED, %FW_CDEV_IOC_SEND_BROADCAST_REQUEST,
 *                 %FW_CDEV_IOC_SEND_STREAM_PACKET
 *     (2.6.32)  - added time stamp to xmit &fw_cdev_event_iso_interrupt
 *     (2.6.33)  - IR has always packet-per-buffer semantics now, not one of
 *                 dual-buffer or packet-per-buffer depending on hardware
 *               - shared use and auto-response for FCP registers
 *  3  (2.6.34)  - made &fw_cdev_get_cycle_timer reliable
 *               - added %FW_CDEV_IOC_GET_CYCLE_TIMER2
 *  4  (2.6.36)  - added %FW_CDEV_EVENT_REQUEST2, %FW_CDEV_EVENT_PHY_PACKET_*,
 *                 and &fw_cdev_allocate.region_end
 *               - implemented &fw_cdev_event_bus_reset.bm_node_id
 *               - added %FW_CDEV_IOC_SEND_PHY_PACKET, _RECEIVE_PHY_PACKETS
 *               - added %FW_CDEV_EVENT_ISO_INTERRUPT_MULTICHANNEL,
 *                 %FW_CDEV_ISO_CONTEXT_RECEIVE_MULTICHANNEL, and
 *                 %FW_CDEV_IOC_SET_ISO_CHANNELS
 */

/**
 * struct fw_cdev_get_info - General purpose information ioctl
 * @version:	The version field is just a running serial number.  Both an
 *		input parameter (ABI version implemented by the client) and
 *		output parameter (ABI version implemented by the kernel).
 *		A client shall fill in the ABI @version for which the client
 *		was implemented.  This is necessary for forward compatibility.
 * @rom_length:	If @rom is non-zero, up to @rom_length bytes of Configuration
 *		ROM will be copied into that user space address.  In either
 *		case, @rom_length is updated with the actual length of the
 *		Configuration ROM.
 * @rom:	If non-zero, address of a buffer to be filled by a copy of the
 *		device's Configuration ROM
 * @bus_reset:	If non-zero, address of a buffer to be filled by a
 *		&struct fw_cdev_event_bus_reset with the current state
 *		of the bus.  This does not cause a bus reset to happen.
 * @bus_reset_closure: Value of &closure in this and subsequent bus reset events
 * @card:	The index of the card this device belongs to
 *
<<<<<<< HEAD
=======
 * The %FW_CDEV_IOC_GET_INFO ioctl is usually the very first one which a client
 * performs right after it opened a /dev/fw* file.
 *
>>>>>>> 9c61904c
 * As a side effect, reception of %FW_CDEV_EVENT_BUS_RESET events to be read(2)
 * is started by this ioctl.
 */
struct fw_cdev_get_info {
	__u32 version;
	__u32 rom_length;
	__u64 rom;
	__u64 bus_reset;
	__u64 bus_reset_closure;
	__u32 card;
};

/**
 * struct fw_cdev_send_request - Send an asynchronous request packet
 * @tcode:	Transaction code of the request
 * @length:	Length of outgoing payload, in bytes
 * @offset:	48-bit offset at destination node
 * @closure:	Passed back to userspace in the response event
 * @data:	Userspace pointer to payload
 * @generation:	The bus generation where packet is valid
 *
 * Send a request to the device.  This ioctl implements all outgoing requests.
 * Both quadlet and block request specify the payload as a pointer to the data
 * in the @data field.  Once the transaction completes, the kernel writes an
 * &fw_cdev_event_response event back.  The @closure field is passed back to
 * user space in the response event.
 */
struct fw_cdev_send_request {
	__u32 tcode;
	__u32 length;
	__u64 offset;
	__u64 closure;
	__u64 data;
	__u32 generation;
};

/**
 * struct fw_cdev_send_response - Send an asynchronous response packet
 * @rcode:	Response code as determined by the userspace handler
 * @length:	Length of outgoing payload, in bytes
 * @data:	Userspace pointer to payload
 * @handle:	The handle from the &fw_cdev_event_request
 *
 * Send a response to an incoming request.  By setting up an address range using
 * the %FW_CDEV_IOC_ALLOCATE ioctl, userspace can listen for incoming requests.  An
 * incoming request will generate an %FW_CDEV_EVENT_REQUEST, and userspace must
 * send a reply using this ioctl.  The event has a handle to the kernel-side
 * pending transaction, which should be used with this ioctl.
 */
struct fw_cdev_send_response {
	__u32 rcode;
	__u32 length;
	__u64 data;
	__u32 handle;
};

/**
 * struct fw_cdev_allocate - Allocate a CSR in an address range
 * @offset:	Start offset of the address range
 * @closure:	To be passed back to userspace in request events
 * @length:	Length of the CSR, in bytes
 * @handle:	Handle to the allocation, written by the kernel
 * @region_end:	First address above the address range (added in ABI v4, 2.6.36)
 *
 * Allocate an address range in the 48-bit address space on the local node
 * (the controller).  This allows userspace to listen for requests with an
 * offset within that address range.  Every time when the kernel receives a
 * request within the range, an &fw_cdev_event_request2 event will be emitted.
 * (If the kernel or the client implements ABI version <= 3, an
 * &fw_cdev_event_request will be generated instead.)
 *
 * The @closure field is passed back to userspace in these request events.
 * The @handle field is an out parameter, returning a handle to the allocated
 * range to be used for later deallocation of the range.
 *
 * The address range is allocated on all local nodes.  The address allocation
 * is exclusive except for the FCP command and response registers.  If an
 * exclusive address region is already in use, the ioctl fails with errno set
 * to %EBUSY.
 *
 * If kernel and client implement ABI version >= 4, the kernel looks up a free
 * spot of size @length inside [@offset..@region_end) and, if found, writes
 * the start address of the new CSR back in @offset.  I.e. @offset is an
 * in and out parameter.  If this automatic placement of a CSR in a bigger
 * address range is not desired, the client simply needs to set @region_end
 * = @offset + @length.
 *
 * If the kernel or the client implements ABI version <= 3, @region_end is
 * ignored and effectively assumed to be @offset + @length.
 *
 * @region_end is only present in a kernel header >= 2.6.36.  If necessary,
 * this can for example be tested by #ifdef FW_CDEV_EVENT_REQUEST2.
 */
struct fw_cdev_allocate {
	__u64 offset;
	__u64 closure;
	__u32 length;
	__u32 handle;
	__u64 region_end;	/* available since kernel version 2.6.36 */
};

/**
 * struct fw_cdev_deallocate - Free a CSR address range or isochronous resource
 * @handle:	Handle to the address range or iso resource, as returned by the
 *		kernel when the range or resource was allocated
 */
struct fw_cdev_deallocate {
	__u32 handle;
};

#define FW_CDEV_LONG_RESET	0
#define FW_CDEV_SHORT_RESET	1

/**
 * struct fw_cdev_initiate_bus_reset - Initiate a bus reset
 * @type:	%FW_CDEV_SHORT_RESET or %FW_CDEV_LONG_RESET
 *
 * Initiate a bus reset for the bus this device is on.  The bus reset can be
 * either the original (long) bus reset or the arbitrated (short) bus reset
 * introduced in 1394a-2000.
 *
 * The ioctl returns immediately.  A subsequent &fw_cdev_event_bus_reset
 * indicates when the reset actually happened.  Since ABI v4, this may be
 * considerably later than the ioctl because the kernel ensures a grace period
 * between subsequent bus resets as per IEEE 1394 bus management specification.
 */
struct fw_cdev_initiate_bus_reset {
	__u32 type;
};

/**
 * struct fw_cdev_add_descriptor - Add contents to the local node's config ROM
 * @immediate:	If non-zero, immediate key to insert before pointer
 * @key:	Upper 8 bits of root directory pointer
 * @data:	Userspace pointer to contents of descriptor block
 * @length:	Length of descriptor block data, in quadlets
 * @handle:	Handle to the descriptor, written by the kernel
 *
 * Add a descriptor block and optionally a preceding immediate key to the local
 * node's Configuration ROM.
 *
 * The @key field specifies the upper 8 bits of the descriptor root directory
 * pointer and the @data and @length fields specify the contents. The @key
 * should be of the form 0xXX000000. The offset part of the root directory entry
 * will be filled in by the kernel.
 *
 * If not 0, the @immediate field specifies an immediate key which will be
 * inserted before the root directory pointer.
 *
 * @immediate, @key, and @data array elements are CPU-endian quadlets.
 *
 * If successful, the kernel adds the descriptor and writes back a @handle to
 * the kernel-side object to be used for later removal of the descriptor block
 * and immediate key.  The kernel will also generate a bus reset to signal the
 * change of the Configuration ROM to other nodes.
 *
 * This ioctl affects the Configuration ROMs of all local nodes.
 * The ioctl only succeeds on device files which represent a local node.
 */
struct fw_cdev_add_descriptor {
	__u32 immediate;
	__u32 key;
	__u64 data;
	__u32 length;
	__u32 handle;
};

/**
 * struct fw_cdev_remove_descriptor - Remove contents from the Configuration ROM
 * @handle:	Handle to the descriptor, as returned by the kernel when the
 *		descriptor was added
 *
 * Remove a descriptor block and accompanying immediate key from the local
 * nodes' Configuration ROMs.  The kernel will also generate a bus reset to
 * signal the change of the Configuration ROM to other nodes.
 */
struct fw_cdev_remove_descriptor {
	__u32 handle;
};

#define FW_CDEV_ISO_CONTEXT_TRANSMIT			0
#define FW_CDEV_ISO_CONTEXT_RECEIVE			1
#define FW_CDEV_ISO_CONTEXT_RECEIVE_MULTICHANNEL	2 /* added in 2.6.36 */

/**
 * struct fw_cdev_create_iso_context - Create a context for isochronous I/O
 * @type:	%FW_CDEV_ISO_CONTEXT_TRANSMIT or %FW_CDEV_ISO_CONTEXT_RECEIVE or
 *		%FW_CDEV_ISO_CONTEXT_RECEIVE_MULTICHANNEL
 * @header_size: Header size to strip in single-channel reception
 * @channel:	Channel to bind to in single-channel reception or transmission
 * @speed:	Transmission speed
 * @closure:	To be returned in &fw_cdev_event_iso_interrupt or
 *		&fw_cdev_event_iso_interrupt_multichannel
 * @handle:	Handle to context, written back by kernel
 *
 * Prior to sending or receiving isochronous I/O, a context must be created.
 * The context records information about the transmit or receive configuration
 * and typically maps to an underlying hardware resource.  A context is set up
 * for either sending or receiving.  It is bound to a specific isochronous
 * @channel.
 *
 * In case of multichannel reception, @header_size and @channel are ignored
 * and the channels are selected by %FW_CDEV_IOC_SET_ISO_CHANNELS.
 *
 * For %FW_CDEV_ISO_CONTEXT_RECEIVE contexts, @header_size must be at least 4
 * and must be a multiple of 4.  It is ignored in other context types.
 *
 * @speed is ignored in receive context types.
 *
 * If a context was successfully created, the kernel writes back a handle to the
 * context, which must be passed in for subsequent operations on that context.
 *
 * Limitations:
 * No more than one iso context can be created per fd.
 * The total number of contexts that all userspace and kernelspace drivers can
 * create on a card at a time is a hardware limit, typically 4 or 8 contexts per
 * direction, and of them at most one multichannel receive context.
 */
struct fw_cdev_create_iso_context {
	__u32 type;
	__u32 header_size;
	__u32 channel;
	__u32 speed;
	__u64 closure;
	__u32 handle;
};

/**
 * struct fw_cdev_set_iso_channels - Select channels in multichannel reception
 * @channels:	Bitmask of channels to listen to
 * @handle:	Handle of the mutichannel receive context
 *
 * @channels is the bitwise or of 1ULL << n for each channel n to listen to.
 *
 * The ioctl fails with errno %EBUSY if there is already another receive context
 * on a channel in @channels.  In that case, the bitmask of all unoccupied
 * channels is returned in @channels.
 */
struct fw_cdev_set_iso_channels {
	__u64 channels;
	__u32 handle;
};

#define FW_CDEV_ISO_PAYLOAD_LENGTH(v)	(v)
#define FW_CDEV_ISO_INTERRUPT		(1 << 16)
#define FW_CDEV_ISO_SKIP		(1 << 17)
#define FW_CDEV_ISO_SYNC		(1 << 17)
#define FW_CDEV_ISO_TAG(v)		((v) << 18)
#define FW_CDEV_ISO_SY(v)		((v) << 20)
#define FW_CDEV_ISO_HEADER_LENGTH(v)	((v) << 24)

/**
 * struct fw_cdev_iso_packet - Isochronous packet
 * @control:	Contains the header length (8 uppermost bits),
 *		the sy field (4 bits), the tag field (2 bits), a sync flag
 *		or a skip flag (1 bit), an interrupt flag (1 bit), and the
 *		payload length (16 lowermost bits)
 * @header:	Header and payload in case of a transmit context.
 *
 * &struct fw_cdev_iso_packet is used to describe isochronous packet queues.
 * Use the FW_CDEV_ISO_ macros to fill in @control.
 * The @header array is empty in case of receive contexts.
 *
 * Context type %FW_CDEV_ISO_CONTEXT_TRANSMIT:
 *
 * @control.HEADER_LENGTH must be a multiple of 4.  It specifies the numbers of
 * bytes in @header that will be prepended to the packet's payload.  These bytes
 * are copied into the kernel and will not be accessed after the ioctl has
 * returned.
 *
 * The @control.SY and TAG fields are copied to the iso packet header.  These
 * fields are specified by IEEE 1394a and IEC 61883-1.
 *
 * The @control.SKIP flag specifies that no packet is to be sent in a frame.
 * When using this, all other fields except @control.INTERRUPT must be zero.
 *
 * When a packet with the @control.INTERRUPT flag set has been completed, an
 * &fw_cdev_event_iso_interrupt event will be sent.
 *
 * Context type %FW_CDEV_ISO_CONTEXT_RECEIVE:
 *
 * @control.HEADER_LENGTH must be a multiple of the context's header_size.
 * If the HEADER_LENGTH is larger than the context's header_size, multiple
 * packets are queued for this entry.
 *
 * The @control.SY and TAG fields are ignored.
 *
 * If the @control.SYNC flag is set, the context drops all packets until a
 * packet with a sy field is received which matches &fw_cdev_start_iso.sync.
 *
 * @control.PAYLOAD_LENGTH defines how many payload bytes can be received for
 * one packet (in addition to payload quadlets that have been defined as headers
 * and are stripped and returned in the &fw_cdev_event_iso_interrupt structure).
 * If more bytes are received, the additional bytes are dropped.  If less bytes
 * are received, the remaining bytes in this part of the payload buffer will not
 * be written to, not even by the next packet.  I.e., packets received in
 * consecutive frames will not necessarily be consecutive in memory.  If an
 * entry has queued multiple packets, the PAYLOAD_LENGTH is divided equally
 * among them.
 *
 * When a packet with the @control.INTERRUPT flag set has been completed, an
 * &fw_cdev_event_iso_interrupt event will be sent.  An entry that has queued
 * multiple receive packets is completed when its last packet is completed.
 *
 * Context type %FW_CDEV_ISO_CONTEXT_RECEIVE_MULTICHANNEL:
 *
 * Here, &fw_cdev_iso_packet would be more aptly named _iso_buffer_chunk since
 * it specifies a chunk of the mmap()'ed buffer, while the number and alignment
 * of packets to be placed into the buffer chunk is not known beforehand.
 *
 * @control.PAYLOAD_LENGTH is the size of the buffer chunk and specifies room
 * for header, payload, padding, and trailer bytes of one or more packets.
 * It must be a multiple of 4.
 *
 * @control.HEADER_LENGTH, TAG and SY are ignored.  SYNC is treated as described
 * for single-channel reception.
 *
 * When a buffer chunk with the @control.INTERRUPT flag set has been filled
 * entirely, an &fw_cdev_event_iso_interrupt_mc event will be sent.
 */
struct fw_cdev_iso_packet {
	__u32 control;
	__u32 header[0];
};

/**
 * struct fw_cdev_queue_iso - Queue isochronous packets for I/O
 * @packets:	Userspace pointer to an array of &fw_cdev_iso_packet
 * @data:	Pointer into mmap()'ed payload buffer
 * @size:	Size of the @packets array, in bytes
 * @handle:	Isochronous context handle
 *
 * Queue a number of isochronous packets for reception or transmission.
 * This ioctl takes a pointer to an array of &fw_cdev_iso_packet structs,
 * which describe how to transmit from or receive into a contiguous region
 * of a mmap()'ed payload buffer.  As part of transmit packet descriptors,
 * a series of headers can be supplied, which will be prepended to the
 * payload during DMA.
 *
 * The kernel may or may not queue all packets, but will write back updated
 * values of the @packets, @data and @size fields, so the ioctl can be
 * resubmitted easily.
 *
 * In case of a multichannel receive context, @data must be quadlet-aligned
 * relative to the buffer start.
 */
struct fw_cdev_queue_iso {
	__u64 packets;
	__u64 data;
	__u32 size;
	__u32 handle;
};

#define FW_CDEV_ISO_CONTEXT_MATCH_TAG0		 1
#define FW_CDEV_ISO_CONTEXT_MATCH_TAG1		 2
#define FW_CDEV_ISO_CONTEXT_MATCH_TAG2		 4
#define FW_CDEV_ISO_CONTEXT_MATCH_TAG3		 8
#define FW_CDEV_ISO_CONTEXT_MATCH_ALL_TAGS	15

/**
 * struct fw_cdev_start_iso - Start an isochronous transmission or reception
 * @cycle:	Cycle in which to start I/O.  If @cycle is greater than or
 *		equal to 0, the I/O will start on that cycle.
 * @sync:	Determines the value to wait for for receive packets that have
 *		the %FW_CDEV_ISO_SYNC bit set
 * @tags:	Tag filter bit mask.  Only valid for isochronous reception.
 *		Determines the tag values for which packets will be accepted.
 *		Use FW_CDEV_ISO_CONTEXT_MATCH_ macros to set @tags.
 * @handle:	Isochronous context handle within which to transmit or receive
 */
struct fw_cdev_start_iso {
	__s32 cycle;
	__u32 sync;
	__u32 tags;
	__u32 handle;
};

/**
 * struct fw_cdev_stop_iso - Stop an isochronous transmission or reception
 * @handle:	Handle of isochronous context to stop
 */
struct fw_cdev_stop_iso {
	__u32 handle;
};

/**
 * struct fw_cdev_get_cycle_timer - read cycle timer register
 * @local_time:   system time, in microseconds since the Epoch
 * @cycle_timer:  Cycle Time register contents
 *
 * Same as %FW_CDEV_IOC_GET_CYCLE_TIMER2, but fixed to use %CLOCK_REALTIME
 * and only with microseconds resolution.
 *
 * In version 1 and 2 of the ABI, this ioctl returned unreliable (non-
 * monotonic) @cycle_timer values on certain controllers.
 */
struct fw_cdev_get_cycle_timer {
	__u64 local_time;
	__u32 cycle_timer;
};

/**
 * struct fw_cdev_get_cycle_timer2 - read cycle timer register
 * @tv_sec:       system time, seconds
 * @tv_nsec:      system time, sub-seconds part in nanoseconds
 * @clk_id:       input parameter, clock from which to get the system time
 * @cycle_timer:  Cycle Time register contents
 *
 * The %FW_CDEV_IOC_GET_CYCLE_TIMER2 ioctl reads the isochronous cycle timer
 * and also the system clock.  This allows to correlate reception time of
 * isochronous packets with system time.
 *
 * @clk_id lets you choose a clock like with POSIX' clock_gettime function.
 * Supported @clk_id values are POSIX' %CLOCK_REALTIME and %CLOCK_MONOTONIC
 * and Linux' %CLOCK_MONOTONIC_RAW.
 *
 * @cycle_timer consists of 7 bits cycleSeconds, 13 bits cycleCount, and
 * 12 bits cycleOffset, in host byte order.  Cf. the Cycle Time register
 * per IEEE 1394 or Isochronous Cycle Timer register per OHCI-1394.
 */
struct fw_cdev_get_cycle_timer2 {
	__s64 tv_sec;
	__s32 tv_nsec;
	__s32 clk_id;
	__u32 cycle_timer;
};

/**
 * struct fw_cdev_allocate_iso_resource - (De)allocate a channel or bandwidth
 * @closure:	Passed back to userspace in corresponding iso resource events
 * @channels:	Isochronous channels of which one is to be (de)allocated
 * @bandwidth:	Isochronous bandwidth units to be (de)allocated
 * @handle:	Handle to the allocation, written by the kernel (only valid in
 *		case of %FW_CDEV_IOC_ALLOCATE_ISO_RESOURCE ioctls)
 *
 * The %FW_CDEV_IOC_ALLOCATE_ISO_RESOURCE ioctl initiates allocation of an
 * isochronous channel and/or of isochronous bandwidth at the isochronous
 * resource manager (IRM).  Only one of the channels specified in @channels is
 * allocated.  An %FW_CDEV_EVENT_ISO_RESOURCE_ALLOCATED is sent after
 * communication with the IRM, indicating success or failure in the event data.
 * The kernel will automatically reallocate the resources after bus resets.
 * Should a reallocation fail, an %FW_CDEV_EVENT_ISO_RESOURCE_DEALLOCATED event
 * will be sent.  The kernel will also automatically deallocate the resources
 * when the file descriptor is closed.
 *
 * The %FW_CDEV_IOC_DEALLOCATE_ISO_RESOURCE ioctl can be used to initiate
 * deallocation of resources which were allocated as described above.
 * An %FW_CDEV_EVENT_ISO_RESOURCE_DEALLOCATED event concludes this operation.
 *
 * The %FW_CDEV_IOC_ALLOCATE_ISO_RESOURCE_ONCE ioctl is a variant of allocation
 * without automatic re- or deallocation.
 * An %FW_CDEV_EVENT_ISO_RESOURCE_ALLOCATED event concludes this operation,
 * indicating success or failure in its data.
 *
 * The %FW_CDEV_IOC_DEALLOCATE_ISO_RESOURCE_ONCE ioctl works like
 * %FW_CDEV_IOC_ALLOCATE_ISO_RESOURCE_ONCE except that resources are freed
 * instead of allocated.
 * An %FW_CDEV_EVENT_ISO_RESOURCE_DEALLOCATED event concludes this operation.
 *
 * To summarize, %FW_CDEV_IOC_ALLOCATE_ISO_RESOURCE allocates iso resources
 * for the lifetime of the fd or @handle.
 * In contrast, %FW_CDEV_IOC_ALLOCATE_ISO_RESOURCE_ONCE allocates iso resources
 * for the duration of a bus generation.
 *
 * @channels is a host-endian bitfield with the least significant bit
 * representing channel 0 and the most significant bit representing channel 63:
 * 1ULL << c for each channel c that is a candidate for (de)allocation.
 *
 * @bandwidth is expressed in bandwidth allocation units, i.e. the time to send
 * one quadlet of data (payload or header data) at speed S1600.
 */
struct fw_cdev_allocate_iso_resource {
	__u64 closure;
	__u64 channels;
	__u32 bandwidth;
	__u32 handle;
};

/**
 * struct fw_cdev_send_stream_packet - send an asynchronous stream packet
 * @length:	Length of outgoing payload, in bytes
 * @tag:	Data format tag
 * @channel:	Isochronous channel to transmit to
 * @sy:		Synchronization code
 * @closure:	Passed back to userspace in the response event
 * @data:	Userspace pointer to payload
 * @generation:	The bus generation where packet is valid
 * @speed:	Speed to transmit at
 *
 * The %FW_CDEV_IOC_SEND_STREAM_PACKET ioctl sends an asynchronous stream packet
 * to every device which is listening to the specified channel.  The kernel
 * writes an &fw_cdev_event_response event which indicates success or failure of
 * the transmission.
 */
struct fw_cdev_send_stream_packet {
	__u32 length;
	__u32 tag;
	__u32 channel;
	__u32 sy;
	__u64 closure;
	__u64 data;
	__u32 generation;
	__u32 speed;
};

/**
 * struct fw_cdev_send_phy_packet - send a PHY packet
 * @closure:	Passed back to userspace in the PHY-packet-sent event
 * @data:	First and second quadlet of the PHY packet
 * @generation:	The bus generation where packet is valid
 *
 * The %FW_CDEV_IOC_SEND_PHY_PACKET ioctl sends a PHY packet to all nodes
 * on the same card as this device.  After transmission, an
 * %FW_CDEV_EVENT_PHY_PACKET_SENT event is generated.
 *
 * The payload @data[] shall be specified in host byte order.  Usually,
 * @data[1] needs to be the bitwise inverse of @data[0].  VersaPHY packets
 * are an exception to this rule.
 *
 * The ioctl is only permitted on device files which represent a local node.
 */
struct fw_cdev_send_phy_packet {
	__u64 closure;
	__u32 data[2];
	__u32 generation;
};

/**
 * struct fw_cdev_receive_phy_packets - start reception of PHY packets
 * @closure: Passed back to userspace in phy packet events
 *
 * This ioctl activates issuing of %FW_CDEV_EVENT_PHY_PACKET_RECEIVED due to
 * incoming PHY packets from any node on the same bus as the device.
 *
 * The ioctl is only permitted on device files which represent a local node.
 */
struct fw_cdev_receive_phy_packets {
	__u64 closure;
};

#define FW_CDEV_VERSION 3 /* Meaningless legacy macro; don't use it. */

#endif /* _LINUX_FIREWIRE_CDEV_H */<|MERGE_RESOLUTION|>--- conflicted
+++ resolved
@@ -462,12 +462,9 @@
  * @bus_reset_closure: Value of &closure in this and subsequent bus reset events
  * @card:	The index of the card this device belongs to
  *
-<<<<<<< HEAD
-=======
  * The %FW_CDEV_IOC_GET_INFO ioctl is usually the very first one which a client
  * performs right after it opened a /dev/fw* file.
  *
->>>>>>> 9c61904c
  * As a side effect, reception of %FW_CDEV_EVENT_BUS_RESET events to be read(2)
  * is started by this ioctl.
  */
