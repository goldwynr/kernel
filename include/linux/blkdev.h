#ifndef _LINUX_BLKDEV_H
#define _LINUX_BLKDEV_H

#ifdef CONFIG_BLOCK

#include <linux/sched.h>
#include <linux/major.h>
#include <linux/genhd.h>
#include <linux/list.h>
#include <linux/timer.h>
#include <linux/workqueue.h>
#include <linux/pagemap.h>
#include <linux/backing-dev.h>
#include <linux/wait.h>
#include <linux/mempool.h>
#include <linux/bio.h>
#include <linux/module.h>
#include <linux/stringify.h>
#include <linux/gfp.h>
#include <linux/bsg.h>
#include <linux/smp.h>

#include <asm/scatterlist.h>

struct scsi_ioctl_command;

struct request_queue;
struct elevator_queue;
struct request_pm_state;
struct blk_trace;
struct request;
struct sg_io_hdr;

#define BLKDEV_MIN_RQ	4
#define BLKDEV_MAX_RQ	128	/* Default maximum */

struct request;
typedef void (rq_end_io_fn)(struct request *, int);

struct request_list {
	/*
	 * count[], starved[], and wait[] are indexed by
	 * BLK_RW_SYNC/BLK_RW_ASYNC
	 */
	int count[2];
	int starved[2];
	int elvpriv;
	mempool_t *rq_pool;
	wait_queue_head_t wait[2];
};

/*
 * request command types
 */
enum rq_cmd_type_bits {
	REQ_TYPE_FS		= 1,	/* fs request */
	REQ_TYPE_BLOCK_PC,		/* scsi command */
	REQ_TYPE_SENSE,			/* sense request */
	REQ_TYPE_PM_SUSPEND,		/* suspend request */
	REQ_TYPE_PM_RESUME,		/* resume request */
	REQ_TYPE_PM_SHUTDOWN,		/* shutdown request */
	REQ_TYPE_SPECIAL,		/* driver defined type */
	/*
	 * for ATA/ATAPI devices. this really doesn't belong here, ide should
	 * use REQ_TYPE_SPECIAL and use rq->cmd[0] with the range of driver
	 * private REQ_LB opcodes to differentiate what type of request this is
	 */
	REQ_TYPE_ATA_TASKFILE,
	REQ_TYPE_ATA_PC,
};

#define BLK_MAX_CDB	16

/*
 * try to put the fields that are referenced together in the same cacheline.
 * if you modify this structure, be sure to check block/blk-core.c:rq_init()
 * as well!
 */
struct request {
	struct list_head queuelist;
	struct call_single_data csd;

	struct request_queue *q;

	unsigned int cmd_flags;
	enum rq_cmd_type_bits cmd_type;
	unsigned long atomic_flags;

	int cpu;

	/* the following two fields are internal, NEVER access directly */
	unsigned int __data_len;	/* total data len */
	sector_t __sector;		/* sector cursor */

	struct bio *bio;
	struct bio *biotail;

	struct hlist_node hash;	/* merge hash */
	/*
	 * The rb_node is only used inside the io scheduler, requests
	 * are pruned when moved to the dispatch queue. So let the
	 * completion_data share space with the rb_node.
	 */
	union {
		struct rb_node rb_node;	/* sort/lookup */
		void *completion_data;
	};

	/*
	 * Three pointers are available for the IO schedulers, if they need
	 * more they have to dynamically allocate it.  Flush requests are
	 * never put on the IO scheduler. So let the flush fields share
	 * space with the three elevator_private pointers.
	 */
	union {
		void *elevator_private[3];
		struct {
			unsigned int		seq;
			struct list_head	list;
		} flush;
	};

	struct gendisk *rq_disk;
	struct hd_struct *part;
	unsigned long start_time;
#ifdef CONFIG_BLK_CGROUP
	unsigned long long start_time_ns;
	unsigned long long io_start_time_ns;    /* when passed to hardware */
#endif
	/* Number of scatter-gather DMA addr+len pairs after
	 * physical address coalescing is performed.
	 */
	unsigned short nr_phys_segments;
#if defined(CONFIG_BLK_DEV_INTEGRITY)
	unsigned short nr_integrity_segments;
#endif

	unsigned short ioprio;

	int ref_count;

	void *special;		/* opaque pointer available for LLD use */
	char *buffer;		/* kaddr of the current segment if available */

	int tag;
	int errors;

	/*
	 * when request is used as a packet command carrier
	 */
	unsigned char __cmd[BLK_MAX_CDB];
	unsigned char *cmd;
	unsigned short cmd_len;

	unsigned int extra_len;	/* length of alignment and padding */
	unsigned int sense_len;
	unsigned int resid_len;	/* residual count */
	void *sense;

	unsigned long deadline;
	struct list_head timeout_list;
	unsigned int timeout;
	int retries;

	/*
	 * completion callback.
	 */
	rq_end_io_fn *end_io;
	void *end_io_data;

	/* for bidi */
	struct request *next_rq;
};

static inline unsigned short req_get_ioprio(struct request *req)
{
	return req->ioprio;
}

/*
 * State information carried for REQ_TYPE_PM_SUSPEND and REQ_TYPE_PM_RESUME
 * requests. Some step values could eventually be made generic.
 */
struct request_pm_state
{
	/* PM state machine step value, currently driver specific */
	int	pm_step;
	/* requested PM state value (S1, S2, S3, S4, ...) */
	u32	pm_state;
	void*	data;		/* for driver use */
};

#include <linux/elevator.h>

typedef void (request_fn_proc) (struct request_queue *q);
typedef int (make_request_fn) (struct request_queue *q, struct bio *bio);
typedef int (prep_rq_fn) (struct request_queue *, struct request *);
typedef void (unprep_rq_fn) (struct request_queue *, struct request *);
<<<<<<< HEAD
typedef void (unplug_fn) (struct request_queue *);
=======
>>>>>>> 02f8c6ae

struct bio_vec;
struct bvec_merge_data {
	struct block_device *bi_bdev;
	sector_t bi_sector;
	unsigned bi_size;
	unsigned long bi_rw;
};
typedef int (merge_bvec_fn) (struct request_queue *, struct bvec_merge_data *,
			     struct bio_vec *);
typedef void (softirq_done_fn)(struct request *);
typedef int (dma_drain_needed_fn)(struct request *);
typedef int (lld_busy_fn) (struct request_queue *q);

enum blk_eh_timer_return {
	BLK_EH_NOT_HANDLED,
	BLK_EH_HANDLED,
	BLK_EH_RESET_TIMER,
};

typedef enum blk_eh_timer_return (rq_timed_out_fn)(struct request *);

enum blk_queue_state {
	Queue_down,
	Queue_up,
};

struct blk_queue_tag {
	struct request **tag_index;	/* map of busy tags */
	unsigned long *tag_map;		/* bit map of free/busy tags */
	int busy;			/* current depth */
	int max_depth;			/* what we will send to device */
	int real_max_depth;		/* what the array can hold */
	atomic_t refcnt;		/* map can be shared */
};

#define BLK_SCSI_MAX_CMDS	(256)
#define BLK_SCSI_CMD_PER_LONG	(BLK_SCSI_MAX_CMDS / (sizeof(long) * 8))

struct queue_limits {
	unsigned long		bounce_pfn;
	unsigned long		seg_boundary_mask;

	unsigned int		max_hw_sectors;
	unsigned int		max_sectors;
	unsigned int		max_segment_size;
	unsigned int		physical_block_size;
	unsigned int		alignment_offset;
	unsigned int		io_min;
	unsigned int		io_opt;
	unsigned int		max_discard_sectors;
	unsigned int		discard_granularity;
	unsigned int		discard_alignment;

	unsigned short		logical_block_size;
	unsigned short		max_segments;
	unsigned short		max_integrity_segments;

	unsigned char		misaligned;
	unsigned char		discard_misaligned;
	unsigned char		cluster;
	unsigned char		discard_zeroes_data;
};

struct request_queue
{
	/*
	 * Together with queue_head for cacheline sharing
	 */
	struct list_head	queue_head;
	struct request		*last_merge;
	struct elevator_queue	*elevator;

	/*
	 * the queue request freelist, one for reads and one for writes
	 */
	struct request_list	rq;

	request_fn_proc		*request_fn;
	make_request_fn		*make_request_fn;
	prep_rq_fn		*prep_rq_fn;
	unprep_rq_fn		*unprep_rq_fn;
<<<<<<< HEAD
	unplug_fn		*unplug_fn;
=======
>>>>>>> 02f8c6ae
	merge_bvec_fn		*merge_bvec_fn;
	softirq_done_fn		*softirq_done_fn;
	rq_timed_out_fn		*rq_timed_out_fn;
	dma_drain_needed_fn	*dma_drain_needed;
	lld_busy_fn		*lld_busy_fn;

	/*
	 * Dispatch queue sorting
	 */
	sector_t		end_sector;
	struct request		*boundary_rq;

	/*
	 * Delayed queue handling
	 */
	struct delayed_work	delay_work;

	struct backing_dev_info	backing_dev_info;

	/*
	 * The queue owner gets to use this for whatever they like.
	 * ll_rw_blk doesn't touch it.
	 */
	void			*queuedata;

	/*
	 * queue needs bounce pages for pages above this limit
	 */
	gfp_t			bounce_gfp;

	/*
	 * various queue flags, see QUEUE_* below
	 */
	unsigned long		queue_flags;

	/*
	 * protects queue structures from reentrancy. ->__queue_lock should
	 * _never_ be used directly, it is queue private. always use
	 * ->queue_lock.
	 */
	spinlock_t		__queue_lock;
	spinlock_t		*queue_lock;

	/*
	 * queue kobject
	 */
	struct kobject kobj;

	/*
	 * queue settings
	 */
	unsigned long		nr_requests;	/* Max # of requests */
	unsigned int		nr_congestion_on;
	unsigned int		nr_congestion_off;
	unsigned int		nr_batching;

	void			*dma_drain_buffer;
	unsigned int		dma_drain_size;
	unsigned int		dma_pad_mask;
	unsigned int		dma_alignment;

	struct blk_queue_tag	*queue_tags;
	struct list_head	tag_busy_list;

	unsigned int		nr_sorted;
	unsigned int		in_flight[2];

	unsigned int		rq_timeout;
	struct timer_list	timeout;
	struct list_head	timeout_list;

	struct queue_limits	limits;

	/*
	 * sg stuff
	 */
	unsigned int		sg_timeout;
	unsigned int		sg_reserved_size;
	int			node;
#ifdef CONFIG_BLK_DEV_IO_TRACE
	struct blk_trace	*blk_trace;
#endif
	/*
	 * for flush operations
	 */
	unsigned int		flush_flags;
	unsigned int		flush_not_queueable:1;
	unsigned int		flush_queue_delayed:1;
	unsigned int		flush_pending_idx:1;
	unsigned int		flush_running_idx:1;
	unsigned long		flush_pending_since;
	struct list_head	flush_queue[2];
	struct list_head	flush_data_in_flight;
	struct request		flush_rq;

	struct mutex		sysfs_lock;

#if defined(CONFIG_BLK_DEV_BSG)
	struct bsg_class_device bsg_dev;
#endif

#ifdef CONFIG_BLK_DEV_THROTTLING
	/* Throttle data */
	struct throtl_data *td;
#endif
};

#define QUEUE_FLAG_QUEUED	1	/* uses generic tag queueing */
#define QUEUE_FLAG_STOPPED	2	/* queue is stopped */
#define	QUEUE_FLAG_SYNCFULL	3	/* read queue has been filled */
#define QUEUE_FLAG_ASYNCFULL	4	/* write queue has been filled */
#define QUEUE_FLAG_DEAD		5	/* queue being torn down */
#define QUEUE_FLAG_ELVSWITCH	6	/* don't use elevator, just do FIFO */
#define QUEUE_FLAG_BIDI		7	/* queue supports bidi requests */
#define QUEUE_FLAG_NOMERGES     8	/* disable merge attempts */
#define QUEUE_FLAG_SAME_COMP	9	/* force complete on same CPU */
#define QUEUE_FLAG_FAIL_IO     10	/* fake timeout */
#define QUEUE_FLAG_STACKABLE   11	/* supports request stacking */
#define QUEUE_FLAG_NONROT      12	/* non-rotational device (SSD) */
#define QUEUE_FLAG_VIRT        QUEUE_FLAG_NONROT /* paravirt device */
<<<<<<< HEAD
#define QUEUE_FLAG_IO_STAT     15	/* do IO stats */
#define QUEUE_FLAG_DISCARD     16	/* supports DISCARD */
#define QUEUE_FLAG_NOXMERGES   17	/* No extended merges */
#define QUEUE_FLAG_ADD_RANDOM  18	/* Contributes to random pool */
#define QUEUE_FLAG_SECDISCARD  19	/* supports SECDISCARD */
#define QUEUE_FLAG_SAME_FORCE  20	/* force complete on same CPU */
=======
#define QUEUE_FLAG_IO_STAT     13	/* do IO stats */
#define QUEUE_FLAG_DISCARD     14	/* supports DISCARD */
#define QUEUE_FLAG_NOXMERGES   15	/* No extended merges */
#define QUEUE_FLAG_ADD_RANDOM  16	/* Contributes to random pool */
#define QUEUE_FLAG_SECDISCARD  17	/* supports SECDISCARD */
>>>>>>> 02f8c6ae

#define QUEUE_FLAG_DEFAULT	((1 << QUEUE_FLAG_IO_STAT) |		\
				 (1 << QUEUE_FLAG_STACKABLE)	|	\
				 (1 << QUEUE_FLAG_SAME_COMP)	|	\
				 (1 << QUEUE_FLAG_ADD_RANDOM))

static inline int queue_is_locked(struct request_queue *q)
{
#ifdef CONFIG_SMP
	spinlock_t *lock = q->queue_lock;
	return lock && spin_is_locked(lock);
#else
	return 1;
#endif
}

static inline void queue_flag_set_unlocked(unsigned int flag,
					   struct request_queue *q)
{
	__set_bit(flag, &q->queue_flags);
}

static inline int queue_flag_test_and_clear(unsigned int flag,
					    struct request_queue *q)
{
	WARN_ON_ONCE(!queue_is_locked(q));

	if (test_bit(flag, &q->queue_flags)) {
		__clear_bit(flag, &q->queue_flags);
		return 1;
	}

	return 0;
}

static inline int queue_flag_test_and_set(unsigned int flag,
					  struct request_queue *q)
{
	WARN_ON_ONCE(!queue_is_locked(q));

	if (!test_bit(flag, &q->queue_flags)) {
		__set_bit(flag, &q->queue_flags);
		return 0;
	}

	return 1;
}

static inline void queue_flag_set(unsigned int flag, struct request_queue *q)
{
	WARN_ON_ONCE(!queue_is_locked(q));
	__set_bit(flag, &q->queue_flags);
}

static inline void queue_flag_clear_unlocked(unsigned int flag,
					     struct request_queue *q)
{
	__clear_bit(flag, &q->queue_flags);
}

static inline int queue_in_flight(struct request_queue *q)
{
	return q->in_flight[0] + q->in_flight[1];
}

static inline void queue_flag_clear(unsigned int flag, struct request_queue *q)
{
	WARN_ON_ONCE(!queue_is_locked(q));
	__clear_bit(flag, &q->queue_flags);
}

<<<<<<< HEAD
#define blk_queue_plugged(q)	test_bit(QUEUE_FLAG_PLUGGED, &(q)->queue_flags)
=======
>>>>>>> 02f8c6ae
#define blk_queue_tagged(q)	test_bit(QUEUE_FLAG_QUEUED, &(q)->queue_flags)
#define blk_queue_stopped(q)	test_bit(QUEUE_FLAG_STOPPED, &(q)->queue_flags)
#define blk_queue_nomerges(q)	test_bit(QUEUE_FLAG_NOMERGES, &(q)->queue_flags)
#define blk_queue_noxmerges(q)	\
	test_bit(QUEUE_FLAG_NOXMERGES, &(q)->queue_flags)
#define blk_queue_nonrot(q)	test_bit(QUEUE_FLAG_NONROT, &(q)->queue_flags)
#define blk_queue_io_stat(q)	test_bit(QUEUE_FLAG_IO_STAT, &(q)->queue_flags)
#define blk_queue_add_random(q)	test_bit(QUEUE_FLAG_ADD_RANDOM, &(q)->queue_flags)
#define blk_queue_stackable(q)	\
	test_bit(QUEUE_FLAG_STACKABLE, &(q)->queue_flags)
#define blk_queue_discard(q)	test_bit(QUEUE_FLAG_DISCARD, &(q)->queue_flags)
#define blk_queue_secdiscard(q)	(blk_queue_discard(q) && \
	test_bit(QUEUE_FLAG_SECDISCARD, &(q)->queue_flags))

#define blk_noretry_request(rq) \
	((rq)->cmd_flags & (REQ_FAILFAST_DEV|REQ_FAILFAST_TRANSPORT| \
			     REQ_FAILFAST_DRIVER))

#define blk_account_rq(rq) \
	(((rq)->cmd_flags & REQ_STARTED) && \
	 ((rq)->cmd_type == REQ_TYPE_FS || \
	  ((rq)->cmd_flags & REQ_DISCARD)))

#define blk_pm_request(rq)	\
	((rq)->cmd_type == REQ_TYPE_PM_SUSPEND || \
	 (rq)->cmd_type == REQ_TYPE_PM_RESUME)

#define blk_rq_cpu_valid(rq)	((rq)->cpu != -1)
#define blk_bidi_rq(rq)		((rq)->next_rq != NULL)
/* rq->queuelist of dequeued request must be list_empty() */
#define blk_queued_rq(rq)	(!list_empty(&(rq)->queuelist))

#define list_entry_rq(ptr)	list_entry((ptr), struct request, queuelist)

#define rq_data_dir(rq)		((rq)->cmd_flags & 1)

static inline unsigned int blk_queue_cluster(struct request_queue *q)
{
	return q->limits.cluster;
}

/*
 * We regard a request as sync, if either a read or a sync write
 */
static inline bool rw_is_sync(unsigned int rw_flags)
{
	return !(rw_flags & REQ_WRITE) || (rw_flags & REQ_SYNC);
}

static inline bool rq_is_sync(struct request *rq)
{
	return rw_is_sync(rq->cmd_flags);
}

static inline int blk_queue_full(struct request_queue *q, int sync)
{
	if (sync)
		return test_bit(QUEUE_FLAG_SYNCFULL, &q->queue_flags);
	return test_bit(QUEUE_FLAG_ASYNCFULL, &q->queue_flags);
}

static inline void blk_set_queue_full(struct request_queue *q, int sync)
{
	if (sync)
		queue_flag_set(QUEUE_FLAG_SYNCFULL, q);
	else
		queue_flag_set(QUEUE_FLAG_ASYNCFULL, q);
}

static inline void blk_clear_queue_full(struct request_queue *q, int sync)
{
	if (sync)
		queue_flag_clear(QUEUE_FLAG_SYNCFULL, q);
	else
		queue_flag_clear(QUEUE_FLAG_ASYNCFULL, q);
}


/*
 * mergeable request must not have _NOMERGE or _BARRIER bit set, nor may
 * it already be started by driver.
 */
#define RQ_NOMERGE_FLAGS	\
	(REQ_NOMERGE | REQ_STARTED | REQ_SOFTBARRIER | REQ_FLUSH | REQ_FUA)
#define rq_mergeable(rq)	\
	(!((rq)->cmd_flags & RQ_NOMERGE_FLAGS) && \
	 (((rq)->cmd_flags & REQ_DISCARD) || \
	  (rq)->cmd_type == REQ_TYPE_FS))

/*
 * q->prep_rq_fn return values
 */
#define BLKPREP_OK		0	/* serve it */
#define BLKPREP_KILL		1	/* fatal error, kill */
#define BLKPREP_DEFER		2	/* leave on queue */

extern unsigned long blk_max_low_pfn, blk_max_pfn;

/*
 * standard bounce addresses:
 *
 * BLK_BOUNCE_HIGH	: bounce all highmem pages
 * BLK_BOUNCE_ANY	: don't bounce anything
 * BLK_BOUNCE_ISA	: bounce pages above ISA DMA boundary
 */

#if BITS_PER_LONG == 32
#define BLK_BOUNCE_HIGH		((u64)blk_max_low_pfn << PAGE_SHIFT)
#else
#define BLK_BOUNCE_HIGH		-1ULL
#endif
#define BLK_BOUNCE_ANY		(-1ULL)
#define BLK_BOUNCE_ISA		(DMA_BIT_MASK(24))

/*
 * default timeout for SG_IO if none specified
 */
#define BLK_DEFAULT_SG_TIMEOUT	(60 * HZ)
#define BLK_MIN_SG_TIMEOUT	(7 * HZ)

#ifdef CONFIG_BOUNCE
extern int init_emergency_isa_pool(void);
extern void blk_queue_bounce(struct request_queue *q, struct bio **bio);
#else
static inline int init_emergency_isa_pool(void)
{
	return 0;
}
static inline void blk_queue_bounce(struct request_queue *q, struct bio **bio)
{
}
#endif /* CONFIG_MMU */

struct rq_map_data {
	struct page **pages;
	int page_order;
	int nr_entries;
	unsigned long offset;
	int null_mapped;
	int from_user;
};

struct req_iterator {
	int i;
	struct bio *bio;
};

/* This should not be used directly - use rq_for_each_segment */
#define for_each_bio(_bio)		\
	for (; _bio; _bio = _bio->bi_next)
#define __rq_for_each_bio(_bio, rq)	\
	if ((rq->bio))			\
		for (_bio = (rq)->bio; _bio; _bio = _bio->bi_next)

#define rq_for_each_segment(bvl, _rq, _iter)			\
	__rq_for_each_bio(_iter.bio, _rq)			\
		bio_for_each_segment(bvl, _iter.bio, _iter.i)

#define rq_iter_last(rq, _iter)					\
		(_iter.bio->bi_next == NULL && _iter.i == _iter.bio->bi_vcnt-1)

#ifndef ARCH_IMPLEMENTS_FLUSH_DCACHE_PAGE
# error	"You should define ARCH_IMPLEMENTS_FLUSH_DCACHE_PAGE for your platform"
#endif
#if ARCH_IMPLEMENTS_FLUSH_DCACHE_PAGE
extern void rq_flush_dcache_pages(struct request *rq);
#else
static inline void rq_flush_dcache_pages(struct request *rq)
{
}
#endif

extern int blk_register_queue(struct gendisk *disk);
extern void blk_unregister_queue(struct gendisk *disk);
extern void generic_make_request(struct bio *bio);
extern void blk_rq_init(struct request_queue *q, struct request *rq);
extern void blk_put_request(struct request *);
extern void __blk_put_request(struct request_queue *, struct request *);
extern struct request *blk_get_request(struct request_queue *, int, gfp_t);
extern struct request *blk_make_request(struct request_queue *, struct bio *,
					gfp_t);
extern void blk_insert_request(struct request_queue *, struct request *, int, void *);
extern void blk_requeue_request(struct request_queue *, struct request *);
extern void blk_add_request_payload(struct request *rq, struct page *page,
		unsigned int len);
extern int blk_rq_check_limits(struct request_queue *q, struct request *rq);
extern int blk_lld_busy(struct request_queue *q);
extern int blk_rq_prep_clone(struct request *rq, struct request *rq_src,
			     struct bio_set *bs, gfp_t gfp_mask,
			     int (*bio_ctr)(struct bio *, struct bio *, void *),
			     void *data);
extern void blk_rq_unprep_clone(struct request *rq);
extern int blk_insert_cloned_request(struct request_queue *q,
				     struct request *rq);
extern void blk_delay_queue(struct request_queue *, unsigned long);
extern void blk_recount_segments(struct request_queue *, struct bio *);
extern int scsi_cmd_ioctl(struct request_queue *, struct gendisk *, fmode_t,
			  unsigned int, void __user *);
extern int sg_scsi_ioctl(struct request_queue *, struct gendisk *, fmode_t,
			 struct scsi_ioctl_command __user *);

/*
 * A queue has just exitted congestion.  Note this in the global counter of
 * congested queues, and wake up anyone who was waiting for requests to be
 * put back.
 */
static inline void blk_clear_queue_congested(struct request_queue *q, int sync)
{
	clear_bdi_congested(&q->backing_dev_info, sync);
}

/*
 * A queue has just entered congestion.  Flag that in the queue's VM-visible
 * state flags and increment the global gounter of congested queues.
 */
static inline void blk_set_queue_congested(struct request_queue *q, int sync)
{
	set_bdi_congested(&q->backing_dev_info, sync);
}

extern void blk_start_queue(struct request_queue *q);
extern void blk_stop_queue(struct request_queue *q);
extern void blk_sync_queue(struct request_queue *q);
extern void __blk_stop_queue(struct request_queue *q);
<<<<<<< HEAD
extern void __blk_run_queue(struct request_queue *q, bool force_kblockd);
=======
extern void __blk_run_queue(struct request_queue *q);
>>>>>>> 02f8c6ae
extern void blk_run_queue(struct request_queue *);
extern void blk_run_queue_async(struct request_queue *q);
extern int blk_rq_map_user(struct request_queue *, struct request *,
			   struct rq_map_data *, void __user *, unsigned long,
			   gfp_t);
extern int blk_rq_unmap_user(struct bio *);
extern int blk_rq_map_kern(struct request_queue *, struct request *, void *, unsigned int, gfp_t);
extern int blk_rq_map_user_iov(struct request_queue *, struct request *,
			       struct rq_map_data *, struct sg_iovec *, int,
			       unsigned int, gfp_t);
extern int blk_execute_rq(struct request_queue *, struct gendisk *,
			  struct request *, int);
extern void blk_execute_rq_nowait(struct request_queue *, struct gendisk *,
				  struct request *, int, rq_end_io_fn *);

static inline struct request_queue *bdev_get_queue(struct block_device *bdev)
{
	return bdev->bd_disk->queue;
}

/*
 * blk_rq_pos()			: the current sector
 * blk_rq_bytes()		: bytes left in the entire request
 * blk_rq_cur_bytes()		: bytes left in the current segment
 * blk_rq_err_bytes()		: bytes left till the next error boundary
 * blk_rq_sectors()		: sectors left in the entire request
 * blk_rq_cur_sectors()		: sectors left in the current segment
 */
static inline sector_t blk_rq_pos(const struct request *rq)
{
	return rq->__sector;
}

static inline unsigned int blk_rq_bytes(const struct request *rq)
{
	return rq->__data_len;
}

static inline int blk_rq_cur_bytes(const struct request *rq)
{
	return rq->bio ? bio_cur_bytes(rq->bio) : 0;
}

extern unsigned int blk_rq_err_bytes(const struct request *rq);

static inline unsigned int blk_rq_sectors(const struct request *rq)
{
	return blk_rq_bytes(rq) >> 9;
}

static inline unsigned int blk_rq_cur_sectors(const struct request *rq)
{
	return blk_rq_cur_bytes(rq) >> 9;
}

/*
 * Request issue related functions.
 */
extern struct request *blk_peek_request(struct request_queue *q);
extern void blk_start_request(struct request *rq);
extern struct request *blk_fetch_request(struct request_queue *q);

/*
 * Request completion related functions.
 *
 * blk_update_request() completes given number of bytes and updates
 * the request without completing it.
 *
 * blk_end_request() and friends.  __blk_end_request() must be called
 * with the request queue spinlock acquired.
 *
 * Several drivers define their own end_request and call
 * blk_end_request() for parts of the original function.
 * This prevents code duplication in drivers.
 */
extern bool blk_update_request(struct request *rq, int error,
			       unsigned int nr_bytes);
extern bool blk_end_request(struct request *rq, int error,
			    unsigned int nr_bytes);
extern void blk_end_request_all(struct request *rq, int error);
extern bool blk_end_request_cur(struct request *rq, int error);
extern bool blk_end_request_err(struct request *rq, int error);
extern bool __blk_end_request(struct request *rq, int error,
			      unsigned int nr_bytes);
extern void __blk_end_request_all(struct request *rq, int error);
extern bool __blk_end_request_cur(struct request *rq, int error);
extern bool __blk_end_request_err(struct request *rq, int error);

extern void blk_complete_request(struct request *);
extern void __blk_complete_request(struct request *);
extern void blk_abort_request(struct request *);
extern void blk_abort_queue(struct request_queue *);
extern void blk_unprep_request(struct request *);

/*
 * Access functions for manipulating queue properties
 */
extern struct request_queue *blk_init_queue_node(request_fn_proc *rfn,
					spinlock_t *lock, int node_id);
extern struct request_queue *blk_init_allocated_queue_node(struct request_queue *,
							   request_fn_proc *,
							   spinlock_t *, int node_id);
extern struct request_queue *blk_init_queue(request_fn_proc *, spinlock_t *);
extern struct request_queue *blk_init_allocated_queue(struct request_queue *,
						      request_fn_proc *, spinlock_t *);
extern void blk_cleanup_queue(struct request_queue *);
extern void blk_queue_make_request(struct request_queue *, make_request_fn *);
extern void blk_queue_bounce_limit(struct request_queue *, u64);
extern void blk_limits_max_hw_sectors(struct queue_limits *, unsigned int);
extern void blk_queue_max_hw_sectors(struct request_queue *, unsigned int);
extern void blk_queue_max_segments(struct request_queue *, unsigned short);
extern void blk_queue_max_segment_size(struct request_queue *, unsigned int);
extern void blk_queue_max_discard_sectors(struct request_queue *q,
		unsigned int max_discard_sectors);
extern void blk_queue_logical_block_size(struct request_queue *, unsigned short);
extern void blk_queue_physical_block_size(struct request_queue *, unsigned int);
extern void blk_queue_alignment_offset(struct request_queue *q,
				       unsigned int alignment);
extern void blk_limits_io_min(struct queue_limits *limits, unsigned int min);
extern void blk_queue_io_min(struct request_queue *q, unsigned int min);
extern void blk_limits_io_opt(struct queue_limits *limits, unsigned int opt);
extern void blk_queue_io_opt(struct request_queue *q, unsigned int opt);
extern void blk_set_default_limits(struct queue_limits *lim);
extern int blk_stack_limits(struct queue_limits *t, struct queue_limits *b,
			    sector_t offset);
extern int bdev_stack_limits(struct queue_limits *t, struct block_device *bdev,
			    sector_t offset);
extern void disk_stack_limits(struct gendisk *disk, struct block_device *bdev,
			      sector_t offset);
extern void blk_queue_stack_limits(struct request_queue *t, struct request_queue *b);
extern void blk_queue_dma_pad(struct request_queue *, unsigned int);
extern void blk_queue_update_dma_pad(struct request_queue *, unsigned int);
extern int blk_queue_dma_drain(struct request_queue *q,
			       dma_drain_needed_fn *dma_drain_needed,
			       void *buf, unsigned int size);
extern void blk_queue_lld_busy(struct request_queue *q, lld_busy_fn *fn);
extern void blk_queue_segment_boundary(struct request_queue *, unsigned long);
extern void blk_queue_prep_rq(struct request_queue *, prep_rq_fn *pfn);
extern void blk_queue_unprep_rq(struct request_queue *, unprep_rq_fn *ufn);
extern void blk_queue_merge_bvec(struct request_queue *, merge_bvec_fn *);
extern void blk_queue_dma_alignment(struct request_queue *, int);
extern void blk_queue_update_dma_alignment(struct request_queue *, int);
extern void blk_queue_softirq_done(struct request_queue *, softirq_done_fn *);
extern void blk_queue_rq_timed_out(struct request_queue *, rq_timed_out_fn *);
extern void blk_queue_rq_timeout(struct request_queue *, unsigned int);
extern void blk_queue_flush(struct request_queue *q, unsigned int flush);
extern void blk_queue_flush_queueable(struct request_queue *q, bool queueable);
extern struct backing_dev_info *blk_get_backing_dev_info(struct block_device *bdev);

extern int blk_rq_map_sg(struct request_queue *, struct request *, struct scatterlist *);
extern void blk_dump_rq_flags(struct request *, char *);
extern long nr_blockdev_pages(void);

int blk_get_queue(struct request_queue *);
struct request_queue *blk_alloc_queue(gfp_t);
struct request_queue *blk_alloc_queue_node(gfp_t, int);
extern void blk_put_queue(struct request_queue *);

struct blk_plug {
	unsigned long magic;
	struct list_head list;
	struct list_head cb_list;
	unsigned int should_sort;
};
struct blk_plug_cb {
	struct list_head list;
	void (*callback)(struct blk_plug_cb *);
};

extern void blk_start_plug(struct blk_plug *);
extern void blk_finish_plug(struct blk_plug *);
extern void blk_flush_plug_list(struct blk_plug *, bool);

static inline void blk_flush_plug(struct task_struct *tsk)
{
	struct blk_plug *plug = tsk->plug;

	if (plug)
		blk_flush_plug_list(plug, false);
}

static inline void blk_schedule_flush_plug(struct task_struct *tsk)
{
	struct blk_plug *plug = tsk->plug;

	if (plug)
		blk_flush_plug_list(plug, true);
}

static inline bool blk_needs_flush_plug(struct task_struct *tsk)
{
	struct blk_plug *plug = tsk->plug;

	return plug && (!list_empty(&plug->list) || !list_empty(&plug->cb_list));
}

/*
 * tag stuff
 */
#define blk_rq_tagged(rq)		((rq)->cmd_flags & REQ_QUEUED)
extern int blk_queue_start_tag(struct request_queue *, struct request *);
extern struct request *blk_queue_find_tag(struct request_queue *, int);
extern void blk_queue_end_tag(struct request_queue *, struct request *);
extern int blk_queue_init_tags(struct request_queue *, int, struct blk_queue_tag *);
extern void blk_queue_free_tags(struct request_queue *);
extern int blk_queue_resize_tags(struct request_queue *, int);
extern void blk_queue_invalidate_tags(struct request_queue *);
extern struct blk_queue_tag *blk_init_tags(int);
extern void blk_free_tags(struct blk_queue_tag *);

static inline struct request *blk_map_queue_find_tag(struct blk_queue_tag *bqt,
						int tag)
{
	if (unlikely(bqt == NULL || tag >= bqt->real_max_depth))
		return NULL;
	return bqt->tag_index[tag];
}

#define BLKDEV_DISCARD_SECURE  0x01    /* secure discard */

extern int blkdev_issue_flush(struct block_device *, gfp_t, sector_t *);
extern int blkdev_issue_discard(struct block_device *bdev, sector_t sector,
		sector_t nr_sects, gfp_t gfp_mask, unsigned long flags);
extern int blkdev_issue_zeroout(struct block_device *bdev, sector_t sector,
			sector_t nr_sects, gfp_t gfp_mask);
static inline int sb_issue_discard(struct super_block *sb, sector_t block,
		sector_t nr_blocks, gfp_t gfp_mask, unsigned long flags)
{
	return blkdev_issue_discard(sb->s_bdev, block << (sb->s_blocksize_bits - 9),
				    nr_blocks << (sb->s_blocksize_bits - 9),
				    gfp_mask, flags);
<<<<<<< HEAD
=======
}
static inline int sb_issue_zeroout(struct super_block *sb, sector_t block,
		sector_t nr_blocks, gfp_t gfp_mask)
{
	return blkdev_issue_zeroout(sb->s_bdev,
				    block << (sb->s_blocksize_bits - 9),
				    nr_blocks << (sb->s_blocksize_bits - 9),
				    gfp_mask);
>>>>>>> 02f8c6ae
}

extern int blk_verify_command(unsigned char *cmd, fmode_t has_write_perm);

enum blk_default_limits {
	BLK_MAX_SEGMENTS	= 128,
	BLK_SAFE_MAX_SECTORS	= 255,
<<<<<<< HEAD
#ifndef CONFIG_KERNEL_DESKTOP
	BLK_DEF_MAX_SECTORS	= 2048,
#else
	BLK_DEF_MAX_SECTORS	= 1024,
#endif
=======
	BLK_DEF_MAX_SECTORS	= 1024,
>>>>>>> 02f8c6ae
	BLK_MAX_SEGMENT_SIZE	= 65536,
	BLK_SEG_BOUNDARY_MASK	= 0xFFFFFFFFUL,
};

#define blkdev_entry_to_request(entry) list_entry((entry), struct request, queuelist)

static inline unsigned long queue_bounce_pfn(struct request_queue *q)
{
	return q->limits.bounce_pfn;
}

static inline unsigned long queue_segment_boundary(struct request_queue *q)
{
	return q->limits.seg_boundary_mask;
}

static inline unsigned int queue_max_sectors(struct request_queue *q)
{
	return q->limits.max_sectors;
}

static inline unsigned int queue_max_hw_sectors(struct request_queue *q)
{
	return q->limits.max_hw_sectors;
}

static inline unsigned short queue_max_segments(struct request_queue *q)
{
	return q->limits.max_segments;
}

static inline unsigned int queue_max_segment_size(struct request_queue *q)
{
	return q->limits.max_segment_size;
}

static inline unsigned short queue_logical_block_size(struct request_queue *q)
{
	int retval = 512;

	if (q && q->limits.logical_block_size)
		retval = q->limits.logical_block_size;

	return retval;
}

static inline unsigned short bdev_logical_block_size(struct block_device *bdev)
{
	return queue_logical_block_size(bdev_get_queue(bdev));
}

static inline unsigned int queue_physical_block_size(struct request_queue *q)
{
	return q->limits.physical_block_size;
}

static inline unsigned int bdev_physical_block_size(struct block_device *bdev)
{
	return queue_physical_block_size(bdev_get_queue(bdev));
}

static inline unsigned int queue_io_min(struct request_queue *q)
{
	return q->limits.io_min;
}

static inline int bdev_io_min(struct block_device *bdev)
{
	return queue_io_min(bdev_get_queue(bdev));
}

static inline unsigned int queue_io_opt(struct request_queue *q)
{
	return q->limits.io_opt;
}

static inline int bdev_io_opt(struct block_device *bdev)
{
	return queue_io_opt(bdev_get_queue(bdev));
}

static inline int queue_alignment_offset(struct request_queue *q)
{
	if (q->limits.misaligned)
		return -1;

	return q->limits.alignment_offset;
}

static inline int queue_limit_alignment_offset(struct queue_limits *lim, sector_t sector)
{
	unsigned int granularity = max(lim->physical_block_size, lim->io_min);
	unsigned int alignment = (sector << 9) & (granularity - 1);

	return (granularity + lim->alignment_offset - alignment)
		& (granularity - 1);
}

static inline int bdev_alignment_offset(struct block_device *bdev)
{
	struct request_queue *q = bdev_get_queue(bdev);

	if (q->limits.misaligned)
		return -1;

	if (bdev != bdev->bd_contains)
		return bdev->bd_part->alignment_offset;

	return q->limits.alignment_offset;
}

static inline int queue_discard_alignment(struct request_queue *q)
{
	if (q->limits.discard_misaligned)
		return -1;

	return q->limits.discard_alignment;
}

static inline int queue_limit_discard_alignment(struct queue_limits *lim, sector_t sector)
{
	unsigned int alignment = (sector << 9) & (lim->discard_granularity - 1);

	if (!lim->max_discard_sectors)
		return 0;

	return (lim->discard_granularity + lim->discard_alignment - alignment)
		& (lim->discard_granularity - 1);
}

static inline unsigned int queue_discard_zeroes_data(struct request_queue *q)
{
	if (q->limits.max_discard_sectors && q->limits.discard_zeroes_data == 1)
		return 1;

	return 0;
}

static inline unsigned int bdev_discard_zeroes_data(struct block_device *bdev)
{
	return queue_discard_zeroes_data(bdev_get_queue(bdev));
}

static inline int queue_dma_alignment(struct request_queue *q)
{
	return q ? q->dma_alignment : 511;
}

static inline int blk_rq_aligned(struct request_queue *q, unsigned long addr,
				 unsigned int len)
{
	unsigned int alignment = queue_dma_alignment(q) | q->dma_pad_mask;
	return !(addr & alignment) && !(len & alignment);
}

/* assumes size > 256 */
static inline unsigned int blksize_bits(unsigned int size)
{
	unsigned int bits = 8;
	do {
		bits++;
		size >>= 1;
	} while (size > 256);
	return bits;
}

static inline unsigned int block_size(struct block_device *bdev)
{
	return bdev->bd_block_size;
}

static inline bool queue_flush_queueable(struct request_queue *q)
{
	return !q->flush_not_queueable;
}

typedef struct {struct page *v;} Sector;

unsigned char *read_dev_sector(struct block_device *, sector_t, Sector *);

static inline void put_dev_sector(Sector p)
{
	page_cache_release(p.v);
}

struct work_struct;
int kblockd_schedule_work(struct request_queue *q, struct work_struct *work);

#ifdef CONFIG_BLK_CGROUP
/*
 * This should not be using sched_clock(). A real patch is in progress
 * to fix this up, until that is in place we need to disable preemption
 * around sched_clock() in this function and set_io_start_time_ns().
 */
static inline void set_start_time_ns(struct request *req)
{
	preempt_disable();
	req->start_time_ns = sched_clock();
	preempt_enable();
}

static inline void set_io_start_time_ns(struct request *req)
{
	preempt_disable();
	req->io_start_time_ns = sched_clock();
	preempt_enable();
}

static inline uint64_t rq_start_time_ns(struct request *req)
{
        return req->start_time_ns;
}

static inline uint64_t rq_io_start_time_ns(struct request *req)
{
        return req->io_start_time_ns;
}
#else
static inline void set_start_time_ns(struct request *req) {}
static inline void set_io_start_time_ns(struct request *req) {}
static inline uint64_t rq_start_time_ns(struct request *req)
{
	return 0;
}
static inline uint64_t rq_io_start_time_ns(struct request *req)
{
	return 0;
}
#endif

<<<<<<< HEAD
=======
#ifdef CONFIG_BLK_DEV_THROTTLING
extern int blk_throtl_init(struct request_queue *q);
extern void blk_throtl_exit(struct request_queue *q);
extern int blk_throtl_bio(struct request_queue *q, struct bio **bio);
#else /* CONFIG_BLK_DEV_THROTTLING */
static inline int blk_throtl_bio(struct request_queue *q, struct bio **bio)
{
	return 0;
}

static inline int blk_throtl_init(struct request_queue *q) { return 0; }
static inline int blk_throtl_exit(struct request_queue *q) { return 0; }
#endif /* CONFIG_BLK_DEV_THROTTLING */

>>>>>>> 02f8c6ae
#define MODULE_ALIAS_BLOCKDEV(major,minor) \
	MODULE_ALIAS("block-major-" __stringify(major) "-" __stringify(minor))
#define MODULE_ALIAS_BLOCKDEV_MAJOR(major) \
	MODULE_ALIAS("block-major-" __stringify(major) "-*")

#if defined(CONFIG_BLK_DEV_INTEGRITY)

#define INTEGRITY_FLAG_READ	2	/* verify data integrity on read */
#define INTEGRITY_FLAG_WRITE	4	/* generate data integrity on write */

struct blk_integrity_exchg {
	void			*prot_buf;
	void			*data_buf;
	sector_t		sector;
	unsigned int		data_size;
	unsigned short		sector_size;
	const char		*disk_name;
};

typedef void (integrity_gen_fn) (struct blk_integrity_exchg *);
typedef int (integrity_vrfy_fn) (struct blk_integrity_exchg *);
typedef void (integrity_set_tag_fn) (void *, void *, unsigned int);
typedef void (integrity_get_tag_fn) (void *, void *, unsigned int);

struct blk_integrity {
	integrity_gen_fn	*generate_fn;
	integrity_vrfy_fn	*verify_fn;
	integrity_set_tag_fn	*set_tag_fn;
	integrity_get_tag_fn	*get_tag_fn;

	unsigned short		flags;
	unsigned short		tuple_size;
	unsigned short		sector_size;
	unsigned short		tag_size;

	const char		*name;

	struct kobject		kobj;
};

extern bool blk_integrity_is_initialized(struct gendisk *);
extern int blk_integrity_register(struct gendisk *, struct blk_integrity *);
extern void blk_integrity_unregister(struct gendisk *);
extern int blk_integrity_compare(struct gendisk *, struct gendisk *);
extern int blk_rq_map_integrity_sg(struct request_queue *, struct bio *,
				   struct scatterlist *);
extern int blk_rq_count_integrity_sg(struct request_queue *, struct bio *);
extern int blk_integrity_merge_rq(struct request_queue *, struct request *,
				  struct request *);
extern int blk_integrity_merge_bio(struct request_queue *, struct request *,
				   struct bio *);

static inline
struct blk_integrity *bdev_get_integrity(struct block_device *bdev)
{
	return bdev->bd_disk->integrity;
}

static inline struct blk_integrity *blk_get_integrity(struct gendisk *disk)
{
	return disk->integrity;
}

static inline int blk_integrity_rq(struct request *rq)
{
	if (rq->bio == NULL)
		return 0;

	return bio_integrity(rq->bio);
}

static inline void blk_queue_max_integrity_segments(struct request_queue *q,
						    unsigned int segs)
{
	q->limits.max_integrity_segments = segs;
}

static inline unsigned short
queue_max_integrity_segments(struct request_queue *q)
{
	return q->limits.max_integrity_segments;
}

#else /* CONFIG_BLK_DEV_INTEGRITY */

#define blk_integrity_rq(rq)			(0)
#define blk_rq_count_integrity_sg(a, b)		(0)
#define blk_rq_map_integrity_sg(a, b, c)	(0)
#define bdev_get_integrity(a)			(0)
#define blk_get_integrity(a)			(0)
#define blk_integrity_compare(a, b)		(0)
#define blk_integrity_register(a, b)		(0)
<<<<<<< HEAD
#define blk_integrity_unregister(a)		do { } while (0);
#define blk_queue_max_integrity_segments(a, b)	do { } while (0);
=======
#define blk_integrity_unregister(a)		do { } while (0)
#define blk_queue_max_integrity_segments(a, b)	do { } while (0)
>>>>>>> 02f8c6ae
#define queue_max_integrity_segments(a)		(0)
#define blk_integrity_merge_rq(a, b, c)		(0)
#define blk_integrity_merge_bio(a, b, c)	(0)
#define blk_integrity_is_initialized(a)		(0)

#endif /* CONFIG_BLK_DEV_INTEGRITY */

struct block_device_operations {
	int (*open) (struct block_device *, fmode_t);
	int (*release) (struct gendisk *, fmode_t);
	int (*ioctl) (struct block_device *, fmode_t, unsigned, unsigned long);
	int (*compat_ioctl) (struct block_device *, fmode_t, unsigned, unsigned long);
	int (*direct_access) (struct block_device *, sector_t,
						void **, unsigned long *);
	unsigned int (*check_events) (struct gendisk *disk,
				      unsigned int clearing);
	/* ->media_changed() is DEPRECATED, use ->check_events() instead */
	int (*media_changed) (struct gendisk *);
	void (*unlock_native_capacity) (struct gendisk *);
	int (*revalidate_disk) (struct gendisk *);
	int (*getgeo)(struct block_device *, struct hd_geometry *);
	/* this callback is with swap_lock and sometimes page table lock held */
	void (*swap_slot_free_notify) (struct block_device *, unsigned long);
	struct module *owner;
};

extern int __blkdev_driver_ioctl(struct block_device *, fmode_t, unsigned int,
				 unsigned long);
#else /* CONFIG_BLOCK */
/*
 * stubs for when the block layer is configured out
 */
#define buffer_heads_over_limit 0

static inline long nr_blockdev_pages(void)
{
	return 0;
}

struct blk_plug {
};

static inline void blk_start_plug(struct blk_plug *plug)
{
}

static inline void blk_finish_plug(struct blk_plug *plug)
{
}

static inline void blk_flush_plug(struct task_struct *task)
{
}

static inline void blk_schedule_flush_plug(struct task_struct *task)
{
}


static inline bool blk_needs_flush_plug(struct task_struct *tsk)
{
	return false;
}

#endif /* CONFIG_BLOCK */

#endif<|MERGE_RESOLUTION|>--- conflicted
+++ resolved
@@ -196,10 +196,6 @@
 typedef int (make_request_fn) (struct request_queue *q, struct bio *bio);
 typedef int (prep_rq_fn) (struct request_queue *, struct request *);
 typedef void (unprep_rq_fn) (struct request_queue *, struct request *);
-<<<<<<< HEAD
-typedef void (unplug_fn) (struct request_queue *);
-=======
->>>>>>> 02f8c6ae
 
 struct bio_vec;
 struct bvec_merge_data {
@@ -282,10 +278,6 @@
 	make_request_fn		*make_request_fn;
 	prep_rq_fn		*prep_rq_fn;
 	unprep_rq_fn		*unprep_rq_fn;
-<<<<<<< HEAD
-	unplug_fn		*unplug_fn;
-=======
->>>>>>> 02f8c6ae
 	merge_bvec_fn		*merge_bvec_fn;
 	softirq_done_fn		*softirq_done_fn;
 	rq_timed_out_fn		*rq_timed_out_fn;
@@ -406,20 +398,11 @@
 #define QUEUE_FLAG_STACKABLE   11	/* supports request stacking */
 #define QUEUE_FLAG_NONROT      12	/* non-rotational device (SSD) */
 #define QUEUE_FLAG_VIRT        QUEUE_FLAG_NONROT /* paravirt device */
-<<<<<<< HEAD
-#define QUEUE_FLAG_IO_STAT     15	/* do IO stats */
-#define QUEUE_FLAG_DISCARD     16	/* supports DISCARD */
-#define QUEUE_FLAG_NOXMERGES   17	/* No extended merges */
-#define QUEUE_FLAG_ADD_RANDOM  18	/* Contributes to random pool */
-#define QUEUE_FLAG_SECDISCARD  19	/* supports SECDISCARD */
-#define QUEUE_FLAG_SAME_FORCE  20	/* force complete on same CPU */
-=======
 #define QUEUE_FLAG_IO_STAT     13	/* do IO stats */
 #define QUEUE_FLAG_DISCARD     14	/* supports DISCARD */
 #define QUEUE_FLAG_NOXMERGES   15	/* No extended merges */
 #define QUEUE_FLAG_ADD_RANDOM  16	/* Contributes to random pool */
 #define QUEUE_FLAG_SECDISCARD  17	/* supports SECDISCARD */
->>>>>>> 02f8c6ae
 
 #define QUEUE_FLAG_DEFAULT	((1 << QUEUE_FLAG_IO_STAT) |		\
 				 (1 << QUEUE_FLAG_STACKABLE)	|	\
@@ -491,10 +474,6 @@
 	__clear_bit(flag, &q->queue_flags);
 }
 
-<<<<<<< HEAD
-#define blk_queue_plugged(q)	test_bit(QUEUE_FLAG_PLUGGED, &(q)->queue_flags)
-=======
->>>>>>> 02f8c6ae
 #define blk_queue_tagged(q)	test_bit(QUEUE_FLAG_QUEUED, &(q)->queue_flags)
 #define blk_queue_stopped(q)	test_bit(QUEUE_FLAG_STOPPED, &(q)->queue_flags)
 #define blk_queue_nomerges(q)	test_bit(QUEUE_FLAG_NOMERGES, &(q)->queue_flags)
@@ -719,11 +698,7 @@
 extern void blk_stop_queue(struct request_queue *q);
 extern void blk_sync_queue(struct request_queue *q);
 extern void __blk_stop_queue(struct request_queue *q);
-<<<<<<< HEAD
-extern void __blk_run_queue(struct request_queue *q, bool force_kblockd);
-=======
 extern void __blk_run_queue(struct request_queue *q);
->>>>>>> 02f8c6ae
 extern void blk_run_queue(struct request_queue *);
 extern void blk_run_queue_async(struct request_queue *q);
 extern int blk_rq_map_user(struct request_queue *, struct request *,
@@ -955,8 +930,6 @@
 	return blkdev_issue_discard(sb->s_bdev, block << (sb->s_blocksize_bits - 9),
 				    nr_blocks << (sb->s_blocksize_bits - 9),
 				    gfp_mask, flags);
-<<<<<<< HEAD
-=======
 }
 static inline int sb_issue_zeroout(struct super_block *sb, sector_t block,
 		sector_t nr_blocks, gfp_t gfp_mask)
@@ -965,7 +938,6 @@
 				    block << (sb->s_blocksize_bits - 9),
 				    nr_blocks << (sb->s_blocksize_bits - 9),
 				    gfp_mask);
->>>>>>> 02f8c6ae
 }
 
 extern int blk_verify_command(unsigned char *cmd, fmode_t has_write_perm);
@@ -973,15 +945,11 @@
 enum blk_default_limits {
 	BLK_MAX_SEGMENTS	= 128,
 	BLK_SAFE_MAX_SECTORS	= 255,
-<<<<<<< HEAD
-#ifndef CONFIG_KERNEL_DESKTOP
+#ifndef CONFIG_KERNEL_DESKTO
 	BLK_DEF_MAX_SECTORS	= 2048,
 #else
 	BLK_DEF_MAX_SECTORS	= 1024,
 #endif
-=======
-	BLK_DEF_MAX_SECTORS	= 1024,
->>>>>>> 02f8c6ae
 	BLK_MAX_SEGMENT_SIZE	= 65536,
 	BLK_SEG_BOUNDARY_MASK	= 0xFFFFFFFFUL,
 };
@@ -1212,8 +1180,6 @@
 }
 #endif
 
-<<<<<<< HEAD
-=======
 #ifdef CONFIG_BLK_DEV_THROTTLING
 extern int blk_throtl_init(struct request_queue *q);
 extern void blk_throtl_exit(struct request_queue *q);
@@ -1228,7 +1194,6 @@
 static inline int blk_throtl_exit(struct request_queue *q) { return 0; }
 #endif /* CONFIG_BLK_DEV_THROTTLING */
 
->>>>>>> 02f8c6ae
 #define MODULE_ALIAS_BLOCKDEV(major,minor) \
 	MODULE_ALIAS("block-major-" __stringify(major) "-" __stringify(minor))
 #define MODULE_ALIAS_BLOCKDEV_MAJOR(major) \
@@ -1321,13 +1286,8 @@
 #define blk_get_integrity(a)			(0)
 #define blk_integrity_compare(a, b)		(0)
 #define blk_integrity_register(a, b)		(0)
-<<<<<<< HEAD
-#define blk_integrity_unregister(a)		do { } while (0);
-#define blk_queue_max_integrity_segments(a, b)	do { } while (0);
-=======
 #define blk_integrity_unregister(a)		do { } while (0)
 #define blk_queue_max_integrity_segments(a, b)	do { } while (0)
->>>>>>> 02f8c6ae
 #define queue_max_integrity_segments(a)		(0)
 #define blk_integrity_merge_rq(a, b, c)		(0)
 #define blk_integrity_merge_bio(a, b, c)	(0)
