/*
 * console_struct.h
 *
 * Data structure describing single virtual console except for data
 * used by vt.c.
 *
 * Fields marked with [#] must be set by the low-level driver.
 * Fields marked with [!] can be changed by the low-level driver
 * to achieve effects such as fast scrolling by changing the origin.
 */

#ifndef _LINUX_CONSOLE_STRUCT_H
#define _LINUX_CONSOLE_STRUCT_H

#include <linux/wait.h>
#include <linux/vt.h>
#include <linux/workqueue.h>

struct vt_struct;

#define NPAR 16

struct vc_data {
	struct tty_port port;			/* Upper level data */

	unsigned short	vc_num;			/* Console number */
	unsigned int	vc_cols;		/* [#] Console size */
	unsigned int	vc_rows;
	unsigned int	vc_size_row;		/* Bytes per row */
	unsigned int	vc_scan_lines;		/* # of scan lines */
	unsigned long	vc_origin;		/* [!] Start of real screen */
	unsigned long	vc_scr_end;		/* [!] End of real screen */
	unsigned long	vc_visible_origin;	/* [!] Top of visible window */
	unsigned int	vc_top, vc_bottom;	/* Scrolling region */
	const struct consw *vc_sw;
	unsigned short	*vc_screenbuf;		/* In-memory character/attribute buffer */
	unsigned int	vc_screenbuf_size;
	unsigned char	vc_mode;		/* KD_TEXT, ... */
	/* attributes for all characters on screen */
	unsigned char	vc_attr;		/* Current attributes */
	unsigned char	vc_def_color;		/* Default colors */
	unsigned char	vc_color;		/* Foreground & background */
	unsigned char	vc_s_color;		/* Saved foreground & background */
	unsigned char	vc_ulcolor;		/* Color for underline mode */
	unsigned char   vc_itcolor;
	unsigned char	vc_halfcolor;		/* Color for half intensity mode */
	/* cursor */
	unsigned int	vc_cursor_type;
	unsigned short	vc_complement_mask;	/* [#] Xor mask for mouse pointer */
	unsigned short	vc_s_complement_mask;	/* Saved mouse pointer mask */
	unsigned int	vc_x, vc_y;		/* Cursor position */
	unsigned int	vc_saved_x, vc_saved_y;
	unsigned long	vc_pos;			/* Cursor address */
	/* fonts */	
	unsigned short	vc_hi_font_mask;	/* [#] Attribute set for upper 256 chars of font or 0 if not supported */
	struct console_font vc_font;		/* Current VC font set */
	unsigned short	vc_video_erase_char;	/* Background erase character */
	/* VT terminal data */
	unsigned int	vc_state;		/* Escape sequence parser state */
	unsigned int	vc_npar,vc_par[NPAR];	/* Parameters of current escape sequence */
	/* data for manual vt switching */
	struct vt_mode	vt_mode;
	struct pid 	*vt_pid;
	int		vt_newvt;
	wait_queue_head_t paste_wait;
	/* mode flags */
	unsigned int	vc_charset	: 1;	/* Character set G0 / G1 */
	unsigned int	vc_s_charset	: 1;	/* Saved character set */
	unsigned int	vc_disp_ctrl	: 1;	/* Display chars < 32? */
	unsigned int	vc_toggle_meta	: 1;	/* Toggle high bit? */
	unsigned int	vc_decscnm	: 1;	/* Screen Mode */
	unsigned int	vc_decom	: 1;	/* Origin Mode */
	unsigned int	vc_decawm	: 1;	/* Autowrap Mode */
	unsigned int	vc_deccm	: 1;	/* Cursor Visible */
	unsigned int	vc_decim	: 1;	/* Insert Mode */
	unsigned int	vc_deccolm	: 1;	/* 80/132 Column Mode */
	/* attribute flags */
	unsigned int	vc_intensity	: 2;	/* 0=half-bright, 1=normal, 2=bold */
	unsigned int    vc_italic:1;
	unsigned int	vc_underline	: 1;
	unsigned int	vc_blink	: 1;
	unsigned int	vc_reverse	: 1;
	unsigned int	vc_s_intensity	: 2;	/* saved rendition */
	unsigned int    vc_s_italic:1;
	unsigned int	vc_s_underline	: 1;
	unsigned int	vc_s_blink	: 1;
	unsigned int	vc_s_reverse	: 1;
	/* misc */
	unsigned int	vc_ques		: 1;
	unsigned int	vc_need_wrap	: 1;
	unsigned int	vc_can_do_color	: 1;
	unsigned int	vc_report_mouse : 2;
	unsigned char	vc_utf		: 1;	/* Unicode UTF-8 encoding */
	unsigned char	vc_utf_count;
		 int	vc_utf_char;
	unsigned int	vc_tab_stop[8];		/* Tab stops. 256 columns. */
	unsigned char   vc_palette[16*3];       /* Colour palette for VGA+ */
	unsigned short * vc_translate;
	unsigned char 	vc_G0_charset;
	unsigned char 	vc_G1_charset;
	unsigned char 	vc_saved_G0;
	unsigned char 	vc_saved_G1;
	unsigned int    vc_resize_user;         /* resize request from user */
	unsigned int	vc_bell_pitch;		/* Console bell pitch */
	unsigned int	vc_bell_duration;	/* Console bell duration */
	struct vc_data **vc_display_fg;		/* [!] Ptr to var holding fg console for this display */
	unsigned long	vc_uni_pagedir;
	unsigned long	*vc_uni_pagedir_loc;  /* [!] Location of uni_pagedir variable for this console */
<<<<<<< HEAD
#ifdef CONFIG_BOOTSPLASH
	struct splash_data *vc_splash_data;
#endif
=======
	bool vc_panic_force_write; /* when oops/panic this VC can accept forced output/blanking */
>>>>>>> da5cabf8
	/* additional information is in vt_kern.h */
};

struct vc {
	struct vc_data *d;
	struct work_struct SAK_work;

	/* might add  scrmem, vt_struct, kbd  at some time,
	   to have everything in one place - the disadvantage
	   would be that vc_cons etc can no longer be static */
};

extern struct vc vc_cons [MAX_NR_CONSOLES];
extern void vc_SAK(struct work_struct *work);

#define CUR_DEF		0
#define CUR_NONE	1
#define CUR_UNDERLINE	2
#define CUR_LOWER_THIRD	3
#define CUR_LOWER_HALF	4
#define CUR_TWO_THIRDS	5
#define CUR_BLOCK	6
#define CUR_HWMASK	0x0f
#define CUR_SWMASK	0xfff0

#define CUR_DEFAULT CUR_UNDERLINE

#define CON_IS_VISIBLE(conp) (*conp->vc_display_fg == conp)

#endif /* _LINUX_CONSOLE_STRUCT_H */<|MERGE_RESOLUTION|>--- conflicted
+++ resolved
@@ -106,13 +106,10 @@
 	struct vc_data **vc_display_fg;		/* [!] Ptr to var holding fg console for this display */
 	unsigned long	vc_uni_pagedir;
 	unsigned long	*vc_uni_pagedir_loc;  /* [!] Location of uni_pagedir variable for this console */
-<<<<<<< HEAD
 #ifdef CONFIG_BOOTSPLASH
 	struct splash_data *vc_splash_data;
 #endif
-=======
 	bool vc_panic_force_write; /* when oops/panic this VC can accept forced output/blanking */
->>>>>>> da5cabf8
 	/* additional information is in vt_kern.h */
 };
 
