#ifndef _LINUX_IF_LINK_H
#define _LINUX_IF_LINK_H

#include <linux/types.h>
#include <linux/netlink.h>

/* This struct should be in sync with struct rtnl_link_stats64 */
struct rtnl_link_stats {
	__u32	rx_packets;		/* total packets received	*/
	__u32	tx_packets;		/* total packets transmitted	*/
	__u32	rx_bytes;		/* total bytes received 	*/
	__u32	tx_bytes;		/* total bytes transmitted	*/
	__u32	rx_errors;		/* bad packets received		*/
	__u32	tx_errors;		/* packet transmit problems	*/
	__u32	rx_dropped;		/* no space in linux buffers	*/
	__u32	tx_dropped;		/* no space available in linux	*/
	__u32	multicast;		/* multicast packets received	*/
	__u32	collisions;

	/* detailed rx_errors: */
	__u32	rx_length_errors;
	__u32	rx_over_errors;		/* receiver ring buff overflow	*/
	__u32	rx_crc_errors;		/* recved pkt with crc error	*/
	__u32	rx_frame_errors;	/* recv'd frame alignment error */
	__u32	rx_fifo_errors;		/* recv'r fifo overrun		*/
	__u32	rx_missed_errors;	/* receiver missed packet	*/

	/* detailed tx_errors */
	__u32	tx_aborted_errors;
	__u32	tx_carrier_errors;
	__u32	tx_fifo_errors;
	__u32	tx_heartbeat_errors;
	__u32	tx_window_errors;

	/* for cslip etc */
	__u32	rx_compressed;
	__u32	tx_compressed;
};

/* The main device statistics structure */
struct rtnl_link_stats64 {
	__u64	rx_packets;		/* total packets received	*/
	__u64	tx_packets;		/* total packets transmitted	*/
	__u64	rx_bytes;		/* total bytes received 	*/
	__u64	tx_bytes;		/* total bytes transmitted	*/
	__u64	rx_errors;		/* bad packets received		*/
	__u64	tx_errors;		/* packet transmit problems	*/
	__u64	rx_dropped;		/* no space in linux buffers	*/
	__u64	tx_dropped;		/* no space available in linux	*/
	__u64	multicast;		/* multicast packets received	*/
	__u64	collisions;

	/* detailed rx_errors: */
	__u64	rx_length_errors;
	__u64	rx_over_errors;		/* receiver ring buff overflow	*/
	__u64	rx_crc_errors;		/* recved pkt with crc error	*/
	__u64	rx_frame_errors;	/* recv'd frame alignment error */
	__u64	rx_fifo_errors;		/* recv'r fifo overrun		*/
	__u64	rx_missed_errors;	/* receiver missed packet	*/

	/* detailed tx_errors */
	__u64	tx_aborted_errors;
	__u64	tx_carrier_errors;
	__u64	tx_fifo_errors;
	__u64	tx_heartbeat_errors;
	__u64	tx_window_errors;

	/* for cslip etc */
	__u64	rx_compressed;
	__u64	tx_compressed;
};

/* The struct should be in sync with struct ifmap */
struct rtnl_link_ifmap {
	__u64	mem_start;
	__u64	mem_end;
	__u64	base_addr;
	__u16	irq;
	__u8	dma;
	__u8	port;
};

/*
 * IFLA_AF_SPEC
 *   Contains nested attributes for address family specific attributes.
 *   Each address family may create a attribute with the address family
 *   number as type and create its own attribute structure in it.
 *
 *   Example:
 *   [IFLA_AF_SPEC] = {
 *       [AF_INET] = {
 *           [IFLA_INET_CONF] = ...,
 *       },
 *       [AF_INET6] = {
 *           [IFLA_INET6_FLAGS] = ...,
 *           [IFLA_INET6_CONF] = ...,
 *       }
 *   }
 */

enum {
	IFLA_UNSPEC,
	IFLA_ADDRESS,
	IFLA_BROADCAST,
	IFLA_IFNAME,
	IFLA_MTU,
	IFLA_LINK,
	IFLA_QDISC,
	IFLA_STATS,
	IFLA_COST,
#define IFLA_COST IFLA_COST
	IFLA_PRIORITY,
#define IFLA_PRIORITY IFLA_PRIORITY
	IFLA_MASTER,
#define IFLA_MASTER IFLA_MASTER
	IFLA_WIRELESS,		/* Wireless Extension event - see wireless.h */
#define IFLA_WIRELESS IFLA_WIRELESS
	IFLA_PROTINFO,		/* Protocol specific information for a link */
#define IFLA_PROTINFO IFLA_PROTINFO
	IFLA_TXQLEN,
#define IFLA_TXQLEN IFLA_TXQLEN
	IFLA_MAP,
#define IFLA_MAP IFLA_MAP
	IFLA_WEIGHT,
#define IFLA_WEIGHT IFLA_WEIGHT
	IFLA_OPERSTATE,
	IFLA_LINKMODE,
	IFLA_LINKINFO,
#define IFLA_LINKINFO IFLA_LINKINFO
	IFLA_NET_NS_PID,
	IFLA_IFALIAS,
	IFLA_NUM_VF,		/* Number of VFs if device is SR-IOV PF */
<<<<<<< HEAD
	IFLA_VF_MAC,		/* Hardware queue specific attributes */
	IFLA_VF_VLAN,
	IFLA_VF_TX_RATE,	/* TX Bandwidth Allocation */
	IFLA_VFINFO,
=======
	IFLA_VFINFO_LIST,
	IFLA_STATS64,
	IFLA_VF_PORTS,
	IFLA_PORT_SELF,
	IFLA_AF_SPEC,
	IFLA_GROUP,		/* Group the device belongs to */
	IFLA_NET_NS_FD,
>>>>>>> 02f8c6ae
	__IFLA_MAX
};


#define IFLA_MAX (__IFLA_MAX - 1)

/* backwards compatibility for userspace */
#ifndef __KERNEL__
#define IFLA_RTA(r)  ((struct rtattr*)(((char*)(r)) + NLMSG_ALIGN(sizeof(struct ifinfomsg))))
#define IFLA_PAYLOAD(n) NLMSG_PAYLOAD(n,sizeof(struct ifinfomsg))
#endif

enum {
	IFLA_INET_UNSPEC,
	IFLA_INET_CONF,
	__IFLA_INET_MAX,
};

#define IFLA_INET_MAX (__IFLA_INET_MAX - 1)

/* ifi_flags.

   IFF_* flags.

   The only change is:
   IFF_LOOPBACK, IFF_BROADCAST and IFF_POINTOPOINT are
   more not changeable by user. They describe link media
   characteristics and set by device driver.

   Comments:
   - Combination IFF_BROADCAST|IFF_POINTOPOINT is invalid
   - If neither of these three flags are set;
     the interface is NBMA.

   - IFF_MULTICAST does not mean anything special:
   multicasts can be used on all not-NBMA links.
   IFF_MULTICAST means that this media uses special encapsulation
   for multicast frames. Apparently, all IFF_POINTOPOINT and
   IFF_BROADCAST devices are able to use multicasts too.
 */

/* IFLA_LINK.
   For usual devices it is equal ifi_index.
   If it is a "virtual interface" (f.e. tunnel), ifi_link
   can point to real physical interface (f.e. for bandwidth calculations),
   or maybe 0, what means, that real media is unknown (usual
   for IPIP tunnels, when route to endpoint is allowed to change)
 */

/* Subtype attributes for IFLA_PROTINFO */
enum {
	IFLA_INET6_UNSPEC,
	IFLA_INET6_FLAGS,	/* link flags			*/
	IFLA_INET6_CONF,	/* sysctl parameters		*/
	IFLA_INET6_STATS,	/* statistics			*/
	IFLA_INET6_MCAST,	/* MC things. What of them?	*/
	IFLA_INET6_CACHEINFO,	/* time values and max reasm size */
	IFLA_INET6_ICMP6STATS,	/* statistics (icmpv6)		*/
	__IFLA_INET6_MAX
};

#define IFLA_INET6_MAX	(__IFLA_INET6_MAX - 1)

struct ifla_cacheinfo {
	__u32	max_reasm_len;
	__u32	tstamp;		/* ipv6InterfaceTable updated timestamp */
	__u32	reachable_time;
	__u32	retrans_time;
};

enum {
	IFLA_INFO_UNSPEC,
	IFLA_INFO_KIND,
	IFLA_INFO_DATA,
	IFLA_INFO_XSTATS,
	__IFLA_INFO_MAX,
};

#define IFLA_INFO_MAX	(__IFLA_INFO_MAX - 1)

/* VLAN section */

enum {
	IFLA_VLAN_UNSPEC,
	IFLA_VLAN_ID,
	IFLA_VLAN_FLAGS,
	IFLA_VLAN_EGRESS_QOS,
	IFLA_VLAN_INGRESS_QOS,
	__IFLA_VLAN_MAX,
};

#define IFLA_VLAN_MAX	(__IFLA_VLAN_MAX - 1)

struct ifla_vlan_flags {
	__u32	flags;
	__u32	mask;
};

enum {
	IFLA_VLAN_QOS_UNSPEC,
	IFLA_VLAN_QOS_MAPPING,
	__IFLA_VLAN_QOS_MAX
};

#define IFLA_VLAN_QOS_MAX	(__IFLA_VLAN_QOS_MAX - 1)

struct ifla_vlan_qos_mapping {
	__u32 from;
	__u32 to;
};

/* MACVLAN section */
enum {
	IFLA_MACVLAN_UNSPEC,
	IFLA_MACVLAN_MODE,
	__IFLA_MACVLAN_MAX,
};

#define IFLA_MACVLAN_MAX (__IFLA_MACVLAN_MAX - 1)

enum macvlan_mode {
	MACVLAN_MODE_PRIVATE = 1, /* don't talk to other macvlans */
	MACVLAN_MODE_VEPA    = 2, /* talk to other ports through ext bridge */
	MACVLAN_MODE_BRIDGE  = 4, /* talk to bridge ports directly */
<<<<<<< HEAD
};

/* SR-IOV virtual function managment section */
=======
	MACVLAN_MODE_PASSTHRU = 8,/* take over the underlying device */
};

/* SR-IOV virtual function management section */

enum {
	IFLA_VF_INFO_UNSPEC,
	IFLA_VF_INFO,
	__IFLA_VF_INFO_MAX,
};

#define IFLA_VF_INFO_MAX (__IFLA_VF_INFO_MAX - 1)

enum {
	IFLA_VF_UNSPEC,
	IFLA_VF_MAC,		/* Hardware queue specific attributes */
	IFLA_VF_VLAN,
	IFLA_VF_TX_RATE,	/* TX Bandwidth Allocation */
	__IFLA_VF_MAX,
};

#define IFLA_VF_MAX (__IFLA_VF_MAX - 1)
>>>>>>> 02f8c6ae

struct ifla_vf_mac {
	__u32 vf;
	__u8 mac[32]; /* MAX_ADDR_LEN */
};

struct ifla_vf_vlan {
	__u32 vf;
	__u32 vlan; /* 0 - 4095, 0 disables VLAN filter */
	__u32 qos;
};

struct ifla_vf_tx_rate {
	__u32 vf;
	__u32 rate; /* Max TX bandwidth in Mbps, 0 disables throttling */
};

struct ifla_vf_info {
	__u32 vf;
	__u8 mac[32];
	__u32 vlan;
	__u32 qos;
	__u32 tx_rate;
};
<<<<<<< HEAD
=======

/* VF ports management section
 *
 *	Nested layout of set/get msg is:
 *
 *		[IFLA_NUM_VF]
 *		[IFLA_VF_PORTS]
 *			[IFLA_VF_PORT]
 *				[IFLA_PORT_*], ...
 *			[IFLA_VF_PORT]
 *				[IFLA_PORT_*], ...
 *			...
 *		[IFLA_PORT_SELF]
 *			[IFLA_PORT_*], ...
 */

enum {
	IFLA_VF_PORT_UNSPEC,
	IFLA_VF_PORT,			/* nest */
	__IFLA_VF_PORT_MAX,
};

#define IFLA_VF_PORT_MAX (__IFLA_VF_PORT_MAX - 1)

enum {
	IFLA_PORT_UNSPEC,
	IFLA_PORT_VF,			/* __u32 */
	IFLA_PORT_PROFILE,		/* string */
	IFLA_PORT_VSI_TYPE,		/* 802.1Qbg (pre-)standard VDP */
	IFLA_PORT_INSTANCE_UUID,	/* binary UUID */
	IFLA_PORT_HOST_UUID,		/* binary UUID */
	IFLA_PORT_REQUEST,		/* __u8 */
	IFLA_PORT_RESPONSE,		/* __u16, output only */
	__IFLA_PORT_MAX,
};

#define IFLA_PORT_MAX (__IFLA_PORT_MAX - 1)

#define PORT_PROFILE_MAX	40
#define PORT_UUID_MAX		16
#define PORT_SELF_VF		-1

enum {
	PORT_REQUEST_PREASSOCIATE = 0,
	PORT_REQUEST_PREASSOCIATE_RR,
	PORT_REQUEST_ASSOCIATE,
	PORT_REQUEST_DISASSOCIATE,
};

enum {
	PORT_VDP_RESPONSE_SUCCESS = 0,
	PORT_VDP_RESPONSE_INVALID_FORMAT,
	PORT_VDP_RESPONSE_INSUFFICIENT_RESOURCES,
	PORT_VDP_RESPONSE_UNUSED_VTID,
	PORT_VDP_RESPONSE_VTID_VIOLATION,
	PORT_VDP_RESPONSE_VTID_VERSION_VIOALTION,
	PORT_VDP_RESPONSE_OUT_OF_SYNC,
	/* 0x08-0xFF reserved for future VDP use */
	PORT_PROFILE_RESPONSE_SUCCESS = 0x100,
	PORT_PROFILE_RESPONSE_INPROGRESS,
	PORT_PROFILE_RESPONSE_INVALID,
	PORT_PROFILE_RESPONSE_BADSTATE,
	PORT_PROFILE_RESPONSE_INSUFFICIENT_RESOURCES,
	PORT_PROFILE_RESPONSE_ERROR,
};

struct ifla_port_vsi {
	__u8 vsi_mgr_id;
	__u8 vsi_type_id[3];
	__u8 vsi_type_version;
	__u8 pad[3];
};

>>>>>>> 02f8c6ae
#endif /* _LINUX_IF_LINK_H */<|MERGE_RESOLUTION|>--- conflicted
+++ resolved
@@ -130,12 +130,6 @@
 	IFLA_NET_NS_PID,
 	IFLA_IFALIAS,
 	IFLA_NUM_VF,		/* Number of VFs if device is SR-IOV PF */
-<<<<<<< HEAD
-	IFLA_VF_MAC,		/* Hardware queue specific attributes */
-	IFLA_VF_VLAN,
-	IFLA_VF_TX_RATE,	/* TX Bandwidth Allocation */
-	IFLA_VFINFO,
-=======
 	IFLA_VFINFO_LIST,
 	IFLA_STATS64,
 	IFLA_VF_PORTS,
@@ -143,7 +137,6 @@
 	IFLA_AF_SPEC,
 	IFLA_GROUP,		/* Group the device belongs to */
 	IFLA_NET_NS_FD,
->>>>>>> 02f8c6ae
 	__IFLA_MAX
 };
 
@@ -268,11 +261,6 @@
 	MACVLAN_MODE_PRIVATE = 1, /* don't talk to other macvlans */
 	MACVLAN_MODE_VEPA    = 2, /* talk to other ports through ext bridge */
 	MACVLAN_MODE_BRIDGE  = 4, /* talk to bridge ports directly */
-<<<<<<< HEAD
-};
-
-/* SR-IOV virtual function managment section */
-=======
 	MACVLAN_MODE_PASSTHRU = 8,/* take over the underlying device */
 };
 
@@ -295,7 +283,6 @@
 };
 
 #define IFLA_VF_MAX (__IFLA_VF_MAX - 1)
->>>>>>> 02f8c6ae
 
 struct ifla_vf_mac {
 	__u32 vf;
@@ -320,8 +307,6 @@
 	__u32 qos;
 	__u32 tx_rate;
 };
-<<<<<<< HEAD
-=======
 
 /* VF ports management section
  *
@@ -395,5 +380,4 @@
 	__u8 pad[3];
 };
 
->>>>>>> 02f8c6ae
 #endif /* _LINUX_IF_LINK_H */