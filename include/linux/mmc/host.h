--- conflicted
+++ resolved
@@ -56,23 +56,17 @@
 #define MMC_TIMING_UHS_SDR104	4
 #define MMC_TIMING_UHS_DDR50	5
 
-<<<<<<< HEAD
-=======
 	unsigned char	ddr;			/* dual data rate used */
 
 #define MMC_SDR_MODE		0
 #define MMC_1_2V_DDR_MODE	1
 #define MMC_1_8V_DDR_MODE	2
 
->>>>>>> 02f8c6ae
 	unsigned char	signal_voltage;		/* signalling voltage (1.8V or 3.3V) */
 
 #define MMC_SIGNAL_VOLTAGE_330	0
 #define MMC_SIGNAL_VOLTAGE_180	1
-<<<<<<< HEAD
-=======
 #define MMC_SIGNAL_VOLTAGE_120	2
->>>>>>> 02f8c6ae
 
 	unsigned char	drv_type;		/* driver type (A, B, C, D) */
 
@@ -139,12 +133,9 @@
 
 	void	(*enable_sdio_irq)(struct mmc_host *host, int enable);
 
-<<<<<<< HEAD
-=======
 	/* optional callback for HC quirks */
 	void	(*init_card)(struct mmc_host *host, struct mmc_card *card);
 
->>>>>>> 02f8c6ae
 	int	(*start_signal_voltage_switch)(struct mmc_host *host, struct mmc_ios *ios);
 	int	(*execute_tuning)(struct mmc_host *host);
 	void	(*enable_preset_value)(struct mmc_host *host, bool enable);
@@ -162,12 +153,9 @@
 	unsigned int		f_max;
 	unsigned int		f_init;
 	u32			ocr_avail;
-<<<<<<< HEAD
-=======
 	u32			ocr_avail_sdio;	/* SDIO-specific OCR */
 	u32			ocr_avail_sd;	/* SD-specific OCR */
 	u32			ocr_avail_mmc;	/* MMC-specific OCR */
->>>>>>> 02f8c6ae
 	struct notifier_block	pm_notify;
 
 #define MMC_VDD_165_195		0x00000080	/* VDD voltage 1.65 - 1.95 */
@@ -200,24 +188,17 @@
 #define MMC_CAP_DISABLE		(1 << 7)	/* Can the host be disabled */
 #define MMC_CAP_NONREMOVABLE	(1 << 8)	/* Nonremovable e.g. eMMC */
 #define MMC_CAP_WAIT_WHILE_BUSY	(1 << 9)	/* Waits while card is busy */
-<<<<<<< HEAD
-=======
 #define MMC_CAP_ERASE		(1 << 10)	/* Allow erase/trim commands */
 #define MMC_CAP_1_8V_DDR	(1 << 11)	/* can support */
 						/* DDR mode at 1.8V */
 #define MMC_CAP_1_2V_DDR	(1 << 12)	/* can support */
 						/* DDR mode at 1.2V */
 #define MMC_CAP_POWER_OFF_CARD	(1 << 13)	/* Can power off after boot */
->>>>>>> 02f8c6ae
 #define MMC_CAP_BUS_WIDTH_TEST	(1 << 14)	/* CMD14/CMD19 bus width ok */
 #define MMC_CAP_UHS_SDR12	(1 << 15)	/* Host supports UHS SDR12 mode */
 #define MMC_CAP_UHS_SDR25	(1 << 16)	/* Host supports UHS SDR25 mode */
 #define MMC_CAP_UHS_SDR50	(1 << 17)	/* Host supports UHS SDR50 mode */
-<<<<<<< HEAD
-#define MMC_CAP_UHS_SDR104	(1 << 18)	/* Host supports UHS SDR50 mode */
-=======
 #define MMC_CAP_UHS_SDR104	(1 << 18)	/* Host supports UHS SDR104 mode */
->>>>>>> 02f8c6ae
 #define MMC_CAP_UHS_DDR50	(1 << 19)	/* Host supports UHS DDR50 mode */
 #define MMC_CAP_SET_XPC_330	(1 << 20)	/* Host supports >150mA current at 3.3V */
 #define MMC_CAP_SET_XPC_300	(1 << 21)	/* Host supports >150mA current at 3.0V */
@@ -229,8 +210,6 @@
 #define MMC_CAP_MAX_CURRENT_400	(1 << 27)	/* Host max current limit is 400mA */
 #define MMC_CAP_MAX_CURRENT_600	(1 << 28)	/* Host max current limit is 600mA */
 #define MMC_CAP_MAX_CURRENT_800	(1 << 29)	/* Host max current limit is 800mA */
-<<<<<<< HEAD
-=======
 #define MMC_CAP_CMD23		(1 << 30)	/* CMD23 supported. */
 
 	mmc_pm_flag_t		pm_caps;	/* supported pm features */
@@ -244,7 +223,6 @@
 	spinlock_t		clk_lock;	/* lock for clk fields */
 	struct mutex		clk_gate_mutex;	/* mutex for clock gating */
 #endif
->>>>>>> 02f8c6ae
 
 	/* host specific block data */
 	unsigned int		max_seg_size;	/* see blk_queue_max_segment_size */
