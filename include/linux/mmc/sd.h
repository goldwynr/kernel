/*
 *  include/linux/mmc/sd.h
 *
 *  Copyright (C) 2005-2007 Pierre Ossman, All Rights Reserved.
 *
 * This program is free software; you can redistribute it and/or modify
 * it under the terms of the GNU General Public License as published by
 * the Free Software Foundation; either version 2 of the License, or (at
 * your option) any later version.
 */

#ifndef MMC_SD_H
#define MMC_SD_H

/* SD commands                           type  argument     response */
  /* class 0 */
/* This is basically the same command as for MMC with some quirks. */
#define SD_SEND_RELATIVE_ADDR     3   /* bcr                     R6  */
#define SD_SEND_IF_COND           8   /* bcr  [11:0] See below   R7  */
#define SD_SWITCH_VOLTAGE         11  /* ac                      R1  */

  /* class 10 */
#define SD_SWITCH                 6   /* adtc [31:0] See below   R1  */

  /* class 5 */
#define SD_ERASE_WR_BLK_START    32   /* ac   [31:0] data addr   R1  */
#define SD_ERASE_WR_BLK_END      33   /* ac   [31:0] data addr   R1  */

  /* Application commands */
#define SD_APP_SET_BUS_WIDTH      6   /* ac   [1:0] bus width    R1  */
#define SD_APP_SD_STATUS         13   /* adtc                    R1  */
#define SD_APP_SEND_NUM_WR_BLKS  22   /* adtc                    R1  */
#define SD_APP_OP_COND           41   /* bcr  [31:0] OCR         R3  */
#define SD_APP_SEND_SCR          51   /* adtc                    R1  */

<<<<<<< HEAD
/* OCR bit definition */
=======
/* OCR bit definitions */
>>>>>>> 02f8c6ae
#define SD_OCR_S18R		(1 << 24)    /* 1.8V switching request */
#define SD_ROCR_S18A		SD_OCR_S18R  /* 1.8V switching accepted by card */
#define SD_OCR_XPC		(1 << 28)    /* SDXC power control */
#define SD_OCR_CCS		(1 << 30)    /* Card Capacity Status */

/*
 * SD_SWITCH argument format:
 *
 *      [31] Check (0) or switch (1)
 *      [30:24] Reserved (0)
 *      [23:20] Function group 6
 *      [19:16] Function group 5
 *      [15:12] Function group 4
 *      [11:8] Function group 3
 *      [7:4] Function group 2
 *      [3:0] Function group 1
 */

/*
 * SD_SEND_IF_COND argument format:
 *
 *	[31:12] Reserved (0)
 *	[11:8] Host Voltage Supply Flags
 *	[7:0] Check Pattern (0xAA)
 */

/*
 * SCR field definitions
 */

#define SCR_SPEC_VER_0		0	/* Implements system specification 1.0 - 1.01 */
#define SCR_SPEC_VER_1		1	/* Implements system specification 1.10 */
#define SCR_SPEC_VER_2		2	/* Implements system specification 2.00-3.0X */

/*
 * SD bus widths
 */
#define SD_BUS_WIDTH_1		0
#define SD_BUS_WIDTH_4		2

/*
 * SD_SWITCH mode
 */
#define SD_SWITCH_CHECK		0
#define SD_SWITCH_SET		1

/*
 * SD_SWITCH function groups
 */
#define SD_SWITCH_GRP_ACCESS	0

/*
 * SD_SWITCH access modes
 */
#define SD_SWITCH_ACCESS_DEF	0
#define SD_SWITCH_ACCESS_HS	1

#endif
<|MERGE_RESOLUTION|>--- conflicted
+++ resolved
@@ -33,11 +33,7 @@
 #define SD_APP_OP_COND           41   /* bcr  [31:0] OCR         R3  */
 #define SD_APP_SEND_SCR          51   /* adtc                    R1  */
 
-<<<<<<< HEAD
-/* OCR bit definition */
-=======
 /* OCR bit definitions */
->>>>>>> 02f8c6ae
 #define SD_OCR_S18R		(1 << 24)    /* 1.8V switching request */
 #define SD_ROCR_S18A		SD_OCR_S18R  /* 1.8V switching accepted by card */
 #define SD_OCR_XPC		(1 << 28)    /* SDXC power control */
