#ifndef __LINUX_CPUMASK_H
#define __LINUX_CPUMASK_H

/*
 * Cpumasks provide a bitmap suitable for representing the
 * set of CPU's in a system, one bit position per CPU number.  In general,
 * only nr_cpu_ids (<= NR_CPUS) bits are valid.
 */
#include <linux/kernel.h>
#include <linux/threads.h>
#include <linux/bitmap.h>

typedef struct cpumask { DECLARE_BITMAP(bits, NR_CPUS); } cpumask_t;

/**
 * cpumask_bits - get the bits in a cpumask
 * @maskp: the struct cpumask *
 *
 * You should only assume nr_cpu_ids bits of this mask are valid.  This is
 * a macro so it's const-correct.
 */
#define cpumask_bits(maskp) ((maskp)->bits)

#if NR_CPUS == 1
#define nr_cpu_ids		1
#else
extern int nr_cpu_ids;
#endif

#ifdef CONFIG_CPUMASK_OFFSTACK
/* Assuming NR_CPUS is huge, a runtime limit is more efficient.  Also,
 * not all bits may be allocated. */
#define nr_cpumask_bits	nr_cpu_ids
#else
#define nr_cpumask_bits	NR_CPUS
#endif

/*
 * The following particular system cpumasks and operations manage
 * possible, present, active and online cpus.
 *
 *     cpu_possible_mask- has bit 'cpu' set iff cpu is populatable
 *     cpu_present_mask - has bit 'cpu' set iff cpu is populated
 *     cpu_online_mask  - has bit 'cpu' set iff cpu available to scheduler
 *     cpu_active_mask  - has bit 'cpu' set iff cpu available to migration
 *
 *  If !CONFIG_HOTPLUG_CPU, present == possible, and active == online.
 *
 *  The cpu_possible_mask is fixed at boot time, as the set of CPU id's
 *  that it is possible might ever be plugged in at anytime during the
 *  life of that system boot.  The cpu_present_mask is dynamic(*),
 *  representing which CPUs are currently plugged in.  And
 *  cpu_online_mask is the dynamic subset of cpu_present_mask,
 *  indicating those CPUs available for scheduling.
 *
 *  If HOTPLUG is enabled, then cpu_possible_mask is forced to have
 *  all NR_CPUS bits set, otherwise it is just the set of CPUs that
 *  ACPI reports present at boot.
 *
 *  If HOTPLUG is enabled, then cpu_present_mask varies dynamically,
 *  depending on what ACPI reports as currently plugged in, otherwise
 *  cpu_present_mask is just a copy of cpu_possible_mask.
 *
 *  (*) Well, cpu_present_mask is dynamic in the hotplug case.  If not
 *      hotplug, it's a copy of cpu_possible_mask, hence fixed at boot.
 *
 * Subtleties:
 * 1) UP arch's (NR_CPUS == 1, CONFIG_SMP not defined) hardcode
 *    assumption that their single CPU is online.  The UP
 *    cpu_{online,possible,present}_masks are placebos.  Changing them
 *    will have no useful affect on the following num_*_cpus()
 *    and cpu_*() macros in the UP case.  This ugliness is a UP
 *    optimization - don't waste any instructions or memory references
 *    asking if you're online or how many CPUs there are if there is
 *    only one CPU.
 */

extern const struct cpumask *const cpu_possible_mask;
extern const struct cpumask *const cpu_online_mask;
extern const struct cpumask *const cpu_present_mask;
extern const struct cpumask *const cpu_active_mask;

#if NR_CPUS > 1
#define num_online_cpus()	cpumask_weight(cpu_online_mask)
#define num_possible_cpus()	cpumask_weight(cpu_possible_mask)
#define num_present_cpus()	cpumask_weight(cpu_present_mask)
#define num_active_cpus()	cpumask_weight(cpu_active_mask)
#define cpu_online(cpu)		cpumask_test_cpu((cpu), cpu_online_mask)
#define cpu_possible(cpu)	cpumask_test_cpu((cpu), cpu_possible_mask)
#define cpu_present(cpu)	cpumask_test_cpu((cpu), cpu_present_mask)
#define cpu_active(cpu)		cpumask_test_cpu((cpu), cpu_active_mask)
#else
<<<<<<< HEAD
#define num_online_cpus()	1
#define num_possible_cpus()	1
#define num_present_cpus()	1
#define num_active_cpus()	1
=======
#define num_online_cpus()	1U
#define num_possible_cpus()	1U
#define num_present_cpus()	1U
#define num_active_cpus()	1U
>>>>>>> 02f8c6ae
#define cpu_online(cpu)		((cpu) == 0)
#define cpu_possible(cpu)	((cpu) == 0)
#define cpu_present(cpu)	((cpu) == 0)
#define cpu_active(cpu)		((cpu) == 0)
#endif

/* verify cpu argument to cpumask_* operators */
static inline unsigned int cpumask_check(unsigned int cpu)
{
#ifdef CONFIG_DEBUG_PER_CPU_MAPS
	WARN_ON_ONCE(cpu >= nr_cpumask_bits);
#endif /* CONFIG_DEBUG_PER_CPU_MAPS */
	return cpu;
}

#if NR_CPUS == 1
/* Uniprocessor.  Assume all masks are "1". */
static inline unsigned int cpumask_first(const struct cpumask *srcp)
{
	return 0;
}

/* Valid inputs for n are -1 and 0. */
static inline unsigned int cpumask_next(int n, const struct cpumask *srcp)
{
	return n+1;
}

static inline unsigned int cpumask_next_zero(int n, const struct cpumask *srcp)
{
	return n+1;
}

static inline unsigned int cpumask_next_and(int n,
					    const struct cpumask *srcp,
					    const struct cpumask *andp)
{
	return n+1;
}

/* cpu must be a valid cpu, ie 0, so there's no other choice. */
static inline unsigned int cpumask_any_but(const struct cpumask *mask,
					   unsigned int cpu)
{
	return 1;
}

#define for_each_cpu(cpu, mask)			\
	for ((cpu) = 0; (cpu) < 1; (cpu)++, (void)mask)
#define for_each_cpu_not(cpu, mask)		\
	for ((cpu) = 0; (cpu) < 1; (cpu)++, (void)mask)
#define for_each_cpu_and(cpu, mask, and)	\
	for ((cpu) = 0; (cpu) < 1; (cpu)++, (void)mask, (void)and)
#else
/**
 * cpumask_first - get the first cpu in a cpumask
 * @srcp: the cpumask pointer
 *
 * Returns >= nr_cpu_ids if no cpus set.
 */
static inline unsigned int cpumask_first(const struct cpumask *srcp)
{
	return find_first_bit(cpumask_bits(srcp), nr_cpumask_bits);
}

/**
 * cpumask_next - get the next cpu in a cpumask
 * @n: the cpu prior to the place to search (ie. return will be > @n)
 * @srcp: the cpumask pointer
 *
 * Returns >= nr_cpu_ids if no further cpus set.
 */
static inline unsigned int cpumask_next(int n, const struct cpumask *srcp)
{
	/* -1 is a legal arg here. */
	if (n != -1)
		cpumask_check(n);
	return find_next_bit(cpumask_bits(srcp), nr_cpumask_bits, n+1);
}

/**
 * cpumask_next_zero - get the next unset cpu in a cpumask
 * @n: the cpu prior to the place to search (ie. return will be > @n)
 * @srcp: the cpumask pointer
 *
 * Returns >= nr_cpu_ids if no further cpus unset.
 */
static inline unsigned int cpumask_next_zero(int n, const struct cpumask *srcp)
{
	/* -1 is a legal arg here. */
	if (n != -1)
		cpumask_check(n);
	return find_next_zero_bit(cpumask_bits(srcp), nr_cpumask_bits, n+1);
}

int cpumask_next_and(int n, const struct cpumask *, const struct cpumask *);
int cpumask_any_but(const struct cpumask *mask, unsigned int cpu);

/**
 * for_each_cpu - iterate over every cpu in a mask
 * @cpu: the (optionally unsigned) integer iterator
 * @mask: the cpumask pointer
 *
 * After the loop, cpu is >= nr_cpu_ids.
 */
#define for_each_cpu(cpu, mask)				\
	for ((cpu) = -1;				\
		(cpu) = cpumask_next((cpu), (mask)),	\
		(cpu) < nr_cpu_ids;)

/**
 * for_each_cpu_not - iterate over every cpu in a complemented mask
 * @cpu: the (optionally unsigned) integer iterator
 * @mask: the cpumask pointer
 *
 * After the loop, cpu is >= nr_cpu_ids.
 */
#define for_each_cpu_not(cpu, mask)				\
	for ((cpu) = -1;					\
		(cpu) = cpumask_next_zero((cpu), (mask)),	\
		(cpu) < nr_cpu_ids;)

/**
 * for_each_cpu_and - iterate over every cpu in both masks
 * @cpu: the (optionally unsigned) integer iterator
 * @mask: the first cpumask pointer
 * @and: the second cpumask pointer
 *
 * This saves a temporary CPU mask in many places.  It is equivalent to:
 *	struct cpumask tmp;
 *	cpumask_and(&tmp, &mask, &and);
 *	for_each_cpu(cpu, &tmp)
 *		...
 *
 * After the loop, cpu is >= nr_cpu_ids.
 */
#define for_each_cpu_and(cpu, mask, and)				\
	for ((cpu) = -1;						\
		(cpu) = cpumask_next_and((cpu), (mask), (and)),		\
		(cpu) < nr_cpu_ids;)
#endif /* SMP */

#define CPU_BITS_NONE						\
{								\
	[0 ... BITS_TO_LONGS(NR_CPUS)-1] = 0UL			\
}

#define CPU_BITS_CPU0						\
{								\
	[0] =  1UL						\
}

/**
 * cpumask_set_cpu - set a cpu in a cpumask
 * @cpu: cpu number (< nr_cpu_ids)
 * @dstp: the cpumask pointer
 */
static inline void cpumask_set_cpu(unsigned int cpu, struct cpumask *dstp)
{
	set_bit(cpumask_check(cpu), cpumask_bits(dstp));
}

/**
 * cpumask_clear_cpu - clear a cpu in a cpumask
 * @cpu: cpu number (< nr_cpu_ids)
 * @dstp: the cpumask pointer
 */
static inline void cpumask_clear_cpu(int cpu, struct cpumask *dstp)
{
	clear_bit(cpumask_check(cpu), cpumask_bits(dstp));
}

/**
 * cpumask_test_cpu - test for a cpu in a cpumask
 * @cpu: cpu number (< nr_cpu_ids)
 * @cpumask: the cpumask pointer
 *
 * No static inline type checking - see Subtlety (1) above.
 */
#define cpumask_test_cpu(cpu, cpumask) \
	test_bit(cpumask_check(cpu), cpumask_bits((cpumask)))

/**
 * cpumask_test_and_set_cpu - atomically test and set a cpu in a cpumask
 * @cpu: cpu number (< nr_cpu_ids)
 * @cpumask: the cpumask pointer
 *
 * test_and_set_bit wrapper for cpumasks.
 */
static inline int cpumask_test_and_set_cpu(int cpu, struct cpumask *cpumask)
{
	return test_and_set_bit(cpumask_check(cpu), cpumask_bits(cpumask));
}

/**
 * cpumask_test_and_clear_cpu - atomically test and clear a cpu in a cpumask
 * @cpu: cpu number (< nr_cpu_ids)
 * @cpumask: the cpumask pointer
 *
 * test_and_clear_bit wrapper for cpumasks.
 */
static inline int cpumask_test_and_clear_cpu(int cpu, struct cpumask *cpumask)
{
	return test_and_clear_bit(cpumask_check(cpu), cpumask_bits(cpumask));
}

/**
 * cpumask_setall - set all cpus (< nr_cpu_ids) in a cpumask
 * @dstp: the cpumask pointer
 */
static inline void cpumask_setall(struct cpumask *dstp)
{
	bitmap_fill(cpumask_bits(dstp), nr_cpumask_bits);
}

/**
 * cpumask_clear - clear all cpus (< nr_cpu_ids) in a cpumask
 * @dstp: the cpumask pointer
 */
static inline void cpumask_clear(struct cpumask *dstp)
{
	bitmap_zero(cpumask_bits(dstp), nr_cpumask_bits);
}

/**
 * cpumask_and - *dstp = *src1p & *src2p
 * @dstp: the cpumask result
 * @src1p: the first input
 * @src2p: the second input
 */
static inline int cpumask_and(struct cpumask *dstp,
			       const struct cpumask *src1p,
			       const struct cpumask *src2p)
{
	return bitmap_and(cpumask_bits(dstp), cpumask_bits(src1p),
				       cpumask_bits(src2p), nr_cpumask_bits);
}

/**
 * cpumask_or - *dstp = *src1p | *src2p
 * @dstp: the cpumask result
 * @src1p: the first input
 * @src2p: the second input
 */
static inline void cpumask_or(struct cpumask *dstp, const struct cpumask *src1p,
			      const struct cpumask *src2p)
{
	bitmap_or(cpumask_bits(dstp), cpumask_bits(src1p),
				      cpumask_bits(src2p), nr_cpumask_bits);
}

/**
 * cpumask_xor - *dstp = *src1p ^ *src2p
 * @dstp: the cpumask result
 * @src1p: the first input
 * @src2p: the second input
 */
static inline void cpumask_xor(struct cpumask *dstp,
			       const struct cpumask *src1p,
			       const struct cpumask *src2p)
{
	bitmap_xor(cpumask_bits(dstp), cpumask_bits(src1p),
				       cpumask_bits(src2p), nr_cpumask_bits);
}

/**
 * cpumask_andnot - *dstp = *src1p & ~*src2p
 * @dstp: the cpumask result
 * @src1p: the first input
 * @src2p: the second input
 */
static inline int cpumask_andnot(struct cpumask *dstp,
				  const struct cpumask *src1p,
				  const struct cpumask *src2p)
{
	return bitmap_andnot(cpumask_bits(dstp), cpumask_bits(src1p),
					  cpumask_bits(src2p), nr_cpumask_bits);
}

/**
 * cpumask_complement - *dstp = ~*srcp
 * @dstp: the cpumask result
 * @srcp: the input to invert
 */
static inline void cpumask_complement(struct cpumask *dstp,
				      const struct cpumask *srcp)
{
	bitmap_complement(cpumask_bits(dstp), cpumask_bits(srcp),
					      nr_cpumask_bits);
}

/**
 * cpumask_equal - *src1p == *src2p
 * @src1p: the first input
 * @src2p: the second input
 */
static inline bool cpumask_equal(const struct cpumask *src1p,
				const struct cpumask *src2p)
{
	return bitmap_equal(cpumask_bits(src1p), cpumask_bits(src2p),
						 nr_cpumask_bits);
}

/**
 * cpumask_intersects - (*src1p & *src2p) != 0
 * @src1p: the first input
 * @src2p: the second input
 */
static inline bool cpumask_intersects(const struct cpumask *src1p,
				     const struct cpumask *src2p)
{
	return bitmap_intersects(cpumask_bits(src1p), cpumask_bits(src2p),
						      nr_cpumask_bits);
}

/**
 * cpumask_subset - (*src1p & ~*src2p) == 0
 * @src1p: the first input
 * @src2p: the second input
 */
static inline int cpumask_subset(const struct cpumask *src1p,
				 const struct cpumask *src2p)
{
	return bitmap_subset(cpumask_bits(src1p), cpumask_bits(src2p),
						  nr_cpumask_bits);
}

/**
 * cpumask_empty - *srcp == 0
 * @srcp: the cpumask to that all cpus < nr_cpu_ids are clear.
 */
static inline bool cpumask_empty(const struct cpumask *srcp)
{
	return bitmap_empty(cpumask_bits(srcp), nr_cpumask_bits);
}

/**
 * cpumask_full - *srcp == 0xFFFFFFFF...
 * @srcp: the cpumask to that all cpus < nr_cpu_ids are set.
 */
static inline bool cpumask_full(const struct cpumask *srcp)
{
	return bitmap_full(cpumask_bits(srcp), nr_cpumask_bits);
}

/**
 * cpumask_weight - Count of bits in *srcp
 * @srcp: the cpumask to count bits (< nr_cpu_ids) in.
 */
static inline unsigned int cpumask_weight(const struct cpumask *srcp)
{
	return bitmap_weight(cpumask_bits(srcp), nr_cpumask_bits);
}

/**
 * cpumask_shift_right - *dstp = *srcp >> n
 * @dstp: the cpumask result
 * @srcp: the input to shift
 * @n: the number of bits to shift by
 */
static inline void cpumask_shift_right(struct cpumask *dstp,
				       const struct cpumask *srcp, int n)
{
	bitmap_shift_right(cpumask_bits(dstp), cpumask_bits(srcp), n,
					       nr_cpumask_bits);
}

/**
 * cpumask_shift_left - *dstp = *srcp << n
 * @dstp: the cpumask result
 * @srcp: the input to shift
 * @n: the number of bits to shift by
 */
static inline void cpumask_shift_left(struct cpumask *dstp,
				      const struct cpumask *srcp, int n)
{
	bitmap_shift_left(cpumask_bits(dstp), cpumask_bits(srcp), n,
					      nr_cpumask_bits);
}

/**
 * cpumask_copy - *dstp = *srcp
 * @dstp: the result
 * @srcp: the input cpumask
 */
static inline void cpumask_copy(struct cpumask *dstp,
				const struct cpumask *srcp)
{
	bitmap_copy(cpumask_bits(dstp), cpumask_bits(srcp), nr_cpumask_bits);
}

/**
 * cpumask_any - pick a "random" cpu from *srcp
 * @srcp: the input cpumask
 *
 * Returns >= nr_cpu_ids if no cpus set.
 */
#define cpumask_any(srcp) cpumask_first(srcp)

/**
 * cpumask_first_and - return the first cpu from *srcp1 & *srcp2
 * @src1p: the first input
 * @src2p: the second input
 *
 * Returns >= nr_cpu_ids if no cpus set in both.  See also cpumask_next_and().
 */
#define cpumask_first_and(src1p, src2p) cpumask_next_and(-1, (src1p), (src2p))

/**
 * cpumask_any_and - pick a "random" cpu from *mask1 & *mask2
 * @mask1: the first input cpumask
 * @mask2: the second input cpumask
 *
 * Returns >= nr_cpu_ids if no cpus set.
 */
#define cpumask_any_and(mask1, mask2) cpumask_first_and((mask1), (mask2))

/**
 * cpumask_of - the cpumask containing just a given cpu
 * @cpu: the cpu (<= nr_cpu_ids)
 */
#define cpumask_of(cpu) (get_cpu_mask(cpu))

/**
 * cpumask_scnprintf - print a cpumask into a string as comma-separated hex
 * @buf: the buffer to sprintf into
 * @len: the length of the buffer
 * @srcp: the cpumask to print
 *
 * If len is zero, returns zero.  Otherwise returns the length of the
 * (nul-terminated) @buf string.
 */
static inline int cpumask_scnprintf(char *buf, int len,
				    const struct cpumask *srcp)
{
	return bitmap_scnprintf(buf, len, cpumask_bits(srcp), nr_cpumask_bits);
}

/**
 * cpumask_parse_user - extract a cpumask from a user string
 * @buf: the buffer to extract from
 * @len: the length of the buffer
 * @dstp: the cpumask to set.
 *
 * Returns -errno, or 0 for success.
 */
static inline int cpumask_parse_user(const char __user *buf, int len,
				     struct cpumask *dstp)
{
	return bitmap_parse_user(buf, len, cpumask_bits(dstp), nr_cpumask_bits);
}

/**
 * cpumask_parselist_user - extract a cpumask from a user string
 * @buf: the buffer to extract from
 * @len: the length of the buffer
 * @dstp: the cpumask to set.
 *
 * Returns -errno, or 0 for success.
 */
static inline int cpumask_parselist_user(const char __user *buf, int len,
				     struct cpumask *dstp)
{
	return bitmap_parselist_user(buf, len, cpumask_bits(dstp),
							nr_cpumask_bits);
}

/**
 * cpulist_scnprintf - print a cpumask into a string as comma-separated list
 * @buf: the buffer to sprintf into
 * @len: the length of the buffer
 * @srcp: the cpumask to print
 *
 * If len is zero, returns zero.  Otherwise returns the length of the
 * (nul-terminated) @buf string.
 */
static inline int cpulist_scnprintf(char *buf, int len,
				    const struct cpumask *srcp)
{
	return bitmap_scnlistprintf(buf, len, cpumask_bits(srcp),
				    nr_cpumask_bits);
}

/**
 * cpulist_parse_user - extract a cpumask from a user string of ranges
 * @buf: the buffer to extract from
 * @len: the length of the buffer
 * @dstp: the cpumask to set.
 *
 * Returns -errno, or 0 for success.
 */
static inline int cpulist_parse(const char *buf, struct cpumask *dstp)
{
	return bitmap_parselist(buf, cpumask_bits(dstp), nr_cpumask_bits);
}

/**
 * cpumask_size - size to allocate for a 'struct cpumask' in bytes
 *
 * This will eventually be a runtime variable, depending on nr_cpu_ids.
 */
static inline size_t cpumask_size(void)
{
	/* FIXME: Once all cpumask assignments are eliminated, this
	 * can be nr_cpumask_bits */
	return BITS_TO_LONGS(NR_CPUS) * sizeof(long);
}

/*
 * cpumask_var_t: struct cpumask for stack usage.
 *
 * Oh, the wicked games we play!  In order to make kernel coding a
 * little more difficult, we typedef cpumask_var_t to an array or a
 * pointer: doing &mask on an array is a noop, so it still works.
 *
 * ie.
 *	cpumask_var_t tmpmask;
 *	if (!alloc_cpumask_var(&tmpmask, GFP_KERNEL))
 *		return -ENOMEM;
 *
 *	  ... use 'tmpmask' like a normal struct cpumask * ...
 *
 *	free_cpumask_var(tmpmask);
 */
#ifdef CONFIG_CPUMASK_OFFSTACK
typedef struct cpumask *cpumask_var_t;

bool alloc_cpumask_var_node(cpumask_var_t *mask, gfp_t flags, int node);
bool alloc_cpumask_var(cpumask_var_t *mask, gfp_t flags);
bool zalloc_cpumask_var_node(cpumask_var_t *mask, gfp_t flags, int node);
bool zalloc_cpumask_var(cpumask_var_t *mask, gfp_t flags);
void alloc_bootmem_cpumask_var(cpumask_var_t *mask);
void free_cpumask_var(cpumask_var_t mask);
void free_bootmem_cpumask_var(cpumask_var_t mask);

#else
typedef struct cpumask cpumask_var_t[1];

static inline bool alloc_cpumask_var(cpumask_var_t *mask, gfp_t flags)
{
	return true;
}

static inline bool alloc_cpumask_var_node(cpumask_var_t *mask, gfp_t flags,
					  int node)
{
	return true;
}

static inline bool zalloc_cpumask_var(cpumask_var_t *mask, gfp_t flags)
{
	cpumask_clear(*mask);
	return true;
}

static inline bool zalloc_cpumask_var_node(cpumask_var_t *mask, gfp_t flags,
					  int node)
{
	cpumask_clear(*mask);
	return true;
}

static inline void alloc_bootmem_cpumask_var(cpumask_var_t *mask)
{
}

static inline void free_cpumask_var(cpumask_var_t mask)
{
}

static inline void free_bootmem_cpumask_var(cpumask_var_t mask)
{
}
#endif /* CONFIG_CPUMASK_OFFSTACK */

/* It's common to want to use cpu_all_mask in struct member initializers,
 * so it has to refer to an address rather than a pointer. */
extern const DECLARE_BITMAP(cpu_all_bits, NR_CPUS);
#define cpu_all_mask to_cpumask(cpu_all_bits)

/* First bits of cpu_bit_bitmap are in fact unset. */
#define cpu_none_mask to_cpumask(cpu_bit_bitmap[0])

#define for_each_possible_cpu(cpu) for_each_cpu((cpu), cpu_possible_mask)
#define for_each_online_cpu(cpu)   for_each_cpu((cpu), cpu_online_mask)
#define for_each_present_cpu(cpu)  for_each_cpu((cpu), cpu_present_mask)

/* Wrappers for arch boot code to manipulate normally-constant masks */
void set_cpu_possible(unsigned int cpu, bool possible);
void set_cpu_present(unsigned int cpu, bool present);
void set_cpu_online(unsigned int cpu, bool online);
void set_cpu_active(unsigned int cpu, bool active);
void init_cpu_present(const struct cpumask *src);
void init_cpu_possible(const struct cpumask *src);
void init_cpu_online(const struct cpumask *src);

/**
 * to_cpumask - convert an NR_CPUS bitmap to a struct cpumask *
 * @bitmap: the bitmap
 *
 * There are a few places where cpumask_var_t isn't appropriate and
 * static cpumasks must be used (eg. very early boot), yet we don't
 * expose the definition of 'struct cpumask'.
 *
 * This does the conversion, and can be used as a constant initializer.
 */
#define to_cpumask(bitmap)						\
	((struct cpumask *)(1 ? (bitmap)				\
			    : (void *)sizeof(__check_is_bitmap(bitmap))))

static inline int __check_is_bitmap(const unsigned long *bitmap)
{
	return 1;
}

/*
 * Special-case data structure for "single bit set only" constant CPU masks.
 *
 * We pre-generate all the 64 (or 32) possible bit positions, with enough
 * padding to the left and the right, and return the constant pointer
 * appropriately offset.
 */
extern const unsigned long
	cpu_bit_bitmap[BITS_PER_LONG+1][BITS_TO_LONGS(NR_CPUS)];

static inline const struct cpumask *get_cpu_mask(unsigned int cpu)
{
	const unsigned long *p = cpu_bit_bitmap[1 + cpu % BITS_PER_LONG];
	p -= cpu / BITS_PER_LONG;
	return to_cpumask(p);
}

#define cpu_is_offline(cpu)	unlikely(!cpu_online(cpu))

#if NR_CPUS <= BITS_PER_LONG
#define CPU_BITS_ALL						\
{								\
	[BITS_TO_LONGS(NR_CPUS)-1] = CPU_MASK_LAST_WORD	\
}

#else /* NR_CPUS > BITS_PER_LONG */

#define CPU_BITS_ALL						\
{								\
	[0 ... BITS_TO_LONGS(NR_CPUS)-2] = ~0UL,		\
	[BITS_TO_LONGS(NR_CPUS)-1] = CPU_MASK_LAST_WORD		\
}
#endif /* NR_CPUS > BITS_PER_LONG */

/*
 *
 * From here down, all obsolete.  Use cpumask_ variants!
 *
 */
#ifndef CONFIG_DISABLE_OBSOLETE_CPUMASK_FUNCTIONS
/* These strip const, as traditionally they weren't const. */
#define cpu_possible_map	(*(cpumask_t *)cpu_possible_mask)
#define cpu_online_map		(*(cpumask_t *)cpu_online_mask)
#define cpu_present_map		(*(cpumask_t *)cpu_present_mask)
#define cpu_active_map		(*(cpumask_t *)cpu_active_mask)

#define cpumask_of_cpu(cpu) (*get_cpu_mask(cpu))

#define CPU_MASK_LAST_WORD BITMAP_LAST_WORD_MASK(NR_CPUS)

#if NR_CPUS <= BITS_PER_LONG

#define CPU_MASK_ALL							\
(cpumask_t) { {								\
	[BITS_TO_LONGS(NR_CPUS)-1] = CPU_MASK_LAST_WORD			\
} }

#else

#define CPU_MASK_ALL							\
(cpumask_t) { {								\
	[0 ... BITS_TO_LONGS(NR_CPUS)-2] = ~0UL,			\
	[BITS_TO_LONGS(NR_CPUS)-1] = CPU_MASK_LAST_WORD			\
} }

#endif

#define CPU_MASK_NONE							\
(cpumask_t) { {								\
	[0 ... BITS_TO_LONGS(NR_CPUS)-1] =  0UL				\
} }

#define CPU_MASK_CPU0							\
(cpumask_t) { {								\
	[0] =  1UL							\
} }

#if NR_CPUS == 1
#define first_cpu(src)		({ (void)(src); 0; })
#define next_cpu(n, src)	({ (void)(src); 1; })
#define any_online_cpu(mask)	0
#define for_each_cpu_mask(cpu, mask)	\
	for ((cpu) = 0; (cpu) < 1; (cpu)++, (void)mask)
#else /* NR_CPUS > 1 */
int __first_cpu(const cpumask_t *srcp);
int __next_cpu(int n, const cpumask_t *srcp);
int __any_online_cpu(const cpumask_t *mask);

#define first_cpu(src)		__first_cpu(&(src))
#define next_cpu(n, src)	__next_cpu((n), &(src))
#define any_online_cpu(mask) __any_online_cpu(&(mask))
#define for_each_cpu_mask(cpu, mask)			\
	for ((cpu) = -1;				\
		(cpu) = next_cpu((cpu), (mask)),	\
		(cpu) < NR_CPUS; )
#endif /* SMP */

#if NR_CPUS <= 64

#define for_each_cpu_mask_nr(cpu, mask)	for_each_cpu_mask(cpu, mask)

#else /* NR_CPUS > 64 */

int __next_cpu_nr(int n, const cpumask_t *srcp);
#define for_each_cpu_mask_nr(cpu, mask)			\
	for ((cpu) = -1;				\
		(cpu) = __next_cpu_nr((cpu), &(mask)),	\
		(cpu) < nr_cpu_ids; )

#endif /* NR_CPUS > 64 */

#define cpus_addr(src) ((src).bits)

#define cpu_set(cpu, dst) __cpu_set((cpu), &(dst))
static inline void __cpu_set(int cpu, volatile cpumask_t *dstp)
{
	set_bit(cpu, dstp->bits);
}

#define cpu_clear(cpu, dst) __cpu_clear((cpu), &(dst))
static inline void __cpu_clear(int cpu, volatile cpumask_t *dstp)
{
	clear_bit(cpu, dstp->bits);
}

#define cpus_setall(dst) __cpus_setall(&(dst), NR_CPUS)
static inline void __cpus_setall(cpumask_t *dstp, int nbits)
{
	bitmap_fill(dstp->bits, nbits);
}

#define cpus_clear(dst) __cpus_clear(&(dst), NR_CPUS)
static inline void __cpus_clear(cpumask_t *dstp, int nbits)
{
	bitmap_zero(dstp->bits, nbits);
}

/* No static inline type checking - see Subtlety (1) above. */
#define cpu_isset(cpu, cpumask) test_bit((cpu), (cpumask).bits)

#define cpu_test_and_set(cpu, cpumask) __cpu_test_and_set((cpu), &(cpumask))
static inline int __cpu_test_and_set(int cpu, cpumask_t *addr)
{
	return test_and_set_bit(cpu, addr->bits);
}

#define cpus_and(dst, src1, src2) __cpus_and(&(dst), &(src1), &(src2), NR_CPUS)
static inline int __cpus_and(cpumask_t *dstp, const cpumask_t *src1p,
					const cpumask_t *src2p, int nbits)
{
	return bitmap_and(dstp->bits, src1p->bits, src2p->bits, nbits);
}

#define cpus_or(dst, src1, src2) __cpus_or(&(dst), &(src1), &(src2), NR_CPUS)
static inline void __cpus_or(cpumask_t *dstp, const cpumask_t *src1p,
					const cpumask_t *src2p, int nbits)
{
	bitmap_or(dstp->bits, src1p->bits, src2p->bits, nbits);
}

#define cpus_xor(dst, src1, src2) __cpus_xor(&(dst), &(src1), &(src2), NR_CPUS)
static inline void __cpus_xor(cpumask_t *dstp, const cpumask_t *src1p,
					const cpumask_t *src2p, int nbits)
{
	bitmap_xor(dstp->bits, src1p->bits, src2p->bits, nbits);
}

#define cpus_andnot(dst, src1, src2) \
				__cpus_andnot(&(dst), &(src1), &(src2), NR_CPUS)
static inline int __cpus_andnot(cpumask_t *dstp, const cpumask_t *src1p,
					const cpumask_t *src2p, int nbits)
{
	return bitmap_andnot(dstp->bits, src1p->bits, src2p->bits, nbits);
}

#define cpus_equal(src1, src2) __cpus_equal(&(src1), &(src2), NR_CPUS)
static inline int __cpus_equal(const cpumask_t *src1p,
					const cpumask_t *src2p, int nbits)
{
	return bitmap_equal(src1p->bits, src2p->bits, nbits);
}

#define cpus_intersects(src1, src2) __cpus_intersects(&(src1), &(src2), NR_CPUS)
static inline int __cpus_intersects(const cpumask_t *src1p,
					const cpumask_t *src2p, int nbits)
{
	return bitmap_intersects(src1p->bits, src2p->bits, nbits);
}

#define cpus_subset(src1, src2) __cpus_subset(&(src1), &(src2), NR_CPUS)
static inline int __cpus_subset(const cpumask_t *src1p,
					const cpumask_t *src2p, int nbits)
{
	return bitmap_subset(src1p->bits, src2p->bits, nbits);
}

#define cpus_empty(src) __cpus_empty(&(src), NR_CPUS)
static inline int __cpus_empty(const cpumask_t *srcp, int nbits)
{
	return bitmap_empty(srcp->bits, nbits);
}

#define cpus_weight(cpumask) __cpus_weight(&(cpumask), NR_CPUS)
static inline int __cpus_weight(const cpumask_t *srcp, int nbits)
{
	return bitmap_weight(srcp->bits, nbits);
}

#define cpus_shift_left(dst, src, n) \
			__cpus_shift_left(&(dst), &(src), (n), NR_CPUS)
static inline void __cpus_shift_left(cpumask_t *dstp,
					const cpumask_t *srcp, int n, int nbits)
{
	bitmap_shift_left(dstp->bits, srcp->bits, n, nbits);
}
#endif /* !CONFIG_DISABLE_OBSOLETE_CPUMASK_FUNCTIONS */

#endif /* __LINUX_CPUMASK_H */<|MERGE_RESOLUTION|>--- conflicted
+++ resolved
@@ -90,17 +90,10 @@
 #define cpu_present(cpu)	cpumask_test_cpu((cpu), cpu_present_mask)
 #define cpu_active(cpu)		cpumask_test_cpu((cpu), cpu_active_mask)
 #else
-<<<<<<< HEAD
-#define num_online_cpus()	1
-#define num_possible_cpus()	1
-#define num_present_cpus()	1
-#define num_active_cpus()	1
-=======
 #define num_online_cpus()	1U
 #define num_possible_cpus()	1U
 #define num_present_cpus()	1U
 #define num_active_cpus()	1U
->>>>>>> 02f8c6ae
 #define cpu_online(cpu)		((cpu) == 0)
 #define cpu_possible(cpu)	((cpu) == 0)
 #define cpu_present(cpu)	((cpu) == 0)
