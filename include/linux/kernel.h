#ifndef _LINUX_KERNEL_H
#define _LINUX_KERNEL_H

/*
 * 'kernel.h' contains some often-used function prototypes etc
 */
#define __ALIGN_KERNEL(x, a)		__ALIGN_KERNEL_MASK(x, (typeof(x))(a) - 1)
#define __ALIGN_KERNEL_MASK(x, mask)	(((x) + (mask)) & ~(mask))

#ifdef __KERNEL__

#include <stdarg.h>
#include <linux/linkage.h>
#include <linux/stddef.h>
#include <linux/types.h>
#include <linux/compiler.h>
#include <linux/bitops.h>
#include <linux/log2.h>
#include <linux/typecheck.h>
#include <linux/printk.h>
#include <linux/dynamic_debug.h>
#include <linux/init.h>
#include <asm/byteorder.h>
#include <asm/bug.h>

#define USHRT_MAX	((u16)(~0U))
#define SHRT_MAX	((s16)(USHRT_MAX>>1))
#define SHRT_MIN	((s16)(-SHRT_MAX - 1))
#define INT_MAX		((int)(~0U>>1))
#define INT_MIN		(-INT_MAX - 1)
#define UINT_MAX	(~0U)
#define LONG_MAX	((long)(~0UL>>1))
#define LONG_MIN	(-LONG_MAX - 1)
#define ULONG_MAX	(~0UL)
#define LLONG_MAX	((long long)(~0ULL>>1))
#define LLONG_MIN	(-LLONG_MAX - 1)
#define ULLONG_MAX	(~0ULL)

#define STACK_MAGIC	0xdeadbeef

#define ALIGN(x, a)		__ALIGN_KERNEL((x), (a))
#define __ALIGN_MASK(x, mask)	__ALIGN_KERNEL_MASK((x), (mask))
#define PTR_ALIGN(p, a)		((typeof(p))ALIGN((unsigned long)(p), (a)))
#define IS_ALIGNED(x, a)		(((x) & ((typeof(x))(a) - 1)) == 0)

#define ARRAY_SIZE(arr) (sizeof(arr) / sizeof((arr)[0]) + __must_be_array(arr))

/*
 * This looks more complex than it should be. But we need to
 * get the type for the ~ right in round_down (it needs to be
 * as wide as the result!), and we want to evaluate the macro
 * arguments just once each.
 */
#define __round_mask(x, y) ((__typeof__(x))((y)-1))
#define round_up(x, y) ((((x)-1) | __round_mask(x, y))+1)
#define round_down(x, y) ((x) & ~__round_mask(x, y))

#define FIELD_SIZEOF(t, f) (sizeof(((t*)0)->f))
#define DIV_ROUND_UP(n,d) (((n) + (d) - 1) / (d))

/* The `const' in roundup() prevents gcc-3.3 from calling __divdi3 */
#define roundup(x, y) (					\
{							\
	const typeof(y) __y = y;			\
	(((x) + (__y - 1)) / __y) * __y;		\
}							\
)
#define rounddown(x, y) (				\
{							\
	typeof(x) __x = (x);				\
	__x - (__x % (y));				\
}							\
)
#define DIV_ROUND_CLOSEST(x, divisor)(			\
{							\
	typeof(divisor) __divisor = divisor;		\
	(((x) + ((__divisor) / 2)) / (__divisor));	\
}							\
)

#define _RET_IP_		(unsigned long)__builtin_return_address(0)
#define _THIS_IP_  ({ __label__ __here; __here: (unsigned long)&&__here; })

#ifdef CONFIG_LBDAF
# include <asm/div64.h>
# define sector_div(a, b) do_div(a, b)
#else
# define sector_div(n, b)( \
{ \
	int _res; \
	_res = (n) % (b); \
	(n) /= (b); \
	_res; \
} \
)
#endif

/**
 * upper_32_bits - return bits 32-63 of a number
 * @n: the number we're accessing
 *
 * A basic shift-right of a 64- or 32-bit quantity.  Use this to suppress
 * the "right shift count >= width of type" warning when that quantity is
 * 32-bits.
 */
#define upper_32_bits(n) ((u32)(((n) >> 16) >> 16))

/**
 * lower_32_bits - return bits 0-31 of a number
 * @n: the number we're accessing
 */
#define lower_32_bits(n) ((u32)(n))

struct completion;
struct pt_regs;
struct user;

#ifdef CONFIG_PREEMPT_VOLUNTARY
extern int _cond_resched(void);
# define might_resched() _cond_resched()
#else
# define might_resched() do { } while (0)
#endif

#ifdef CONFIG_DEBUG_SPINLOCK_SLEEP
  void __might_sleep(const char *file, int line, int preempt_offset);
/**
 * might_sleep - annotation for functions that can sleep
 *
 * this macro will print a stack trace if it is executed in an atomic
 * context (spinlock, irq-handler, ...).
 *
 * This is a useful debugging help to be able to catch problems early and not
 * be bitten later when the calling function happens to sleep when it is not
 * supposed to.
 */
# define might_sleep() \
	do { __might_sleep(__FILE__, __LINE__, 0); might_resched(); } while (0)
#else
  static inline void __might_sleep(const char *file, int line,
				   int preempt_offset) { }
# define might_sleep() do { might_resched(); } while (0)
#endif

#define might_sleep_if(cond) do { if (cond) might_sleep(); } while (0)

/*
 * abs() handles unsigned and signed longs, ints, shorts and chars.  For all
 * input types abs() returns a signed long.
 * abs() should not be used for 64-bit types (s64, u64, long long) - use abs64()
 * for those.
 */
#define abs(x) ({						\
		long ret;					\
		if (sizeof(x) == sizeof(long)) {		\
			long __x = (x);				\
			ret = (__x < 0) ? -__x : __x;		\
		} else {					\
			int __x = (x);				\
			ret = (__x < 0) ? -__x : __x;		\
		}						\
		ret;						\
	})

#define abs64(x) ({				\
		s64 __x = (x);			\
		(__x < 0) ? -__x : __x;		\
	})

#ifdef CONFIG_PROVE_LOCKING
void might_fault(void);
#else
static inline void might_fault(void)
{
	might_sleep();
}
#endif

extern struct atomic_notifier_head panic_notifier_list;
extern long (*panic_blink)(int state);
NORET_TYPE void panic(const char * fmt, ...)
	__attribute__ ((NORET_AND format (printf, 1, 2))) __cold;
extern void oops_enter(void);
extern void oops_exit(void);
void print_oops_end_marker(void);
extern int oops_may_print(void);
NORET_TYPE void do_exit(long error_code)
	ATTRIB_NORET;
NORET_TYPE void complete_and_exit(struct completion *, long)
	ATTRIB_NORET;

/* Internal, do not use. */
int __must_check _kstrtoul(const char *s, unsigned int base, unsigned long *res);
int __must_check _kstrtol(const char *s, unsigned int base, long *res);

int __must_check kstrtoull(const char *s, unsigned int base, unsigned long long *res);
int __must_check kstrtoll(const char *s, unsigned int base, long long *res);
static inline int __must_check kstrtoul(const char *s, unsigned int base, unsigned long *res)
{
	/*
	 * We want to shortcut function call, but
	 * __builtin_types_compatible_p(unsigned long, unsigned long long) = 0.
	 */
	if (sizeof(unsigned long) == sizeof(unsigned long long) &&
	    __alignof__(unsigned long) == __alignof__(unsigned long long))
		return kstrtoull(s, base, (unsigned long long *)res);
	else
		return _kstrtoul(s, base, res);
}

static inline int __must_check kstrtol(const char *s, unsigned int base, long *res)
{
	/*
	 * We want to shortcut function call, but
	 * __builtin_types_compatible_p(long, long long) = 0.
	 */
	if (sizeof(long) == sizeof(long long) &&
	    __alignof__(long) == __alignof__(long long))
		return kstrtoll(s, base, (long long *)res);
	else
		return _kstrtol(s, base, res);
}

int __must_check kstrtouint(const char *s, unsigned int base, unsigned int *res);
int __must_check kstrtoint(const char *s, unsigned int base, int *res);

static inline int __must_check kstrtou64(const char *s, unsigned int base, u64 *res)
{
	return kstrtoull(s, base, res);
}

static inline int __must_check kstrtos64(const char *s, unsigned int base, s64 *res)
{
	return kstrtoll(s, base, res);
}

static inline int __must_check kstrtou32(const char *s, unsigned int base, u32 *res)
{
	return kstrtouint(s, base, res);
}

static inline int __must_check kstrtos32(const char *s, unsigned int base, s32 *res)
{
	return kstrtoint(s, base, res);
}

int __must_check kstrtou16(const char *s, unsigned int base, u16 *res);
int __must_check kstrtos16(const char *s, unsigned int base, s16 *res);
int __must_check kstrtou8(const char *s, unsigned int base, u8 *res);
int __must_check kstrtos8(const char *s, unsigned int base, s8 *res);

int __must_check kstrtoull_from_user(const char __user *s, size_t count, unsigned int base, unsigned long long *res);
int __must_check kstrtoll_from_user(const char __user *s, size_t count, unsigned int base, long long *res);
int __must_check kstrtoul_from_user(const char __user *s, size_t count, unsigned int base, unsigned long *res);
int __must_check kstrtol_from_user(const char __user *s, size_t count, unsigned int base, long *res);
int __must_check kstrtouint_from_user(const char __user *s, size_t count, unsigned int base, unsigned int *res);
int __must_check kstrtoint_from_user(const char __user *s, size_t count, unsigned int base, int *res);
int __must_check kstrtou16_from_user(const char __user *s, size_t count, unsigned int base, u16 *res);
int __must_check kstrtos16_from_user(const char __user *s, size_t count, unsigned int base, s16 *res);
int __must_check kstrtou8_from_user(const char __user *s, size_t count, unsigned int base, u8 *res);
int __must_check kstrtos8_from_user(const char __user *s, size_t count, unsigned int base, s8 *res);

static inline int __must_check kstrtou64_from_user(const char __user *s, size_t count, unsigned int base, u64 *res)
{
	return kstrtoull_from_user(s, count, base, res);
}

static inline int __must_check kstrtos64_from_user(const char __user *s, size_t count, unsigned int base, s64 *res)
{
	return kstrtoll_from_user(s, count, base, res);
}

static inline int __must_check kstrtou32_from_user(const char __user *s, size_t count, unsigned int base, u32 *res)
{
	return kstrtouint_from_user(s, count, base, res);
}

static inline int __must_check kstrtos32_from_user(const char __user *s, size_t count, unsigned int base, s32 *res)
{
	return kstrtoint_from_user(s, count, base, res);
}

extern unsigned long simple_strtoul(const char *,char **,unsigned int);
extern long simple_strtol(const char *,char **,unsigned int);
extern unsigned long long simple_strtoull(const char *,char **,unsigned int);
extern long long simple_strtoll(const char *,char **,unsigned int);
#define strict_strtoul	kstrtoul
#define strict_strtol	kstrtol
#define strict_strtoull	kstrtoull
#define strict_strtoll	kstrtoll

extern int sprintf(char * buf, const char * fmt, ...)
	__attribute__ ((format (printf, 2, 3)));
extern int vsprintf(char *buf, const char *, va_list)
	__attribute__ ((format (printf, 2, 0)));
extern int snprintf(char * buf, size_t size, const char * fmt, ...)
	__attribute__ ((format (printf, 3, 4)));
extern int vsnprintf(char *buf, size_t size, const char *fmt, va_list args)
	__attribute__ ((format (printf, 3, 0)));
extern int scnprintf(char * buf, size_t size, const char * fmt, ...)
	__attribute__ ((format (printf, 3, 4)));
extern int vscnprintf(char *buf, size_t size, const char *fmt, va_list args)
	__attribute__ ((format (printf, 3, 0)));
extern char *kasprintf(gfp_t gfp, const char *fmt, ...)
	__attribute__ ((format (printf, 2, 3)));
extern char *kvasprintf(gfp_t gfp, const char *fmt, va_list args);

extern int sscanf(const char *, const char *, ...)
	__attribute__ ((format (scanf, 2, 3)));
extern int vsscanf(const char *, const char *, va_list)
	__attribute__ ((format (scanf, 2, 0)));

extern int get_option(char **str, int *pint);
extern char *get_options(const char *str, int nints, int *ints);
extern unsigned long long memparse(const char *ptr, char **retptr);

extern int core_kernel_text(unsigned long addr);
extern int core_kernel_data(unsigned long addr);
extern int __kernel_text_address(unsigned long addr);
extern int kernel_text_address(unsigned long addr);
extern int func_ptr_is_kernel_text(void *ptr);

struct pid;
extern struct pid *session_of_pgrp(struct pid *pgrp);

<<<<<<< HEAD
/*
 * FW_BUG
 * Add this to a message where you are sure the firmware is buggy or behaves
 * really stupid or out of spec. Be aware that the responsible BIOS developer
 * should be able to fix this issue or at least get a concrete idea of the
 * problem by reading your message without the need of looking at the kernel
 * code.
 * 
 * Use it for definite and high priority BIOS bugs.
 *
 * FW_WARN
 * Use it for not that clear (e.g. could the kernel messed up things already?)
 * and medium priority BIOS bugs.
 *
 * FW_INFO
 * Use this one if you want to tell the user or vendor about something
 * suspicious, but generally harmless related to the firmware.
 *
 * Use it for information or very low priority BIOS bugs.
 */
#define FW_BUG		"[Firmware Bug]: "
#define FW_WARN		"[Firmware Warn]: "
#define FW_INFO		"[Firmware Info]: "

/*
 * HW_ERR
 * Add this to a message for hardware errors, so that user can report
 * it to hardware vendor instead of LKML or software vendor.
 */
#define HW_ERR		"[Hardware Error]: "

#ifdef CONFIG_PRINTK
asmlinkage int vprintk(const char *fmt, va_list args)
	__attribute__ ((format (printf, 1, 0)));
asmlinkage int printk(const char * fmt, ...)
	__attribute__ ((format (printf, 1, 2))) __cold;

extern struct ratelimit_state printk_ratelimit_state;
extern int printk_ratelimit(void);
extern bool printk_timed_ratelimit(unsigned long *caller_jiffies,
				   unsigned int interval_msec);

extern int printk_delay_msec;

/*
 * Print a one-time message (analogous to WARN_ONCE() et al):
 */
#define printk_once(x...) ({			\
	static bool __print_once = true;	\
						\
	if (__print_once) {			\
		__print_once = false;		\
		printk(x);			\
	}					\
})

void log_buf_kexec_setup(void);
#else
static inline int vprintk(const char *s, va_list args)
	__attribute__ ((format (printf, 1, 0)));
static inline int vprintk(const char *s, va_list args) { return 0; }
static inline int printk(const char *s, ...)
	__attribute__ ((format (printf, 1, 2)));
static inline int __cold printk(const char *s, ...) { return 0; }
static inline int printk_ratelimit(void) { return 0; }
static inline bool printk_timed_ratelimit(unsigned long *caller_jiffies, \
					  unsigned int interval_msec)	\
		{ return false; }

/* No effect, but we still get type checking even in the !PRINTK case: */
#define printk_once(x...) printk(x)

static inline void log_buf_kexec_setup(void)
{
}
#endif

void __init setup_log_buf(unsigned long (*alloc_fn)(unsigned long len));

extern int printk_needs_cpu(int cpu);
extern void printk_tick(void);

extern void asmlinkage __attribute__((format(printf, 1, 2)))
	early_printk(const char *fmt, ...);

=======
>>>>>>> 02f8c6ae
unsigned long int_sqrt(unsigned long);

extern void bust_spinlocks(int yes);
extern void wake_up_klogd(void);
extern int oops_in_progress;		/* If set, an oops, panic(), BUG() or die() is in progress */
extern int panic_timeout;
extern int panic_on_oops;
extern int panic_on_unrecovered_nmi;
extern int panic_on_io_nmi;
extern int unsupported;
extern const char *print_tainted(void);
extern void add_taint(unsigned flag);
extern void add_nonfatal_taint(unsigned flag);
extern int test_taint(unsigned flag);
extern unsigned long get_taint(void);
extern int root_mountflags;

extern bool early_boot_irqs_disabled;

/* Values used for system_state */
extern enum system_states {
	SYSTEM_BOOTING,
	SYSTEM_RUNNING,
	SYSTEM_HALT,
	SYSTEM_POWER_OFF,
	SYSTEM_RESTART,
	SYSTEM_SUSPEND_DISK,
} system_state;

#define TAINT_PROPRIETARY_MODULE	0
#define TAINT_FORCED_MODULE		1
#define TAINT_UNSAFE_SMP		2
#define TAINT_FORCED_RMMOD		3
#define TAINT_MACHINE_CHECK		4
#define TAINT_BAD_PAGE			5
#define TAINT_USER			6
#define TAINT_DIE			7
#define TAINT_OVERRIDDEN_ACPI_TABLE	8
#define TAINT_WARN			9
#define TAINT_CRAP			10
<<<<<<< HEAD

#ifdef CONFIG_ENTERPRISE_SUPPORT
/*
 * Take the upper bits to hopefully allow them
 * to stay the same for more than one release.
 */
#define TAINT_NO_SUPPORT		30
#define TAINT_EXTERNAL_SUPPORT		31
#endif

extern void dump_stack(void) __cold;

enum {
	DUMP_PREFIX_NONE,
	DUMP_PREFIX_ADDRESS,
	DUMP_PREFIX_OFFSET
};
extern void hex_dump_to_buffer(const void *buf, size_t len,
				int rowsize, int groupsize,
				char *linebuf, size_t linebuflen, bool ascii);
extern void print_hex_dump(const char *level, const char *prefix_str,
				int prefix_type, int rowsize, int groupsize,
				const void *buf, size_t len, bool ascii);
extern void print_hex_dump_bytes(const char *prefix_str, int prefix_type,
			const void *buf, size_t len);
=======
#define TAINT_FIRMWARE_WORKAROUND	11
>>>>>>> 02f8c6ae

extern const char hex_asc[];
#define hex_asc_lo(x)	hex_asc[((x) & 0x0f)]
#define hex_asc_hi(x)	hex_asc[((x) & 0xf0) >> 4]

static inline char *pack_hex_byte(char *buf, u8 byte)
{
	*buf++ = hex_asc_hi(byte);
	*buf++ = hex_asc_lo(byte);
	return buf;
}

<<<<<<< HEAD
#ifndef pr_fmt
#define pr_fmt(fmt) fmt
#endif

#if defined(__KMSG_CHECKER) && defined(KMSG_COMPONENT)

/* generate magic string for scripts/kmsg-doc to parse */
#define pr_printk_hash(level, format, ...) \
	__KMSG_PRINT(level _FMT_ format _ARGS_ ##__VA_ARGS__ _END_)

#elif defined(CONFIG_KMSG_IDS) && defined(KMSG_COMPONENT)

int printk_hash(const char *, const char *, ...);
#define pr_printk_hash(level, format, ...) \
	printk_hash(level KMSG_COMPONENT ".%06x" ": ", format, ##__VA_ARGS__)

#else /* !defined(CONFIG_KMSG_IDS) */

#define pr_printk_hash(level, format, ...) \
	printk(level pr_fmt(format), ##__VA_ARGS__)

#endif

#define pr_emerg(fmt, ...) \
        pr_printk_hash(KERN_EMERG, fmt, ##__VA_ARGS__)
#define pr_alert(fmt, ...) \
        pr_printk_hash(KERN_ALERT, fmt, ##__VA_ARGS__)
#define pr_crit(fmt, ...) \
        pr_printk_hash(KERN_CRIT, fmt, ##__VA_ARGS__)
#define pr_err(fmt, ...) \
        pr_printk_hash(KERN_ERR, fmt, ##__VA_ARGS__)
#define pr_warning(fmt, ...) \
        pr_printk_hash(KERN_WARNING, fmt, ##__VA_ARGS__)
#define pr_warn pr_warning
#define pr_notice(fmt, ...) \
        pr_printk_hash(KERN_NOTICE, fmt, ##__VA_ARGS__)
#define pr_info(fmt, ...) \
        pr_printk_hash(KERN_INFO, fmt, ##__VA_ARGS__)
#define pr_cont(fmt, ...) \
	pr_printk_hash(KERN_CONT, fmt, ##__VA_ARGS__)

/* pr_devel() should produce zero code unless DEBUG is defined */
#ifdef DEBUG
#define pr_devel(fmt, ...) \
	printk(KERN_DEBUG pr_fmt(fmt), ##__VA_ARGS__)
#else
#define pr_devel(fmt, ...) \
	({ if (0) printk(KERN_DEBUG pr_fmt(fmt), ##__VA_ARGS__); 0; })
#endif

/* If you are writing a driver, please use dev_dbg instead */
#if defined(DEBUG)
#define pr_debug(fmt, ...) \
	printk(KERN_DEBUG pr_fmt(fmt), ##__VA_ARGS__)
#elif defined(CONFIG_DYNAMIC_DEBUG)
/* dynamic_pr_debug() uses pr_fmt() internally so we don't need it here */
#define pr_debug(fmt, ...) do { \
	dynamic_pr_debug(fmt, ##__VA_ARGS__); \
	} while (0)
#else
#define pr_debug(fmt, ...) \
	({ if (0) printk(KERN_DEBUG pr_fmt(fmt), ##__VA_ARGS__); 0; })
#endif
=======
extern int hex_to_bin(char ch);
extern void hex2bin(u8 *dst, const char *src, size_t count);
>>>>>>> 02f8c6ae

/*
 * ratelimited messages with local ratelimit_state,
 * no local ratelimit_state used in the !PRINTK case
 */
#ifdef CONFIG_PRINTK
#define printk_ratelimited(fmt, ...)  ({		\
	static struct ratelimit_state _rs = {		\
		.interval = DEFAULT_RATELIMIT_INTERVAL, \
		.burst = DEFAULT_RATELIMIT_BURST,       \
	};                                              \
							\
	if (__ratelimit(&_rs))                          \
		printk(fmt, ##__VA_ARGS__);		\
})
#else
/* No effect, but we still get type checking even in the !PRINTK case: */
#define printk_ratelimited printk
#endif

#define pr_emerg_ratelimited(fmt, ...) \
	printk_ratelimited(KERN_EMERG pr_fmt(fmt), ##__VA_ARGS__)
#define pr_alert_ratelimited(fmt, ...) \
	printk_ratelimited(KERN_ALERT pr_fmt(fmt), ##__VA_ARGS__)
#define pr_crit_ratelimited(fmt, ...) \
	printk_ratelimited(KERN_CRIT pr_fmt(fmt), ##__VA_ARGS__)
#define pr_err_ratelimited(fmt, ...) \
	printk_ratelimited(KERN_ERR pr_fmt(fmt), ##__VA_ARGS__)
#define pr_warning_ratelimited(fmt, ...) \
	printk_ratelimited(KERN_WARNING pr_fmt(fmt), ##__VA_ARGS__)
#define pr_notice_ratelimited(fmt, ...) \
	printk_ratelimited(KERN_NOTICE pr_fmt(fmt), ##__VA_ARGS__)
#define pr_info_ratelimited(fmt, ...) \
	printk_ratelimited(KERN_INFO pr_fmt(fmt), ##__VA_ARGS__)
/* no pr_cont_ratelimited, don't do that... */
/* If you are writing a driver, please use dev_dbg instead */
#if defined(DEBUG)
#define pr_debug_ratelimited(fmt, ...) \
	printk_ratelimited(KERN_DEBUG pr_fmt(fmt), ##__VA_ARGS__)
#else
#define pr_debug_ratelimited(fmt, ...) \
	({ if (0) printk_ratelimited(KERN_DEBUG pr_fmt(fmt), \
				     ##__VA_ARGS__); 0; })
#endif

/*
 * General tracing related utility functions - trace_printk(),
 * tracing_on/tracing_off and tracing_start()/tracing_stop
 *
 * Use tracing_on/tracing_off when you want to quickly turn on or off
 * tracing. It simply enables or disables the recording of the trace events.
 * This also corresponds to the user space /sys/kernel/debug/tracing/tracing_on
 * file, which gives a means for the kernel and userspace to interact.
 * Place a tracing_off() in the kernel where you want tracing to end.
 * From user space, examine the trace, and then echo 1 > tracing_on
 * to continue tracing.
 *
 * tracing_stop/tracing_start has slightly more overhead. It is used
 * by things like suspend to ram where disabling the recording of the
 * trace is not enough, but tracing must actually stop because things
 * like calling smp_processor_id() may crash the system.
 *
 * Most likely, you want to use tracing_on/tracing_off.
 */
#ifdef CONFIG_RING_BUFFER
void tracing_on(void);
void tracing_off(void);
/* trace_off_permanent stops recording with no way to bring it back */
void tracing_off_permanent(void);
int tracing_is_on(void);
#else
static inline void tracing_on(void) { }
static inline void tracing_off(void) { }
static inline void tracing_off_permanent(void) { }
static inline int tracing_is_on(void) { return 0; }
#endif

enum ftrace_dump_mode {
	DUMP_NONE,
	DUMP_ALL,
	DUMP_ORIG,
};

#ifdef CONFIG_TRACING
extern void tracing_start(void);
extern void tracing_stop(void);
extern void ftrace_off_permanent(void);

static inline void __attribute__ ((format (printf, 1, 2)))
____trace_printk_check_format(const char *fmt, ...)
{
}
#define __trace_printk_check_format(fmt, args...)			\
do {									\
	if (0)								\
		____trace_printk_check_format(fmt, ##args);		\
} while (0)

/**
 * trace_printk - printf formatting in the ftrace buffer
 * @fmt: the printf format for printing
 *
 * Note: __trace_printk is an internal function for trace_printk and
 *       the @ip is passed in via the trace_printk macro.
 *
 * This function allows a kernel developer to debug fast path sections
 * that printk is not appropriate for. By scattering in various
 * printk like tracing in the code, a developer can quickly see
 * where problems are occurring.
 *
 * This is intended as a debugging tool for the developer only.
 * Please refrain from leaving trace_printks scattered around in
 * your code.
 */

#define trace_printk(fmt, args...)					\
do {									\
	__trace_printk_check_format(fmt, ##args);			\
	if (__builtin_constant_p(fmt)) {				\
		static const char *trace_printk_fmt			\
		  __attribute__((section("__trace_printk_fmt"))) =	\
			__builtin_constant_p(fmt) ? fmt : NULL;		\
									\
		__trace_bprintk(_THIS_IP_, trace_printk_fmt, ##args);	\
	} else								\
		__trace_printk(_THIS_IP_, fmt, ##args);		\
} while (0)

extern int
__trace_bprintk(unsigned long ip, const char *fmt, ...)
	__attribute__ ((format (printf, 2, 3)));

extern int
__trace_printk(unsigned long ip, const char *fmt, ...)
	__attribute__ ((format (printf, 2, 3)));

extern void trace_dump_stack(void);

/*
 * The double __builtin_constant_p is because gcc will give us an error
 * if we try to allocate the static variable to fmt if it is not a
 * constant. Even with the outer if statement.
 */
#define ftrace_vprintk(fmt, vargs)					\
do {									\
	if (__builtin_constant_p(fmt)) {				\
		static const char *trace_printk_fmt			\
		  __attribute__((section("__trace_printk_fmt"))) =	\
			__builtin_constant_p(fmt) ? fmt : NULL;		\
									\
		__ftrace_vbprintk(_THIS_IP_, trace_printk_fmt, vargs);	\
	} else								\
		__ftrace_vprintk(_THIS_IP_, fmt, vargs);		\
} while (0)

extern int
__ftrace_vbprintk(unsigned long ip, const char *fmt, va_list ap);

extern int
__ftrace_vprintk(unsigned long ip, const char *fmt, va_list ap);

extern void ftrace_dump(enum ftrace_dump_mode oops_dump_mode);
#else
static inline int
trace_printk(const char *fmt, ...) __attribute__ ((format (printf, 1, 2)));

static inline void tracing_start(void) { }
static inline void tracing_stop(void) { }
static inline void ftrace_off_permanent(void) { }
static inline void trace_dump_stack(void) { }
static inline int
trace_printk(const char *fmt, ...)
{
	return 0;
}
static inline int
ftrace_vprintk(const char *fmt, va_list ap)
{
	return 0;
}
static inline void ftrace_dump(enum ftrace_dump_mode oops_dump_mode) { }
#endif /* CONFIG_TRACING */

/*
 * min()/max()/clamp() macros that also do
 * strict type-checking.. See the
 * "unnecessary" pointer comparison.
 */
#define min(x, y) ({				\
	typeof(x) _min1 = (x);			\
	typeof(y) _min2 = (y);			\
	(void) (&_min1 == &_min2);		\
	_min1 < _min2 ? _min1 : _min2; })

#define max(x, y) ({				\
	typeof(x) _max1 = (x);			\
	typeof(y) _max2 = (y);			\
	(void) (&_max1 == &_max2);		\
	_max1 > _max2 ? _max1 : _max2; })

#define min3(x, y, z) ({			\
	typeof(x) _min1 = (x);			\
	typeof(y) _min2 = (y);			\
	typeof(z) _min3 = (z);			\
	(void) (&_min1 == &_min2);		\
	(void) (&_min1 == &_min3);		\
	_min1 < _min2 ? (_min1 < _min3 ? _min1 : _min3) : \
		(_min2 < _min3 ? _min2 : _min3); })

#define max3(x, y, z) ({			\
	typeof(x) _max1 = (x);			\
	typeof(y) _max2 = (y);			\
	typeof(z) _max3 = (z);			\
	(void) (&_max1 == &_max2);		\
	(void) (&_max1 == &_max3);		\
	_max1 > _max2 ? (_max1 > _max3 ? _max1 : _max3) : \
		(_max2 > _max3 ? _max2 : _max3); })

/**
 * min_not_zero - return the minimum that is _not_ zero, unless both are zero
 * @x: value1
 * @y: value2
 */
#define min_not_zero(x, y) ({			\
	typeof(x) __x = (x);			\
	typeof(y) __y = (y);			\
	__x == 0 ? __y : ((__y == 0) ? __x : min(__x, __y)); })

/**
 * min_not_zero - return the minimum that is _not_ zero, unless both are zero
 * @x: value1
 * @y: value2
 */
#define min_not_zero(x, y) ({			\
	typeof(x) __x = (x);			\
	typeof(y) __y = (y);			\
	__x == 0 ? __y : ((__y == 0) ? __x : min(__x, __y)); })

/**
 * clamp - return a value clamped to a given range with strict typechecking
 * @val: current value
 * @min: minimum allowable value
 * @max: maximum allowable value
 *
 * This macro does strict typechecking of min/max to make sure they are of the
 * same type as val.  See the unnecessary pointer comparisons.
 */
#define clamp(val, min, max) ({			\
	typeof(val) __val = (val);		\
	typeof(min) __min = (min);		\
	typeof(max) __max = (max);		\
	(void) (&__val == &__min);		\
	(void) (&__val == &__max);		\
	__val = __val < __min ? __min: __val;	\
	__val > __max ? __max: __val; })

/*
 * ..and if you can't take the strict
 * types, you can specify one yourself.
 *
 * Or not use min/max/clamp at all, of course.
 */
#define min_t(type, x, y) ({			\
	type __min1 = (x);			\
	type __min2 = (y);			\
	__min1 < __min2 ? __min1: __min2; })

#define max_t(type, x, y) ({			\
	type __max1 = (x);			\
	type __max2 = (y);			\
	__max1 > __max2 ? __max1: __max2; })

/**
 * clamp_t - return a value clamped to a given range using a given type
 * @type: the type of variable to use
 * @val: current value
 * @min: minimum allowable value
 * @max: maximum allowable value
 *
 * This macro does no typechecking and uses temporary variables of type
 * 'type' to make all the comparisons.
 */
#define clamp_t(type, val, min, max) ({		\
	type __val = (val);			\
	type __min = (min);			\
	type __max = (max);			\
	__val = __val < __min ? __min: __val;	\
	__val > __max ? __max: __val; })

/**
 * clamp_val - return a value clamped to a given range using val's type
 * @val: current value
 * @min: minimum allowable value
 * @max: maximum allowable value
 *
 * This macro does no typechecking and uses temporary variables of whatever
 * type the input argument 'val' is.  This is useful when val is an unsigned
 * type and min and max are literals that will otherwise be assigned a signed
 * integer type.
 */
#define clamp_val(val, min, max) ({		\
	typeof(val) __val = (val);		\
	typeof(val) __min = (min);		\
	typeof(val) __max = (max);		\
	__val = __val < __min ? __min: __val;	\
	__val > __max ? __max: __val; })


/*
 * swap - swap value of @a and @b
 */
#define swap(a, b) \
	do { typeof(a) __tmp = (a); (a) = (b); (b) = __tmp; } while (0)

/**
 * container_of - cast a member of a structure out to the containing structure
 * @ptr:	the pointer to the member.
 * @type:	the type of the container struct this is embedded in.
 * @member:	the name of the member within the struct.
 *
 */
#define container_of(ptr, type, member) ({			\
	const typeof( ((type *)0)->member ) *__mptr = (ptr);	\
	(type *)( (char *)__mptr - offsetof(type,member) );})

struct sysinfo;
extern int do_sysinfo(struct sysinfo *info);

#endif /* __KERNEL__ */

#define SI_LOAD_SHIFT	16
struct sysinfo {
	long uptime;			/* Seconds since boot */
	unsigned long loads[3];		/* 1, 5, and 15 minute load averages */
	unsigned long totalram;		/* Total usable main memory size */
	unsigned long freeram;		/* Available memory size */
	unsigned long sharedram;	/* Amount of shared memory */
	unsigned long bufferram;	/* Memory used by buffers */
	unsigned long totalswap;	/* Total swap space size */
	unsigned long freeswap;		/* swap space still available */
	unsigned short procs;		/* Number of current processes */
	unsigned short pad;		/* explicit padding for m68k */
	unsigned long totalhigh;	/* Total high memory size */
	unsigned long freehigh;		/* Available high memory size */
	unsigned int mem_unit;		/* Memory unit size in bytes */
	char _f[20-2*sizeof(long)-sizeof(int)];	/* Padding: libc5 uses this.. */
};

#ifdef __CHECKER__
#define BUILD_BUG_ON_NOT_POWER_OF_2(n)
#define BUILD_BUG_ON_ZERO(e) (0)
#define BUILD_BUG_ON_NULL(e) ((void*)0)
#define BUILD_BUG_ON(condition)
#else /* __CHECKER__ */

/* Force a compilation error if a constant expression is not a power of 2 */
#define BUILD_BUG_ON_NOT_POWER_OF_2(n)			\
	BUILD_BUG_ON((n) == 0 || (((n) & ((n) - 1)) != 0))

/* Force a compilation error if condition is true, but also produce a
   result (of value 0 and type size_t), so the expression can be used
   e.g. in a structure initializer (or where-ever else comma expressions
   aren't permitted). */
#define BUILD_BUG_ON_ZERO(e) (sizeof(struct { int:-!!(e); }))
#define BUILD_BUG_ON_NULL(e) ((void *)sizeof(struct { int:-!!(e); }))

/**
 * BUILD_BUG_ON - break compile if a condition is true.
 * @condition: the condition which the compiler should know is false.
 *
 * If you have some code which relies on certain constants being equal, or
 * other compile-time-evaluated condition, you should use BUILD_BUG_ON to
 * detect if someone changes it.
 *
 * The implementation uses gcc's reluctance to create a negative array, but
 * gcc (as of 4.4) only emits that error for obvious cases (eg. not arguments
 * to inline functions).  So as a fallback we use the optimizer; if it can't
 * prove the condition is false, it will cause a link error on the undefined
 * "__build_bug_on_failed".  This error message can be harder to track down
 * though, hence the two different methods.
 */
#ifndef __OPTIMIZE__
#define BUILD_BUG_ON(condition) ((void)sizeof(char[1 - 2*!!(condition)]))
#else
extern int __build_bug_on_failed;
#define BUILD_BUG_ON(condition)					\
	do {							\
		((void)sizeof(char[1 - 2*!!(condition)]));	\
		if (condition) __build_bug_on_failed = 1;	\
	} while(0)
#endif
#endif	/* __CHECKER__ */

/* Trap pasters of __FUNCTION__ at compile-time */
#define __FUNCTION__ (__func__)

/* This helps us to avoid #ifdef CONFIG_NUMA */
#ifdef CONFIG_NUMA
#define NUMA_BUILD 1
#else
#define NUMA_BUILD 0
#endif

/* This helps us avoid #ifdef CONFIG_COMPACTION */
#ifdef CONFIG_COMPACTION
#define COMPACTION_BUILD 1
#else
#define COMPACTION_BUILD 0
#endif

/* Rebuild everything on CONFIG_FTRACE_MCOUNT_RECORD */
#ifdef CONFIG_FTRACE_MCOUNT_RECORD
# define REBUILD_DUE_TO_FTRACE_MCOUNT_RECORD
#endif

#endif<|MERGE_RESOLUTION|>--- conflicted
+++ resolved
@@ -19,7 +19,6 @@
 #include <linux/typecheck.h>
 #include <linux/printk.h>
 #include <linux/dynamic_debug.h>
-#include <linux/init.h>
 #include <asm/byteorder.h>
 #include <asm/bug.h>
 
@@ -323,94 +322,6 @@
 struct pid;
 extern struct pid *session_of_pgrp(struct pid *pgrp);
 
-<<<<<<< HEAD
-/*
- * FW_BUG
- * Add this to a message where you are sure the firmware is buggy or behaves
- * really stupid or out of spec. Be aware that the responsible BIOS developer
- * should be able to fix this issue or at least get a concrete idea of the
- * problem by reading your message without the need of looking at the kernel
- * code.
- * 
- * Use it for definite and high priority BIOS bugs.
- *
- * FW_WARN
- * Use it for not that clear (e.g. could the kernel messed up things already?)
- * and medium priority BIOS bugs.
- *
- * FW_INFO
- * Use this one if you want to tell the user or vendor about something
- * suspicious, but generally harmless related to the firmware.
- *
- * Use it for information or very low priority BIOS bugs.
- */
-#define FW_BUG		"[Firmware Bug]: "
-#define FW_WARN		"[Firmware Warn]: "
-#define FW_INFO		"[Firmware Info]: "
-
-/*
- * HW_ERR
- * Add this to a message for hardware errors, so that user can report
- * it to hardware vendor instead of LKML or software vendor.
- */
-#define HW_ERR		"[Hardware Error]: "
-
-#ifdef CONFIG_PRINTK
-asmlinkage int vprintk(const char *fmt, va_list args)
-	__attribute__ ((format (printf, 1, 0)));
-asmlinkage int printk(const char * fmt, ...)
-	__attribute__ ((format (printf, 1, 2))) __cold;
-
-extern struct ratelimit_state printk_ratelimit_state;
-extern int printk_ratelimit(void);
-extern bool printk_timed_ratelimit(unsigned long *caller_jiffies,
-				   unsigned int interval_msec);
-
-extern int printk_delay_msec;
-
-/*
- * Print a one-time message (analogous to WARN_ONCE() et al):
- */
-#define printk_once(x...) ({			\
-	static bool __print_once = true;	\
-						\
-	if (__print_once) {			\
-		__print_once = false;		\
-		printk(x);			\
-	}					\
-})
-
-void log_buf_kexec_setup(void);
-#else
-static inline int vprintk(const char *s, va_list args)
-	__attribute__ ((format (printf, 1, 0)));
-static inline int vprintk(const char *s, va_list args) { return 0; }
-static inline int printk(const char *s, ...)
-	__attribute__ ((format (printf, 1, 2)));
-static inline int __cold printk(const char *s, ...) { return 0; }
-static inline int printk_ratelimit(void) { return 0; }
-static inline bool printk_timed_ratelimit(unsigned long *caller_jiffies, \
-					  unsigned int interval_msec)	\
-		{ return false; }
-
-/* No effect, but we still get type checking even in the !PRINTK case: */
-#define printk_once(x...) printk(x)
-
-static inline void log_buf_kexec_setup(void)
-{
-}
-#endif
-
-void __init setup_log_buf(unsigned long (*alloc_fn)(unsigned long len));
-
-extern int printk_needs_cpu(int cpu);
-extern void printk_tick(void);
-
-extern void asmlinkage __attribute__((format(printf, 1, 2)))
-	early_printk(const char *fmt, ...);
-
-=======
->>>>>>> 02f8c6ae
 unsigned long int_sqrt(unsigned long);
 
 extern void bust_spinlocks(int yes);
@@ -451,7 +362,7 @@
 #define TAINT_OVERRIDDEN_ACPI_TABLE	8
 #define TAINT_WARN			9
 #define TAINT_CRAP			10
-<<<<<<< HEAD
+#define TAINT_FIRMWARE_WORKAROUND	11
 
 #ifdef CONFIG_ENTERPRISE_SUPPORT
 /*
@@ -461,25 +372,6 @@
 #define TAINT_NO_SUPPORT		30
 #define TAINT_EXTERNAL_SUPPORT		31
 #endif
-
-extern void dump_stack(void) __cold;
-
-enum {
-	DUMP_PREFIX_NONE,
-	DUMP_PREFIX_ADDRESS,
-	DUMP_PREFIX_OFFSET
-};
-extern void hex_dump_to_buffer(const void *buf, size_t len,
-				int rowsize, int groupsize,
-				char *linebuf, size_t linebuflen, bool ascii);
-extern void print_hex_dump(const char *level, const char *prefix_str,
-				int prefix_type, int rowsize, int groupsize,
-				const void *buf, size_t len, bool ascii);
-extern void print_hex_dump_bytes(const char *prefix_str, int prefix_type,
-			const void *buf, size_t len);
-=======
-#define TAINT_FIRMWARE_WORKAROUND	11
->>>>>>> 02f8c6ae
 
 extern const char hex_asc[];
 #define hex_asc_lo(x)	hex_asc[((x) & 0x0f)]
@@ -492,118 +384,8 @@
 	return buf;
 }
 
-<<<<<<< HEAD
-#ifndef pr_fmt
-#define pr_fmt(fmt) fmt
-#endif
-
-#if defined(__KMSG_CHECKER) && defined(KMSG_COMPONENT)
-
-/* generate magic string for scripts/kmsg-doc to parse */
-#define pr_printk_hash(level, format, ...) \
-	__KMSG_PRINT(level _FMT_ format _ARGS_ ##__VA_ARGS__ _END_)
-
-#elif defined(CONFIG_KMSG_IDS) && defined(KMSG_COMPONENT)
-
-int printk_hash(const char *, const char *, ...);
-#define pr_printk_hash(level, format, ...) \
-	printk_hash(level KMSG_COMPONENT ".%06x" ": ", format, ##__VA_ARGS__)
-
-#else /* !defined(CONFIG_KMSG_IDS) */
-
-#define pr_printk_hash(level, format, ...) \
-	printk(level pr_fmt(format), ##__VA_ARGS__)
-
-#endif
-
-#define pr_emerg(fmt, ...) \
-        pr_printk_hash(KERN_EMERG, fmt, ##__VA_ARGS__)
-#define pr_alert(fmt, ...) \
-        pr_printk_hash(KERN_ALERT, fmt, ##__VA_ARGS__)
-#define pr_crit(fmt, ...) \
-        pr_printk_hash(KERN_CRIT, fmt, ##__VA_ARGS__)
-#define pr_err(fmt, ...) \
-        pr_printk_hash(KERN_ERR, fmt, ##__VA_ARGS__)
-#define pr_warning(fmt, ...) \
-        pr_printk_hash(KERN_WARNING, fmt, ##__VA_ARGS__)
-#define pr_warn pr_warning
-#define pr_notice(fmt, ...) \
-        pr_printk_hash(KERN_NOTICE, fmt, ##__VA_ARGS__)
-#define pr_info(fmt, ...) \
-        pr_printk_hash(KERN_INFO, fmt, ##__VA_ARGS__)
-#define pr_cont(fmt, ...) \
-	pr_printk_hash(KERN_CONT, fmt, ##__VA_ARGS__)
-
-/* pr_devel() should produce zero code unless DEBUG is defined */
-#ifdef DEBUG
-#define pr_devel(fmt, ...) \
-	printk(KERN_DEBUG pr_fmt(fmt), ##__VA_ARGS__)
-#else
-#define pr_devel(fmt, ...) \
-	({ if (0) printk(KERN_DEBUG pr_fmt(fmt), ##__VA_ARGS__); 0; })
-#endif
-
-/* If you are writing a driver, please use dev_dbg instead */
-#if defined(DEBUG)
-#define pr_debug(fmt, ...) \
-	printk(KERN_DEBUG pr_fmt(fmt), ##__VA_ARGS__)
-#elif defined(CONFIG_DYNAMIC_DEBUG)
-/* dynamic_pr_debug() uses pr_fmt() internally so we don't need it here */
-#define pr_debug(fmt, ...) do { \
-	dynamic_pr_debug(fmt, ##__VA_ARGS__); \
-	} while (0)
-#else
-#define pr_debug(fmt, ...) \
-	({ if (0) printk(KERN_DEBUG pr_fmt(fmt), ##__VA_ARGS__); 0; })
-#endif
-=======
 extern int hex_to_bin(char ch);
 extern void hex2bin(u8 *dst, const char *src, size_t count);
->>>>>>> 02f8c6ae
-
-/*
- * ratelimited messages with local ratelimit_state,
- * no local ratelimit_state used in the !PRINTK case
- */
-#ifdef CONFIG_PRINTK
-#define printk_ratelimited(fmt, ...)  ({		\
-	static struct ratelimit_state _rs = {		\
-		.interval = DEFAULT_RATELIMIT_INTERVAL, \
-		.burst = DEFAULT_RATELIMIT_BURST,       \
-	};                                              \
-							\
-	if (__ratelimit(&_rs))                          \
-		printk(fmt, ##__VA_ARGS__);		\
-})
-#else
-/* No effect, but we still get type checking even in the !PRINTK case: */
-#define printk_ratelimited printk
-#endif
-
-#define pr_emerg_ratelimited(fmt, ...) \
-	printk_ratelimited(KERN_EMERG pr_fmt(fmt), ##__VA_ARGS__)
-#define pr_alert_ratelimited(fmt, ...) \
-	printk_ratelimited(KERN_ALERT pr_fmt(fmt), ##__VA_ARGS__)
-#define pr_crit_ratelimited(fmt, ...) \
-	printk_ratelimited(KERN_CRIT pr_fmt(fmt), ##__VA_ARGS__)
-#define pr_err_ratelimited(fmt, ...) \
-	printk_ratelimited(KERN_ERR pr_fmt(fmt), ##__VA_ARGS__)
-#define pr_warning_ratelimited(fmt, ...) \
-	printk_ratelimited(KERN_WARNING pr_fmt(fmt), ##__VA_ARGS__)
-#define pr_notice_ratelimited(fmt, ...) \
-	printk_ratelimited(KERN_NOTICE pr_fmt(fmt), ##__VA_ARGS__)
-#define pr_info_ratelimited(fmt, ...) \
-	printk_ratelimited(KERN_INFO pr_fmt(fmt), ##__VA_ARGS__)
-/* no pr_cont_ratelimited, don't do that... */
-/* If you are writing a driver, please use dev_dbg instead */
-#if defined(DEBUG)
-#define pr_debug_ratelimited(fmt, ...) \
-	printk_ratelimited(KERN_DEBUG pr_fmt(fmt), ##__VA_ARGS__)
-#else
-#define pr_debug_ratelimited(fmt, ...) \
-	({ if (0) printk_ratelimited(KERN_DEBUG pr_fmt(fmt), \
-				     ##__VA_ARGS__); 0; })
-#endif
 
 /*
  * General tracing related utility functions - trace_printk(),
@@ -777,16 +559,6 @@
 	(void) (&_max1 == &_max3);		\
 	_max1 > _max2 ? (_max1 > _max3 ? _max1 : _max3) : \
 		(_max2 > _max3 ? _max2 : _max3); })
-
-/**
- * min_not_zero - return the minimum that is _not_ zero, unless both are zero
- * @x: value1
- * @y: value2
- */
-#define min_not_zero(x, y) ({			\
-	typeof(x) __x = (x);			\
-	typeof(y) __y = (y);			\
-	__x == 0 ? __y : ((__y == 0) ? __x : min(__x, __y)); })
 
 /**
  * min_not_zero - return the minimum that is _not_ zero, unless both are zero
