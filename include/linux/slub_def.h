--- conflicted
+++ resolved
@@ -38,12 +38,7 @@
 	void **freelist;	/* Pointer to first free per cpu object */
 	struct page *page;	/* The slab from which we are allocating */
 	int node;		/* The node of the page (or -1 for debug) */
-<<<<<<< HEAD
-	unsigned int offset;	/* Freepointer offset (in word units) */
-	unsigned int objsize;	/* Size of an object (from kmem_cache) */
 	int reserve;		/* Did the current page come from the reserve */
-=======
->>>>>>> 57d54889
 #ifdef CONFIG_SLUB_STATS
 	unsigned stat[NR_SLUB_STAT_ITEMS];
 #endif
