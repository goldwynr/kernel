--- conflicted
+++ resolved
@@ -307,10 +307,7 @@
 extern unsigned long clock_t_to_jiffies(unsigned long x);
 extern u64 jiffies_64_to_clock_t(u64 x);
 extern u64 nsec_to_clock_t(u64 x);
-<<<<<<< HEAD
-=======
 extern u64 nsecs_to_jiffies64(u64 n);
->>>>>>> 02f8c6ae
 extern unsigned long nsecs_to_jiffies(u64 n);
 
 #define TIMESTAMP_SIZE	30
