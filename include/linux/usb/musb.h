/*
 * This is used to for host and peripheral modes of the driver for
 * Inventra (Multidrop) Highspeed Dual-Role Controllers:  (M)HDRC.
 *
 * Board initialization should put one of these into dev->platform_data,
 * probably on some platform_device named "musb-hdrc".  It encapsulates
 * key configuration differences between boards.
 */

#ifndef __LINUX_USB_MUSB_H
#define __LINUX_USB_MUSB_H

/* The USB role is defined by the connector used on the board, so long as
 * standards are being followed.  (Developer boards sometimes won't.)
 */
enum musb_mode {
	MUSB_UNDEFINED = 0,
	MUSB_HOST,		/* A or Mini-A connector */
	MUSB_PERIPHERAL,	/* B or Mini-B connector */
	MUSB_OTG		/* Mini-AB connector */
};

struct clk;

enum musb_fifo_style {
	FIFO_RXTX,
	FIFO_TX,
	FIFO_RX
} __attribute__ ((packed));

enum musb_buf_mode {
	BUF_SINGLE,
	BUF_DOUBLE
} __attribute__ ((packed));

struct musb_fifo_cfg {
	u8			hw_ep_num;
	enum musb_fifo_style	style;
	enum musb_buf_mode	mode;
	u16			maxpacket;
};

#define MUSB_EP_FIFO(ep, st, m, pkt)		\
{						\
	.hw_ep_num	= ep,			\
	.style		= st,			\
	.mode		= m,			\
	.maxpacket	= pkt,			\
}

#define MUSB_EP_FIFO_SINGLE(ep, st, pkt)	\
	MUSB_EP_FIFO(ep, st, BUF_SINGLE, pkt)

#define MUSB_EP_FIFO_DOUBLE(ep, st, pkt)	\
	MUSB_EP_FIFO(ep, st, BUF_DOUBLE, pkt)

struct musb_hdrc_eps_bits {
	const char	name[16];
	u8		bits;
};

struct musb_hdrc_config {
	struct musb_fifo_cfg	*fifo_cfg;	/* board fifo configuration */
	unsigned		fifo_cfg_size;	/* size of the fifo configuration */

	/* MUSB configuration-specific details */
	unsigned	multipoint:1;	/* multipoint device */
	unsigned	dyn_fifo:1 __deprecated; /* supports dynamic fifo sizing */
	unsigned	soft_con:1 __deprecated; /* soft connect required */
	unsigned	utm_16:1 __deprecated; /* utm data witdh is 16 bits */
	unsigned	big_endian:1;	/* true if CPU uses big-endian */
	unsigned	mult_bulk_tx:1;	/* Tx ep required for multbulk pkts */
	unsigned	mult_bulk_rx:1;	/* Rx ep required for multbulk pkts */
	unsigned	high_iso_tx:1;	/* Tx ep required for HB iso */
	unsigned	high_iso_rx:1;	/* Rx ep required for HD iso */
	unsigned	dma:1 __deprecated; /* supports DMA */
	unsigned	vendor_req:1 __deprecated; /* vendor registers required */

	u8		num_eps;	/* number of endpoints _with_ ep0 */
	u8		dma_channels __deprecated; /* number of dma channels */
	u8		dyn_fifo_size;	/* dynamic size in bytes */
	u8		vendor_ctrl __deprecated; /* vendor control reg width */
	u8		vendor_stat __deprecated; /* vendor status reg witdh */
	u8		dma_req_chan __deprecated; /* bitmask for required dma channels */
	u8		ram_bits;	/* ram address size */

	struct musb_hdrc_eps_bits *eps_bits __deprecated;
#ifdef CONFIG_BLACKFIN
	/* A GPIO controlling VRSEL in Blackfin */
	unsigned int	gpio_vrsel;
<<<<<<< HEAD
=======
	unsigned int	gpio_vrsel_active;
	/* musb CLKIN in Blackfin in MHZ */
	unsigned char   clkin;
>>>>>>> 02f8c6ae
#endif

};

struct musb_hdrc_platform_data {
	/* MUSB_HOST, MUSB_PERIPHERAL, or MUSB_OTG */
	u8		mode;

	/* for clk_get() */
	const char	*clock;

	/* (HOST or OTG) switch VBUS on/off */
	int		(*set_vbus)(struct device *dev, int is_on);

	/* (HOST or OTG) mA/2 power supplied on (default = 8mA) */
	u8		power;

	/* (PERIPHERAL) mA/2 max power consumed (default = 100mA) */
	u8		min_power;

	/* (HOST or OTG) msec/2 after VBUS on till power good */
	u8		potpgt;

	/* (HOST or OTG) program PHY for external Vbus */
	unsigned	extvbus:1;

	/* Power the device on or off */
	int		(*set_power)(int state);

	/* MUSB configuration-specific details */
	struct musb_hdrc_config	*config;

	/* Architecture specific board data	*/
	void		*board_data;

	/* Platform specific struct musb_ops pointer */
	const void	*platform_ops;
};


/* TUSB 6010 support */

#define	TUSB6010_OSCCLK_60	16667	/* psec/clk @ 60.0 MHz */
#define	TUSB6010_REFCLK_24	41667	/* psec/clk @ 24.0 MHz XI */
#define	TUSB6010_REFCLK_19	52083	/* psec/clk @ 19.2 MHz CLKIN */

#ifdef	CONFIG_ARCH_OMAP2

extern int __init tusb6010_setup_interface(
		struct musb_hdrc_platform_data *data,
		unsigned ps_refclk, unsigned waitpin,
		unsigned async_cs, unsigned sync_cs,
		unsigned irq, unsigned dmachan);

extern int tusb6010_platform_retime(unsigned is_refclk);

#endif	/* OMAP2 */

#endif /* __LINUX_USB_MUSB_H */<|MERGE_RESOLUTION|>--- conflicted
+++ resolved
@@ -88,12 +88,9 @@
 #ifdef CONFIG_BLACKFIN
 	/* A GPIO controlling VRSEL in Blackfin */
 	unsigned int	gpio_vrsel;
-<<<<<<< HEAD
-=======
 	unsigned int	gpio_vrsel_active;
 	/* musb CLKIN in Blackfin in MHZ */
 	unsigned char   clkin;
->>>>>>> 02f8c6ae
 #endif
 
 };
