--- conflicted
+++ resolved
@@ -511,13 +511,7 @@
 extern int  nfs_writepages(struct address_space *, struct writeback_control *);
 extern int  nfs_flush_incompatible(struct file *file, struct page *page);
 extern int  nfs_updatepage(struct file *, struct page *, unsigned int, unsigned int);
-<<<<<<< HEAD
-extern int nfs_writeback_done(struct rpc_task *, struct nfs_write_data *);
-extern int  nfs_swap_out(struct file *file, struct page *page,
-			 struct writeback_control *wbc);
-=======
 extern void nfs_writeback_done(struct rpc_task *, struct nfs_write_data *);
->>>>>>> 02f8c6ae
 
 /*
  * Try to write back everything synchronously (but check the
