--- conflicted
+++ resolved
@@ -9,10 +9,7 @@
 #include <linux/limits.h>
 #include <linux/ioctl.h>
 #include <linux/blk_types.h>
-<<<<<<< HEAD
-=======
 #include <linux/types.h>
->>>>>>> 02f8c6ae
 
 /*
  * It's silly to have NR_OPEN bigger than NR_FILE, but you can change
@@ -112,9 +109,6 @@
 /* File was opened by fanotify and shouldn't generate fanotify events */
 #define FMODE_NONOTIFY		((__force fmode_t)0x1000000)
 
-/* Expect random access pattern */
-#define FMODE_RANDOM		((__force fmode_t)4096)
-
 /*
  * The below are the various read and write types that we support. Some of
  * them include behavioral modifiers that send information down to the
@@ -147,22 +141,8 @@
  * WRITE		A normal async write. Device will be plugged.
  * WRITE_SYNC		Synchronous write. Identical to WRITE, but passes down
  *			the hint that someone will be waiting on this IO
-<<<<<<< HEAD
- *			shortly. The device must still be unplugged explicitly,
- *			WRITE_SYNC_PLUG does not do this as we could be
- *			submitting more writes before we actually wait on any
- *			of them.
- * WRITE_SYNC		Like WRITE_SYNC_PLUG, but also unplugs the device
- *			immediately after submission. The write equivalent
- *			of READ_SYNC.
- * WRITE_ODIRECT_PLUG	Special case write for O_DIRECT only.
- * SWRITE_SYNC
- * SWRITE_SYNC_PLUG	Like WRITE_SYNC/WRITE_SYNC_PLUG, but locks the buffer.
- *			See SWRITE.
-=======
  *			shortly. The write equivalent of READ_SYNC.
  * WRITE_ODIRECT	Special case write for O_DIRECT only.
->>>>>>> 02f8c6ae
  * WRITE_FLUSH		Like WRITE_SYNC but with preceding cache flush.
  * WRITE_FUA		Like WRITE_SYNC but data is guaranteed to be on
  *			non-volatile media on completion.
@@ -177,24 +157,6 @@
 #define READ			0
 #define WRITE			RW_MASK
 #define READA			RWA_MASK
-<<<<<<< HEAD
-#define SWRITE			(WRITE | READA)
-
-#define READ_SYNC		(READ | REQ_SYNC | REQ_UNPLUG)
-#define READ_META		(READ | REQ_META)
-#define WRITE_SYNC_PLUG		(WRITE | REQ_SYNC | REQ_NOIDLE)
-#define WRITE_SYNC		(WRITE | REQ_SYNC | REQ_NOIDLE | REQ_UNPLUG)
-#define WRITE_ODIRECT_PLUG	(WRITE | REQ_SYNC)
-#define WRITE_META		(WRITE | REQ_META)
-#define WRITE_FLUSH		(WRITE | REQ_SYNC | REQ_NOIDLE | REQ_UNPLUG | \
-				 REQ_FLUSH)
-#define WRITE_FUA		(WRITE | REQ_SYNC | REQ_NOIDLE | REQ_UNPLUG | \
-				 REQ_FUA)
-#define WRITE_FLUSH_FUA		(WRITE | REQ_SYNC | REQ_NOIDLE | REQ_UNPLUG | \
-				 REQ_FLUSH | REQ_FUA)
-#define SWRITE_SYNC_PLUG	(SWRITE | REQ_SYNC | REQ_NOIDLE)
-#define SWRITE_SYNC		(SWRITE | REQ_SYNC | REQ_NOIDLE | REQ_UNPLUG)
-=======
 
 #define READ_SYNC		(READ | REQ_SYNC)
 #define READ_META		(READ | REQ_META)
@@ -204,7 +166,6 @@
 #define WRITE_FLUSH		(WRITE | REQ_SYNC | REQ_NOIDLE | REQ_FLUSH)
 #define WRITE_FUA		(WRITE | REQ_SYNC | REQ_NOIDLE | REQ_FUA)
 #define WRITE_FLUSH_FUA		(WRITE | REQ_SYNC | REQ_NOIDLE | REQ_FLUSH | REQ_FUA)
->>>>>>> 02f8c6ae
 
 #define SEL_IN		1
 #define SEL_OUT		2
@@ -247,12 +208,9 @@
 #define MS_KERNMOUNT	(1<<22) /* this is a kern_mount call */
 #define MS_I_VERSION	(1<<23) /* Update inode I_version field */
 #define MS_STRICTATIME	(1<<24) /* Always perform atime updates */
-<<<<<<< HEAD
 #define MS_WITHAPPEND	(1<<25) /* iop->permission() understands MAY_APPEND */
-=======
 #define MS_NOSEC	(1<<28)
 #define MS_BORN		(1<<29)
->>>>>>> 02f8c6ae
 #define MS_ACTIVE	(1<<30)
 #define MS_NOUSER	(1<<31)
 
@@ -405,12 +363,7 @@
 #define FS_TOPDIR_FL			0x00020000 /* Top of directory hierarchies*/
 #define FS_EXTENT_FL			0x00080000 /* Extents */
 #define FS_DIRECTIO_FL			0x00100000 /* Use direct i/o */
-<<<<<<< HEAD
-#define FS_NOCOW_FL                     0x00800000 /* Do not cow file */
-#define FS_COW_FL                       0x02000000 /* Cow file */
-=======
 #define FS_NOCOW_FL			0x00800000 /* Do not cow file */
->>>>>>> 02f8c6ae
 #define FS_RESERVED_FL			0x80000000 /* reserved for ext2 lib */
 
 #define FS_FL_USER_VISIBLE		0x0003DFFF /* User visible flags */
@@ -496,7 +449,6 @@
 #define ATTR_KILL_PRIV	(1 << 14)
 #define ATTR_OPEN	(1 << 15) /* Truncating from open(O_TRUNC) */
 #define ATTR_TIMES_SET	(1 << 16)
-#define ATTR_NO_BLOCK 	(1 << 17) /* Return EAGAIN and don't block on long truncates */
 
 /*
  * This is the Inode Attributes structure, used for notify_change().  It
@@ -664,15 +616,6 @@
 	int (*is_partially_uptodate) (struct page *, read_descriptor_t *,
 					unsigned long);
 	int (*error_remove_page)(struct address_space *, struct page *);
-
-	/*
-	 * swapfile support
-	 */
-	int (*swapon)(struct file *file);
-	int (*swapoff)(struct file *file);
-	int (*swap_out)(struct file *file, struct page *page,
-			struct writeback_control *wbc);
-	int (*swap_in)(struct file *file, struct page *page);
 };
 
 extern const struct address_space_operations empty_aops;
@@ -707,7 +650,6 @@
 	spinlock_t		private_lock;	/* for use by the address_space */
 	struct list_head	private_list;	/* ditto */
 	struct address_space	*assoc_mapping;	/* ditto */
-	struct mutex		unmap_mutex;    /* to protect unmapping */
 } __attribute__((aligned(sizeof(long))));
 	/*
 	 * On most architectures that alignment is already the case; but
@@ -1481,16 +1423,6 @@
 	 */
 	struct mutex s_vfs_rename_mutex;	/* Kludge */
 
-<<<<<<< HEAD
-	/* Granularity of c/m/atime in ns.
-	   Cannot be worse than a second */
-	u32		   s_time_gran;
-#ifdef CONFIG_PRECACHE
-	u32                precache_poolid;
-#endif
-
-=======
->>>>>>> 02f8c6ae
 	/*
 	 * Filesystem subtype.  If non-empty the filesystem type field
 	 * in /proc/mounts will be "type.subtype"
@@ -1592,11 +1524,6 @@
 #define DT_LNK		10
 #define DT_SOCK		12
 #define DT_WHT		14
-
-#define OSYNC_METADATA	(1<<0)
-#define OSYNC_DATA	(1<<1)
-#define OSYNC_INODE	(1<<2)
-int generic_osync_inode(struct inode *, struct address_space *, int);
 
 /*
  * This is the "filldir" function type, used by readdir() to let
@@ -1643,8 +1570,6 @@
 	int (*flock) (struct file *, int, struct file_lock *);
 	ssize_t (*splice_write)(struct pipe_inode_info *, struct file *, loff_t *, size_t, unsigned int);
 	ssize_t (*splice_read)(struct file *, loff_t *, struct pipe_inode_info *, size_t, unsigned int);
-#define HAVE_FOP_OPEN_EXEC
-	int (*open_exec) (struct inode *);
 	int (*setlease)(struct file *, long, struct file_lock **);
 	long (*fallocate)(struct file *file, int mode, loff_t offset,
 			  loff_t len);
@@ -1657,6 +1582,8 @@
 	void * (*follow_link) (struct dentry *, struct nameidata *);
 	int (*permission) (struct inode *, int, unsigned int);
 	int (*check_acl)(struct inode *, int, unsigned int);
+	int (*may_create) (struct inode *, int);
+	int (*may_delete) (struct inode *, struct inode *);
 
 	int (*readlink) (struct dentry *, char __user *,int);
 	void (*put_link) (struct dentry *, struct nameidata *, void *);
@@ -1671,13 +1598,6 @@
 	int (*rename) (struct inode *, struct dentry *,
 			struct inode *, struct dentry *);
 	void (*truncate) (struct inode *);
-<<<<<<< HEAD
-	int (*permission) (struct inode *, int);
-	int (*check_acl)(struct inode *, int);
-	int (*may_create) (struct inode *, int);
-	int (*may_delete) (struct inode *, struct inode *);
-=======
->>>>>>> 02f8c6ae
 	int (*setattr) (struct dentry *, struct iattr *);
 	int (*getattr) (struct vfsmount *mnt, struct dentry *, struct kstat *);
 	int (*setxattr) (struct dentry *, const char *,const void *,size_t,int);
@@ -1729,7 +1649,6 @@
 	ssize_t (*quota_write)(struct super_block *, int, const char *, size_t, loff_t);
 #endif
 	int (*bdev_try_to_free_page)(struct super_block*, struct page*, gfp_t);
-	int (*trim_fs) (struct super_block *, struct fstrim_range *);
 };
 
 /*
@@ -1780,16 +1699,6 @@
  *
  * Q: What is the difference between I_WILL_FREE and I_FREEING?
  */
-<<<<<<< HEAD
-#define I_DIRTY_SYNC		1
-#define I_DIRTY_DATASYNC	2
-#define I_DIRTY_PAGES		4
-#define __I_NEW			3
-#define I_NEW			(1 << __I_NEW)
-#define I_WILL_FREE		16
-#define I_FREEING		32
-#define I_CLEAR			64
-=======
 #define I_DIRTY_SYNC		(1 << 0)
 #define I_DIRTY_DATASYNC	(1 << 1)
 #define I_DIRTY_PAGES		(1 << 2)
@@ -1798,7 +1707,6 @@
 #define I_WILL_FREE		(1 << 4)
 #define I_FREEING		(1 << 5)
 #define I_CLEAR			(1 << 6)
->>>>>>> 02f8c6ae
 #define __I_SYNC		7
 #define I_SYNC			(1 << __I_SYNC)
 #define I_REFERENCED		(1 << 8)
@@ -1937,15 +1845,6 @@
 			int (*test)(struct super_block *,void *),
 			int (*set)(struct super_block *,void *),
 			void *data);
-<<<<<<< HEAD
-extern int get_sb_pseudo(struct file_system_type *, char *,
-	const struct super_operations *ops, unsigned long,
-	struct vfsmount *mnt);
-extern void simple_set_mnt(struct vfsmount *mnt, struct super_block *sb);
-int __put_super_and_need_restart(struct super_block *sb);
-int __put_super(struct super_block *sb);
-void put_super(struct super_block *sb);
-=======
 extern struct dentry *mount_pseudo(struct file_system_type *, char *,
 	const struct super_operations *ops,
 	const struct dentry_operations *dops,
@@ -1963,7 +1862,6 @@
 {
 	return sb->s_dirt;
 }
->>>>>>> 02f8c6ae
 
 /* Alas, no aliases. Too much hassle with bringing module.h everywhere */
 #define fops_get(fops) \
@@ -2356,11 +2254,7 @@
 extern int inode_init_always(struct super_block *, struct inode *);
 extern void inode_init_once(struct inode *);
 extern void address_space_init_once(struct address_space *mapping);
-<<<<<<< HEAD
-extern void inode_add_to_lists(struct super_block *, struct inode *);
-=======
 extern void ihold(struct inode * inode);
->>>>>>> 02f8c6ae
 extern void iput(struct inode *);
 extern struct inode * igrab(struct inode *);
 extern ino_t iunique(struct super_block *, ino_t);
@@ -2427,11 +2321,7 @@
 /* fs/block_dev.c */
 extern ssize_t blkdev_aio_write(struct kiocb *iocb, const struct iovec *iov,
 				unsigned long nr_segs, loff_t pos);
-<<<<<<< HEAD
-extern int blkdev_fsync(struct file *filp, struct dentry *dentry, int datasync);
-=======
 extern int blkdev_fsync(struct file *filp, int datasync);
->>>>>>> 02f8c6ae
 
 /* fs/splice.c */
 extern ssize_t generic_file_splice_read(struct file *, loff_t *,
@@ -2470,68 +2360,32 @@
 #endif
 
 #ifdef CONFIG_BLOCK
-<<<<<<< HEAD
-struct bio;
 typedef void (dio_submit_t)(int rw, struct bio *bio, struct inode *inode,
 			    loff_t file_offset);
+
+enum {
+	/* need locking between buffered and direct access */
+	DIO_LOCKING	= 0x01,
+
+	/* filesystem does not support filling holes */
+	DIO_SKIP_HOLES	= 0x02,
+};
+
 void dio_end_io(struct bio *bio, int error);
 
 ssize_t __blockdev_direct_IO(int rw, struct kiocb *iocb, struct inode *inode,
 	struct block_device *bdev, const struct iovec *iov, loff_t offset,
 	unsigned long nr_segs, get_block_t get_block, dio_iodone_t end_io,
-	dio_submit_t submit_io,	int dio_lock_type);
-=======
-typedef void (dio_submit_t)(int rw, struct bio *bio, struct inode *inode,
-			    loff_t file_offset);
->>>>>>> 02f8c6ae
-
-enum {
-	/* need locking between buffered and direct access */
-	DIO_LOCKING	= 0x01,
-
-	/* filesystem does not support filling holes */
-	DIO_SKIP_HOLES	= 0x02,
-};
-
-<<<<<<< HEAD
+	dio_submit_t submit_io,	int flags);
+
 static inline ssize_t blockdev_direct_IO(int rw, struct kiocb *iocb,
 	struct inode *inode, struct block_device *bdev, const struct iovec *iov,
 	loff_t offset, unsigned long nr_segs, get_block_t get_block,
 	dio_iodone_t end_io)
 {
 	return __blockdev_direct_IO(rw, iocb, inode, bdev, iov, offset,
-				nr_segs, get_block, end_io, NULL, DIO_LOCKING);
-}
-
-static inline ssize_t blockdev_direct_IO_no_locking(int rw, struct kiocb *iocb,
-	struct inode *inode, struct block_device *bdev, const struct iovec *iov,
-	loff_t offset, unsigned long nr_segs, get_block_t get_block,
-	dio_iodone_t end_io)
-{
-	return __blockdev_direct_IO(rw, iocb, inode, bdev, iov, offset,
-				nr_segs, get_block, end_io, NULL, DIO_NO_LOCKING);
-}
-=======
-void dio_end_io(struct bio *bio, int error);
-
-ssize_t __blockdev_direct_IO(int rw, struct kiocb *iocb, struct inode *inode,
-	struct block_device *bdev, const struct iovec *iov, loff_t offset,
-	unsigned long nr_segs, get_block_t get_block, dio_iodone_t end_io,
-	dio_submit_t submit_io,	int flags);
->>>>>>> 02f8c6ae
-
-static inline ssize_t blockdev_direct_IO(int rw, struct kiocb *iocb,
-	struct inode *inode, struct block_device *bdev, const struct iovec *iov,
-	loff_t offset, unsigned long nr_segs, get_block_t get_block,
-	dio_iodone_t end_io)
-{
-	return __blockdev_direct_IO(rw, iocb, inode, bdev, iov, offset,
-<<<<<<< HEAD
-				nr_segs, get_block, end_io, NULL, DIO_OWN_LOCKING);
-=======
 				    nr_segs, get_block, end_io, NULL,
 				    DIO_LOCKING | DIO_SKIP_HOLES);
->>>>>>> 02f8c6ae
 }
 #endif
 
