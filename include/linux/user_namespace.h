--- conflicted
+++ resolved
@@ -31,11 +31,7 @@
 	int			level;
 	kuid_t			owner;
 	kgid_t			group;
-<<<<<<< HEAD
-	unsigned int		proc_inum;
-=======
 	struct ns_common	ns;
->>>>>>> 07f0dc60
 	unsigned long		flags;
 
 	/* Register of per-UID persistent keyrings for this namespace */
