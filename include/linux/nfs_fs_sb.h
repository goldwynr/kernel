--- conflicted
+++ resolved
@@ -178,10 +178,7 @@
 #define NFS_CAP_CTIME		(1U << 12)
 #define NFS_CAP_MTIME		(1U << 13)
 #define NFS_CAP_POSIX_LOCK	(1U << 14)
-<<<<<<< HEAD
-=======
 #define NFS_CAP_UIDGID_NOMAP	(1U << 15)
->>>>>>> 02f8c6ae
 
 
 /* maximum number of slots to use */
