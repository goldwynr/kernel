--- conflicted
+++ resolved
@@ -174,11 +174,7 @@
 #define SSB_SPROMSIZE_BYTES_R4		(SSB_SPROMSIZE_WORDS_R4 * sizeof(u16))
 #define SSB_SPROM_BASE1			0x1000
 #define SSB_SPROM_BASE31		0x0800
-<<<<<<< HEAD
-#define SSB_SPROM_REVISION		0x107E
-=======
 #define SSB_SPROM_REVISION		0x007E
->>>>>>> 02f8c6ae
 #define  SSB_SPROM_REVISION_REV		0x00FF	/* SPROM Revision number */
 #define  SSB_SPROM_REVISION_CRC		0xFF00	/* SPROM CRC8 value */
 #define  SSB_SPROM_REVISION_CRC_SHIFT	8
