--- conflicted
+++ resolved
@@ -308,11 +308,7 @@
 
 	/* ID information about the Chip. */
 	u16 chip_id;
-<<<<<<< HEAD
-	u16 chip_rev;
-=======
 	u8 chip_rev;
->>>>>>> 02f8c6ae
 	u16 sprom_offset;
 	u16 sprom_size;		/* number of words in sprom */
 	u8 chip_package;
