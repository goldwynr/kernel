--- conflicted
+++ resolved
@@ -138,12 +138,8 @@
 void *__kmalloc(size_t size, gfp_t flags);
 
 #ifdef CONFIG_TRACING
-<<<<<<< HEAD
-extern void *kmem_cache_alloc_notrace(struct kmem_cache *cachep, gfp_t flags);
-=======
 extern void *kmem_cache_alloc_trace(size_t size,
 				    struct kmem_cache *cachep, gfp_t flags);
->>>>>>> 02f8c6ae
 extern size_t slab_buffer_size(struct kmem_cache *cachep);
 #else
 static __always_inline void *
@@ -196,16 +192,10 @@
 extern void *kmem_cache_alloc_node(struct kmem_cache *, gfp_t flags, int node);
 
 #ifdef CONFIG_TRACING
-<<<<<<< HEAD
-extern void *kmem_cache_alloc_node_notrace(struct kmem_cache *cachep,
-					   gfp_t flags,
-					   int nodeid);
-=======
 extern void *kmem_cache_alloc_node_trace(size_t size,
 					 struct kmem_cache *cachep,
 					 gfp_t flags,
 					 int nodeid);
->>>>>>> 02f8c6ae
 #else
 static __always_inline void *
 kmem_cache_alloc_node_trace(size_t size,
