--- conflicted
+++ resolved
@@ -31,18 +31,8 @@
 struct new_utsname;
 struct nfsctl_arg;
 struct __old_kernel_stat;
-<<<<<<< HEAD
-struct pfarg_ctx;
-struct pfarg_pmc;
-struct pfarg_pmd;
-struct pfarg_start;
-struct pfarg_load;
-struct pfarg_setinfo;
-struct pfarg_setdesc;
-=======
 struct oldold_utsname;
 struct old_utsname;
->>>>>>> 02f8c6ae
 struct pollfd;
 struct rlimit;
 struct rlimit64;
@@ -115,27 +105,6 @@
 #define __SC_TEST5(t5, a5, ...)	__SC_TEST(t5); __SC_TEST4(__VA_ARGS__)
 #define __SC_TEST6(t6, a6, ...)	__SC_TEST(t6); __SC_TEST5(__VA_ARGS__)
 
-<<<<<<< HEAD
-#ifdef CONFIG_PERF_EVENTS
-
-#define TRACE_SYS_ENTER_PROFILE_INIT(sname)				       \
-	.profile_count = ATOMIC_INIT(-1),				       \
-	.profile_enable = prof_sysenter_enable,				       \
-	.profile_disable = prof_sysenter_disable,
-
-#define TRACE_SYS_EXIT_PROFILE_INIT(sname)				       \
-	.profile_count = ATOMIC_INIT(-1),				       \
-	.profile_enable = prof_sysexit_enable,				       \
-	.profile_disable = prof_sysexit_disable,
-#else
-#define TRACE_SYS_ENTER_PROFILE(sname)
-#define TRACE_SYS_ENTER_PROFILE_INIT(sname)
-#define TRACE_SYS_EXIT_PROFILE(sname)
-#define TRACE_SYS_EXIT_PROFILE_INIT(sname)
-#endif /* CONFIG_PERF_EVENTS */
-
-=======
->>>>>>> 02f8c6ae
 #ifdef CONFIG_FTRACE_SYSCALLS
 #define __SC_STR_ADECL1(t, a)		#a
 #define __SC_STR_ADECL2(t, a, ...)	#a, __SC_STR_ADECL1(__VA_ARGS__)
@@ -157,43 +126,14 @@
 extern struct trace_event_functions exit_syscall_print_funcs;
 
 #define SYSCALL_TRACE_ENTER_EVENT(sname)				\
-<<<<<<< HEAD
-	static const struct syscall_metadata __syscall_meta_##sname;	\
-	static struct ftrace_event_call					\
-	__attribute__((__aligned__(4))) event_enter_##sname;		\
-	static struct trace_event enter_syscall_print_##sname = {	\
-		.trace                  = print_syscall_enter,		\
-	};								\
-=======
 	static struct syscall_metadata __syscall_meta_##sname;		\
->>>>>>> 02f8c6ae
 	static struct ftrace_event_call __used				\
 	  event_enter_##sname = {					\
 		.name                   = "sys_enter"#sname,		\
-<<<<<<< HEAD
-		.system                 = "syscalls",			\
-		.event                  = &enter_syscall_print_##sname,	\
-		.raw_init		= init_syscall_trace,		\
-		.show_format		= syscall_enter_format,		\
-		.define_fields		= syscall_enter_define_fields,	\
-		.regfunc		= reg_event_syscall_enter,	\
-		.unregfunc		= unreg_event_syscall_enter,	\
-		.data			= (void *)&__syscall_meta_##sname,\
-		TRACE_SYS_ENTER_PROFILE_INIT(sname)			\
-	}
-
-#define SYSCALL_TRACE_EXIT_EVENT(sname)					\
-	static const struct syscall_metadata __syscall_meta_##sname;	\
-	static struct ftrace_event_call					\
-	__attribute__((__aligned__(4))) event_exit_##sname;		\
-	static struct trace_event exit_syscall_print_##sname = {	\
-		.trace                  = print_syscall_exit,		\
-=======
 		.class			= &event_class_syscall_enter,	\
 		.event.funcs            = &enter_syscall_print_funcs,	\
 		.data			= (void *)&__syscall_meta_##sname,\
 		.flags			= TRACE_EVENT_FL_CAP_ANY,	\
->>>>>>> 02f8c6ae
 	};								\
 	static struct ftrace_event_call __used				\
 	  __attribute__((section("_ftrace_events")))			\
@@ -204,18 +144,6 @@
 	static struct ftrace_event_call __used				\
 	  event_exit_##sname = {					\
 		.name                   = "sys_exit"#sname,		\
-<<<<<<< HEAD
-		.system                 = "syscalls",			\
-		.event                  = &exit_syscall_print_##sname,	\
-		.raw_init		= init_syscall_trace,		\
-		.show_format		= syscall_exit_format,		\
-		.define_fields		= syscall_exit_define_fields,	\
-		.regfunc		= reg_event_syscall_exit,	\
-		.unregfunc		= unreg_event_syscall_exit,	\
-		.data			= (void *)&__syscall_meta_##sname,\
-		TRACE_SYS_EXIT_PROFILE_INIT(sname)			\
-	}
-=======
 		.class			= &event_class_syscall_exit,	\
 		.event.funcs		= &exit_syscall_print_funcs,	\
 		.data			= (void *)&__syscall_meta_##sname,\
@@ -224,7 +152,6 @@
 	static struct ftrace_event_call __used				\
 	  __attribute__((section("_ftrace_events")))			\
 	*__event_exit_##sname = &event_exit_##sname;
->>>>>>> 02f8c6ae
 
 #define SYSCALL_METADATA(sname, nb)				\
 	SYSCALL_TRACE_ENTER_EVENT(sname);			\
@@ -912,8 +839,6 @@
 asmlinkage long sys_mmap_pgoff(unsigned long addr, unsigned long len,
 			unsigned long prot, unsigned long flags,
 			unsigned long fd, unsigned long pgoff);
-<<<<<<< HEAD
-=======
 asmlinkage long sys_old_mmap(struct mmap_arg_struct __user *arg);
 asmlinkage long sys_name_to_handle_at(int dfd, const char __user *name,
 				      struct file_handle __user *handle,
@@ -922,5 +847,4 @@
 				      struct file_handle __user *handle,
 				      int flags);
 asmlinkage long sys_setns(int fd, int nstype);
->>>>>>> 02f8c6ae
 #endif