/*
 * INET		An implementation of the TCP/IP protocol suite for the LINUX
 *		operating system.  INET is implemented using the  BSD Socket
 *		interface as the means of communication with the user level.
 *
 *		Global definitions for the INET interface module.
 *
 * Version:	@(#)if.h	1.0.2	04/18/93
 *
 * Authors:	Original taken from Berkeley UNIX 4.3, (c) UCB 1982-1988
 *		Ross Biro
 *		Fred N. van Kempen, <waltje@uWalt.NL.Mugnet.ORG>
 *
 *		This program is free software; you can redistribute it and/or
 *		modify it under the terms of the GNU General Public License
 *		as published by the Free Software Foundation; either version
 *		2 of the License, or (at your option) any later version.
 */
#ifndef _LINUX_IF_H
#define _LINUX_IF_H

#include <linux/types.h>		/* for "__kernel_caddr_t" et al	*/
#include <linux/socket.h>		/* for "struct sockaddr" et al	*/
#include <linux/compiler.h>		/* for "__user" et al           */

#define	IFNAMSIZ	16
#define	IFALIASZ	256
#include <linux/hdlc/ioctl.h>

/* Standard interface flags (netdevice->flags). */
#define	IFF_UP		0x1		/* interface is up		*/
#define	IFF_BROADCAST	0x2		/* broadcast address valid	*/
#define	IFF_DEBUG	0x4		/* turn on debugging		*/
#define	IFF_LOOPBACK	0x8		/* is a loopback net		*/
#define	IFF_POINTOPOINT	0x10		/* interface is has p-p link	*/
#define	IFF_NOTRAILERS	0x20		/* avoid use of trailers	*/
#define	IFF_RUNNING	0x40		/* interface RFC2863 OPER_UP	*/
#define	IFF_NOARP	0x80		/* no ARP protocol		*/
#define	IFF_PROMISC	0x100		/* receive all packets		*/
#define	IFF_ALLMULTI	0x200		/* receive all multicast packets*/

#define IFF_MASTER	0x400		/* master of a load balancer 	*/
#define IFF_SLAVE	0x800		/* slave of a load balancer	*/

#define IFF_MULTICAST	0x1000		/* Supports multicast		*/

#define IFF_PORTSEL	0x2000          /* can set media type		*/
#define IFF_AUTOMEDIA	0x4000		/* auto media select active	*/
#define IFF_DYNAMIC	0x8000		/* dialup device with changing addresses*/

#define IFF_LOWER_UP	0x10000		/* driver signals L1 up		*/
#define IFF_DORMANT	0x20000		/* driver signals dormant	*/

#define IFF_ECHO	0x40000		/* echo sent packets		*/

#define IFF_VOLATILE	(IFF_LOOPBACK|IFF_POINTOPOINT|IFF_BROADCAST|IFF_ECHO|\
		IFF_MASTER|IFF_SLAVE|IFF_RUNNING|IFF_LOWER_UP|IFF_DORMANT)

/* Private (from user) interface flags (netdevice->priv_flags). */
#define IFF_802_1Q_VLAN 0x1             /* 802.1Q VLAN device.          */
#define IFF_EBRIDGE	0x2		/* Ethernet bridging device.	*/
#define IFF_SLAVE_INACTIVE	0x4	/* bonding slave not the curr. active */
#define IFF_MASTER_8023AD	0x8	/* bonding master, 802.3ad. 	*/
#define IFF_MASTER_ALB	0x10		/* bonding master, balance-alb.	*/
#define IFF_BONDING	0x20		/* bonding master or slave	*/
#define IFF_SLAVE_NEEDARP 0x40		/* need ARPs for validation	*/
#define IFF_ISATAP	0x80		/* ISATAP interface (RFC4214)	*/
#define IFF_MASTER_ARPMON 0x100		/* bonding master, ARP mon in use */
#define IFF_WAN_HDLC	0x200		/* WAN HDLC device		*/
#define IFF_XMIT_DST_RELEASE 0x400	/* dev_hard_start_xmit() is allowed to
					 * release skb->dst
					 */
#define IFF_DONT_BRIDGE 0x800		/* disallow bridging this ether dev */
#define IFF_DISABLE_NETPOLL	0x1000	/* disable netpoll at run-time */
#define IFF_MACVLAN_PORT	0x2000	/* device used as macvlan port */
#define IFF_BRIDGE_PORT	0x4000		/* device used as bridge port */
#define IFF_OVS_DATAPATH	0x8000	/* device used as Open vSwitch
					 * datapath port */
#define IFF_TX_SKB_SHARING	0x10000	/* The interface supports sharing
					 * skbs on transmit */
<<<<<<< HEAD
#define IFF_SUPP_NOFCS	0x80000		/* device supports sending custom FCS */
=======
#define IFF_MACVLAN 0x200000		/* Macvlan device */
>>>>>>> 2770d7ce


#define IF_GET_IFACE	0x0001		/* for querying only */
#define IF_GET_PROTO	0x0002

/* For definitions see hdlc.h */
#define IF_IFACE_V35	0x1000		/* V.35 serial interface	*/
#define IF_IFACE_V24	0x1001		/* V.24 serial interface	*/
#define IF_IFACE_X21	0x1002		/* X.21 serial interface	*/
#define IF_IFACE_T1	0x1003		/* T1 telco serial interface	*/
#define IF_IFACE_E1	0x1004		/* E1 telco serial interface	*/
#define IF_IFACE_SYNC_SERIAL 0x1005	/* can't be set by software	*/
#define IF_IFACE_X21D   0x1006          /* X.21 Dual Clocking (FarSite) */

/* For definitions see hdlc.h */
#define IF_PROTO_HDLC	0x2000		/* raw HDLC protocol		*/
#define IF_PROTO_PPP	0x2001		/* PPP protocol			*/
#define IF_PROTO_CISCO	0x2002		/* Cisco HDLC protocol		*/
#define IF_PROTO_FR	0x2003		/* Frame Relay protocol		*/
#define IF_PROTO_FR_ADD_PVC 0x2004	/*    Create FR PVC		*/
#define IF_PROTO_FR_DEL_PVC 0x2005	/*    Delete FR PVC		*/
#define IF_PROTO_X25	0x2006		/* X.25				*/
#define IF_PROTO_HDLC_ETH 0x2007	/* raw HDLC, Ethernet emulation	*/
#define IF_PROTO_FR_ADD_ETH_PVC 0x2008	/*  Create FR Ethernet-bridged PVC */
#define IF_PROTO_FR_DEL_ETH_PVC 0x2009	/*  Delete FR Ethernet-bridged PVC */
#define IF_PROTO_FR_PVC	0x200A		/* for reading PVC status	*/
#define IF_PROTO_FR_ETH_PVC 0x200B
#define IF_PROTO_RAW    0x200C          /* RAW Socket                   */

/* RFC 2863 operational status */
enum {
	IF_OPER_UNKNOWN,
	IF_OPER_NOTPRESENT,
	IF_OPER_DOWN,
	IF_OPER_LOWERLAYERDOWN,
	IF_OPER_TESTING,
	IF_OPER_DORMANT,
	IF_OPER_UP,
};

/* link modes */
enum {
	IF_LINK_MODE_DEFAULT,
	IF_LINK_MODE_DORMANT,	/* limit upward transition to dormant */
};

/*
 *	Device mapping structure. I'd just gone off and designed a 
 *	beautiful scheme using only loadable modules with arguments
 *	for driver options and along come the PCMCIA people 8)
 *
 *	Ah well. The get() side of this is good for WDSETUP, and it'll
 *	be handy for debugging things. The set side is fine for now and
 *	being very small might be worth keeping for clean configuration.
 */

struct ifmap {
	unsigned long mem_start;
	unsigned long mem_end;
	unsigned short base_addr; 
	unsigned char irq;
	unsigned char dma;
	unsigned char port;
	/* 3 bytes spare */
};

struct if_settings {
	unsigned int type;	/* Type of physical device or protocol */
	unsigned int size;	/* Size of the data allocated by the caller */
	union {
		/* {atm/eth/dsl}_settings anyone ? */
		raw_hdlc_proto		__user *raw_hdlc;
		cisco_proto		__user *cisco;
		fr_proto		__user *fr;
		fr_proto_pvc		__user *fr_pvc;
		fr_proto_pvc_info	__user *fr_pvc_info;

		/* interface settings */
		sync_serial_settings	__user *sync;
		te1_settings		__user *te1;
	} ifs_ifsu;
};

/*
 * Interface request structure used for socket
 * ioctl's.  All interface ioctl's must have parameter
 * definitions which begin with ifr_name.  The
 * remainder may be interface specific.
 */

struct ifreq {
#define IFHWADDRLEN	6
	union
	{
		char	ifrn_name[IFNAMSIZ];		/* if name, e.g. "en0" */
	} ifr_ifrn;
	
	union {
		struct	sockaddr ifru_addr;
		struct	sockaddr ifru_dstaddr;
		struct	sockaddr ifru_broadaddr;
		struct	sockaddr ifru_netmask;
		struct  sockaddr ifru_hwaddr;
		short	ifru_flags;
		int	ifru_ivalue;
		int	ifru_mtu;
		struct  ifmap ifru_map;
		char	ifru_slave[IFNAMSIZ];	/* Just fits the size */
		char	ifru_newname[IFNAMSIZ];
		void __user *	ifru_data;
		struct	if_settings ifru_settings;
	} ifr_ifru;
};

#define ifr_name	ifr_ifrn.ifrn_name	/* interface name 	*/
#define ifr_hwaddr	ifr_ifru.ifru_hwaddr	/* MAC address 		*/
#define	ifr_addr	ifr_ifru.ifru_addr	/* address		*/
#define	ifr_dstaddr	ifr_ifru.ifru_dstaddr	/* other end of p-p lnk	*/
#define	ifr_broadaddr	ifr_ifru.ifru_broadaddr	/* broadcast address	*/
#define	ifr_netmask	ifr_ifru.ifru_netmask	/* interface net mask	*/
#define	ifr_flags	ifr_ifru.ifru_flags	/* flags		*/
#define	ifr_metric	ifr_ifru.ifru_ivalue	/* metric		*/
#define	ifr_mtu		ifr_ifru.ifru_mtu	/* mtu			*/
#define ifr_map		ifr_ifru.ifru_map	/* device map		*/
#define ifr_slave	ifr_ifru.ifru_slave	/* slave device		*/
#define	ifr_data	ifr_ifru.ifru_data	/* for use by interface	*/
#define ifr_ifindex	ifr_ifru.ifru_ivalue	/* interface index	*/
#define ifr_bandwidth	ifr_ifru.ifru_ivalue    /* link bandwidth	*/
#define ifr_qlen	ifr_ifru.ifru_ivalue	/* Queue length 	*/
#define ifr_newname	ifr_ifru.ifru_newname	/* New name		*/
#define ifr_settings	ifr_ifru.ifru_settings	/* Device/proto settings*/

/*
 * Structure used in SIOCGIFCONF request.
 * Used to retrieve interface configuration
 * for machine (useful for programs which
 * must know all networks accessible).
 */

struct ifconf  {
	int	ifc_len;			/* size of buffer	*/
	union {
		char __user *ifcu_buf;
		struct ifreq __user *ifcu_req;
	} ifc_ifcu;
};
#define	ifc_buf	ifc_ifcu.ifcu_buf		/* buffer address	*/
#define	ifc_req	ifc_ifcu.ifcu_req		/* array of structures	*/

#endif /* _LINUX_IF_H */<|MERGE_RESOLUTION|>--- conflicted
+++ resolved
@@ -78,11 +78,8 @@
 					 * datapath port */
 #define IFF_TX_SKB_SHARING	0x10000	/* The interface supports sharing
 					 * skbs on transmit */
-<<<<<<< HEAD
 #define IFF_SUPP_NOFCS	0x80000		/* device supports sending custom FCS */
-=======
 #define IFF_MACVLAN 0x200000		/* Macvlan device */
->>>>>>> 2770d7ce
 
 
 #define IF_GET_IFACE	0x0001		/* for querying only */
