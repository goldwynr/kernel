/*
 * INET		An implementation of the TCP/IP protocol suite for the LINUX
 *		operating system.  INET is implemented using the  BSD Socket
 *		interface as the means of communication with the user level.
 *
 *		Definitions for the Interfaces handler.
 *
 * Version:	@(#)dev.h	1.0.10	08/12/93
 *
 * Authors:	Ross Biro
 *		Fred N. van Kempen, <waltje@uWalt.NL.Mugnet.ORG>
 *		Corey Minyard <wf-rch!minyard@relay.EU.net>
 *		Donald J. Becker, <becker@cesdis.gsfc.nasa.gov>
 *		Alan Cox, <alan@lxorguk.ukuu.org.uk>
 *		Bjorn Ekwall. <bj0rn@blox.se>
 *              Pekka Riikonen <priikone@poseidon.pspt.fi>
 *
 *		This program is free software; you can redistribute it and/or
 *		modify it under the terms of the GNU General Public License
 *		as published by the Free Software Foundation; either version
 *		2 of the License, or (at your option) any later version.
 *
 *		Moved to /usr/include/linux for NET3
 */
#ifndef _LINUX_NETDEVICE_H
#define _LINUX_NETDEVICE_H

#include <linux/pm_qos.h>
#include <linux/timer.h>
#include <linux/bug.h>
#include <linux/delay.h>
#include <linux/atomic.h>
#include <asm/cache.h>
#include <asm/byteorder.h>

#include <linux/percpu.h>
#include <linux/rculist.h>
#include <linux/dmaengine.h>
#include <linux/workqueue.h>
#include <linux/dynamic_queue_limits.h>

#include <linux/ethtool.h>
#include <net/net_namespace.h>
#include <net/dsa.h>
#ifdef CONFIG_DCB
#include <net/dcbnl.h>
#endif
#include <net/netprio_cgroup.h>

#include <linux/netdev_features.h>
#include <linux/neighbour.h>
#include <uapi/linux/netdevice.h>

struct netpoll_info;
struct device;
struct phy_device;
/* 802.11 specific */
struct wireless_dev;
					/* source back-compat hooks */
#define SET_ETHTOOL_OPS(netdev,ops) \
	( (netdev)->ethtool_ops = (ops) )

void netdev_set_default_ethtool_ops(struct net_device *dev,
				    const struct ethtool_ops *ops);

/* hardware address assignment types */
#define NET_ADDR_PERM		0	/* address is permanent (default) */
#define NET_ADDR_RANDOM		1	/* address is generated randomly */
#define NET_ADDR_STOLEN		2	/* address is stolen from other device */
#define NET_ADDR_SET		3	/* address is set using
					 * dev_set_mac_address() */

/* Backlog congestion levels */
#define NET_RX_SUCCESS		0	/* keep 'em coming, baby */
#define NET_RX_DROP		1	/* packet dropped */

/*
 * Transmit return codes: transmit return codes originate from three different
 * namespaces:
 *
 * - qdisc return codes
 * - driver transmit return codes
 * - errno values
 *
 * Drivers are allowed to return any one of those in their hard_start_xmit()
 * function. Real network devices commonly used with qdiscs should only return
 * the driver transmit return codes though - when qdiscs are used, the actual
 * transmission happens asynchronously, so the value is not propagated to
 * higher layers. Virtual network devices transmit synchronously, in this case
 * the driver transmit return codes are consumed by dev_queue_xmit(), all
 * others are propagated to higher layers.
 */

/* qdisc ->enqueue() return codes. */
#define NET_XMIT_SUCCESS	0x00
#define NET_XMIT_DROP		0x01	/* skb dropped			*/
#define NET_XMIT_CN		0x02	/* congestion notification	*/
#define NET_XMIT_POLICED	0x03	/* skb is shot by police	*/
#define NET_XMIT_MASK		0x0f	/* qdisc flags in net/sch_generic.h */

/* NET_XMIT_CN is special. It does not guarantee that this packet is lost. It
 * indicates that the device will soon be dropping packets, or already drops
 * some packets of the same priority; prompting us to send less aggressively. */
#define net_xmit_eval(e)	((e) == NET_XMIT_CN ? 0 : (e))
#define net_xmit_errno(e)	((e) != NET_XMIT_CN ? -ENOBUFS : 0)

/* Driver transmit return codes */
#define NETDEV_TX_MASK		0xf0

enum netdev_tx {
	__NETDEV_TX_MIN	 = INT_MIN,	/* make sure enum is signed */
	NETDEV_TX_OK	 = 0x00,	/* driver took care of packet */
	NETDEV_TX_BUSY	 = 0x10,	/* driver tx path was busy*/
	NETDEV_TX_LOCKED = 0x20,	/* driver tx lock was already taken */
};
typedef enum netdev_tx netdev_tx_t;

/*
 * Current order: NETDEV_TX_MASK > NET_XMIT_MASK >= 0 is significant;
 * hard_start_xmit() return < NET_XMIT_MASK means skb was consumed.
 */
static inline bool dev_xmit_complete(int rc)
{
	/*
	 * Positive cases with an skb consumed by a driver:
	 * - successful transmission (rc == NETDEV_TX_OK)
	 * - error while transmitting (rc < 0)
	 * - error while queueing to a different device (rc & NET_XMIT_MASK)
	 */
	if (likely(rc < NET_XMIT_MASK))
		return true;

	return false;
}

/*
 *	Compute the worst case header length according to the protocols
 *	used.
 */

#if defined(CONFIG_WLAN) || IS_ENABLED(CONFIG_AX25)
# if defined(CONFIG_MAC80211_MESH)
#  define LL_MAX_HEADER 128
# else
#  define LL_MAX_HEADER 96
# endif
#else
# define LL_MAX_HEADER 32
#endif

#if !IS_ENABLED(CONFIG_NET_IPIP) && !IS_ENABLED(CONFIG_NET_IPGRE) && \
    !IS_ENABLED(CONFIG_IPV6_SIT) && !IS_ENABLED(CONFIG_IPV6_TUNNEL)
#define MAX_HEADER LL_MAX_HEADER
#else
#define MAX_HEADER (LL_MAX_HEADER + 48)
#endif

/*
 *	Old network device statistics. Fields are native words
 *	(unsigned long) so they can be read and written atomically.
 */

struct net_device_stats {
	unsigned long	rx_packets;
	unsigned long	tx_packets;
	unsigned long	rx_bytes;
	unsigned long	tx_bytes;
	unsigned long	rx_errors;
	unsigned long	tx_errors;
	unsigned long	rx_dropped;
	unsigned long	tx_dropped;
	unsigned long	multicast;
	unsigned long	collisions;
	unsigned long	rx_length_errors;
	unsigned long	rx_over_errors;
	unsigned long	rx_crc_errors;
	unsigned long	rx_frame_errors;
	unsigned long	rx_fifo_errors;
	unsigned long	rx_missed_errors;
	unsigned long	tx_aborted_errors;
	unsigned long	tx_carrier_errors;
	unsigned long	tx_fifo_errors;
	unsigned long	tx_heartbeat_errors;
	unsigned long	tx_window_errors;
	unsigned long	rx_compressed;
	unsigned long	tx_compressed;
};


#include <linux/cache.h>
#include <linux/skbuff.h>

#ifdef CONFIG_RPS
#include <linux/static_key.h>
extern struct static_key rps_needed;
#endif

struct neighbour;
struct neigh_parms;
struct sk_buff;

struct netdev_hw_addr {
	struct list_head	list;
	unsigned char		addr[MAX_ADDR_LEN];
	unsigned char		type;
#define NETDEV_HW_ADDR_T_LAN		1
#define NETDEV_HW_ADDR_T_SAN		2
#define NETDEV_HW_ADDR_T_SLAVE		3
#define NETDEV_HW_ADDR_T_UNICAST	4
#define NETDEV_HW_ADDR_T_MULTICAST	5
	bool			global_use;
	int			sync_cnt;
	int			refcount;
	int			synced;
	struct rcu_head		rcu_head;
};

struct netdev_hw_addr_list {
	struct list_head	list;
	int			count;
};

#define netdev_hw_addr_list_count(l) ((l)->count)
#define netdev_hw_addr_list_empty(l) (netdev_hw_addr_list_count(l) == 0)
#define netdev_hw_addr_list_for_each(ha, l) \
	list_for_each_entry(ha, &(l)->list, list)

#define netdev_uc_count(dev) netdev_hw_addr_list_count(&(dev)->uc)
#define netdev_uc_empty(dev) netdev_hw_addr_list_empty(&(dev)->uc)
#define netdev_for_each_uc_addr(ha, dev) \
	netdev_hw_addr_list_for_each(ha, &(dev)->uc)

#define netdev_mc_count(dev) netdev_hw_addr_list_count(&(dev)->mc)
#define netdev_mc_empty(dev) netdev_hw_addr_list_empty(&(dev)->mc)
#define netdev_for_each_mc_addr(ha, dev) \
	netdev_hw_addr_list_for_each(ha, &(dev)->mc)

struct hh_cache {
	u16		hh_len;
	u16		__pad;
	seqlock_t	hh_lock;

	/* cached hardware header; allow for machine alignment needs.        */
#define HH_DATA_MOD	16
#define HH_DATA_OFF(__len) \
	(HH_DATA_MOD - (((__len - 1) & (HH_DATA_MOD - 1)) + 1))
#define HH_DATA_ALIGN(__len) \
	(((__len)+(HH_DATA_MOD-1))&~(HH_DATA_MOD - 1))
	unsigned long	hh_data[HH_DATA_ALIGN(LL_MAX_HEADER) / sizeof(long)];
};

/* Reserve HH_DATA_MOD byte aligned hard_header_len, but at least that much.
 * Alternative is:
 *   dev->hard_header_len ? (dev->hard_header_len +
 *                           (HH_DATA_MOD - 1)) & ~(HH_DATA_MOD - 1) : 0
 *
 * We could use other alignment values, but we must maintain the
 * relationship HH alignment <= LL alignment.
 */
#define LL_RESERVED_SPACE(dev) \
	((((dev)->hard_header_len+(dev)->needed_headroom)&~(HH_DATA_MOD - 1)) + HH_DATA_MOD)
#define LL_RESERVED_SPACE_EXTRA(dev,extra) \
	((((dev)->hard_header_len+(dev)->needed_headroom+(extra))&~(HH_DATA_MOD - 1)) + HH_DATA_MOD)

struct header_ops {
	int	(*create) (struct sk_buff *skb, struct net_device *dev,
			   unsigned short type, const void *daddr,
			   const void *saddr, unsigned int len);
	int	(*parse)(const struct sk_buff *skb, unsigned char *haddr);
	int	(*rebuild)(struct sk_buff *skb);
	int	(*cache)(const struct neighbour *neigh, struct hh_cache *hh, __be16 type);
	void	(*cache_update)(struct hh_cache *hh,
				const struct net_device *dev,
				const unsigned char *haddr);
};

/* These flag bits are private to the generic network queueing
 * layer, they may not be explicitly referenced by any other
 * code.
 */

enum netdev_state_t {
	__LINK_STATE_START,
	__LINK_STATE_PRESENT,
	__LINK_STATE_NOCARRIER,
	__LINK_STATE_LINKWATCH_PENDING,
	__LINK_STATE_DORMANT,
};


/*
 * This structure holds at boot time configured netdevice settings. They
 * are then used in the device probing.
 */
struct netdev_boot_setup {
	char name[IFNAMSIZ];
	struct ifmap map;
};
#define NETDEV_BOOT_SETUP_MAX 8

int __init netdev_boot_setup(char *str);

/*
 * Structure for NAPI scheduling similar to tasklet but with weighting
 */
struct napi_struct {
	/* The poll_list must only be managed by the entity which
	 * changes the state of the NAPI_STATE_SCHED bit.  This means
	 * whoever atomically sets that bit can add this napi_struct
	 * to the per-cpu poll_list, and whoever clears that bit
	 * can remove from the list right before clearing the bit.
	 */
	struct list_head	poll_list;

	unsigned long		state;
	int			weight;
	unsigned int		gro_count;
	int			(*poll)(struct napi_struct *, int);
#ifdef CONFIG_NETPOLL
	spinlock_t		poll_lock;
	int			poll_owner;
#endif
	struct net_device	*dev;
	struct sk_buff		*gro_list;
	struct sk_buff		*skb;
	struct list_head	dev_list;
	struct hlist_node	napi_hash_node;
	unsigned int		napi_id;
};

enum {
	NAPI_STATE_SCHED,	/* Poll is scheduled */
	NAPI_STATE_DISABLE,	/* Disable pending */
	NAPI_STATE_NPSVC,	/* Netpoll - don't dequeue from poll_list */
	NAPI_STATE_HASHED,	/* In NAPI hash */
};

enum gro_result {
	GRO_MERGED,
	GRO_MERGED_FREE,
	GRO_HELD,
	GRO_NORMAL,
	GRO_DROP,
};
typedef enum gro_result gro_result_t;

/*
 * enum rx_handler_result - Possible return values for rx_handlers.
 * @RX_HANDLER_CONSUMED: skb was consumed by rx_handler, do not process it
 * further.
 * @RX_HANDLER_ANOTHER: Do another round in receive path. This is indicated in
 * case skb->dev was changed by rx_handler.
 * @RX_HANDLER_EXACT: Force exact delivery, no wildcard.
 * @RX_HANDLER_PASS: Do nothing, passe the skb as if no rx_handler was called.
 *
 * rx_handlers are functions called from inside __netif_receive_skb(), to do
 * special processing of the skb, prior to delivery to protocol handlers.
 *
 * Currently, a net_device can only have a single rx_handler registered. Trying
 * to register a second rx_handler will return -EBUSY.
 *
 * To register a rx_handler on a net_device, use netdev_rx_handler_register().
 * To unregister a rx_handler on a net_device, use
 * netdev_rx_handler_unregister().
 *
 * Upon return, rx_handler is expected to tell __netif_receive_skb() what to
 * do with the skb.
 *
 * If the rx_handler consumed to skb in some way, it should return
 * RX_HANDLER_CONSUMED. This is appropriate when the rx_handler arranged for
 * the skb to be delivered in some other ways.
 *
 * If the rx_handler changed skb->dev, to divert the skb to another
 * net_device, it should return RX_HANDLER_ANOTHER. The rx_handler for the
 * new device will be called if it exists.
 *
 * If the rx_handler consider the skb should be ignored, it should return
 * RX_HANDLER_EXACT. The skb will only be delivered to protocol handlers that
 * are registered on exact device (ptype->dev == skb->dev).
 *
 * If the rx_handler didn't changed skb->dev, but want the skb to be normally
 * delivered, it should return RX_HANDLER_PASS.
 *
 * A device without a registered rx_handler will behave as if rx_handler
 * returned RX_HANDLER_PASS.
 */

enum rx_handler_result {
	RX_HANDLER_CONSUMED,
	RX_HANDLER_ANOTHER,
	RX_HANDLER_EXACT,
	RX_HANDLER_PASS,
};
typedef enum rx_handler_result rx_handler_result_t;
typedef rx_handler_result_t rx_handler_func_t(struct sk_buff **pskb);

void __napi_schedule(struct napi_struct *n);

static inline bool napi_disable_pending(struct napi_struct *n)
{
	return test_bit(NAPI_STATE_DISABLE, &n->state);
}

/**
 *	napi_schedule_prep - check if napi can be scheduled
 *	@n: napi context
 *
 * Test if NAPI routine is already running, and if not mark
 * it as running.  This is used as a condition variable
 * insure only one NAPI poll instance runs.  We also make
 * sure there is no pending NAPI disable.
 */
static inline bool napi_schedule_prep(struct napi_struct *n)
{
	return !napi_disable_pending(n) &&
		!test_and_set_bit(NAPI_STATE_SCHED, &n->state);
}

/**
 *	napi_schedule - schedule NAPI poll
 *	@n: napi context
 *
 * Schedule NAPI poll routine to be called if it is not already
 * running.
 */
static inline void napi_schedule(struct napi_struct *n)
{
	if (napi_schedule_prep(n))
		__napi_schedule(n);
}

/* Try to reschedule poll. Called by dev->poll() after napi_complete().  */
static inline bool napi_reschedule(struct napi_struct *napi)
{
	if (napi_schedule_prep(napi)) {
		__napi_schedule(napi);
		return true;
	}
	return false;
}

/**
 *	napi_complete - NAPI processing complete
 *	@n: napi context
 *
 * Mark NAPI processing as complete.
 */
void __napi_complete(struct napi_struct *n);
void napi_complete(struct napi_struct *n);

/**
 *	napi_by_id - lookup a NAPI by napi_id
 *	@napi_id: hashed napi_id
 *
 * lookup @napi_id in napi_hash table
 * must be called under rcu_read_lock()
 */
struct napi_struct *napi_by_id(unsigned int napi_id);

/**
 *	napi_hash_add - add a NAPI to global hashtable
 *	@napi: napi context
 *
 * generate a new napi_id and store a @napi under it in napi_hash
 */
void napi_hash_add(struct napi_struct *napi);

/**
 *	napi_hash_del - remove a NAPI from global table
 *	@napi: napi context
 *
 * Warning: caller must observe rcu grace period
 * before freeing memory containing @napi
 */
void napi_hash_del(struct napi_struct *napi);

/**
 *	napi_disable - prevent NAPI from scheduling
 *	@n: napi context
 *
 * Stop NAPI from being scheduled on this context.
 * Waits till any outstanding processing completes.
 */
static inline void napi_disable(struct napi_struct *n)
{
	might_sleep();
	set_bit(NAPI_STATE_DISABLE, &n->state);
	while (test_and_set_bit(NAPI_STATE_SCHED, &n->state))
		msleep(1);
	clear_bit(NAPI_STATE_DISABLE, &n->state);
}

/**
 *	napi_enable - enable NAPI scheduling
 *	@n: napi context
 *
 * Resume NAPI from being scheduled on this context.
 * Must be paired with napi_disable.
 */
static inline void napi_enable(struct napi_struct *n)
{
	BUG_ON(!test_bit(NAPI_STATE_SCHED, &n->state));
	smp_mb__before_clear_bit();
	clear_bit(NAPI_STATE_SCHED, &n->state);
}

#ifdef CONFIG_SMP
/**
 *	napi_synchronize - wait until NAPI is not running
 *	@n: napi context
 *
 * Wait until NAPI is done being scheduled on this context.
 * Waits till any outstanding processing completes but
 * does not disable future activations.
 */
static inline void napi_synchronize(const struct napi_struct *n)
{
	while (test_bit(NAPI_STATE_SCHED, &n->state))
		msleep(1);
}
#else
# define napi_synchronize(n)	barrier()
#endif

enum netdev_queue_state_t {
	__QUEUE_STATE_DRV_XOFF,
	__QUEUE_STATE_STACK_XOFF,
	__QUEUE_STATE_FROZEN,
#define QUEUE_STATE_ANY_XOFF ((1 << __QUEUE_STATE_DRV_XOFF)		| \
			      (1 << __QUEUE_STATE_STACK_XOFF))
#define QUEUE_STATE_ANY_XOFF_OR_FROZEN (QUEUE_STATE_ANY_XOFF		| \
					(1 << __QUEUE_STATE_FROZEN))
};
/*
 * __QUEUE_STATE_DRV_XOFF is used by drivers to stop the transmit queue.  The
 * netif_tx_* functions below are used to manipulate this flag.  The
 * __QUEUE_STATE_STACK_XOFF flag is used by the stack to stop the transmit
 * queue independently.  The netif_xmit_*stopped functions below are called
 * to check if the queue has been stopped by the driver or stack (either
 * of the XOFF bits are set in the state).  Drivers should not need to call
 * netif_xmit*stopped functions, they should only be using netif_tx_*.
 */

struct netdev_queue {
/*
 * read mostly part
 */
	struct net_device	*dev;
	struct Qdisc		*qdisc;
	struct Qdisc		*qdisc_sleeping;
#ifdef CONFIG_SYSFS
	struct kobject		kobj;
#endif
#if defined(CONFIG_XPS) && defined(CONFIG_NUMA)
	int			numa_node;
#endif
/*
 * write mostly part
 */
	spinlock_t		_xmit_lock ____cacheline_aligned_in_smp;
	int			xmit_lock_owner;
	/*
	 * please use this field instead of dev->trans_start
	 */
	unsigned long		trans_start;

	/*
	 * Number of TX timeouts for this queue
	 * (/sys/class/net/DEV/Q/trans_timeout)
	 */
	unsigned long		trans_timeout;

	unsigned long		state;

#ifdef CONFIG_BQL
	struct dql		dql;
#endif
} ____cacheline_aligned_in_smp;

static inline int netdev_queue_numa_node_read(const struct netdev_queue *q)
{
#if defined(CONFIG_XPS) && defined(CONFIG_NUMA)
	return q->numa_node;
#else
	return NUMA_NO_NODE;
#endif
}

static inline void netdev_queue_numa_node_write(struct netdev_queue *q, int node)
{
#if defined(CONFIG_XPS) && defined(CONFIG_NUMA)
	q->numa_node = node;
#endif
}

#ifdef CONFIG_RPS
/*
 * This structure holds an RPS map which can be of variable length.  The
 * map is an array of CPUs.
 */
struct rps_map {
	unsigned int len;
	struct rcu_head rcu;
	u16 cpus[0];
};
#define RPS_MAP_SIZE(_num) (sizeof(struct rps_map) + ((_num) * sizeof(u16)))

/*
 * The rps_dev_flow structure contains the mapping of a flow to a CPU, the
 * tail pointer for that CPU's input queue at the time of last enqueue, and
 * a hardware filter index.
 */
struct rps_dev_flow {
	u16 cpu;
	u16 filter;
	unsigned int last_qtail;
};
#define RPS_NO_FILTER 0xffff

/*
 * The rps_dev_flow_table structure contains a table of flow mappings.
 */
struct rps_dev_flow_table {
	unsigned int mask;
	struct rcu_head rcu;
	struct rps_dev_flow flows[0];
};
#define RPS_DEV_FLOW_TABLE_SIZE(_num) (sizeof(struct rps_dev_flow_table) + \
    ((_num) * sizeof(struct rps_dev_flow)))

/*
 * The rps_sock_flow_table contains mappings of flows to the last CPU
 * on which they were processed by the application (set in recvmsg).
 */
struct rps_sock_flow_table {
	unsigned int mask;
	u16 ents[0];
};
#define	RPS_SOCK_FLOW_TABLE_SIZE(_num) (sizeof(struct rps_sock_flow_table) + \
    ((_num) * sizeof(u16)))

#define RPS_NO_CPU 0xffff

static inline void rps_record_sock_flow(struct rps_sock_flow_table *table,
					u32 hash)
{
	if (table && hash) {
		unsigned int cpu, index = hash & table->mask;

		/* We only give a hint, preemption can change cpu under us */
		cpu = raw_smp_processor_id();

		if (table->ents[index] != cpu)
			table->ents[index] = cpu;
	}
}

static inline void rps_reset_sock_flow(struct rps_sock_flow_table *table,
				       u32 hash)
{
	if (table && hash)
		table->ents[hash & table->mask] = RPS_NO_CPU;
}

extern struct rps_sock_flow_table __rcu *rps_sock_flow_table;

#ifdef CONFIG_RFS_ACCEL
bool rps_may_expire_flow(struct net_device *dev, u16 rxq_index, u32 flow_id,
			 u16 filter_id);
#endif

/* This structure contains an instance of an RX queue. */
struct netdev_rx_queue {
	struct rps_map __rcu		*rps_map;
	struct rps_dev_flow_table __rcu	*rps_flow_table;
	struct kobject			kobj;
	struct net_device		*dev;
} ____cacheline_aligned_in_smp;
#endif /* CONFIG_RPS */

#ifdef CONFIG_XPS
/*
 * This structure holds an XPS map which can be of variable length.  The
 * map is an array of queues.
 */
struct xps_map {
	unsigned int len;
	unsigned int alloc_len;
	struct rcu_head rcu;
	u16 queues[0];
};
#define XPS_MAP_SIZE(_num) (sizeof(struct xps_map) + ((_num) * sizeof(u16)))
#define XPS_MIN_MAP_ALLOC ((L1_CACHE_BYTES - sizeof(struct xps_map))	\
    / sizeof(u16))

/*
 * This structure holds all XPS maps for device.  Maps are indexed by CPU.
 */
struct xps_dev_maps {
	struct rcu_head rcu;
	struct xps_map __rcu *cpu_map[0];
};
#define XPS_DEV_MAPS_SIZE (sizeof(struct xps_dev_maps) +		\
    (nr_cpu_ids * sizeof(struct xps_map *)))
#endif /* CONFIG_XPS */

#define TC_MAX_QUEUE	16
#define TC_BITMASK	15
/* HW offloaded queuing disciplines txq count and offset maps */
struct netdev_tc_txq {
	u16 count;
	u16 offset;
};

#if defined(CONFIG_FCOE) || defined(CONFIG_FCOE_MODULE)
/*
 * This structure is to hold information about the device
 * configured to run FCoE protocol stack.
 */
struct netdev_fcoe_hbainfo {
	char	manufacturer[64];
	char	serial_number[64];
	char	hardware_version[64];
	char	driver_version[64];
	char	optionrom_version[64];
	char	firmware_version[64];
	char	model[256];
	char	model_description[256];
};
#endif

#define MAX_PHYS_PORT_ID_LEN 32

/* This structure holds a unique identifier to identify the
 * physical port used by a netdevice.
 */
struct netdev_phys_port_id {
	unsigned char id[MAX_PHYS_PORT_ID_LEN];
	unsigned char id_len;
};

/*
 * This structure defines the management hooks for network devices.
 * The following hooks can be defined; unless noted otherwise, they are
 * optional and can be filled with a null pointer.
 *
 * int (*ndo_init)(struct net_device *dev);
 *     This function is called once when network device is registered.
 *     The network device can use this to any late stage initializaton
 *     or semantic validattion. It can fail with an error code which will
 *     be propogated back to register_netdev
 *
 * void (*ndo_uninit)(struct net_device *dev);
 *     This function is called when device is unregistered or when registration
 *     fails. It is not called if init fails.
 *
 * int (*ndo_open)(struct net_device *dev);
 *     This function is called when network device transistions to the up
 *     state.
 *
 * int (*ndo_stop)(struct net_device *dev);
 *     This function is called when network device transistions to the down
 *     state.
 *
 * netdev_tx_t (*ndo_start_xmit)(struct sk_buff *skb,
 *                               struct net_device *dev);
 *	Called when a packet needs to be transmitted.
 *	Must return NETDEV_TX_OK , NETDEV_TX_BUSY.
 *        (can also return NETDEV_TX_LOCKED iff NETIF_F_LLTX)
 *	Required can not be NULL.
 *
 * u16 (*ndo_select_queue)(struct net_device *dev, struct sk_buff *skb,
 *                         void *accel_priv);
 *	Called to decide which queue to when device supports multiple
 *	transmit queues.
 *
 * void (*ndo_change_rx_flags)(struct net_device *dev, int flags);
 *	This function is called to allow device receiver to make
 *	changes to configuration when multicast or promiscious is enabled.
 *
 * void (*ndo_set_rx_mode)(struct net_device *dev);
 *	This function is called device changes address list filtering.
 *	If driver handles unicast address filtering, it should set
 *	IFF_UNICAST_FLT to its priv_flags.
 *
 * int (*ndo_set_mac_address)(struct net_device *dev, void *addr);
 *	This function  is called when the Media Access Control address
 *	needs to be changed. If this interface is not defined, the
 *	mac address can not be changed.
 *
 * int (*ndo_validate_addr)(struct net_device *dev);
 *	Test if Media Access Control address is valid for the device.
 *
 * int (*ndo_do_ioctl)(struct net_device *dev, struct ifreq *ifr, int cmd);
 *	Called when a user request an ioctl which can't be handled by
 *	the generic interface code. If not defined ioctl's return
 *	not supported error code.
 *
 * int (*ndo_set_config)(struct net_device *dev, struct ifmap *map);
 *	Used to set network devices bus interface parameters. This interface
 *	is retained for legacy reason, new devices should use the bus
 *	interface (PCI) for low level management.
 *
 * int (*ndo_change_mtu)(struct net_device *dev, int new_mtu);
 *	Called when a user wants to change the Maximum Transfer Unit
 *	of a device. If not defined, any request to change MTU will
 *	will return an error.
 *
 * void (*ndo_tx_timeout)(struct net_device *dev);
 *	Callback uses when the transmitter has not made any progress
 *	for dev->watchdog ticks.
 *
 * struct rtnl_link_stats64* (*ndo_get_stats64)(struct net_device *dev,
 *                      struct rtnl_link_stats64 *storage);
 * struct net_device_stats* (*ndo_get_stats)(struct net_device *dev);
 *	Called when a user wants to get the network device usage
 *	statistics. Drivers must do one of the following:
 *	1. Define @ndo_get_stats64 to fill in a zero-initialised
 *	   rtnl_link_stats64 structure passed by the caller.
 *	2. Define @ndo_get_stats to update a net_device_stats structure
 *	   (which should normally be dev->stats) and return a pointer to
 *	   it. The structure may be changed asynchronously only if each
 *	   field is written atomically.
 *	3. Update dev->stats asynchronously and atomically, and define
 *	   neither operation.
 *
 * int (*ndo_vlan_rx_add_vid)(struct net_device *dev, __be16 proto, u16t vid);
 *	If device support VLAN filtering this function is called when a
 *	VLAN id is registered.
 *
 * int (*ndo_vlan_rx_kill_vid)(struct net_device *dev, unsigned short vid);
 *	If device support VLAN filtering this function is called when a
 *	VLAN id is unregistered.
 *
 * void (*ndo_poll_controller)(struct net_device *dev);
 *
 *	SR-IOV management functions.
 * int (*ndo_set_vf_mac)(struct net_device *dev, int vf, u8* mac);
 * int (*ndo_set_vf_vlan)(struct net_device *dev, int vf, u16 vlan, u8 qos);
 * int (*ndo_set_vf_tx_rate)(struct net_device *dev, int vf, int rate);
 * int (*ndo_set_vf_spoofchk)(struct net_device *dev, int vf, bool setting);
 * int (*ndo_get_vf_config)(struct net_device *dev,
 *			    int vf, struct ifla_vf_info *ivf);
 * int (*ndo_set_vf_link_state)(struct net_device *dev, int vf, int link_state);
 * int (*ndo_set_vf_port)(struct net_device *dev, int vf,
 *			  struct nlattr *port[]);
 * int (*ndo_get_vf_port)(struct net_device *dev, int vf, struct sk_buff *skb);
 * int (*ndo_setup_tc)(struct net_device *dev, u8 tc)
 * 	Called to setup 'tc' number of traffic classes in the net device. This
 * 	is always called from the stack with the rtnl lock held and netif tx
 * 	queues stopped. This allows the netdevice to perform queue management
 * 	safely.
 *
 *	Fiber Channel over Ethernet (FCoE) offload functions.
 * int (*ndo_fcoe_enable)(struct net_device *dev);
 *	Called when the FCoE protocol stack wants to start using LLD for FCoE
 *	so the underlying device can perform whatever needed configuration or
 *	initialization to support acceleration of FCoE traffic.
 *
 * int (*ndo_fcoe_disable)(struct net_device *dev);
 *	Called when the FCoE protocol stack wants to stop using LLD for FCoE
 *	so the underlying device can perform whatever needed clean-ups to
 *	stop supporting acceleration of FCoE traffic.
 *
 * int (*ndo_fcoe_ddp_setup)(struct net_device *dev, u16 xid,
 *			     struct scatterlist *sgl, unsigned int sgc);
 *	Called when the FCoE Initiator wants to initialize an I/O that
 *	is a possible candidate for Direct Data Placement (DDP). The LLD can
 *	perform necessary setup and returns 1 to indicate the device is set up
 *	successfully to perform DDP on this I/O, otherwise this returns 0.
 *
 * int (*ndo_fcoe_ddp_done)(struct net_device *dev,  u16 xid);
 *	Called when the FCoE Initiator/Target is done with the DDPed I/O as
 *	indicated by the FC exchange id 'xid', so the underlying device can
 *	clean up and reuse resources for later DDP requests.
 *
 * int (*ndo_fcoe_ddp_target)(struct net_device *dev, u16 xid,
 *			      struct scatterlist *sgl, unsigned int sgc);
 *	Called when the FCoE Target wants to initialize an I/O that
 *	is a possible candidate for Direct Data Placement (DDP). The LLD can
 *	perform necessary setup and returns 1 to indicate the device is set up
 *	successfully to perform DDP on this I/O, otherwise this returns 0.
 *
 * int (*ndo_fcoe_get_hbainfo)(struct net_device *dev,
 *			       struct netdev_fcoe_hbainfo *hbainfo);
 *	Called when the FCoE Protocol stack wants information on the underlying
 *	device. This information is utilized by the FCoE protocol stack to
 *	register attributes with Fiber Channel management service as per the
 *	FC-GS Fabric Device Management Information(FDMI) specification.
 *
 * int (*ndo_fcoe_get_wwn)(struct net_device *dev, u64 *wwn, int type);
 *	Called when the underlying device wants to override default World Wide
 *	Name (WWN) generation mechanism in FCoE protocol stack to pass its own
 *	World Wide Port Name (WWPN) or World Wide Node Name (WWNN) to the FCoE
 *	protocol stack to use.
 *
 *	RFS acceleration.
 * int (*ndo_rx_flow_steer)(struct net_device *dev, const struct sk_buff *skb,
 *			    u16 rxq_index, u32 flow_id);
 *	Set hardware filter for RFS.  rxq_index is the target queue index;
 *	flow_id is a flow ID to be passed to rps_may_expire_flow() later.
 *	Return the filter ID on success, or a negative error code.
 *
 *	Slave management functions (for bridge, bonding, etc).
 * int (*ndo_add_slave)(struct net_device *dev, struct net_device *slave_dev);
 *	Called to make another netdev an underling.
 *
 * int (*ndo_del_slave)(struct net_device *dev, struct net_device *slave_dev);
 *	Called to release previously enslaved netdev.
 *
 *      Feature/offload setting functions.
 * netdev_features_t (*ndo_fix_features)(struct net_device *dev,
 *		netdev_features_t features);
 *	Adjusts the requested feature flags according to device-specific
 *	constraints, and returns the resulting flags. Must not modify
 *	the device state.
 *
 * int (*ndo_set_features)(struct net_device *dev, netdev_features_t features);
 *	Called to update device configuration to new features. Passed
 *	feature set might be less than what was returned by ndo_fix_features()).
 *	Must return >0 or -errno if it changed dev->features itself.
 *
 * int (*ndo_fdb_add)(struct ndmsg *ndm, struct nlattr *tb[],
 *		      struct net_device *dev,
 *		      const unsigned char *addr, u16 flags)
 *	Adds an FDB entry to dev for addr.
 * int (*ndo_fdb_del)(struct ndmsg *ndm, struct nlattr *tb[],
 *		      struct net_device *dev,
 *		      const unsigned char *addr)
 *	Deletes the FDB entry from dev coresponding to addr.
 * int (*ndo_fdb_dump)(struct sk_buff *skb, struct netlink_callback *cb,
 *		       struct net_device *dev, int idx)
 *	Used to add FDB entries to dump requests. Implementers should add
 *	entries to skb and update idx with the number of entries.
 *
 * int (*ndo_bridge_setlink)(struct net_device *dev, struct nlmsghdr *nlh)
 * int (*ndo_bridge_getlink)(struct sk_buff *skb, u32 pid, u32 seq,
 *			     struct net_device *dev, u32 filter_mask)
 *
 * int (*ndo_change_carrier)(struct net_device *dev, bool new_carrier);
 *	Called to change device carrier. Soft-devices (like dummy, team, etc)
 *	which do not represent real hardware may define this to allow their
 *	userspace components to manage their virtual carrier state. Devices
 *	that determine carrier state from physical hardware properties (eg
 *	network cables) or protocol-dependent mechanisms (eg
 *	USB_CDC_NOTIFY_NETWORK_CONNECTION) should NOT implement this function.
 *
 * int (*ndo_get_phys_port_id)(struct net_device *dev,
 *			       struct netdev_phys_port_id *ppid);
 *	Called to get ID of physical port of this device. If driver does
 *	not implement this, it is assumed that the hw is not able to have
 *	multiple net devices on single physical port.
 *
 * void (*ndo_add_vxlan_port)(struct  net_device *dev,
 *			      sa_family_t sa_family, __be16 port);
 *	Called by vxlan to notiy a driver about the UDP port and socket
 *	address family that vxlan is listnening to. It is called only when
 *	a new port starts listening. The operation is protected by the
 *	vxlan_net->sock_lock.
 *
 * void (*ndo_del_vxlan_port)(struct  net_device *dev,
 *			      sa_family_t sa_family, __be16 port);
 *	Called by vxlan to notify the driver about a UDP port and socket
 *	address family that vxlan is not listening to anymore. The operation
 *	is protected by the vxlan_net->sock_lock.
 *
 * void* (*ndo_dfwd_add_station)(struct net_device *pdev,
 *				 struct net_device *dev)
 *	Called by upper layer devices to accelerate switching or other
 *	station functionality into hardware. 'pdev is the lowerdev
 *	to use for the offload and 'dev' is the net device that will
 *	back the offload. Returns a pointer to the private structure
 *	the upper layer will maintain.
 * void (*ndo_dfwd_del_station)(struct net_device *pdev, void *priv)
 *	Called by upper layer device to delete the station created
 *	by 'ndo_dfwd_add_station'. 'pdev' is the net device backing
 *	the station and priv is the structure returned by the add
 *	operation.
 * netdev_tx_t (*ndo_dfwd_start_xmit)(struct sk_buff *skb,
 *				      struct net_device *dev,
 *				      void *priv);
 *	Callback to use for xmit over the accelerated station. This
 *	is used in place of ndo_start_xmit on accelerated net
 *	devices.
 */
struct net_device_ops {
	int			(*ndo_init)(struct net_device *dev);
	void			(*ndo_uninit)(struct net_device *dev);
	int			(*ndo_open)(struct net_device *dev);
	int			(*ndo_stop)(struct net_device *dev);
	netdev_tx_t		(*ndo_start_xmit) (struct sk_buff *skb,
						   struct net_device *dev);
	u16			(*ndo_select_queue)(struct net_device *dev,
						    struct sk_buff *skb,
						    void *accel_priv);
	void			(*ndo_change_rx_flags)(struct net_device *dev,
						       int flags);
	void			(*ndo_set_rx_mode)(struct net_device *dev);
	int			(*ndo_set_mac_address)(struct net_device *dev,
						       void *addr);
	int			(*ndo_validate_addr)(struct net_device *dev);
	int			(*ndo_do_ioctl)(struct net_device *dev,
					        struct ifreq *ifr, int cmd);
	int			(*ndo_set_config)(struct net_device *dev,
					          struct ifmap *map);
	int			(*ndo_change_mtu)(struct net_device *dev,
						  int new_mtu);
	int			(*ndo_neigh_setup)(struct net_device *dev,
						   struct neigh_parms *);
	void			(*ndo_tx_timeout) (struct net_device *dev);

	struct rtnl_link_stats64* (*ndo_get_stats64)(struct net_device *dev,
						     struct rtnl_link_stats64 *storage);
	struct net_device_stats* (*ndo_get_stats)(struct net_device *dev);

	int			(*ndo_vlan_rx_add_vid)(struct net_device *dev,
						       __be16 proto, u16 vid);
	int			(*ndo_vlan_rx_kill_vid)(struct net_device *dev,
						        __be16 proto, u16 vid);
#ifdef CONFIG_NET_POLL_CONTROLLER
	void                    (*ndo_poll_controller)(struct net_device *dev);
	int			(*ndo_netpoll_setup)(struct net_device *dev,
						     struct netpoll_info *info,
						     gfp_t gfp);
	void			(*ndo_netpoll_cleanup)(struct net_device *dev);
#endif
#ifdef CONFIG_NET_RX_BUSY_POLL
	int			(*ndo_busy_poll)(struct napi_struct *dev);
#endif
	int			(*ndo_set_vf_mac)(struct net_device *dev,
						  int queue, u8 *mac);
	int			(*ndo_set_vf_vlan)(struct net_device *dev,
						   int queue, u16 vlan, u8 qos);
	int			(*ndo_set_vf_tx_rate)(struct net_device *dev,
						      int vf, int rate);
	int			(*ndo_set_vf_spoofchk)(struct net_device *dev,
						       int vf, bool setting);
	int			(*ndo_get_vf_config)(struct net_device *dev,
						     int vf,
						     struct ifla_vf_info *ivf);
	int			(*ndo_set_vf_link_state)(struct net_device *dev,
							 int vf, int link_state);
	int			(*ndo_set_vf_port)(struct net_device *dev,
						   int vf,
						   struct nlattr *port[]);
	int			(*ndo_get_vf_port)(struct net_device *dev,
						   int vf, struct sk_buff *skb);
	int			(*ndo_setup_tc)(struct net_device *dev, u8 tc);
#if IS_ENABLED(CONFIG_FCOE)
	int			(*ndo_fcoe_enable)(struct net_device *dev);
	int			(*ndo_fcoe_disable)(struct net_device *dev);
	int			(*ndo_fcoe_ddp_setup)(struct net_device *dev,
						      u16 xid,
						      struct scatterlist *sgl,
						      unsigned int sgc);
	int			(*ndo_fcoe_ddp_done)(struct net_device *dev,
						     u16 xid);
	int			(*ndo_fcoe_ddp_target)(struct net_device *dev,
						       u16 xid,
						       struct scatterlist *sgl,
						       unsigned int sgc);
	int			(*ndo_fcoe_get_hbainfo)(struct net_device *dev,
							struct netdev_fcoe_hbainfo *hbainfo);
#endif

#if IS_ENABLED(CONFIG_LIBFCOE)
#define NETDEV_FCOE_WWNN 0
#define NETDEV_FCOE_WWPN 1
	int			(*ndo_fcoe_get_wwn)(struct net_device *dev,
						    u64 *wwn, int type);
#endif

#ifdef CONFIG_RFS_ACCEL
	int			(*ndo_rx_flow_steer)(struct net_device *dev,
						     const struct sk_buff *skb,
						     u16 rxq_index,
						     u32 flow_id);
#endif
	int			(*ndo_add_slave)(struct net_device *dev,
						 struct net_device *slave_dev);
	int			(*ndo_del_slave)(struct net_device *dev,
						 struct net_device *slave_dev);
	netdev_features_t	(*ndo_fix_features)(struct net_device *dev,
						    netdev_features_t features);
	int			(*ndo_set_features)(struct net_device *dev,
						    netdev_features_t features);
	int			(*ndo_neigh_construct)(struct neighbour *n);
	void			(*ndo_neigh_destroy)(struct neighbour *n);

	int			(*ndo_fdb_add)(struct ndmsg *ndm,
					       struct nlattr *tb[],
					       struct net_device *dev,
					       const unsigned char *addr,
					       u16 flags);
	int			(*ndo_fdb_del)(struct ndmsg *ndm,
					       struct nlattr *tb[],
					       struct net_device *dev,
					       const unsigned char *addr);
	int			(*ndo_fdb_dump)(struct sk_buff *skb,
						struct netlink_callback *cb,
						struct net_device *dev,
						int idx);

	int			(*ndo_bridge_setlink)(struct net_device *dev,
						      struct nlmsghdr *nlh);
	int			(*ndo_bridge_getlink)(struct sk_buff *skb,
						      u32 pid, u32 seq,
						      struct net_device *dev,
						      u32 filter_mask);
	int			(*ndo_bridge_dellink)(struct net_device *dev,
						      struct nlmsghdr *nlh);
	int			(*ndo_change_carrier)(struct net_device *dev,
						      bool new_carrier);
	int			(*ndo_get_phys_port_id)(struct net_device *dev,
							struct netdev_phys_port_id *ppid);
	void			(*ndo_add_vxlan_port)(struct  net_device *dev,
						      sa_family_t sa_family,
						      __be16 port);
	void			(*ndo_del_vxlan_port)(struct  net_device *dev,
						      sa_family_t sa_family,
						      __be16 port);

	void*			(*ndo_dfwd_add_station)(struct net_device *pdev,
							struct net_device *dev);
	void			(*ndo_dfwd_del_station)(struct net_device *pdev,
							void *priv);

	netdev_tx_t		(*ndo_dfwd_start_xmit) (struct sk_buff *skb,
							struct net_device *dev,
							void *priv);
};

/*
 *	The DEVICE structure.
 *	Actually, this whole structure is a big mistake.  It mixes I/O
 *	data with strictly "high-level" data, and it has to know about
 *	almost every data structure used in the INET module.
 *
 *	FIXME: cleanup struct net_device such that network protocol info
 *	moves out.
 */

struct net_device {

	/*
	 * This is the first field of the "visible" part of this structure
	 * (i.e. as seen by users in the "Space.c" file).  It is the name
	 * of the interface.
	 */
	char			name[IFNAMSIZ];

	/* device name hash chain, please keep it close to name[] */
	struct hlist_node	name_hlist;

	/* snmp alias */
	char 			*ifalias;

	/*
	 *	I/O specific fields
	 *	FIXME: Merge these and struct ifmap into one
	 */
	unsigned long		mem_end;	/* shared mem end	*/
	unsigned long		mem_start;	/* shared mem start	*/
	unsigned long		base_addr;	/* device I/O address	*/
	int			irq;		/* device IRQ number	*/

	/*
	 *	Some hardware also needs these fields, but they are not
	 *	part of the usual set specified in Space.c.
	 */

	unsigned long		state;

	struct list_head	dev_list;
	struct list_head	napi_list;
	struct list_head	unreg_list;
	struct list_head	close_list;

	/* directly linked devices, like slaves for bonding */
	struct {
		struct list_head upper;
		struct list_head lower;
	} adj_list;

	/* all linked devices, *including* neighbours */
	struct {
		struct list_head upper;
		struct list_head lower;
	} all_adj_list;


	/* currently active device features */
	netdev_features_t	features;
	/* user-changeable features */
	netdev_features_t	hw_features;
	/* user-requested features */
	netdev_features_t	wanted_features;
	/* mask of features inheritable by VLAN devices */
	netdev_features_t	vlan_features;
	/* mask of features inherited by encapsulating devices
	 * This field indicates what encapsulation offloads
	 * the hardware is capable of doing, and drivers will
	 * need to set them appropriately.
	 */
	netdev_features_t	hw_enc_features;
	/* mask of fetures inheritable by MPLS */
	netdev_features_t	mpls_features;

	/* Interface index. Unique device identifier	*/
	int			ifindex;
	int			iflink;

	struct net_device_stats	stats;
	atomic_long_t		rx_dropped; /* dropped packets by core network
					     * Do not use this in drivers.
					     */

#ifdef CONFIG_WIRELESS_EXT
	/* List of functions to handle Wireless Extensions (instead of ioctl).
	 * See <net/iw_handler.h> for details. Jean II */
	const struct iw_handler_def *	wireless_handlers;
	/* Instance data managed by the core of Wireless Extensions. */
	struct iw_public_data *	wireless_data;
#endif
	/* Management operations */
	const struct net_device_ops *netdev_ops;
	const struct ethtool_ops *ethtool_ops;
	const struct forwarding_accel_ops *fwd_ops;

	/* Hardware header description */
	const struct header_ops *header_ops;

	unsigned int		flags;	/* interface flags (a la BSD)	*/
	unsigned int		priv_flags; /* Like 'flags' but invisible to userspace.
					     * See if.h for definitions. */
	unsigned short		gflags;
	unsigned short		padded;	/* How much padding added by alloc_netdev() */

	unsigned char		operstate; /* RFC2863 operstate */
	unsigned char		link_mode; /* mapping policy to operstate */

	unsigned char		if_port;	/* Selectable AUI, TP,..*/
	unsigned char		dma;		/* DMA channel		*/

	unsigned int		mtu;	/* interface MTU value		*/
	unsigned short		type;	/* interface hardware type	*/
	unsigned short		hard_header_len;	/* hardware hdr length	*/

	/* extra head- and tailroom the hardware may need, but not in all cases
	 * can this be guaranteed, especially tailroom. Some cases also use
	 * LL_MAX_HEADER instead to allocate the skb.
	 */
	unsigned short		needed_headroom;
	unsigned short		needed_tailroom;

	/* Interface address info. */
	unsigned char		perm_addr[MAX_ADDR_LEN]; /* permanent hw address */
	unsigned char		addr_assign_type; /* hw address assignment type */
	unsigned char		addr_len;	/* hardware address length	*/
	unsigned short		neigh_priv_len;
	unsigned short          dev_id;		/* Used to differentiate devices
						 * that share the same link
						 * layer address
						 */
	spinlock_t		addr_list_lock;
	struct netdev_hw_addr_list	uc;	/* Unicast mac addresses */
	struct netdev_hw_addr_list	mc;	/* Multicast mac addresses */
	struct netdev_hw_addr_list	dev_addrs; /* list of device
						    * hw addresses
						    */
#ifdef CONFIG_SYSFS
	struct kset		*queues_kset;
#endif

	bool			uc_promisc;
	unsigned int		promiscuity;
	unsigned int		allmulti;


	/* Protocol specific pointers */

#if IS_ENABLED(CONFIG_VLAN_8021Q)
	struct vlan_info __rcu	*vlan_info;	/* VLAN info */
#endif
#if IS_ENABLED(CONFIG_NET_DSA)
	struct dsa_switch_tree	*dsa_ptr;	/* dsa specific data */
#endif
	void 			*atalk_ptr;	/* AppleTalk link 	*/
	struct in_device __rcu	*ip_ptr;	/* IPv4 specific data	*/
	struct dn_dev __rcu     *dn_ptr;        /* DECnet specific data */
	struct inet6_dev __rcu	*ip6_ptr;       /* IPv6 specific data */
	void			*ax25_ptr;	/* AX.25 specific data */
	struct wireless_dev	*ieee80211_ptr;	/* IEEE 802.11 specific data,
						   assign before registering */

/*
 * Cache lines mostly used on receive path (including eth_type_trans())
 */
	unsigned long		last_rx;	/* Time of last Rx
						 * This should not be set in
						 * drivers, unless really needed,
						 * because network stack (bonding)
						 * use it if/when necessary, to
						 * avoid dirtying this cache line.
						 */

	/* Interface address info used in eth_type_trans() */
	unsigned char		*dev_addr;	/* hw address, (before bcast
						   because most packets are
						   unicast) */


#ifdef CONFIG_RPS
	struct netdev_rx_queue	*_rx;

	/* Number of RX queues allocated at register_netdev() time */
	unsigned int		num_rx_queues;

	/* Number of RX queues currently active in device */
	unsigned int		real_num_rx_queues;

#endif

	rx_handler_func_t __rcu	*rx_handler;
	void __rcu		*rx_handler_data;

	struct netdev_queue __rcu *ingress_queue;
	unsigned char		broadcast[MAX_ADDR_LEN];	/* hw bcast add	*/


/*
 * Cache lines mostly used on transmit path
 */
	struct netdev_queue	*_tx ____cacheline_aligned_in_smp;

	/* Number of TX queues allocated at alloc_netdev_mq() time  */
	unsigned int		num_tx_queues;

	/* Number of TX queues currently active in device  */
	unsigned int		real_num_tx_queues;

	/* root qdisc from userspace point of view */
	struct Qdisc		*qdisc;

	unsigned long		tx_queue_len;	/* Max frames per queue allowed */
	spinlock_t		tx_global_lock;

#ifdef CONFIG_XPS
	struct xps_dev_maps __rcu *xps_maps;
#endif
#ifdef CONFIG_RFS_ACCEL
	/* CPU reverse-mapping for RX completion interrupts, indexed
	 * by RX queue number.  Assigned by driver.  This must only be
	 * set if the ndo_rx_flow_steer operation is defined. */
	struct cpu_rmap		*rx_cpu_rmap;
#endif

	/* These may be needed for future network-power-down code. */

	/*
	 * trans_start here is expensive for high speed devices on SMP,
	 * please use netdev_queue->trans_start instead.
	 */
	unsigned long		trans_start;	/* Time (in jiffies) of last Tx	*/

	int			watchdog_timeo; /* used by dev_watchdog() */
	struct timer_list	watchdog_timer;

	/* Number of references to this device */
	int __percpu		*pcpu_refcnt;

	/* delayed register/unregister */
	struct list_head	todo_list;
	/* device index hash chain */
	struct hlist_node	index_hlist;

	struct list_head	link_watch_list;

	/* register/unregister state machine */
	enum { NETREG_UNINITIALIZED=0,
	       NETREG_REGISTERED,	/* completed register_netdevice */
	       NETREG_UNREGISTERING,	/* called unregister_netdevice */
	       NETREG_UNREGISTERED,	/* completed unregister todo */
	       NETREG_RELEASED,		/* called free_netdev */
	       NETREG_DUMMY,		/* dummy device for NAPI poll */
	} reg_state:8;

	bool dismantle; /* device is going do be freed */

	enum {
		RTNL_LINK_INITIALIZED,
		RTNL_LINK_INITIALIZING,
	} rtnl_link_state:16;

	/* Called from unregister, can be used to call free_netdev */
	void (*destructor)(struct net_device *dev);

#ifdef CONFIG_NETPOLL
	struct netpoll_info __rcu	*npinfo;
#endif

#ifdef CONFIG_NET_NS
	/* Network namespace this network device is inside */
	struct net		*nd_net;
#endif

	/* mid-layer private */
	union {
		void				*ml_priv;
		struct pcpu_lstats __percpu	*lstats; /* loopback stats */
		struct pcpu_tstats __percpu	*tstats; /* tunnel stats */
		struct pcpu_dstats __percpu	*dstats; /* dummy stats */
		struct pcpu_vstats __percpu	*vstats; /* veth stats */
	};
	/* GARP */
	struct garp_port __rcu	*garp_port;
	/* MRP */
	struct mrp_port __rcu	*mrp_port;

	/* class/net/name entry */
	struct device		dev;
	/* space for optional device, statistics, and wireless sysfs groups */
	const struct attribute_group *sysfs_groups[4];

	/* rtnetlink link ops */
	const struct rtnl_link_ops *rtnl_link_ops;

	/* for setting kernel sock attribute on TCP connection setup */
#define GSO_MAX_SIZE		65536
	unsigned int		gso_max_size;
#define GSO_MAX_SEGS		65535
	u16			gso_max_segs;

#ifdef CONFIG_DCB
	/* Data Center Bridging netlink ops */
	const struct dcbnl_rtnl_ops *dcbnl_ops;
#endif
	u8 num_tc;
	struct netdev_tc_txq tc_to_txq[TC_MAX_QUEUE];
	u8 prio_tc_map[TC_BITMASK + 1];

#if IS_ENABLED(CONFIG_FCOE)
	/* max exchange id for FCoE LRO by ddp */
	unsigned int		fcoe_ddp_xid;
#endif
#if IS_ENABLED(CONFIG_NETPRIO_CGROUP)
	struct netprio_map __rcu *priomap;
#endif
	/* phy device may attach itself for hardware timestamping */
	struct phy_device *phydev;

	struct lock_class_key *qdisc_tx_busylock;

	/* group the device belongs to */
	int group;

	struct pm_qos_request	pm_qos_req;
};
#define to_net_dev(d) container_of(d, struct net_device, dev)

#define	NETDEV_ALIGN		32

static inline
int netdev_get_prio_tc_map(const struct net_device *dev, u32 prio)
{
	return dev->prio_tc_map[prio & TC_BITMASK];
}

static inline
int netdev_set_prio_tc_map(struct net_device *dev, u8 prio, u8 tc)
{
	if (tc >= dev->num_tc)
		return -EINVAL;

	dev->prio_tc_map[prio & TC_BITMASK] = tc & TC_BITMASK;
	return 0;
}

static inline
void netdev_reset_tc(struct net_device *dev)
{
	dev->num_tc = 0;
	memset(dev->tc_to_txq, 0, sizeof(dev->tc_to_txq));
	memset(dev->prio_tc_map, 0, sizeof(dev->prio_tc_map));
}

static inline
int netdev_set_tc_queue(struct net_device *dev, u8 tc, u16 count, u16 offset)
{
	if (tc >= dev->num_tc)
		return -EINVAL;

	dev->tc_to_txq[tc].count = count;
	dev->tc_to_txq[tc].offset = offset;
	return 0;
}

static inline
int netdev_set_num_tc(struct net_device *dev, u8 num_tc)
{
	if (num_tc > TC_MAX_QUEUE)
		return -EINVAL;

	dev->num_tc = num_tc;
	return 0;
}

static inline
int netdev_get_num_tc(struct net_device *dev)
{
	return dev->num_tc;
}

static inline
struct netdev_queue *netdev_get_tx_queue(const struct net_device *dev,
					 unsigned int index)
{
	return &dev->_tx[index];
}

static inline void netdev_for_each_tx_queue(struct net_device *dev,
					    void (*f)(struct net_device *,
						      struct netdev_queue *,
						      void *),
					    void *arg)
{
	unsigned int i;

	for (i = 0; i < dev->num_tx_queues; i++)
		f(dev, &dev->_tx[i], arg);
}

struct netdev_queue *netdev_pick_tx(struct net_device *dev,
				    struct sk_buff *skb,
				    void *accel_priv);
u16 __netdev_pick_tx(struct net_device *dev, struct sk_buff *skb);

/*
 * Net namespace inlines
 */
static inline
struct net *dev_net(const struct net_device *dev)
{
	return read_pnet(&dev->nd_net);
}

static inline
void dev_net_set(struct net_device *dev, struct net *net)
{
#ifdef CONFIG_NET_NS
	release_net(dev->nd_net);
	dev->nd_net = hold_net(net);
#endif
}

static inline bool netdev_uses_dsa_tags(struct net_device *dev)
{
#ifdef CONFIG_NET_DSA_TAG_DSA
	if (dev->dsa_ptr != NULL)
		return dsa_uses_dsa_tags(dev->dsa_ptr);
#endif

	return 0;
}

static inline bool netdev_uses_trailer_tags(struct net_device *dev)
{
#ifdef CONFIG_NET_DSA_TAG_TRAILER
	if (dev->dsa_ptr != NULL)
		return dsa_uses_trailer_tags(dev->dsa_ptr);
#endif

	return 0;
}

/**
 *	netdev_priv - access network device private data
 *	@dev: network device
 *
 * Get network device private data
 */
static inline void *netdev_priv(const struct net_device *dev)
{
	return (char *)dev + ALIGN(sizeof(struct net_device), NETDEV_ALIGN);
}

/* Set the sysfs physical device reference for the network logical device
 * if set prior to registration will cause a symlink during initialization.
 */
#define SET_NETDEV_DEV(net, pdev)	((net)->dev.parent = (pdev))

/* Set the sysfs device type for the network logical device to allow
 * fine-grained identification of different network device types. For
 * example Ethernet, Wirelss LAN, Bluetooth, WiMAX etc.
 */
#define SET_NETDEV_DEVTYPE(net, devtype)	((net)->dev.type = (devtype))

/* Default NAPI poll() weight
 * Device drivers are strongly advised to not use bigger value
 */
#define NAPI_POLL_WEIGHT 64

/**
 *	netif_napi_add - initialize a napi context
 *	@dev:  network device
 *	@napi: napi context
 *	@poll: polling function
 *	@weight: default weight
 *
 * netif_napi_add() must be used to initialize a napi context prior to calling
 * *any* of the other napi related functions.
 */
void netif_napi_add(struct net_device *dev, struct napi_struct *napi,
		    int (*poll)(struct napi_struct *, int), int weight);

/**
 *  netif_napi_del - remove a napi context
 *  @napi: napi context
 *
 *  netif_napi_del() removes a napi context from the network device napi list
 */
void netif_napi_del(struct napi_struct *napi);

struct napi_gro_cb {
	/* Virtual address of skb_shinfo(skb)->frags[0].page + offset. */
	void *frag0;

	/* Length of frag0. */
	unsigned int frag0_len;

	/* This indicates where we are processing relative to skb->data. */
	int data_offset;

	/* This is non-zero if the packet cannot be merged with the new skb. */
	int flush;

	/* Number of segments aggregated. */
	u16	count;

	/* This is non-zero if the packet may be of the same flow. */
	u8	same_flow;

	/* Free the skb? */
	u8	free;
#define NAPI_GRO_FREE		  1
#define NAPI_GRO_FREE_STOLEN_HEAD 2

	/* jiffies when first packet was created/queued */
	unsigned long age;

	/* Used in ipv6_gro_receive() */
	int	proto;

	/* used in skb_gro_receive() slow path */
	struct sk_buff *last;
};

#define NAPI_GRO_CB(skb) ((struct napi_gro_cb *)(skb)->cb)

struct packet_type {
	__be16			type;	/* This is really htons(ether_type). */
	struct net_device	*dev;	/* NULL is wildcarded here	     */
	int			(*func) (struct sk_buff *,
					 struct net_device *,
					 struct packet_type *,
					 struct net_device *);
	bool			(*id_match)(struct packet_type *ptype,
					    struct sock *sk);
	void			*af_packet_priv;
	struct list_head	list;
};

struct offload_callbacks {
	struct sk_buff		*(*gso_segment)(struct sk_buff *skb,
						netdev_features_t features);
	int			(*gso_send_check)(struct sk_buff *skb);
	struct sk_buff		**(*gro_receive)(struct sk_buff **head,
					       struct sk_buff *skb);
	int			(*gro_complete)(struct sk_buff *skb);
};

struct packet_offload {
	__be16			 type;	/* This is really htons(ether_type). */
	struct offload_callbacks callbacks;
	struct list_head	 list;
};

#include <linux/notifier.h>

/* netdevice notifier chain. Please remember to update the rtnetlink
 * notification exclusion list in rtnetlink_event() when adding new
 * types.
 */
#define NETDEV_UP	0x0001	/* For now you can't veto a device up/down */
#define NETDEV_DOWN	0x0002
#define NETDEV_REBOOT	0x0003	/* Tell a protocol stack a network interface
				   detected a hardware crash and restarted
				   - we can use this eg to kick tcp sessions
				   once done */
#define NETDEV_CHANGE	0x0004	/* Notify device state change */
#define NETDEV_REGISTER 0x0005
#define NETDEV_UNREGISTER	0x0006
#define NETDEV_CHANGEMTU	0x0007
#define NETDEV_CHANGEADDR	0x0008
#define NETDEV_GOING_DOWN	0x0009
#define NETDEV_CHANGENAME	0x000A
#define NETDEV_FEAT_CHANGE	0x000B
#define NETDEV_BONDING_FAILOVER 0x000C
#define NETDEV_PRE_UP		0x000D
#define NETDEV_PRE_TYPE_CHANGE	0x000E
#define NETDEV_POST_TYPE_CHANGE	0x000F
#define NETDEV_POST_INIT	0x0010
#define NETDEV_UNREGISTER_FINAL 0x0011
#define NETDEV_RELEASE		0x0012
#define NETDEV_NOTIFY_PEERS	0x0013
#define NETDEV_JOIN		0x0014
#define NETDEV_CHANGEUPPER	0x0015
#define NETDEV_RESEND_IGMP	0x0016

int register_netdevice_notifier(struct notifier_block *nb);
int unregister_netdevice_notifier(struct notifier_block *nb);

struct netdev_notifier_info {
	struct net_device *dev;
};

struct netdev_notifier_change_info {
	struct netdev_notifier_info info; /* must be first */
	unsigned int flags_changed;
};

static inline void netdev_notifier_info_init(struct netdev_notifier_info *info,
					     struct net_device *dev)
{
	info->dev = dev;
}

static inline struct net_device *
netdev_notifier_info_to_dev(const struct netdev_notifier_info *info)
{
	return info->dev;
}

int call_netdevice_notifiers_info(unsigned long val, struct net_device *dev,
				  struct netdev_notifier_info *info);
int call_netdevice_notifiers(unsigned long val, struct net_device *dev);


extern rwlock_t				dev_base_lock;		/* Device list lock */

#define for_each_netdev(net, d)		\
		list_for_each_entry(d, &(net)->dev_base_head, dev_list)
#define for_each_netdev_reverse(net, d)	\
		list_for_each_entry_reverse(d, &(net)->dev_base_head, dev_list)
#define for_each_netdev_rcu(net, d)		\
		list_for_each_entry_rcu(d, &(net)->dev_base_head, dev_list)
#define for_each_netdev_safe(net, d, n)	\
		list_for_each_entry_safe(d, n, &(net)->dev_base_head, dev_list)
#define for_each_netdev_continue(net, d)		\
		list_for_each_entry_continue(d, &(net)->dev_base_head, dev_list)
#define for_each_netdev_continue_rcu(net, d)		\
	list_for_each_entry_continue_rcu(d, &(net)->dev_base_head, dev_list)
#define for_each_netdev_in_bond_rcu(bond, slave)	\
		for_each_netdev_rcu(&init_net, slave)	\
			if (netdev_master_upper_dev_get_rcu(slave) == bond)
#define net_device_entry(lh)	list_entry(lh, struct net_device, dev_list)

static inline struct net_device *next_net_device(struct net_device *dev)
{
	struct list_head *lh;
	struct net *net;

	net = dev_net(dev);
	lh = dev->dev_list.next;
	return lh == &net->dev_base_head ? NULL : net_device_entry(lh);
}

static inline struct net_device *next_net_device_rcu(struct net_device *dev)
{
	struct list_head *lh;
	struct net *net;

	net = dev_net(dev);
	lh = rcu_dereference(list_next_rcu(&dev->dev_list));
	return lh == &net->dev_base_head ? NULL : net_device_entry(lh);
}

static inline struct net_device *first_net_device(struct net *net)
{
	return list_empty(&net->dev_base_head) ? NULL :
		net_device_entry(net->dev_base_head.next);
}

static inline struct net_device *first_net_device_rcu(struct net *net)
{
	struct list_head *lh = rcu_dereference(list_next_rcu(&net->dev_base_head));

	return lh == &net->dev_base_head ? NULL : net_device_entry(lh);
}

int netdev_boot_setup_check(struct net_device *dev);
unsigned long netdev_boot_base(const char *prefix, int unit);
struct net_device *dev_getbyhwaddr_rcu(struct net *net, unsigned short type,
				       const char *hwaddr);
struct net_device *dev_getfirstbyhwtype(struct net *net, unsigned short type);
struct net_device *__dev_getfirstbyhwtype(struct net *net, unsigned short type);
void dev_add_pack(struct packet_type *pt);
void dev_remove_pack(struct packet_type *pt);
void __dev_remove_pack(struct packet_type *pt);
void dev_add_offload(struct packet_offload *po);
void dev_remove_offload(struct packet_offload *po);
void __dev_remove_offload(struct packet_offload *po);

struct net_device *dev_get_by_flags_rcu(struct net *net, unsigned short flags,
					unsigned short mask);
struct net_device *dev_get_by_name(struct net *net, const char *name);
struct net_device *dev_get_by_name_rcu(struct net *net, const char *name);
struct net_device *__dev_get_by_name(struct net *net, const char *name);
int dev_alloc_name(struct net_device *dev, const char *name);
int dev_open(struct net_device *dev);
int dev_close(struct net_device *dev);
void dev_disable_lro(struct net_device *dev);
int dev_loopback_xmit(struct sk_buff *newskb);
int dev_queue_xmit(struct sk_buff *skb);
int dev_queue_xmit_accel(struct sk_buff *skb, void *accel_priv);
int register_netdevice(struct net_device *dev);
void unregister_netdevice_queue(struct net_device *dev, struct list_head *head);
void unregister_netdevice_many(struct list_head *head);
static inline void unregister_netdevice(struct net_device *dev)
{
	unregister_netdevice_queue(dev, NULL);
}

int netdev_refcnt_read(const struct net_device *dev);
void free_netdev(struct net_device *dev);
void netdev_freemem(struct net_device *dev);
void synchronize_net(void);
int init_dummy_netdev(struct net_device *dev);

struct net_device *dev_get_by_index(struct net *net, int ifindex);
struct net_device *__dev_get_by_index(struct net *net, int ifindex);
struct net_device *dev_get_by_index_rcu(struct net *net, int ifindex);
int netdev_get_name(struct net *net, char *name, int ifindex);
int dev_restart(struct net_device *dev);
#ifdef CONFIG_NETPOLL_TRAP
int netpoll_trap(void);
#endif
int skb_gro_receive(struct sk_buff **head, struct sk_buff *skb);

static inline unsigned int skb_gro_offset(const struct sk_buff *skb)
{
	return NAPI_GRO_CB(skb)->data_offset;
}

static inline unsigned int skb_gro_len(const struct sk_buff *skb)
{
	return skb->len - NAPI_GRO_CB(skb)->data_offset;
}

static inline void skb_gro_pull(struct sk_buff *skb, unsigned int len)
{
	NAPI_GRO_CB(skb)->data_offset += len;
}

static inline void *skb_gro_header_fast(struct sk_buff *skb,
					unsigned int offset)
{
	return NAPI_GRO_CB(skb)->frag0 + offset;
}

static inline int skb_gro_header_hard(struct sk_buff *skb, unsigned int hlen)
{
	return NAPI_GRO_CB(skb)->frag0_len < hlen;
}

static inline void *skb_gro_header_slow(struct sk_buff *skb, unsigned int hlen,
					unsigned int offset)
{
	if (!pskb_may_pull(skb, hlen))
		return NULL;

	NAPI_GRO_CB(skb)->frag0 = NULL;
	NAPI_GRO_CB(skb)->frag0_len = 0;
	return skb->data + offset;
}

static inline void *skb_gro_mac_header(struct sk_buff *skb)
{
	return NAPI_GRO_CB(skb)->frag0 ?: skb_mac_header(skb);
}

static inline void *skb_gro_network_header(struct sk_buff *skb)
{
	return (NAPI_GRO_CB(skb)->frag0 ?: skb->data) +
	       skb_network_offset(skb);
}

static inline int dev_hard_header(struct sk_buff *skb, struct net_device *dev,
				  unsigned short type,
				  const void *daddr, const void *saddr,
				  unsigned int len)
{
	if (!dev->header_ops || !dev->header_ops->create)
		return 0;

	return dev->header_ops->create(skb, dev, type, daddr, saddr, len);
}

static inline int dev_parse_header(const struct sk_buff *skb,
				   unsigned char *haddr)
{
	const struct net_device *dev = skb->dev;

	if (!dev->header_ops || !dev->header_ops->parse)
		return 0;
	return dev->header_ops->parse(skb, haddr);
}

static inline int dev_rebuild_header(struct sk_buff *skb)
{
	const struct net_device *dev = skb->dev;

	if (!dev->header_ops || !dev->header_ops->rebuild)
		return 0;
	return dev->header_ops->rebuild(skb);
}

typedef int gifconf_func_t(struct net_device * dev, char __user * bufptr, int len);
int register_gifconf(unsigned int family, gifconf_func_t *gifconf);
static inline int unregister_gifconf(unsigned int family)
{
	return register_gifconf(family, NULL);
}

#ifdef CONFIG_NET_FLOW_LIMIT
#define FLOW_LIMIT_HISTORY	(1 << 7)  /* must be ^2 and !overflow buckets */
struct sd_flow_limit {
	u64			count;
	unsigned int		num_buckets;
	unsigned int		history_head;
	u16			history[FLOW_LIMIT_HISTORY];
	u8			buckets[];
};

extern int netdev_flow_limit_table_len;
#endif /* CONFIG_NET_FLOW_LIMIT */

/*
 * Incoming packets are placed on per-cpu queues
 */
struct softnet_data {
	struct Qdisc		*output_queue;
	struct Qdisc		**output_queue_tailp;
	struct list_head	poll_list;
	struct sk_buff		*completion_queue;
	struct sk_buff_head	process_queue;

	/* stats */
	unsigned int		processed;
	unsigned int		time_squeeze;
	unsigned int		cpu_collision;
	unsigned int		received_rps;

#ifdef CONFIG_RPS
	struct softnet_data	*rps_ipi_list;

	/* Elements below can be accessed between CPUs for RPS */
	struct call_single_data	csd ____cacheline_aligned_in_smp;
	struct softnet_data	*rps_ipi_next;
	unsigned int		cpu;
	unsigned int		input_queue_head;
	unsigned int		input_queue_tail;
#endif
	unsigned int		dropped;
	struct sk_buff_head	input_pkt_queue;
	struct napi_struct	backlog;

#ifdef CONFIG_NET_FLOW_LIMIT
	struct sd_flow_limit __rcu *flow_limit;
#endif
};

static inline void input_queue_head_incr(struct softnet_data *sd)
{
#ifdef CONFIG_RPS
	sd->input_queue_head++;
#endif
}

static inline void input_queue_tail_incr_save(struct softnet_data *sd,
					      unsigned int *qtail)
{
#ifdef CONFIG_RPS
	*qtail = ++sd->input_queue_tail;
#endif
}

DECLARE_PER_CPU_ALIGNED(struct softnet_data, softnet_data);

void __netif_schedule(struct Qdisc *q);

static inline void netif_schedule_queue(struct netdev_queue *txq)
{
	if (!(txq->state & QUEUE_STATE_ANY_XOFF))
		__netif_schedule(txq->qdisc);
}

static inline void netif_tx_schedule_all(struct net_device *dev)
{
	unsigned int i;

	for (i = 0; i < dev->num_tx_queues; i++)
		netif_schedule_queue(netdev_get_tx_queue(dev, i));
}

static inline void netif_tx_start_queue(struct netdev_queue *dev_queue)
{
	clear_bit(__QUEUE_STATE_DRV_XOFF, &dev_queue->state);
}

/**
 *	netif_start_queue - allow transmit
 *	@dev: network device
 *
 *	Allow upper layers to call the device hard_start_xmit routine.
 */
static inline void netif_start_queue(struct net_device *dev)
{
	netif_tx_start_queue(netdev_get_tx_queue(dev, 0));
}

static inline void netif_tx_start_all_queues(struct net_device *dev)
{
	unsigned int i;

	for (i = 0; i < dev->num_tx_queues; i++) {
		struct netdev_queue *txq = netdev_get_tx_queue(dev, i);
		netif_tx_start_queue(txq);
	}
}

static inline void netif_tx_wake_queue(struct netdev_queue *dev_queue)
{
#ifdef CONFIG_NETPOLL_TRAP
	if (netpoll_trap()) {
		netif_tx_start_queue(dev_queue);
		return;
	}
#endif
	if (test_and_clear_bit(__QUEUE_STATE_DRV_XOFF, &dev_queue->state))
		__netif_schedule(dev_queue->qdisc);
}

/**
 *	netif_wake_queue - restart transmit
 *	@dev: network device
 *
 *	Allow upper layers to call the device hard_start_xmit routine.
 *	Used for flow control when transmit resources are available.
 */
static inline void netif_wake_queue(struct net_device *dev)
{
	netif_tx_wake_queue(netdev_get_tx_queue(dev, 0));
}

static inline void netif_tx_wake_all_queues(struct net_device *dev)
{
	unsigned int i;

	for (i = 0; i < dev->num_tx_queues; i++) {
		struct netdev_queue *txq = netdev_get_tx_queue(dev, i);
		netif_tx_wake_queue(txq);
	}
}

static inline void netif_tx_stop_queue(struct netdev_queue *dev_queue)
{
	if (WARN_ON(!dev_queue)) {
		pr_info("netif_stop_queue() cannot be called before register_netdev()\n");
		return;
	}
	set_bit(__QUEUE_STATE_DRV_XOFF, &dev_queue->state);
}

/**
 *	netif_stop_queue - stop transmitted packets
 *	@dev: network device
 *
 *	Stop upper layers calling the device hard_start_xmit routine.
 *	Used for flow control when transmit resources are unavailable.
 */
static inline void netif_stop_queue(struct net_device *dev)
{
	netif_tx_stop_queue(netdev_get_tx_queue(dev, 0));
}

static inline void netif_tx_stop_all_queues(struct net_device *dev)
{
	unsigned int i;

	for (i = 0; i < dev->num_tx_queues; i++) {
		struct netdev_queue *txq = netdev_get_tx_queue(dev, i);
		netif_tx_stop_queue(txq);
	}
}

static inline bool netif_tx_queue_stopped(const struct netdev_queue *dev_queue)
{
	return test_bit(__QUEUE_STATE_DRV_XOFF, &dev_queue->state);
}

/**
 *	netif_queue_stopped - test if transmit queue is flowblocked
 *	@dev: network device
 *
 *	Test if transmit queue on device is currently unable to send.
 */
static inline bool netif_queue_stopped(const struct net_device *dev)
{
	return netif_tx_queue_stopped(netdev_get_tx_queue(dev, 0));
}

static inline bool netif_xmit_stopped(const struct netdev_queue *dev_queue)
{
	return dev_queue->state & QUEUE_STATE_ANY_XOFF;
}

static inline bool netif_xmit_frozen_or_stopped(const struct netdev_queue *dev_queue)
{
	return dev_queue->state & QUEUE_STATE_ANY_XOFF_OR_FROZEN;
}

static inline void netdev_tx_sent_queue(struct netdev_queue *dev_queue,
					unsigned int bytes)
{
#ifdef CONFIG_BQL
	dql_queued(&dev_queue->dql, bytes);

	if (likely(dql_avail(&dev_queue->dql) >= 0))
		return;

	set_bit(__QUEUE_STATE_STACK_XOFF, &dev_queue->state);

	/*
	 * The XOFF flag must be set before checking the dql_avail below,
	 * because in netdev_tx_completed_queue we update the dql_completed
	 * before checking the XOFF flag.
	 */
	smp_mb();

	/* check again in case another CPU has just made room avail */
	if (unlikely(dql_avail(&dev_queue->dql) >= 0))
		clear_bit(__QUEUE_STATE_STACK_XOFF, &dev_queue->state);
#endif
}

/**
 * 	netdev_sent_queue - report the number of bytes queued to hardware
 * 	@dev: network device
 * 	@bytes: number of bytes queued to the hardware device queue
 *
 * 	Report the number of bytes queued for sending/completion to the network
 * 	device hardware queue. @bytes should be a good approximation and should
 * 	exactly match netdev_completed_queue() @bytes
 */
static inline void netdev_sent_queue(struct net_device *dev, unsigned int bytes)
{
	netdev_tx_sent_queue(netdev_get_tx_queue(dev, 0), bytes);
}

static inline void netdev_tx_completed_queue(struct netdev_queue *dev_queue,
					     unsigned int pkts, unsigned int bytes)
{
#ifdef CONFIG_BQL
	if (unlikely(!bytes))
		return;

	dql_completed(&dev_queue->dql, bytes);

	/*
	 * Without the memory barrier there is a small possiblity that
	 * netdev_tx_sent_queue will miss the update and cause the queue to
	 * be stopped forever
	 */
	smp_mb();

	if (dql_avail(&dev_queue->dql) < 0)
		return;

	if (test_and_clear_bit(__QUEUE_STATE_STACK_XOFF, &dev_queue->state))
		netif_schedule_queue(dev_queue);
#endif
}

/**
 * 	netdev_completed_queue - report bytes and packets completed by device
 * 	@dev: network device
 * 	@pkts: actual number of packets sent over the medium
 * 	@bytes: actual number of bytes sent over the medium
 *
 * 	Report the number of bytes and packets transmitted by the network device
 * 	hardware queue over the physical medium, @bytes must exactly match the
 * 	@bytes amount passed to netdev_sent_queue()
 */
static inline void netdev_completed_queue(struct net_device *dev,
					  unsigned int pkts, unsigned int bytes)
{
	netdev_tx_completed_queue(netdev_get_tx_queue(dev, 0), pkts, bytes);
}

static inline void netdev_tx_reset_queue(struct netdev_queue *q)
{
#ifdef CONFIG_BQL
	clear_bit(__QUEUE_STATE_STACK_XOFF, &q->state);
	dql_reset(&q->dql);
#endif
}

/**
 * 	netdev_reset_queue - reset the packets and bytes count of a network device
 * 	@dev_queue: network device
 *
 * 	Reset the bytes and packet count of a network device and clear the
 * 	software flow control OFF bit for this network device
 */
static inline void netdev_reset_queue(struct net_device *dev_queue)
{
	netdev_tx_reset_queue(netdev_get_tx_queue(dev_queue, 0));
}

/**
 *	netif_running - test if up
 *	@dev: network device
 *
 *	Test if the device has been brought up.
 */
static inline bool netif_running(const struct net_device *dev)
{
	return test_bit(__LINK_STATE_START, &dev->state);
}

/*
 * Routines to manage the subqueues on a device.  We only need start
 * stop, and a check if it's stopped.  All other device management is
 * done at the overall netdevice level.
 * Also test the device if we're multiqueue.
 */

/**
 *	netif_start_subqueue - allow sending packets on subqueue
 *	@dev: network device
 *	@queue_index: sub queue index
 *
 * Start individual transmit queue of a device with multiple transmit queues.
 */
static inline void netif_start_subqueue(struct net_device *dev, u16 queue_index)
{
	struct netdev_queue *txq = netdev_get_tx_queue(dev, queue_index);

	netif_tx_start_queue(txq);
}

/**
 *	netif_stop_subqueue - stop sending packets on subqueue
 *	@dev: network device
 *	@queue_index: sub queue index
 *
 * Stop individual transmit queue of a device with multiple transmit queues.
 */
static inline void netif_stop_subqueue(struct net_device *dev, u16 queue_index)
{
	struct netdev_queue *txq = netdev_get_tx_queue(dev, queue_index);
#ifdef CONFIG_NETPOLL_TRAP
	if (netpoll_trap())
		return;
#endif
	netif_tx_stop_queue(txq);
}

/**
 *	netif_subqueue_stopped - test status of subqueue
 *	@dev: network device
 *	@queue_index: sub queue index
 *
 * Check individual transmit queue of a device with multiple transmit queues.
 */
static inline bool __netif_subqueue_stopped(const struct net_device *dev,
					    u16 queue_index)
{
	struct netdev_queue *txq = netdev_get_tx_queue(dev, queue_index);

	return netif_tx_queue_stopped(txq);
}

static inline bool netif_subqueue_stopped(const struct net_device *dev,
					  struct sk_buff *skb)
{
	return __netif_subqueue_stopped(dev, skb_get_queue_mapping(skb));
}

/**
 *	netif_wake_subqueue - allow sending packets on subqueue
 *	@dev: network device
 *	@queue_index: sub queue index
 *
 * Resume individual transmit queue of a device with multiple transmit queues.
 */
static inline void netif_wake_subqueue(struct net_device *dev, u16 queue_index)
{
	struct netdev_queue *txq = netdev_get_tx_queue(dev, queue_index);
#ifdef CONFIG_NETPOLL_TRAP
	if (netpoll_trap())
		return;
#endif
	if (test_and_clear_bit(__QUEUE_STATE_DRV_XOFF, &txq->state))
		__netif_schedule(txq->qdisc);
}

#ifdef CONFIG_XPS
int netif_set_xps_queue(struct net_device *dev, const struct cpumask *mask,
			u16 index);
#else
static inline int netif_set_xps_queue(struct net_device *dev,
				      const struct cpumask *mask,
				      u16 index)
{
	return 0;
}
#endif

/*
 * Returns a Tx hash for the given packet when dev->real_num_tx_queues is used
 * as a distribution range limit for the returned value.
 */
static inline u16 skb_tx_hash(const struct net_device *dev,
			      const struct sk_buff *skb)
{
	return __skb_tx_hash(dev, skb, dev->real_num_tx_queues);
}

/**
 *	netif_is_multiqueue - test if device has multiple transmit queues
 *	@dev: network device
 *
 * Check if device has multiple transmit queues
 */
static inline bool netif_is_multiqueue(const struct net_device *dev)
{
	return dev->num_tx_queues > 1;
}

int netif_set_real_num_tx_queues(struct net_device *dev, unsigned int txq);

#ifdef CONFIG_RPS
int netif_set_real_num_rx_queues(struct net_device *dev, unsigned int rxq);
#else
static inline int netif_set_real_num_rx_queues(struct net_device *dev,
						unsigned int rxq)
{
	return 0;
}
#endif

static inline int netif_copy_real_num_queues(struct net_device *to_dev,
					     const struct net_device *from_dev)
{
	int err;

	err = netif_set_real_num_tx_queues(to_dev,
					   from_dev->real_num_tx_queues);
	if (err)
		return err;
#ifdef CONFIG_RPS
	return netif_set_real_num_rx_queues(to_dev,
					    from_dev->real_num_rx_queues);
#else
	return 0;
#endif
}

#define DEFAULT_MAX_NUM_RSS_QUEUES	(8)
int netif_get_num_default_rss_queues(void);

/* Use this variant when it is known for sure that it
 * is executing from hardware interrupt context or with hardware interrupts
 * disabled.
 */
void dev_kfree_skb_irq(struct sk_buff *skb);

/* Use this variant in places where it could be invoked
 * from either hardware interrupt or other context, with hardware interrupts
 * either disabled or enabled.
 */
void dev_kfree_skb_any(struct sk_buff *skb);

int netif_rx(struct sk_buff *skb);
int netif_rx_ni(struct sk_buff *skb);
int netif_receive_skb(struct sk_buff *skb);
gro_result_t napi_gro_receive(struct napi_struct *napi, struct sk_buff *skb);
void napi_gro_flush(struct napi_struct *napi, bool flush_old);
struct sk_buff *napi_get_frags(struct napi_struct *napi);
gro_result_t napi_gro_frags(struct napi_struct *napi);

static inline void napi_free_frags(struct napi_struct *napi)
{
	kfree_skb(napi->skb);
	napi->skb = NULL;
}

int netdev_rx_handler_register(struct net_device *dev,
			       rx_handler_func_t *rx_handler,
			       void *rx_handler_data);
void netdev_rx_handler_unregister(struct net_device *dev);

bool dev_valid_name(const char *name);
int dev_ioctl(struct net *net, unsigned int cmd, void __user *);
int dev_ethtool(struct net *net, struct ifreq *);
unsigned int dev_get_flags(const struct net_device *);
int __dev_change_flags(struct net_device *, unsigned int flags);
int dev_change_flags(struct net_device *, unsigned int);
void __dev_notify_flags(struct net_device *, unsigned int old_flags,
			unsigned int gchanges);
int dev_change_name(struct net_device *, const char *);
int dev_set_alias(struct net_device *, const char *, size_t);
int dev_change_net_namespace(struct net_device *, struct net *, const char *);
int dev_set_mtu(struct net_device *, int);
void dev_set_group(struct net_device *, int);
int dev_set_mac_address(struct net_device *, struct sockaddr *);
int dev_change_carrier(struct net_device *, bool new_carrier);
int dev_get_phys_port_id(struct net_device *dev,
			 struct netdev_phys_port_id *ppid);
int dev_hard_start_xmit(struct sk_buff *skb, struct net_device *dev,
			struct netdev_queue *txq);
int dev_forward_skb(struct net_device *dev, struct sk_buff *skb);

extern int		netdev_budget;

/* Called by rtnetlink.c:rtnl_unlock() */
void netdev_run_todo(void);

/**
 *	dev_put - release reference to device
 *	@dev: network device
 *
 * Release reference to device to allow it to be freed.
 */
static inline void dev_put(struct net_device *dev)
{
	this_cpu_dec(*dev->pcpu_refcnt);
}

/**
 *	dev_hold - get reference to device
 *	@dev: network device
 *
 * Hold reference to device to keep it from being freed.
 */
static inline void dev_hold(struct net_device *dev)
{
	this_cpu_inc(*dev->pcpu_refcnt);
}

/* Carrier loss detection, dial on demand. The functions netif_carrier_on
 * and _off may be called from IRQ context, but it is caller
 * who is responsible for serialization of these calls.
 *
 * The name carrier is inappropriate, these functions should really be
 * called netif_lowerlayer_*() because they represent the state of any
 * kind of lower layer not just hardware media.
 */

void linkwatch_init_dev(struct net_device *dev);
void linkwatch_fire_event(struct net_device *dev);
void linkwatch_forget_dev(struct net_device *dev);

/**
 *	netif_carrier_ok - test if carrier present
 *	@dev: network device
 *
 * Check if carrier is present on device
 */
static inline bool netif_carrier_ok(const struct net_device *dev)
{
	return !test_bit(__LINK_STATE_NOCARRIER, &dev->state);
}

unsigned long dev_trans_start(struct net_device *dev);

void __netdev_watchdog_up(struct net_device *dev);

void netif_carrier_on(struct net_device *dev);

void netif_carrier_off(struct net_device *dev);

/**
 *	netif_dormant_on - mark device as dormant.
 *	@dev: network device
 *
 * Mark device as dormant (as per RFC2863).
 *
 * The dormant state indicates that the relevant interface is not
 * actually in a condition to pass packets (i.e., it is not 'up') but is
 * in a "pending" state, waiting for some external event.  For "on-
 * demand" interfaces, this new state identifies the situation where the
 * interface is waiting for events to place it in the up state.
 *
 */
static inline void netif_dormant_on(struct net_device *dev)
{
	if (!test_and_set_bit(__LINK_STATE_DORMANT, &dev->state))
		linkwatch_fire_event(dev);
}

/**
 *	netif_dormant_off - set device as not dormant.
 *	@dev: network device
 *
 * Device is not in dormant state.
 */
static inline void netif_dormant_off(struct net_device *dev)
{
	if (test_and_clear_bit(__LINK_STATE_DORMANT, &dev->state))
		linkwatch_fire_event(dev);
}

/**
 *	netif_dormant - test if carrier present
 *	@dev: network device
 *
 * Check if carrier is present on device
 */
static inline bool netif_dormant(const struct net_device *dev)
{
	return test_bit(__LINK_STATE_DORMANT, &dev->state);
}


/**
 *	netif_oper_up - test if device is operational
 *	@dev: network device
 *
 * Check if carrier is operational
 */
static inline bool netif_oper_up(const struct net_device *dev)
{
	return (dev->operstate == IF_OPER_UP ||
		dev->operstate == IF_OPER_UNKNOWN /* backward compat */);
}

/**
 *	netif_device_present - is device available or removed
 *	@dev: network device
 *
 * Check if device has not been removed from system.
 */
static inline bool netif_device_present(struct net_device *dev)
{
	return test_bit(__LINK_STATE_PRESENT, &dev->state);
}

void netif_device_detach(struct net_device *dev);

void netif_device_attach(struct net_device *dev);

/*
 * Network interface message level settings
 */

enum {
	NETIF_MSG_DRV		= 0x0001,
	NETIF_MSG_PROBE		= 0x0002,
	NETIF_MSG_LINK		= 0x0004,
	NETIF_MSG_TIMER		= 0x0008,
	NETIF_MSG_IFDOWN	= 0x0010,
	NETIF_MSG_IFUP		= 0x0020,
	NETIF_MSG_RX_ERR	= 0x0040,
	NETIF_MSG_TX_ERR	= 0x0080,
	NETIF_MSG_TX_QUEUED	= 0x0100,
	NETIF_MSG_INTR		= 0x0200,
	NETIF_MSG_TX_DONE	= 0x0400,
	NETIF_MSG_RX_STATUS	= 0x0800,
	NETIF_MSG_PKTDATA	= 0x1000,
	NETIF_MSG_HW		= 0x2000,
	NETIF_MSG_WOL		= 0x4000,
};

#define netif_msg_drv(p)	((p)->msg_enable & NETIF_MSG_DRV)
#define netif_msg_probe(p)	((p)->msg_enable & NETIF_MSG_PROBE)
#define netif_msg_link(p)	((p)->msg_enable & NETIF_MSG_LINK)
#define netif_msg_timer(p)	((p)->msg_enable & NETIF_MSG_TIMER)
#define netif_msg_ifdown(p)	((p)->msg_enable & NETIF_MSG_IFDOWN)
#define netif_msg_ifup(p)	((p)->msg_enable & NETIF_MSG_IFUP)
#define netif_msg_rx_err(p)	((p)->msg_enable & NETIF_MSG_RX_ERR)
#define netif_msg_tx_err(p)	((p)->msg_enable & NETIF_MSG_TX_ERR)
#define netif_msg_tx_queued(p)	((p)->msg_enable & NETIF_MSG_TX_QUEUED)
#define netif_msg_intr(p)	((p)->msg_enable & NETIF_MSG_INTR)
#define netif_msg_tx_done(p)	((p)->msg_enable & NETIF_MSG_TX_DONE)
#define netif_msg_rx_status(p)	((p)->msg_enable & NETIF_MSG_RX_STATUS)
#define netif_msg_pktdata(p)	((p)->msg_enable & NETIF_MSG_PKTDATA)
#define netif_msg_hw(p)		((p)->msg_enable & NETIF_MSG_HW)
#define netif_msg_wol(p)	((p)->msg_enable & NETIF_MSG_WOL)

static inline u32 netif_msg_init(int debug_value, int default_msg_enable_bits)
{
	/* use default */
	if (debug_value < 0 || debug_value >= (sizeof(u32) * 8))
		return default_msg_enable_bits;
	if (debug_value == 0)	/* no output */
		return 0;
	/* set low N bits */
	return (1 << debug_value) - 1;
}

static inline void __netif_tx_lock(struct netdev_queue *txq, int cpu)
{
	spin_lock(&txq->_xmit_lock);
	txq->xmit_lock_owner = cpu;
}

static inline void __netif_tx_lock_bh(struct netdev_queue *txq)
{
	spin_lock_bh(&txq->_xmit_lock);
	txq->xmit_lock_owner = smp_processor_id();
}

static inline bool __netif_tx_trylock(struct netdev_queue *txq)
{
	bool ok = spin_trylock(&txq->_xmit_lock);
	if (likely(ok))
		txq->xmit_lock_owner = smp_processor_id();
	return ok;
}

static inline void __netif_tx_unlock(struct netdev_queue *txq)
{
	txq->xmit_lock_owner = -1;
	spin_unlock(&txq->_xmit_lock);
}

static inline void __netif_tx_unlock_bh(struct netdev_queue *txq)
{
	txq->xmit_lock_owner = -1;
	spin_unlock_bh(&txq->_xmit_lock);
}

static inline void txq_trans_update(struct netdev_queue *txq)
{
	if (txq->xmit_lock_owner != -1)
		txq->trans_start = jiffies;
}

/**
 *	netif_tx_lock - grab network device transmit lock
 *	@dev: network device
 *
 * Get network device transmit lock
 */
static inline void netif_tx_lock(struct net_device *dev)
{
	unsigned int i;
	int cpu;

	spin_lock(&dev->tx_global_lock);
	cpu = smp_processor_id();
	for (i = 0; i < dev->num_tx_queues; i++) {
		struct netdev_queue *txq = netdev_get_tx_queue(dev, i);

		/* We are the only thread of execution doing a
		 * freeze, but we have to grab the _xmit_lock in
		 * order to synchronize with threads which are in
		 * the ->hard_start_xmit() handler and already
		 * checked the frozen bit.
		 */
		__netif_tx_lock(txq, cpu);
		set_bit(__QUEUE_STATE_FROZEN, &txq->state);
		__netif_tx_unlock(txq);
	}
}

static inline void netif_tx_lock_bh(struct net_device *dev)
{
	local_bh_disable();
	netif_tx_lock(dev);
}

static inline void netif_tx_unlock(struct net_device *dev)
{
	unsigned int i;

	for (i = 0; i < dev->num_tx_queues; i++) {
		struct netdev_queue *txq = netdev_get_tx_queue(dev, i);

		/* No need to grab the _xmit_lock here.  If the
		 * queue is not stopped for another reason, we
		 * force a schedule.
		 */
		clear_bit(__QUEUE_STATE_FROZEN, &txq->state);
		netif_schedule_queue(txq);
	}
	spin_unlock(&dev->tx_global_lock);
}

static inline void netif_tx_unlock_bh(struct net_device *dev)
{
	netif_tx_unlock(dev);
	local_bh_enable();
}

#define HARD_TX_LOCK(dev, txq, cpu) {			\
	if ((dev->features & NETIF_F_LLTX) == 0) {	\
		__netif_tx_lock(txq, cpu);		\
	}						\
}

#define HARD_TX_UNLOCK(dev, txq) {			\
	if ((dev->features & NETIF_F_LLTX) == 0) {	\
		__netif_tx_unlock(txq);			\
	}						\
}

static inline void netif_tx_disable(struct net_device *dev)
{
	unsigned int i;
	int cpu;

	local_bh_disable();
	cpu = smp_processor_id();
	for (i = 0; i < dev->num_tx_queues; i++) {
		struct netdev_queue *txq = netdev_get_tx_queue(dev, i);

		__netif_tx_lock(txq, cpu);
		netif_tx_stop_queue(txq);
		__netif_tx_unlock(txq);
	}
	local_bh_enable();
}

static inline void netif_addr_lock(struct net_device *dev)
{
	spin_lock(&dev->addr_list_lock);
}

static inline void netif_addr_lock_nested(struct net_device *dev)
{
	spin_lock_nested(&dev->addr_list_lock, SINGLE_DEPTH_NESTING);
}

static inline void netif_addr_lock_bh(struct net_device *dev)
{
	spin_lock_bh(&dev->addr_list_lock);
}

static inline void netif_addr_unlock(struct net_device *dev)
{
	spin_unlock(&dev->addr_list_lock);
}

static inline void netif_addr_unlock_bh(struct net_device *dev)
{
	spin_unlock_bh(&dev->addr_list_lock);
}

/*
 * dev_addrs walker. Should be used only for read access. Call with
 * rcu_read_lock held.
 */
#define for_each_dev_addr(dev, ha) \
		list_for_each_entry_rcu(ha, &dev->dev_addrs.list, list)

/* These functions live elsewhere (drivers/net/net_init.c, but related) */

void ether_setup(struct net_device *dev);

/* Support for loadable net-drivers */
struct net_device *alloc_netdev_mqs(int sizeof_priv, const char *name,
				    void (*setup)(struct net_device *),
				    unsigned int txqs, unsigned int rxqs);
#define alloc_netdev(sizeof_priv, name, setup) \
	alloc_netdev_mqs(sizeof_priv, name, setup, 1, 1)

#define alloc_netdev_mq(sizeof_priv, name, setup, count) \
	alloc_netdev_mqs(sizeof_priv, name, setup, count, count)

int register_netdev(struct net_device *dev);
void unregister_netdev(struct net_device *dev);

/* General hardware address lists handling functions */
int __hw_addr_add_multiple(struct netdev_hw_addr_list *to_list,
			   struct netdev_hw_addr_list *from_list,
			   int addr_len, unsigned char addr_type);
void __hw_addr_del_multiple(struct netdev_hw_addr_list *to_list,
			    struct netdev_hw_addr_list *from_list,
			    int addr_len, unsigned char addr_type);
int __hw_addr_sync(struct netdev_hw_addr_list *to_list,
		   struct netdev_hw_addr_list *from_list, int addr_len);
void __hw_addr_unsync(struct netdev_hw_addr_list *to_list,
		      struct netdev_hw_addr_list *from_list, int addr_len);
void __hw_addr_flush(struct netdev_hw_addr_list *list);
void __hw_addr_init(struct netdev_hw_addr_list *list);

/* Functions used for device addresses handling */
int dev_addr_add(struct net_device *dev, const unsigned char *addr,
		 unsigned char addr_type);
int dev_addr_del(struct net_device *dev, const unsigned char *addr,
		 unsigned char addr_type);
int dev_addr_add_multiple(struct net_device *to_dev,
			  struct net_device *from_dev, unsigned char addr_type);
int dev_addr_del_multiple(struct net_device *to_dev,
			  struct net_device *from_dev, unsigned char addr_type);
void dev_addr_flush(struct net_device *dev);
int dev_addr_init(struct net_device *dev);

/* Functions used for unicast addresses handling */
int dev_uc_add(struct net_device *dev, const unsigned char *addr);
int dev_uc_add_excl(struct net_device *dev, const unsigned char *addr);
int dev_uc_del(struct net_device *dev, const unsigned char *addr);
int dev_uc_sync(struct net_device *to, struct net_device *from);
int dev_uc_sync_multiple(struct net_device *to, struct net_device *from);
void dev_uc_unsync(struct net_device *to, struct net_device *from);
void dev_uc_flush(struct net_device *dev);
void dev_uc_init(struct net_device *dev);

/* Functions used for multicast addresses handling */
int dev_mc_add(struct net_device *dev, const unsigned char *addr);
int dev_mc_add_global(struct net_device *dev, const unsigned char *addr);
int dev_mc_add_excl(struct net_device *dev, const unsigned char *addr);
int dev_mc_del(struct net_device *dev, const unsigned char *addr);
int dev_mc_del_global(struct net_device *dev, const unsigned char *addr);
int dev_mc_sync(struct net_device *to, struct net_device *from);
int dev_mc_sync_multiple(struct net_device *to, struct net_device *from);
void dev_mc_unsync(struct net_device *to, struct net_device *from);
void dev_mc_flush(struct net_device *dev);
void dev_mc_init(struct net_device *dev);

/* Functions used for secondary unicast and multicast support */
void dev_set_rx_mode(struct net_device *dev);
void __dev_set_rx_mode(struct net_device *dev);
int dev_set_promiscuity(struct net_device *dev, int inc);
int dev_set_allmulti(struct net_device *dev, int inc);
void netdev_state_change(struct net_device *dev);
void netdev_notify_peers(struct net_device *dev);
void netdev_features_change(struct net_device *dev);
/* Load a device via the kmod */
void dev_load(struct net *net, const char *name);
struct rtnl_link_stats64 *dev_get_stats(struct net_device *dev,
					struct rtnl_link_stats64 *storage);
void netdev_stats_to_stats64(struct rtnl_link_stats64 *stats64,
			     const struct net_device_stats *netdev_stats);

extern int		netdev_max_backlog;
extern int		netdev_tstamp_prequeue;
extern int		weight_p;
extern int		bpf_jit_enable;

bool netdev_has_upper_dev(struct net_device *dev, struct net_device *upper_dev);
bool netdev_has_any_upper_dev(struct net_device *dev);
struct net_device *netdev_all_upper_get_next_dev_rcu(struct net_device *dev,
						     struct list_head **iter);

/* iterate through upper list, must be called under RCU read lock */
#define netdev_for_each_all_upper_dev_rcu(dev, updev, iter) \
	for (iter = &(dev)->all_adj_list.upper, \
	     updev = netdev_all_upper_get_next_dev_rcu(dev, &(iter)); \
	     updev; \
	     updev = netdev_all_upper_get_next_dev_rcu(dev, &(iter)))

void *netdev_lower_get_next_private(struct net_device *dev,
				    struct list_head **iter);
void *netdev_lower_get_next_private_rcu(struct net_device *dev,
					struct list_head **iter);

#define netdev_for_each_lower_private(dev, priv, iter) \
	for (iter = (dev)->adj_list.lower.next, \
	     priv = netdev_lower_get_next_private(dev, &(iter)); \
	     priv; \
	     priv = netdev_lower_get_next_private(dev, &(iter)))

#define netdev_for_each_lower_private_rcu(dev, priv, iter) \
	for (iter = &(dev)->adj_list.lower, \
	     priv = netdev_lower_get_next_private_rcu(dev, &(iter)); \
	     priv; \
	     priv = netdev_lower_get_next_private_rcu(dev, &(iter)))

void *netdev_adjacent_get_private(struct list_head *adj_list);
struct net_device *netdev_master_upper_dev_get(struct net_device *dev);
struct net_device *netdev_master_upper_dev_get_rcu(struct net_device *dev);
int netdev_upper_dev_link(struct net_device *dev, struct net_device *upper_dev);
int netdev_master_upper_dev_link(struct net_device *dev,
				 struct net_device *upper_dev);
int netdev_master_upper_dev_link_private(struct net_device *dev,
					 struct net_device *upper_dev,
					 void *private);
void netdev_upper_dev_unlink(struct net_device *dev,
			     struct net_device *upper_dev);
void *netdev_lower_dev_get_private_rcu(struct net_device *dev,
				       struct net_device *lower_dev);
void *netdev_lower_dev_get_private(struct net_device *dev,
				   struct net_device *lower_dev);
int skb_checksum_help(struct sk_buff *skb);
struct sk_buff *__skb_gso_segment(struct sk_buff *skb,
				  netdev_features_t features, bool tx_path);
struct sk_buff *skb_mac_gso_segment(struct sk_buff *skb,
				    netdev_features_t features);

static inline
struct sk_buff *skb_gso_segment(struct sk_buff *skb, netdev_features_t features)
{
	return __skb_gso_segment(skb, features, true);
}
__be16 skb_network_protocol(struct sk_buff *skb);

static inline bool can_checksum_protocol(netdev_features_t features,
					 __be16 protocol)
{
	return ((features & NETIF_F_GEN_CSUM) ||
		((features & NETIF_F_V4_CSUM) &&
		 protocol == htons(ETH_P_IP)) ||
		((features & NETIF_F_V6_CSUM) &&
		 protocol == htons(ETH_P_IPV6)) ||
		((features & NETIF_F_FCOE_CRC) &&
		 protocol == htons(ETH_P_FCOE)));
}

#ifdef CONFIG_BUG
void netdev_rx_csum_fault(struct net_device *dev);
#else
static inline void netdev_rx_csum_fault(struct net_device *dev)
{
}
#endif
/* rx skb timestamps */
void net_enable_timestamp(void);
void net_disable_timestamp(void);

#ifdef CONFIG_PROC_FS
int __init dev_proc_init(void);
#else
#define dev_proc_init() 0
#endif

int netdev_class_create_file_ns(struct class_attribute *class_attr,
				const void *ns);
void netdev_class_remove_file_ns(struct class_attribute *class_attr,
				 const void *ns);

static inline int netdev_class_create_file(struct class_attribute *class_attr)
{
	return netdev_class_create_file_ns(class_attr, NULL);
}

static inline void netdev_class_remove_file(struct class_attribute *class_attr)
{
	netdev_class_remove_file_ns(class_attr, NULL);
}

extern struct kobj_ns_type_operations net_ns_type_operations;

const char *netdev_drivername(const struct net_device *dev);

void linkwatch_run_queue(void);

static inline netdev_features_t netdev_get_wanted_features(
	struct net_device *dev)
{
	return (dev->features & ~dev->hw_features) | dev->wanted_features;
}
netdev_features_t netdev_increment_features(netdev_features_t all,
	netdev_features_t one, netdev_features_t mask);

/* Allow TSO being used on stacked device :
 * Performing the GSO segmentation before last device
 * is a performance improvement.
 */
static inline netdev_features_t netdev_add_tso_features(netdev_features_t features,
							netdev_features_t mask)
{
	return netdev_increment_features(features, NETIF_F_ALL_TSO, mask);
}

int __netdev_update_features(struct net_device *dev);
void netdev_update_features(struct net_device *dev);
void netdev_change_features(struct net_device *dev);

void netif_stacked_transfer_operstate(const struct net_device *rootdev,
					struct net_device *dev);

netdev_features_t netif_skb_features(struct sk_buff *skb);

static inline bool net_gso_ok(netdev_features_t features, int gso_type)
{
	netdev_features_t feature = gso_type << NETIF_F_GSO_SHIFT;

	/* check flags correspondence */
	BUILD_BUG_ON(SKB_GSO_TCPV4   != (NETIF_F_TSO >> NETIF_F_GSO_SHIFT));
	BUILD_BUG_ON(SKB_GSO_UDP     != (NETIF_F_UFO >> NETIF_F_GSO_SHIFT));
	BUILD_BUG_ON(SKB_GSO_DODGY   != (NETIF_F_GSO_ROBUST >> NETIF_F_GSO_SHIFT));
	BUILD_BUG_ON(SKB_GSO_TCP_ECN != (NETIF_F_TSO_ECN >> NETIF_F_GSO_SHIFT));
	BUILD_BUG_ON(SKB_GSO_TCPV6   != (NETIF_F_TSO6 >> NETIF_F_GSO_SHIFT));
	BUILD_BUG_ON(SKB_GSO_FCOE    != (NETIF_F_FSO >> NETIF_F_GSO_SHIFT));

	return (features & feature) == feature;
}

static inline bool skb_gso_ok(struct sk_buff *skb, netdev_features_t features)
{
	return net_gso_ok(features, skb_shinfo(skb)->gso_type) &&
	       (!skb_has_frag_list(skb) || (features & NETIF_F_FRAGLIST));
}

static inline bool netif_needs_gso(struct sk_buff *skb,
				   netdev_features_t features)
{
	return skb_is_gso(skb) && (!skb_gso_ok(skb, features) ||
		unlikely((skb->ip_summed != CHECKSUM_PARTIAL) &&
			 (skb->ip_summed != CHECKSUM_UNNECESSARY)));
}

static inline void netif_set_gso_max_size(struct net_device *dev,
					  unsigned int size)
{
	dev->gso_max_size = size;
}

static inline void skb_gso_error_unwind(struct sk_buff *skb, __be16 protocol,
					int pulled_hlen, u16 mac_offset,
					int mac_len)
{
	skb->protocol = protocol;
	skb->encapsulation = 1;
	skb_push(skb, pulled_hlen);
	skb_reset_transport_header(skb);
	skb->mac_header = mac_offset;
	skb->network_header = skb->mac_header + mac_len;
	skb->mac_len = mac_len;
}

<<<<<<< HEAD
=======
static inline bool netif_is_macvlan(struct net_device *dev)
{
	return dev->priv_flags & IFF_MACVLAN;
}

>>>>>>> 5da42cf7
static inline bool netif_is_bond_master(struct net_device *dev)
{
	return dev->flags & IFF_MASTER && dev->priv_flags & IFF_BONDING;
}

static inline bool netif_is_bond_slave(struct net_device *dev)
{
	return dev->flags & IFF_SLAVE && dev->priv_flags & IFF_BONDING;
}

static inline bool netif_supports_nofcs(struct net_device *dev)
{
	return dev->priv_flags & IFF_SUPP_NOFCS;
}

extern struct pernet_operations __net_initdata loopback_net_ops;

/* Logging, debugging and troubleshooting/diagnostic helpers. */

/* netdev_printk helpers, similar to dev_printk */

static inline const char *netdev_name(const struct net_device *dev)
{
	if (dev->reg_state != NETREG_REGISTERED)
		return "(unregistered net_device)";
	return dev->name;
}

__printf(3, 4)
int netdev_printk(const char *level, const struct net_device *dev,
		  const char *format, ...);
__printf(2, 3)
int netdev_emerg(const struct net_device *dev, const char *format, ...);
__printf(2, 3)
int netdev_alert(const struct net_device *dev, const char *format, ...);
__printf(2, 3)
int netdev_crit(const struct net_device *dev, const char *format, ...);
__printf(2, 3)
int netdev_err(const struct net_device *dev, const char *format, ...);
__printf(2, 3)
int netdev_warn(const struct net_device *dev, const char *format, ...);
__printf(2, 3)
int netdev_notice(const struct net_device *dev, const char *format, ...);
__printf(2, 3)
int netdev_info(const struct net_device *dev, const char *format, ...);

#define MODULE_ALIAS_NETDEV(device) \
	MODULE_ALIAS("netdev-" device)

#if defined(CONFIG_DYNAMIC_DEBUG)
#define netdev_dbg(__dev, format, args...)			\
do {								\
	dynamic_netdev_dbg(__dev, format, ##args);		\
} while (0)
#elif defined(DEBUG)
#define netdev_dbg(__dev, format, args...)			\
	netdev_printk(KERN_DEBUG, __dev, format, ##args)
#else
#define netdev_dbg(__dev, format, args...)			\
({								\
	if (0)							\
		netdev_printk(KERN_DEBUG, __dev, format, ##args); \
	0;							\
})
#endif

#if defined(VERBOSE_DEBUG)
#define netdev_vdbg	netdev_dbg
#else

#define netdev_vdbg(dev, format, args...)			\
({								\
	if (0)							\
		netdev_printk(KERN_DEBUG, dev, format, ##args);	\
	0;							\
})
#endif

/*
 * netdev_WARN() acts like dev_printk(), but with the key difference
 * of using a WARN/WARN_ON to get the message out, including the
 * file/line information and a backtrace.
 */
#define netdev_WARN(dev, format, args...)			\
	WARN(1, "netdevice: %s\n" format, netdev_name(dev), ##args)

/* netif printk helpers, similar to netdev_printk */

#define netif_printk(priv, type, level, dev, fmt, args...)	\
do {					  			\
	if (netif_msg_##type(priv))				\
		netdev_printk(level, (dev), fmt, ##args);	\
} while (0)

#define netif_level(level, priv, type, dev, fmt, args...)	\
do {								\
	if (netif_msg_##type(priv))				\
		netdev_##level(dev, fmt, ##args);		\
} while (0)

#define netif_emerg(priv, type, dev, fmt, args...)		\
	netif_level(emerg, priv, type, dev, fmt, ##args)
#define netif_alert(priv, type, dev, fmt, args...)		\
	netif_level(alert, priv, type, dev, fmt, ##args)
#define netif_crit(priv, type, dev, fmt, args...)		\
	netif_level(crit, priv, type, dev, fmt, ##args)
#define netif_err(priv, type, dev, fmt, args...)		\
	netif_level(err, priv, type, dev, fmt, ##args)
#define netif_warn(priv, type, dev, fmt, args...)		\
	netif_level(warn, priv, type, dev, fmt, ##args)
#define netif_notice(priv, type, dev, fmt, args...)		\
	netif_level(notice, priv, type, dev, fmt, ##args)
#define netif_info(priv, type, dev, fmt, args...)		\
	netif_level(info, priv, type, dev, fmt, ##args)

#if defined(CONFIG_DYNAMIC_DEBUG)
#define netif_dbg(priv, type, netdev, format, args...)		\
do {								\
	if (netif_msg_##type(priv))				\
		dynamic_netdev_dbg(netdev, format, ##args);	\
} while (0)
#elif defined(DEBUG)
#define netif_dbg(priv, type, dev, format, args...)		\
	netif_printk(priv, type, KERN_DEBUG, dev, format, ##args)
#else
#define netif_dbg(priv, type, dev, format, args...)			\
({									\
	if (0)								\
		netif_printk(priv, type, KERN_DEBUG, dev, format, ##args); \
	0;								\
})
#endif

#if defined(VERBOSE_DEBUG)
#define netif_vdbg	netif_dbg
#else
#define netif_vdbg(priv, type, dev, format, args...)		\
({								\
	if (0)							\
		netif_printk(priv, type, KERN_DEBUG, dev, format, ##args); \
	0;							\
})
#endif

/*
 *	The list of packet types we will receive (as opposed to discard)
 *	and the routines to invoke.
 *
 *	Why 16. Because with 16 the only overlap we get on a hash of the
 *	low nibble of the protocol value is RARP/SNAP/X.25.
 *
 *      NOTE:  That is no longer true with the addition of VLAN tags.  Not
 *             sure which should go first, but I bet it won't make much
 *             difference if we are running VLANs.  The good news is that
 *             this protocol won't be in the list unless compiled in, so
 *             the average user (w/out VLANs) will not be adversely affected.
 *             --BLG
 *
 *		0800	IP
 *		8100    802.1Q VLAN
 *		0001	802.3
 *		0002	AX.25
 *		0004	802.2
 *		8035	RARP
 *		0005	SNAP
 *		0805	X.25
 *		0806	ARP
 *		8137	IPX
 *		0009	Localtalk
 *		86DD	IPv6
 */
#define PTYPE_HASH_SIZE	(16)
#define PTYPE_HASH_MASK	(PTYPE_HASH_SIZE - 1)

#endif	/* _LINUX_NETDEVICE_H */<|MERGE_RESOLUTION|>--- conflicted
+++ resolved
@@ -3034,14 +3034,11 @@
 	skb->mac_len = mac_len;
 }
 
-<<<<<<< HEAD
-=======
 static inline bool netif_is_macvlan(struct net_device *dev)
 {
 	return dev->priv_flags & IFF_MACVLAN;
 }
 
->>>>>>> 5da42cf7
 static inline bool netif_is_bond_master(struct net_device *dev)
 {
 	return dev->flags & IFF_MASTER && dev->priv_flags & IFF_BONDING;
