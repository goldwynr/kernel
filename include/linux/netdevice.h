--- conflicted
+++ resolved
@@ -2954,11 +2954,6 @@
 	dev->gso_max_size = size;
 }
 
-<<<<<<< HEAD
-static inline bool netif_is_macvlan(struct net_device *dev)
-{
-	return dev->priv_flags & IFF_MACVLAN;
-=======
 static inline void skb_gso_error_unwind(struct sk_buff *skb, __be16 protocol,
 					int pulled_hlen, u16 mac_offset,
 					int mac_len)
@@ -2970,7 +2965,11 @@
 	skb->mac_header = mac_offset;
 	skb->network_header = skb->mac_header + mac_len;
 	skb->mac_len = mac_len;
->>>>>>> 97f15f18
+}
+
+static inline bool netif_is_macvlan(struct net_device *dev)
+{
+	return dev->priv_flags & IFF_MACVLAN;
 }
 
 static inline bool netif_is_bond_master(struct net_device *dev)
