/*
 *  linux/drivers/char/serial_core.h
 *
 *  Copyright (C) 2000 Deep Blue Solutions Ltd.
 *
 * This program is free software; you can redistribute it and/or modify
 * it under the terms of the GNU General Public License as published by
 * the Free Software Foundation; either version 2 of the License, or
 * (at your option) any later version.
 *
 * This program is distributed in the hope that it will be useful,
 * but WITHOUT ANY WARRANTY; without even the implied warranty of
 * MERCHANTABILITY or FITNESS FOR A PARTICULAR PURPOSE.  See the
 * GNU General Public License for more details.
 *
 * You should have received a copy of the GNU General Public License
 * along with this program; if not, write to the Free Software
 * Foundation, Inc., 59 Temple Place, Suite 330, Boston, MA  02111-1307  USA
 *
 *  $Id: serial_core.h,v 1.49 2002/07/20 18:06:32 rmk Exp $
 */

/*
 * The type definitions.  These are from Ted Ts'o's serial.h
 */
#define PORT_UNKNOWN	0
#define PORT_8250	1
#define PORT_16450	2
#define PORT_16550	3
#define PORT_16550A	4
#define PORT_CIRRUS	5
#define PORT_16650	6
#define PORT_16650V2	7
#define PORT_16750	8
#define PORT_STARTECH	9
#define PORT_16C950	10
#define PORT_16654	11
#define PORT_16850	12
#define PORT_RSA	13
#define PORT_NS16550A	14
#define PORT_MAX_8250	14	/* max port ID */

/*
 * ARM specific type numbers.  These are not currently guaranteed
 * to be implemented, and will change in the future.  These are
 * separate so any additions to the old serial.c that occur before
 * we are merged can be easily merged here.
 */
#define PORT_AMBA	32
#define PORT_CLPS711X	33
#define PORT_SA1100	34
#define PORT_UART00	35
#define PORT_21285	37

/* Sparc type numbers.  */
#define PORT_SUNZILOG	38
#define PORT_SUNSAB	39

/* NEC v850.  */
#define PORT_V850E_UART	40

/* NEC PC-9800 */
#define PORT_8251_PC98	41
#define PORT_19K_PC98	42
#define PORT_FIFO_PC98	43
#define PORT_VFAST_PC98	44
#define PORT_PC9861	45
#define PORT_PC9801_101	46

<<<<<<< HEAD
=======
/* DZ */
#define PORT_DZ		47

/* Parisc type numbers. */
#define PORT_MUX	48

>>>>>>> d407e13e
/* Macintosh Zilog type numbers */
#define PORT_MAC_ZILOG	50	/* m68k : not yet implemented */
#define PORT_PMAC_ZILOG	51

#ifdef __KERNEL__

#include <linux/config.h>
#include <linux/interrupt.h>
#include <linux/circ_buf.h>
#include <linux/spinlock.h>

struct uart_port;
struct uart_info;
struct serial_struct;

/*
 * This structure describes all the operations that can be
 * done on the physical hardware.
 */
struct uart_ops {
	unsigned int	(*tx_empty)(struct uart_port *);
	void		(*set_mctrl)(struct uart_port *, unsigned int mctrl);
	unsigned int	(*get_mctrl)(struct uart_port *);
	void		(*stop_tx)(struct uart_port *, unsigned int tty_stop);
	void		(*start_tx)(struct uart_port *, unsigned int tty_start);
	void		(*send_xchar)(struct uart_port *, char ch);
	void		(*stop_rx)(struct uart_port *);
	void		(*enable_ms)(struct uart_port *);
	void		(*break_ctl)(struct uart_port *, int ctl);
	int		(*startup)(struct uart_port *);
	void		(*shutdown)(struct uart_port *);
	void		(*set_termios)(struct uart_port *, struct termios *new,
				       struct termios *old);
	void		(*pm)(struct uart_port *, unsigned int state,
			      unsigned int oldstate);
	int		(*set_wake)(struct uart_port *, unsigned int state);

	/*
	 * Return a string describing the type of the port
	 */
	const char *(*type)(struct uart_port *);

	/*
	 * Release IO and memory resources used by the port.
	 * This includes iounmap if necessary.
	 */
	void		(*release_port)(struct uart_port *);

	/*
	 * Request IO and memory resources used by the port.
	 * This includes iomapping the port if necessary.
	 */
	int		(*request_port)(struct uart_port *);
	void		(*config_port)(struct uart_port *, int);
	int		(*verify_port)(struct uart_port *, struct serial_struct *);
	int		(*ioctl)(struct uart_port *, unsigned int, unsigned long);
};

#define UART_CONFIG_TYPE	(1 << 0)
#define UART_CONFIG_IRQ		(1 << 1)

struct uart_icount {
	__u32	cts;
	__u32	dsr;
	__u32	rng;
	__u32	dcd;
	__u32	rx;
	__u32	tx;
	__u32	frame;
	__u32	overrun;
	__u32	parity;
	__u32	brk;
	__u32	buf_overrun;
};

struct uart_port {
	spinlock_t		lock;			/* port lock */
	unsigned int		iobase;			/* in/out[bwl] */
	char			*membase;		/* read/write[bwl] */
	unsigned int		irq;			/* irq number */
	unsigned int		uartclk;		/* base uart clock */
	unsigned char		fifosize;		/* tx fifo size */
	unsigned char		x_char;			/* xon/xoff char */
	unsigned char		regshift;		/* reg offset shift */
	unsigned char		iotype;			/* io access style */

#define UPIO_PORT		(0)
#define UPIO_HUB6		(1)
#define UPIO_MEM		(2)

	unsigned int		read_status_mask;	/* driver specific */
	unsigned int		ignore_status_mask;	/* driver specific */
	struct uart_info	*info;			/* pointer to parent info */
	struct uart_icount	icount;			/* statistics */

	struct console		*cons;			/* struct console, if any */
#ifdef CONFIG_SERIAL_CORE_CONSOLE
	unsigned long		sysrq;			/* sysrq timeout */
#endif

	unsigned int		flags;

#define UPF_HUP_NOTIFY		(1 << 0)
#define UPF_FOURPORT		(1 << 1)
#define UPF_SAK			(1 << 2)
#define UPF_SPD_MASK		(0x1030)
#define UPF_SPD_HI		(0x0010)
#define UPF_SPD_VHI		(0x0020)
#define UPF_SPD_CUST		(0x0030)
#define UPF_SPD_SHI		(0x1000)
#define UPF_SPD_WARP		(0x1010)
#define UPF_SKIP_TEST		(1 << 6)
#define UPF_AUTO_IRQ		(1 << 7)
#define UPF_HARDPPS_CD		(1 << 11)
#define UPF_LOW_LATENCY		(1 << 13)
#define UPF_BUGGY_UART		(1 << 14)
#define UPF_AUTOPROBE		(1 << 15)
#define UPF_MAGIC_MULTIPLIER	(1 << 16)
#define UPF_BOOT_ONLYMCA	(1 << 22)
#define UPF_CONS_FLOW		(1 << 23)
#define UPF_SHARE_IRQ		(1 << 24)
#define UPF_BOOT_AUTOCONF	(1 << 28)
#define UPF_RESOURCES		(1 << 30)
#define UPF_IOREMAP		(1 << 31)

#define UPF_CHANGE_MASK		(0x17fff)
#define UPF_USR_MASK		(UPF_SPD_MASK|UPF_LOW_LATENCY)

	unsigned int		mctrl;			/* current modem ctrl settings */
	unsigned int		timeout;		/* character-based timeout */
	unsigned int		type;			/* port type */
	struct uart_ops		*ops;
	unsigned int		custom_divisor;
	unsigned int		line;			/* port index */
	unsigned long		mapbase;		/* for ioremap */
	unsigned char		hub6;			/* this should be in the 8250 driver */
	unsigned char		unused[3];
};

/*
 * This is the state information which is persistent across opens.
 * The low level driver must not to touch any elements contained
 * within.
 */
struct uart_state {
	unsigned int		close_delay;
	unsigned int		closing_wait;

#define USF_CLOSING_WAIT_INF	(0)
#define USF_CLOSING_WAIT_NONE	(65535)

	int			count;
	int			pm_state;
	struct uart_info	*info;
	struct uart_port	*port;

	struct semaphore	sem;
};

#define UART_XMIT_SIZE 1024
/*
 * This is the state information which is only valid when the port
 * is open; it may be freed by the core driver once the device has
 * been closed.  Either the low level driver or the core can modify
 * stuff here.
 */
struct uart_info {
	struct tty_struct	*tty;
	struct circ_buf		xmit;
	unsigned int		flags;

/*
 * These are the flags that specific to info->flags, and reflect our
 * internal state.  They can not be accessed via port->flags.  Low
 * level drivers must not change these, but may query them instead.
 */
#define UIF_CHECK_CD		(1 << 25)
#define UIF_CTS_FLOW		(1 << 26)
#define UIF_NORMAL_ACTIVE	(1 << 29)
#define UIF_INITIALIZED		(1 << 31)

	unsigned char		*tmpbuf;
	struct semaphore	tmpbuf_sem;

	int			blocked_open;

	struct tasklet_struct	tlet;

	wait_queue_head_t	open_wait;
	wait_queue_head_t	delta_msr_wait;
};

/* number of characters left in xmit buffer before we ask for more */
#define WAKEUP_CHARS		256

struct module;
struct tty_driver;

struct uart_driver {
	struct module		*owner;
	const char		*driver_name;
	const char		*dev_name;
	const char		*devfs_name;
	int			 major;
	int			 minor;
	int			 nr;
	struct console		*cons;

	/*
	 * these are private; the low level driver should not
	 * touch these; they should be initialised to NULL
	 */
	struct uart_state	*state;
	struct tty_driver	*tty_driver;
};

void uart_write_wakeup(struct uart_port *port);

/*
 * Baud rate helpers.
 */
void uart_update_timeout(struct uart_port *port, unsigned int cflag,
			 unsigned int baud);
unsigned int uart_get_baud_rate(struct uart_port *port, struct termios *termios,
				struct termios *old, unsigned int min,
				unsigned int max);
unsigned int uart_get_divisor(struct uart_port *port, unsigned int baud);

/*
 * Console helpers.
 */
struct uart_port *uart_get_console(struct uart_port *ports, int nr,
				   struct console *c);
void uart_parse_options(char *options, int *baud, int *parity, int *bits,
			int *flow);
int uart_set_options(struct uart_port *port, struct console *co, int baud,
		     int parity, int bits, int flow);
struct tty_driver *uart_console_device(struct console *co, int *index);

/*
 * Port/driver registration/removal
 */
int uart_register_driver(struct uart_driver *uart);
void uart_unregister_driver(struct uart_driver *uart);
void uart_unregister_port(struct uart_driver *reg, int line);
int uart_register_port(struct uart_driver *reg, struct uart_port *port);
int uart_add_one_port(struct uart_driver *reg, struct uart_port *port);
int uart_remove_one_port(struct uart_driver *reg, struct uart_port *port);

/*
 * Power Management
 */
int uart_suspend_port(struct uart_driver *reg, struct uart_port *port, u32 level);
int uart_resume_port(struct uart_driver *reg, struct uart_port *port, u32 level);

#define uart_circ_empty(circ)		((circ)->head == (circ)->tail)
#define uart_circ_clear(circ)		((circ)->head = (circ)->tail = 0)

#define uart_circ_chars_pending(circ)	\
	(CIRC_CNT((circ)->head, (circ)->tail, UART_XMIT_SIZE))

#define uart_circ_chars_free(circ)	\
	(CIRC_SPACE((circ)->head, (circ)->tail, UART_XMIT_SIZE))

#define uart_tx_stopped(port)		\
	((port)->info->tty->stopped || (port)->info->tty->hw_stopped)

/*
 * The following are helper functions for the low level drivers.
 */
#ifdef SUPPORT_SYSRQ
static inline int
uart_handle_sysrq_char(struct uart_port *port, unsigned int ch,
		       struct pt_regs *regs)
{
	if (port->sysrq) {
		if (ch && time_before(jiffies, port->sysrq)) {
			handle_sysrq(ch, regs, NULL);
			port->sysrq = 0;
			return 1;
		}
		port->sysrq = 0;
	}
	return 0;
}
#else
#define uart_handle_sysrq_char(port,ch,regs)	(0)
#endif

/*
 * We do the SysRQ and SAK checking like this...
 */
static inline int uart_handle_break(struct uart_port *port)
{
	struct uart_info *info = port->info;
#ifdef SUPPORT_SYSRQ
	if (port->cons && port->cons->index == port->line) {
		if (!port->sysrq) {
			port->sysrq = jiffies + HZ*5;
			return 1;
		}
		port->sysrq = 0;
	}
#endif
	if (info->flags & UPF_SAK)
		do_SAK(info->tty);
	return 0;
}

/**
 *	uart_handle_dcd_change - handle a change of carrier detect state
 *	@port: uart_port structure for the open port
 *	@status: new carrier detect status, nonzero if active
 */
static inline void
uart_handle_dcd_change(struct uart_port *port, unsigned int status)
{
	struct uart_info *info = port->info;

	port->icount.dcd++;

#ifdef CONFIG_HARD_PPS
	if ((port->flags & UPF_HARDPPS_CD) && status)
		hardpps();
#endif

	if (info->flags & UIF_CHECK_CD) {
		if (status)
			wake_up_interruptible(&info->open_wait);
		else if (info->tty)
			tty_hangup(info->tty);
	}
}

/**
 *	uart_handle_cts_change - handle a change of clear-to-send state
 *	@port: uart_port structure for the open port
 *	@status: new clear to send status, nonzero if active
 */
static inline void
uart_handle_cts_change(struct uart_port *port, unsigned int status)
{
	struct uart_info *info = port->info;
	struct tty_struct *tty = info->tty;

	port->icount.cts++;

	if (info->flags & UIF_CTS_FLOW) {
		if (tty->hw_stopped) {
			if (status) {
				tty->hw_stopped = 0;
				port->ops->start_tx(port, 0);
				uart_write_wakeup(port);
			}
		} else {
			if (!status) {
				tty->hw_stopped = 1;
				port->ops->stop_tx(port, 0);
			}
		}
	}
}

/*
 *	UART_ENABLE_MS - determine if port should enable modem status irqs
 */
#define UART_ENABLE_MS(port,cflag)	((port)->flags & UPF_HARDPPS_CD || \
					 (cflag) & CRTSCTS || \
					 !((cflag) & CLOCAL))

#endif<|MERGE_RESOLUTION|>--- conflicted
+++ resolved
@@ -67,15 +67,12 @@
 #define PORT_PC9861	45
 #define PORT_PC9801_101	46
 
-<<<<<<< HEAD
-=======
 /* DZ */
 #define PORT_DZ		47
 
 /* Parisc type numbers. */
 #define PORT_MUX	48
 
->>>>>>> d407e13e
 /* Macintosh Zilog type numbers */
 #define PORT_MAC_ZILOG	50	/* m68k : not yet implemented */
 #define PORT_PMAC_ZILOG	51
