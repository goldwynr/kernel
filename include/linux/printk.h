#ifndef __KERNEL_PRINTK__
#define __KERNEL_PRINTK__

#include <stdarg.h>
#include <linux/init.h>
#include <linux/kern_levels.h>
#include <linux/linkage.h>
#include <linux/cache.h>

extern const char linux_banner[];
extern const char linux_proc_banner[];

static inline int printk_get_level(const char *buffer)
{
	if (buffer[0] == KERN_SOH_ASCII && buffer[1]) {
		switch (buffer[1]) {
		case '0' ... '7':
		case 'd':	/* KERN_DEFAULT */
			return buffer[1];
		}
	}
	return 0;
}

static inline const char *printk_skip_level(const char *buffer)
{
	if (printk_get_level(buffer))
		return buffer + 2;

	return buffer;
}

/* printk's without a loglevel use this.. */
#define DEFAULT_MESSAGE_LOGLEVEL CONFIG_DEFAULT_MESSAGE_LOGLEVEL

/* We show everything that is MORE important than this.. */
#define CONSOLE_LOGLEVEL_SILENT  0 /* Mum's the word */
#define CONSOLE_LOGLEVEL_MIN	 1 /* Minimum loglevel we let people use */
#define CONSOLE_LOGLEVEL_QUIET	 4 /* Shhh ..., when booted with "quiet" */
#define CONSOLE_LOGLEVEL_DEFAULT 7 /* anything MORE serious than KERN_DEBUG */
#define CONSOLE_LOGLEVEL_DEBUG	10 /* issue debug messages */
#define CONSOLE_LOGLEVEL_MOTORMOUTH 15	/* You can't shut this one up */

extern int console_printk[];

#define console_loglevel (console_printk[0])
#define default_message_loglevel (console_printk[1])
#define minimum_console_loglevel (console_printk[2])
#define default_console_loglevel (console_printk[3])

static inline void console_silent(void)
{
	console_loglevel = CONSOLE_LOGLEVEL_SILENT;
}

static inline void console_verbose(void)
{
	if (console_loglevel)
		console_loglevel = CONSOLE_LOGLEVEL_MOTORMOUTH;
}

struct va_format {
	const char *fmt;
	va_list *va;
};

/*
 * FW_BUG
 * Add this to a message where you are sure the firmware is buggy or behaves
 * really stupid or out of spec. Be aware that the responsible BIOS developer
 * should be able to fix this issue or at least get a concrete idea of the
 * problem by reading your message without the need of looking at the kernel
 * code.
 *
 * Use it for definite and high priority BIOS bugs.
 *
 * FW_WARN
 * Use it for not that clear (e.g. could the kernel messed up things already?)
 * and medium priority BIOS bugs.
 *
 * FW_INFO
 * Use this one if you want to tell the user or vendor about something
 * suspicious, but generally harmless related to the firmware.
 *
 * Use it for information or very low priority BIOS bugs.
 */
#define FW_BUG		"[Firmware Bug]: "
#define FW_WARN		"[Firmware Warn]: "
#define FW_INFO		"[Firmware Info]: "

/*
 * HW_ERR
 * Add this to a message for hardware errors, so that user can report
 * it to hardware vendor instead of LKML or software vendor.
 */
#define HW_ERR		"[Hardware Error]: "

/*
 * DEPRECATED
 * Add this to a message whenever you want to warn user space about the use
 * of a deprecated aspect of an API so they can stop using it
 */
#define DEPRECATED	"[Deprecated]: "

/*
 * Dummy printk for disabled debugging statements to use whilst maintaining
 * gcc's format and side-effect checking.
 */
static inline __printf(1, 2)
int no_printk(const char *fmt, ...)
{
	return 0;
}

#ifdef CONFIG_EARLY_PRINTK
extern asmlinkage __printf(1, 2)
void early_printk(const char *fmt, ...);
void early_vprintk(const char *fmt, va_list ap);
#else
static inline __printf(1, 2) __cold
void early_printk(const char *s, ...) { }
#endif

#ifdef CONFIG_PRINTK
asmlinkage __printf(5, 0)
int vprintk_emit(int facility, int level,
		 const char *dict, size_t dictlen,
		 const char *fmt, va_list args);

asmlinkage __printf(1, 0)
int vprintk(const char *fmt, va_list args);

asmlinkage __printf(5, 6) __cold
int printk_emit(int facility, int level,
		const char *dict, size_t dictlen,
		const char *fmt, ...);

asmlinkage __printf(1, 2) __cold
int printk(const char *fmt, ...);

/*
 * Special printk facility for scheduler/timekeeping use only, _DO_NOT_USE_ !
 */
__printf(1, 2) __cold int printk_deferred(const char *fmt, ...);

/*
 * Please don't use printk_ratelimit(), because it shares ratelimiting state
 * with all other unrelated printk_ratelimit() callsites.  Instead use
 * printk_ratelimited() or plain old __ratelimit().
 */
extern int __printk_ratelimit(const char *func);
#define printk_ratelimit() __printk_ratelimit(__func__)
extern bool printk_timed_ratelimit(unsigned long *caller_jiffies,
				   unsigned int interval_msec);

extern int printk_delay_msec;
extern int dmesg_restrict;
extern int kptr_restrict;

extern void wake_up_klogd(void);

void log_buf_kexec_setup(void);
void __init setup_log_buf(int early);
void dump_stack_set_arch_desc(const char *fmt, ...);
void dump_stack_print_info(const char *log_lvl);
void show_regs_print_info(const char *log_lvl);
#else
static inline __printf(1, 0)
int vprintk(const char *s, va_list args)
{
	return 0;
}
static inline __printf(1, 2) __cold
int printk(const char *s, ...)
{
	return 0;
}
static inline __printf(1, 2) __cold
int printk_deferred(const char *s, ...)
{
	return 0;
}
static inline int printk_ratelimit(void)
{
	return 0;
}
static inline bool printk_timed_ratelimit(unsigned long *caller_jiffies,
					  unsigned int interval_msec)
{
	return false;
}

static inline void wake_up_klogd(void)
{
}

static inline void log_buf_kexec_setup(void)
{
}

static inline void setup_log_buf(int early)
{
}

static inline void dump_stack_set_arch_desc(const char *fmt, ...)
{
}

static inline void dump_stack_print_info(const char *log_lvl)
{
}

static inline void show_regs_print_info(const char *log_lvl)
{
}
#endif

extern asmlinkage void dump_stack(void) __cold;

#ifndef pr_fmt
#define pr_fmt(fmt) fmt
#endif

<<<<<<< HEAD
#if defined(__KMSG_CHECKER) && defined(KMSG_COMPONENT)

/* generate magic string for scripts/kmsg-doc to parse */
#define pr_printk_hash(level, format, ...) \
	__KMSG_PRINT(level _FMT_ format _ARGS_ #__VA_ARGS__ _END_)
#define __pr_printk_hash pr_printk_hash

#elif defined(CONFIG_KMSG_IDS) && defined(KMSG_COMPONENT)

int printk_hash(const char *, const char *, ...);
#define pr_printk_hash(level, format, ...) \
	printk_hash(level KMSG_COMPONENT ".%06x" ": ", format, ##__VA_ARGS__)
#define __pr_printk_hash(level, format, ...) \
	printk_hash(level, format, ##__VA_ARGS__)

#else /* !defined(CONFIG_KMSG_IDS) */

#define pr_printk_hash(level, format, ...) \
	printk(level pr_fmt(format), ##__VA_ARGS__)
#define __pr_printk_hash(level, format, ...) \
	printk(level format, ##__VA_ARGS__)

#endif

=======
/*
 * These can be used to print at the various log levels.
 * All of these will print unconditionally, although note that pr_debug()
 * and other debug macros are compiled out unless either DEBUG is defined
 * or CONFIG_DYNAMIC_DEBUG is set.
 */
>>>>>>> 4c834452
#define pr_emerg(fmt, ...) \
	pr_printk_hash(KERN_EMERG, fmt, ##__VA_ARGS__)
#define pr_alert(fmt, ...) \
	pr_printk_hash(KERN_ALERT, fmt, ##__VA_ARGS__)
#define pr_crit(fmt, ...) \
	pr_printk_hash(KERN_CRIT, fmt, ##__VA_ARGS__)
#define pr_err(fmt, ...) \
	pr_printk_hash(KERN_ERR, fmt, ##__VA_ARGS__)
#define pr_warning(fmt, ...) \
	pr_printk_hash(KERN_WARNING, fmt, ##__VA_ARGS__)
#define pr_warn pr_warning
#define pr_notice(fmt, ...) \
	pr_printk_hash(KERN_NOTICE, fmt, ##__VA_ARGS__)
#define pr_info(fmt, ...) \
	pr_printk_hash(KERN_INFO, fmt, ##__VA_ARGS__)
#define pr_cont(fmt, ...) \
	__pr_printk_hash(KERN_CONT, fmt, ##__VA_ARGS__)

/* pr_devel() should produce zero code unless DEBUG is defined */
#ifdef DEBUG
#define pr_devel(fmt, ...) \
	printk(KERN_DEBUG pr_fmt(fmt), ##__VA_ARGS__)
#else
#define pr_devel(fmt, ...) \
	no_printk(KERN_DEBUG pr_fmt(fmt), ##__VA_ARGS__)
#endif

#include <linux/dynamic_debug.h>

/* If you are writing a driver, please use dev_dbg instead */
#if defined(CONFIG_DYNAMIC_DEBUG)
/* dynamic_pr_debug() uses pr_fmt() internally so we don't need it here */
#define pr_debug(fmt, ...) \
	dynamic_pr_debug(fmt, ##__VA_ARGS__)
#elif defined(DEBUG)
#define pr_debug(fmt, ...) \
	printk(KERN_DEBUG pr_fmt(fmt), ##__VA_ARGS__)
#else
#define pr_debug(fmt, ...) \
	no_printk(KERN_DEBUG pr_fmt(fmt), ##__VA_ARGS__)
#endif

/*
 * Print a one-time message (analogous to WARN_ONCE() et al):
 */

#ifdef CONFIG_PRINTK
#define printk_once(fmt, ...)					\
({								\
	static bool __print_once __read_mostly;			\
								\
	if (!__print_once) {					\
		__print_once = true;				\
		printk(fmt, ##__VA_ARGS__);			\
	}							\
})
#define printk_deferred_once(fmt, ...)				\
({								\
	static bool __print_once __read_mostly;			\
								\
	if (!__print_once) {					\
		__print_once = true;				\
		printk_deferred(fmt, ##__VA_ARGS__);		\
	}							\
})
#else
#define printk_once(fmt, ...)					\
	no_printk(fmt, ##__VA_ARGS__)
#define printk_deferred_once(fmt, ...)				\
	no_printk(fmt, ##__VA_ARGS__)
#endif

#define pr_emerg_once(fmt, ...)					\
	printk_once(KERN_EMERG pr_fmt(fmt), ##__VA_ARGS__)
#define pr_alert_once(fmt, ...)					\
	printk_once(KERN_ALERT pr_fmt(fmt), ##__VA_ARGS__)
#define pr_crit_once(fmt, ...)					\
	printk_once(KERN_CRIT pr_fmt(fmt), ##__VA_ARGS__)
#define pr_err_once(fmt, ...)					\
	printk_once(KERN_ERR pr_fmt(fmt), ##__VA_ARGS__)
#define pr_warn_once(fmt, ...)					\
	printk_once(KERN_WARNING pr_fmt(fmt), ##__VA_ARGS__)
#define pr_notice_once(fmt, ...)				\
	printk_once(KERN_NOTICE pr_fmt(fmt), ##__VA_ARGS__)
#define pr_info_once(fmt, ...)					\
	printk_once(KERN_INFO pr_fmt(fmt), ##__VA_ARGS__)
#define pr_cont_once(fmt, ...)					\
	printk_once(KERN_CONT pr_fmt(fmt), ##__VA_ARGS__)

#if defined(DEBUG)
#define pr_devel_once(fmt, ...)					\
	printk_once(KERN_DEBUG pr_fmt(fmt), ##__VA_ARGS__)
#else
#define pr_devel_once(fmt, ...)					\
	no_printk(KERN_DEBUG pr_fmt(fmt), ##__VA_ARGS__)
#endif

/* If you are writing a driver, please use dev_dbg instead */
#if defined(DEBUG)
#define pr_debug_once(fmt, ...)					\
	printk_once(KERN_DEBUG pr_fmt(fmt), ##__VA_ARGS__)
#else
#define pr_debug_once(fmt, ...)					\
	no_printk(KERN_DEBUG pr_fmt(fmt), ##__VA_ARGS__)
#endif

/*
 * ratelimited messages with local ratelimit_state,
 * no local ratelimit_state used in the !PRINTK case
 */
#ifdef CONFIG_PRINTK
#define printk_ratelimited(fmt, ...)					\
({									\
	static DEFINE_RATELIMIT_STATE(_rs,				\
				      DEFAULT_RATELIMIT_INTERVAL,	\
				      DEFAULT_RATELIMIT_BURST);		\
									\
	if (__ratelimit(&_rs))						\
		printk(fmt, ##__VA_ARGS__);				\
})
#else
#define printk_ratelimited(fmt, ...)					\
	no_printk(fmt, ##__VA_ARGS__)
#endif

#define pr_emerg_ratelimited(fmt, ...)					\
	printk_ratelimited(KERN_EMERG pr_fmt(fmt), ##__VA_ARGS__)
#define pr_alert_ratelimited(fmt, ...)					\
	printk_ratelimited(KERN_ALERT pr_fmt(fmt), ##__VA_ARGS__)
#define pr_crit_ratelimited(fmt, ...)					\
	printk_ratelimited(KERN_CRIT pr_fmt(fmt), ##__VA_ARGS__)
#define pr_err_ratelimited(fmt, ...)					\
	printk_ratelimited(KERN_ERR pr_fmt(fmt), ##__VA_ARGS__)
#define pr_warn_ratelimited(fmt, ...)					\
	printk_ratelimited(KERN_WARNING pr_fmt(fmt), ##__VA_ARGS__)
#define pr_notice_ratelimited(fmt, ...)					\
	printk_ratelimited(KERN_NOTICE pr_fmt(fmt), ##__VA_ARGS__)
#define pr_info_ratelimited(fmt, ...)					\
	printk_ratelimited(KERN_INFO pr_fmt(fmt), ##__VA_ARGS__)
/* no pr_cont_ratelimited, don't do that... */

#if defined(DEBUG)
#define pr_devel_ratelimited(fmt, ...)					\
	printk_ratelimited(KERN_DEBUG pr_fmt(fmt), ##__VA_ARGS__)
#else
#define pr_devel_ratelimited(fmt, ...)					\
	no_printk(KERN_DEBUG pr_fmt(fmt), ##__VA_ARGS__)
#endif

/* If you are writing a driver, please use dev_dbg instead */
#if defined(CONFIG_DYNAMIC_DEBUG)
/* descriptor check is first to prevent flooding with "callbacks suppressed" */
#define pr_debug_ratelimited(fmt, ...)					\
do {									\
	static DEFINE_RATELIMIT_STATE(_rs,				\
				      DEFAULT_RATELIMIT_INTERVAL,	\
				      DEFAULT_RATELIMIT_BURST);		\
	DEFINE_DYNAMIC_DEBUG_METADATA(descriptor, fmt);			\
	if (unlikely(descriptor.flags & _DPRINTK_FLAGS_PRINT) &&	\
	    __ratelimit(&_rs))						\
		__dynamic_pr_debug(&descriptor, fmt, ##__VA_ARGS__);	\
} while (0)
#elif defined(DEBUG)
#define pr_debug_ratelimited(fmt, ...)					\
	printk_ratelimited(KERN_DEBUG pr_fmt(fmt), ##__VA_ARGS__)
#else
#define pr_debug_ratelimited(fmt, ...) \
	no_printk(KERN_DEBUG pr_fmt(fmt), ##__VA_ARGS__)
#endif

extern const struct file_operations kmsg_fops;

enum {
	DUMP_PREFIX_NONE,
	DUMP_PREFIX_ADDRESS,
	DUMP_PREFIX_OFFSET
};
extern void hex_dump_to_buffer(const void *buf, size_t len,
			       int rowsize, int groupsize,
			       char *linebuf, size_t linebuflen, bool ascii);
#ifdef CONFIG_PRINTK
extern void print_hex_dump(const char *level, const char *prefix_str,
			   int prefix_type, int rowsize, int groupsize,
			   const void *buf, size_t len, bool ascii);
#if defined(CONFIG_DYNAMIC_DEBUG)
#define print_hex_dump_bytes(prefix_str, prefix_type, buf, len)	\
	dynamic_hex_dump(prefix_str, prefix_type, 16, 1, buf, len, true)
#else
extern void print_hex_dump_bytes(const char *prefix_str, int prefix_type,
				 const void *buf, size_t len);
#endif /* defined(CONFIG_DYNAMIC_DEBUG) */
#else
static inline void print_hex_dump(const char *level, const char *prefix_str,
				  int prefix_type, int rowsize, int groupsize,
				  const void *buf, size_t len, bool ascii)
{
}
static inline void print_hex_dump_bytes(const char *prefix_str, int prefix_type,
					const void *buf, size_t len)
{
}

#endif

#if defined(CONFIG_DYNAMIC_DEBUG)
#define print_hex_dump_debug(prefix_str, prefix_type, rowsize,	\
			     groupsize, buf, len, ascii)	\
	dynamic_hex_dump(prefix_str, prefix_type, rowsize,	\
			 groupsize, buf, len, ascii)
#else
#define print_hex_dump_debug(prefix_str, prefix_type, rowsize,		\
			     groupsize, buf, len, ascii)		\
	print_hex_dump(KERN_DEBUG, prefix_str, prefix_type, rowsize,	\
		       groupsize, buf, len, ascii)
#endif /* defined(CONFIG_DYNAMIC_DEBUG) */

#endif<|MERGE_RESOLUTION|>--- conflicted
+++ resolved
@@ -221,7 +221,13 @@
 #define pr_fmt(fmt) fmt
 #endif
 
-<<<<<<< HEAD
+/*
+ * These can be used to print at the various log levels.
+ * All of these will print unconditionally, although note that pr_debug()
+ * and other debug macros are compiled out unless either DEBUG is defined
+ * or CONFIG_DYNAMIC_DEBUG is set.
+ */
+
 #if defined(__KMSG_CHECKER) && defined(KMSG_COMPONENT)
 
 /* generate magic string for scripts/kmsg-doc to parse */
@@ -246,14 +252,6 @@
 
 #endif
 
-=======
-/*
- * These can be used to print at the various log levels.
- * All of these will print unconditionally, although note that pr_debug()
- * and other debug macros are compiled out unless either DEBUG is defined
- * or CONFIG_DYNAMIC_DEBUG is set.
- */
->>>>>>> 4c834452
 #define pr_emerg(fmt, ...) \
 	pr_printk_hash(KERN_EMERG, fmt, ##__VA_ARGS__)
 #define pr_alert(fmt, ...) \
