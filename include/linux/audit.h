--- conflicted
+++ resolved
@@ -102,10 +102,7 @@
 #define AUDIT_EOE		1320	/* End of multi-record event */
 #define AUDIT_BPRM_FCAPS	1321	/* Information about fcaps increasing perms */
 #define AUDIT_CAPSET		1322	/* Record showing argument to sys_capset */
-<<<<<<< HEAD
-=======
 #define AUDIT_MMAP		1323	/* Record showing descriptor and flags in mmap */
->>>>>>> 99f4964c
 #define AUDIT_NETFILTER_PKT	1324	/* Packets traversing netfilter chains */
 #define AUDIT_NETFILTER_CFG	1325	/* Netfilter chain modifications */
 
