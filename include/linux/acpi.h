/*
 * acpi.h - ACPI Interface
 *
 * Copyright (C) 2001 Paul Diefenbaugh <paul.s.diefenbaugh@intel.com>
 *
 * ~~~~~~~~~~~~~~~~~~~~~~~~~~~~~~~~~~~~~~~~~~~~~~~~~~~~~~~~~~~~~~~~~~~~~~~~~~
 *
 * This program is free software; you can redistribute it and/or modify
 * it under the terms of the GNU General Public License as published by
 * the Free Software Foundation; either version 2 of the License, or
 * (at your option) any later version.
 *
 * This program is distributed in the hope that it will be useful,
 * but WITHOUT ANY WARRANTY; without even the implied warranty of
 * MERCHANTABILITY or FITNESS FOR A PARTICULAR PURPOSE.  See the
 * GNU General Public License for more details.
 *
 * You should have received a copy of the GNU General Public License
 * along with this program; if not, write to the Free Software
 * Foundation, Inc., 59 Temple Place, Suite 330, Boston, MA  02111-1307  USA
 *
 * ~~~~~~~~~~~~~~~~~~~~~~~~~~~~~~~~~~~~~~~~~~~~~~~~~~~~~~~~~~~~~~~~~~~~~~~~~~
 */

#ifndef _LINUX_ACPI_H
#define _LINUX_ACPI_H

#include <linux/ioport.h>	/* for struct resource */

#ifdef	CONFIG_ACPI

#ifndef _LINUX
#define _LINUX
#endif

#include <linux/list.h>
#include <linux/mod_devicetable.h>

#include <acpi/acpi.h>
#include <acpi/acpi_bus.h>
#include <acpi/acpi_drivers.h>
#include <acpi/acpi_numa.h>
#include <asm/acpi.h>

enum acpi_irq_model_id {
	ACPI_IRQ_MODEL_PIC = 0,
	ACPI_IRQ_MODEL_IOAPIC,
	ACPI_IRQ_MODEL_IOSAPIC,
	ACPI_IRQ_MODEL_PLATFORM,
	ACPI_IRQ_MODEL_COUNT
};

extern enum acpi_irq_model_id	acpi_irq_model;

enum acpi_interrupt_id {
	ACPI_INTERRUPT_PMI	= 1,
	ACPI_INTERRUPT_INIT,
	ACPI_INTERRUPT_CPEI,
	ACPI_INTERRUPT_COUNT
};

#define	ACPI_SPACE_MEM		0

enum acpi_address_range_id {
	ACPI_ADDRESS_RANGE_MEMORY = 1,
	ACPI_ADDRESS_RANGE_RESERVED = 2,
	ACPI_ADDRESS_RANGE_ACPI = 3,
	ACPI_ADDRESS_RANGE_NVS	= 4,
	ACPI_ADDRESS_RANGE_COUNT
};


/* Table Handlers */

typedef int (*acpi_table_handler) (struct acpi_table_header *table);

typedef int (*acpi_table_entry_handler) (struct acpi_subtable_header *header, const unsigned long end);

char * __acpi_map_table (unsigned long phys_addr, unsigned long size);
void __acpi_unmap_table(char *map, unsigned long size);
int early_acpi_boot_init(void);
int acpi_boot_init (void);
void acpi_boot_table_init (void);
int acpi_mps_check (void);
int acpi_numa_init (void);

int acpi_table_init (void);
int acpi_table_parse (char *id, acpi_table_handler handler);
int __init acpi_table_parse_entries(char *id, unsigned long table_size,
	int entry_id, acpi_table_entry_handler handler, unsigned int max_entries);
int acpi_table_parse_madt (enum acpi_madt_type id, acpi_table_entry_handler handler, unsigned int max_entries);
int acpi_parse_mcfg (struct acpi_table_header *header);
void acpi_table_print_madt_entry (struct acpi_subtable_header *madt);

/* the following four functions are architecture-dependent */
void acpi_numa_slit_init (struct acpi_table_slit *slit);
void acpi_numa_processor_affinity_init (struct acpi_srat_cpu_affinity *pa);
void acpi_numa_x2apic_affinity_init(struct acpi_srat_x2apic_cpu_affinity *pa);
void acpi_numa_memory_affinity_init (struct acpi_srat_mem_affinity *ma);
void acpi_numa_arch_fixup(void);

#ifdef CONFIG_ACPI_HOTPLUG_CPU
/* Arch dependent functions for cpu hotplug support */
int acpi_map_lsapic(acpi_handle handle, int *pcpu);
int acpi_unmap_lsapic(int cpu);
#endif /* CONFIG_ACPI_HOTPLUG_CPU */

int acpi_register_ioapic(acpi_handle handle, u64 phys_addr, u32 gsi_base);
int acpi_unregister_ioapic(acpi_handle handle, u32 gsi_base);
void acpi_irq_stats_init(void);
extern u32 acpi_irq_handled;
extern u32 acpi_irq_not_handled;

extern int sbf_port;
extern unsigned long acpi_realmode_flags;

int acpi_register_gsi (struct device *dev, u32 gsi, int triggering, int polarity);
int acpi_gsi_to_irq (u32 gsi, unsigned int *irq);
int acpi_isa_irq_to_gsi (unsigned isa_irq, u32 *gsi);

#ifdef CONFIG_X86_IO_APIC
extern int acpi_get_override_irq(u32 gsi, int *trigger, int *polarity);
#else
#define acpi_get_override_irq(gsi, trigger, polarity) (-1)
#endif
/*
 * This function undoes the effect of one call to acpi_register_gsi().
 * If this matches the last registration, any IRQ resources for gsi
 * are freed.
 */
void acpi_unregister_gsi (u32 gsi);

struct pci_dev;

int acpi_pci_irq_enable (struct pci_dev *dev);
void acpi_penalize_isa_irq(int irq, int active);

void acpi_pci_irq_disable (struct pci_dev *dev);

struct acpi_pci_driver {
	struct acpi_pci_driver *next;
	int (*add)(acpi_handle handle);
	void (*remove)(acpi_handle handle);
};

int acpi_pci_register_driver(struct acpi_pci_driver *driver);
void acpi_pci_unregister_driver(struct acpi_pci_driver *driver);

extern int ec_read(u8 addr, u8 *val);
extern int ec_write(u8 addr, u8 val);
extern int ec_transaction(u8 command,
                          const u8 *wdata, unsigned wdata_len,
                          u8 *rdata, unsigned rdata_len);

#if defined(CONFIG_ACPI_WMI) || defined(CONFIG_ACPI_WMI_MODULE)

typedef void (*wmi_notify_handler) (u32 value, void *context);

extern acpi_status wmi_evaluate_method(const char *guid, u8 instance,
					u32 method_id,
					const struct acpi_buffer *in,
					struct acpi_buffer *out);
extern acpi_status wmi_query_block(const char *guid, u8 instance,
					struct acpi_buffer *out);
extern acpi_status wmi_set_block(const char *guid, u8 instance,
					const struct acpi_buffer *in);
extern acpi_status wmi_install_notify_handler(const char *guid,
					wmi_notify_handler handler, void *data);
extern acpi_status wmi_remove_notify_handler(const char *guid);
extern acpi_status wmi_get_event_data(u32 event, struct acpi_buffer *out);
extern bool wmi_has_guid(const char *guid);

#endif	/* CONFIG_ACPI_WMI */

#define ACPI_VIDEO_OUTPUT_SWITCHING			0x0001
#define ACPI_VIDEO_DEVICE_POSTING			0x0002
#define ACPI_VIDEO_ROM_AVAILABLE			0x0004
#define ACPI_VIDEO_BACKLIGHT				0x0008
#define ACPI_VIDEO_BACKLIGHT_FORCE_VENDOR		0x0010
#define ACPI_VIDEO_BACKLIGHT_FORCE_VIDEO		0x0020
#define ACPI_VIDEO_OUTPUT_SWITCHING_FORCE_VENDOR	0x0040
#define ACPI_VIDEO_OUTPUT_SWITCHING_FORCE_VIDEO		0x0080
#define ACPI_VIDEO_BACKLIGHT_DMI_VENDOR			0x0100
#define ACPI_VIDEO_BACKLIGHT_DMI_VIDEO			0x0200
#define ACPI_VIDEO_OUTPUT_SWITCHING_DMI_VENDOR		0x0400
#define ACPI_VIDEO_OUTPUT_SWITCHING_DMI_VIDEO		0x0800

#if defined(CONFIG_ACPI_VIDEO) || defined(CONFIG_ACPI_VIDEO_MODULE)

extern long acpi_video_get_capabilities(acpi_handle graphics_dev_handle);
extern long acpi_is_video_device(struct acpi_device *device);
extern int acpi_video_backlight_support(void);
extern int acpi_video_display_switch_support(void);

#else

static inline long acpi_video_get_capabilities(acpi_handle graphics_dev_handle)
{
	return 0;
}

static inline long acpi_is_video_device(struct acpi_device *device)
{
	return 0;
}

static inline int acpi_video_backlight_support(void)
{
	return 0;
}

static inline int acpi_video_display_switch_support(void)
{
	return 0;
}

#endif /* defined(CONFIG_ACPI_VIDEO) || defined(CONFIG_ACPI_VIDEO_MODULE) */

extern int acpi_blacklisted(void);
extern void acpi_dmi_osi_linux(int enable, const struct dmi_system_id *d);
extern void acpi_osi_setup(char *str);

#ifdef CONFIG_ACPI_NUMA
int acpi_get_pxm(acpi_handle handle);
int acpi_get_node(acpi_handle *handle);
#else
static inline int acpi_get_pxm(acpi_handle handle)
{
	return 0;
}
static inline int acpi_get_node(acpi_handle *handle)
{
	return 0;
}
#endif
extern int acpi_paddr_to_node(u64 start_addr, u64 size);

extern int pnpacpi_disabled;

#define PXM_INVAL	(-1)
#define NID_INVAL	(-1)

int acpi_check_resource_conflict(const struct resource *res);

int acpi_check_region(resource_size_t start, resource_size_t n,
		      const char *name);

int acpi_resources_are_enforced(void);

int acpi_pci_get_root_seg_bbn(char *hid, char *uid, int *seg, int *bbn);

#ifdef CONFIG_PM_SLEEP
void __init acpi_no_s4_hw_signature(void);
void __init acpi_old_suspend_ordering(void);
void __init acpi_nvs_nosave(void);
#endif /* CONFIG_PM_SLEEP */

struct acpi_osc_context {
	char *uuid_str; /* uuid string */
	int rev;
	struct acpi_buffer cap; /* arg2/arg3 */
	struct acpi_buffer ret; /* free by caller if success */
};

#define OSC_QUERY_TYPE			0
#define OSC_SUPPORT_TYPE 		1
#define OSC_CONTROL_TYPE		2

/* _OSC DW0 Definition */
#define OSC_QUERY_ENABLE		1
#define OSC_REQUEST_ERROR		2
#define OSC_INVALID_UUID_ERROR		4
#define OSC_INVALID_REVISION_ERROR	8
#define OSC_CAPABILITIES_MASK_ERROR	16

acpi_status acpi_run_osc(acpi_handle handle, struct acpi_osc_context *context);

<<<<<<< HEAD
extern bool osc_sb_apei_support_acked;

=======
>>>>>>> 02f8c6ae
/* platform-wide _OSC bits */
#define OSC_SB_PAD_SUPPORT		1
#define OSC_SB_PPC_OST_SUPPORT		2
#define OSC_SB_PR3_SUPPORT		4
#define OSC_SB_CPUHP_OST_SUPPORT	8
#define OSC_SB_APEI_SUPPORT		16

<<<<<<< HEAD
=======
/* PCI defined _OSC bits */
>>>>>>> 02f8c6ae
/* _OSC DW1 Definition (OS Support Fields) */
#define OSC_EXT_PCI_CONFIG_SUPPORT		1
#define OSC_ACTIVE_STATE_PWR_SUPPORT 		2
#define OSC_CLOCK_PWR_CAPABILITY_SUPPORT	4
#define OSC_PCI_SEGMENT_GROUPS_SUPPORT		8
#define OSC_MSI_SUPPORT				16
#define OSC_PCI_SUPPORT_MASKS			0x1f

/* _OSC DW1 Definition (OS Control Fields) */
#define OSC_PCI_EXPRESS_NATIVE_HP_CONTROL	1
#define OSC_SHPC_NATIVE_HP_CONTROL 		2
#define OSC_PCI_EXPRESS_PME_CONTROL		4
#define OSC_PCI_EXPRESS_AER_CONTROL		8
#define OSC_PCI_EXPRESS_CAP_STRUCTURE_CONTROL	16

#define OSC_PCI_CONTROL_MASKS 	(OSC_PCI_EXPRESS_NATIVE_HP_CONTROL | 	\
				OSC_SHPC_NATIVE_HP_CONTROL | 		\
				OSC_PCI_EXPRESS_PME_CONTROL |		\
				OSC_PCI_EXPRESS_AER_CONTROL |		\
				OSC_PCI_EXPRESS_CAP_STRUCTURE_CONTROL)
extern acpi_status acpi_pci_osc_control_set(acpi_handle handle,
					     u32 *mask, u32 req);
extern void acpi_early_init(void);

#else	/* !CONFIG_ACPI */

#define acpi_disabled 1

static inline void acpi_early_init(void) { }

static inline int early_acpi_boot_init(void)
{
	return 0;
}
static inline int acpi_boot_init(void)
{
	return 0;
}

static inline void acpi_boot_table_init(void)
{
	return;
}

static inline int acpi_mps_check(void)
{
	return 0;
}

static inline int acpi_check_resource_conflict(struct resource *res)
{
	return 0;
}

static inline int acpi_check_region(resource_size_t start, resource_size_t n,
				    const char *name)
{
	return 0;
}

struct acpi_table_header;
static inline int acpi_table_parse(char *id,
				int (*handler)(struct acpi_table_header *))
{
	return -1;
}
#endif	/* !CONFIG_ACPI */

#ifdef CONFIG_ACPI_SLEEP
int suspend_nvs_register(unsigned long start, unsigned long size);
#else
static inline int suspend_nvs_register(unsigned long a, unsigned long b)
{
	return 0;
}
#endif

#endif	/*_LINUX_ACPI_H*/<|MERGE_RESOLUTION|>--- conflicted
+++ resolved
@@ -247,8 +247,6 @@
 
 int acpi_resources_are_enforced(void);
 
-int acpi_pci_get_root_seg_bbn(char *hid, char *uid, int *seg, int *bbn);
-
 #ifdef CONFIG_PM_SLEEP
 void __init acpi_no_s4_hw_signature(void);
 void __init acpi_old_suspend_ordering(void);
@@ -275,11 +273,6 @@
 
 acpi_status acpi_run_osc(acpi_handle handle, struct acpi_osc_context *context);
 
-<<<<<<< HEAD
-extern bool osc_sb_apei_support_acked;
-
-=======
->>>>>>> 02f8c6ae
 /* platform-wide _OSC bits */
 #define OSC_SB_PAD_SUPPORT		1
 #define OSC_SB_PPC_OST_SUPPORT		2
@@ -287,10 +280,9 @@
 #define OSC_SB_CPUHP_OST_SUPPORT	8
 #define OSC_SB_APEI_SUPPORT		16
 
-<<<<<<< HEAD
-=======
+extern bool osc_sb_apei_support_acked;
+
 /* PCI defined _OSC bits */
->>>>>>> 02f8c6ae
 /* _OSC DW1 Definition (OS Support Fields) */
 #define OSC_EXT_PCI_CONFIG_SUPPORT		1
 #define OSC_ACTIVE_STATE_PWR_SUPPORT 		2
