/*
 * Copyright (c) 2006, Intel Corporation.
 *
 * This program is free software; you can redistribute it and/or modify it
 * under the terms and conditions of the GNU General Public License,
 * version 2, as published by the Free Software Foundation.
 *
 * This program is distributed in the hope it will be useful, but WITHOUT
 * ANY WARRANTY; without even the implied warranty of MERCHANTABILITY or
 * FITNESS FOR A PARTICULAR PURPOSE.  See the GNU General Public License for
 * more details.
 *
 * You should have received a copy of the GNU General Public License along with
 * this program; if not, write to the Free Software Foundation, Inc., 59 Temple
 * Place - Suite 330, Boston, MA 02111-1307 USA.
 *
 * Copyright (C) Ashok Raj <ashok.raj@intel.com>
 * Copyright (C) Shaohua Li <shaohua.li@intel.com>
 */

#ifndef __DMAR_H__
#define __DMAR_H__

#include <linux/acpi.h>
#include <linux/types.h>
#include <linux/msi.h>
#include <linux/irqreturn.h>

struct intel_iommu;
#if defined(CONFIG_DMAR) || defined(CONFIG_INTR_REMAP)
struct dmar_drhd_unit {
	struct list_head list;		/* list of drhd units	*/
	struct  acpi_dmar_header *hdr;	/* ACPI header		*/
	u64	reg_base_addr;		/* register base address*/
	struct	pci_dev **devices; 	/* target device array	*/
	int	devices_cnt;		/* target device count	*/
	u16	segment;		/* PCI domain		*/
	u8	ignored:1; 		/* ignore drhd		*/
	u8	include_all:1;
	struct intel_iommu *iommu;
};

extern struct list_head dmar_drhd_units;

#define for_each_drhd_unit(drhd) \
	list_for_each_entry(drhd, &dmar_drhd_units, list)

#define for_each_active_iommu(i, drhd)					\
	list_for_each_entry(drhd, &dmar_drhd_units, list)		\
		if (i=drhd->iommu, drhd->ignored) {} else

#define for_each_iommu(i, drhd)						\
	list_for_each_entry(drhd, &dmar_drhd_units, list)		\
		if (i=drhd->iommu, 0) {} else 

extern int dmar_table_init(void);
extern int dmar_dev_scope_init(void);

/* Intel IOMMU detection */
extern int detect_intel_iommu(void);
extern int enable_drhd_fault_handling(void);

extern int parse_ioapics_under_ir(void);
extern int alloc_iommu(struct dmar_drhd_unit *);
#else
static inline int detect_intel_iommu(void)
{
	return -ENODEV;
}

static inline int dmar_table_init(void)
{
	return -ENODEV;
}
static inline int enable_drhd_fault_handling(void)
{
	return -1;
}
#endif /* !CONFIG_DMAR && !CONFIG_INTR_REMAP */

struct irte {
	union {
		struct {
			__u64	present 	: 1,
				fpd		: 1,
				dst_mode	: 1,
				redir_hint	: 1,
				trigger_mode	: 1,
				dlvry_mode	: 3,
				avail		: 4,
				__reserved_1	: 4,
				vector		: 8,
				__reserved_2	: 8,
				dest_id		: 32;
		};
		__u64 low;
	};

	union {
		struct {
			__u64	sid		: 16,
				sq		: 2,
				svt		: 2,
				__reserved_3	: 44;
		};
		__u64 high;
	};
};

#ifdef CONFIG_INTR_REMAP
extern int intr_remapping_enabled;
extern int intr_remapping_supported(void);
extern int enable_intr_remapping(int);
extern void disable_intr_remapping(void);
extern int reenable_intr_remapping(int);

extern int get_irte(int irq, struct irte *entry);
extern int modify_irte(int irq, struct irte *irte_modified);
extern int alloc_irte(struct intel_iommu *iommu, int irq, u16 count);
extern int set_irte_irq(int irq, struct intel_iommu *iommu, u16 index,
   			u16 sub_handle);
extern int map_irq_to_irte_handle(int irq, u16 *sub_handle);
extern int free_irte(int irq);

extern struct intel_iommu *map_dev_to_ir(struct pci_dev *dev);
extern struct intel_iommu *map_ioapic_to_ir(int apic);
extern struct intel_iommu *map_hpet_to_ir(u8 id);
extern int set_ioapic_sid(struct irte *irte, int apic);
extern int set_hpet_sid(struct irte *irte, u8 id);
extern int set_msi_sid(struct irte *irte, struct pci_dev *dev);
#else
static inline int alloc_irte(struct intel_iommu *iommu, int irq, u16 count)
{
	return -1;
}
static inline int modify_irte(int irq, struct irte *irte_modified)
{
	return -1;
}
static inline int free_irte(int irq)
{
	return -1;
}
static inline int map_irq_to_irte_handle(int irq, u16 *sub_handle)
{
	return -1;
}
static inline int set_irte_irq(int irq, struct intel_iommu *iommu, u16 index,
			       u16 sub_handle)
{
	return -1;
}
static inline struct intel_iommu *map_dev_to_ir(struct pci_dev *dev)
{
	return NULL;
}
static inline struct intel_iommu *map_ioapic_to_ir(int apic)
{
	return NULL;
}
static inline struct intel_iommu *map_hpet_to_ir(unsigned int hpet_id)
{
	return NULL;
}
static inline int set_ioapic_sid(struct irte *irte, int apic)
{
	return 0;
}
static inline int set_hpet_sid(struct irte *irte, u8 id)
{
	return -1;
}
static inline int set_msi_sid(struct irte *irte, struct pci_dev *dev)
{
	return 0;
}

#define intr_remapping_enabled		(0)

static inline int enable_intr_remapping(int eim)
{
	return -1;
}

static inline void disable_intr_remapping(void)
{
}

static inline int reenable_intr_remapping(int eim)
{
	return 0;
}
#endif

/* Can't use the common MSI interrupt functions
 * since DMAR is not a pci device
 */
struct irq_data;
extern void dmar_msi_unmask(struct irq_data *data);
extern void dmar_msi_mask(struct irq_data *data);
extern void dmar_msi_read(int irq, struct msi_msg *msg);
extern void dmar_msi_write(int irq, struct msi_msg *msg);
extern int dmar_set_interrupt(struct intel_iommu *iommu);
extern irqreturn_t dmar_fault(int irq, void *dev_id);
extern int arch_setup_dmar_msi(unsigned int irq);

#ifdef CONFIG_DMAR
extern int iommu_detected, no_iommu;
extern struct list_head dmar_rmrr_units;
struct dmar_rmrr_unit {
	struct list_head list;		/* list of rmrr units	*/
	struct acpi_dmar_header *hdr;	/* ACPI header		*/
	u64	base_address;		/* reserved base address*/
	u64	end_address;		/* reserved end address */
	struct pci_dev **devices;	/* target devices */
	int	devices_cnt;		/* target device count */
};

#define for_each_rmrr_units(rmrr) \
	list_for_each_entry(rmrr, &dmar_rmrr_units, list)

struct dmar_atsr_unit {
	struct list_head list;		/* list of ATSR units */
	struct acpi_dmar_header *hdr;	/* ACPI header */
	struct pci_dev **devices;	/* target devices */
	int devices_cnt;		/* target device count */
	u8 include_all:1;		/* include all ports */
};

extern int intel_iommu_init(void);
<<<<<<< HEAD
extern int x2apic_supported(void);
#else
static inline int intel_iommu_init(void)
{
#ifdef CONFIG_INTR_REMAP
	return dmar_dev_scope_init();
#else
	return -ENODEV;
#endif
}
static inline int x2apic_supported(void) { return 0; }
#endif /* !CONFIG_DMAR */
=======
#else /* !CONFIG_DMAR: */
static inline int intel_iommu_init(void) { return -ENODEV; }
#endif /* CONFIG_DMAR */

>>>>>>> 02f8c6ae
#endif /* __DMAR_H__ */<|MERGE_RESOLUTION|>--- conflicted
+++ resolved
@@ -228,23 +228,8 @@
 };
 
 extern int intel_iommu_init(void);
-<<<<<<< HEAD
-extern int x2apic_supported(void);
-#else
-static inline int intel_iommu_init(void)
-{
-#ifdef CONFIG_INTR_REMAP
-	return dmar_dev_scope_init();
-#else
-	return -ENODEV;
-#endif
-}
-static inline int x2apic_supported(void) { return 0; }
-#endif /* !CONFIG_DMAR */
-=======
 #else /* !CONFIG_DMAR: */
 static inline int intel_iommu_init(void) { return -ENODEV; }
 #endif /* CONFIG_DMAR */
 
->>>>>>> 02f8c6ae
 #endif /* __DMAR_H__ */