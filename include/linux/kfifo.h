--- conflicted
+++ resolved
@@ -1,14 +1,7 @@
 /*
-<<<<<<< HEAD
- * A generic kernel FIFO implementation.
- *
- * Copyright (C) 2009 Stefani Seibold <stefani@seibold.net>
- * Copyright (C) 2004 Stelian Pop <stelian@popies.net>
-=======
  * A generic kernel FIFO implementation
  *
  * Copyright (C) 2009/2010 Stefani Seibold <stefani@seibold.net>
->>>>>>> 02f8c6ae
  *
  * This program is free software; you can redistribute it and/or modify
  * it under the terms of the GNU General Public License as published by
@@ -26,27 +19,6 @@
  *
  */
 
-<<<<<<< HEAD
-/*
- * Howto porting drivers to the new generic fifo API:
- *
- * - Modify the declaration of the "struct kfifo *" object into a
- *   in-place "struct kfifo" object
- * - Init the in-place object with kfifo_alloc() or kfifo_init()
- *   Note: The address of the in-place "struct kfifo" object must be
- *   passed as the first argument to this functions
- * - Replace the use of __kfifo_put into kfifo_in and __kfifo_get
- *   into kfifo_out
- * - Replace the use of kfifo_put into kfifo_in_locked and kfifo_get
- *   into kfifo_out_locked
- *   Note: the spinlock pointer formerly passed to kfifo_init/kfifo_alloc
- *   must be passed now to the kfifo_in_locked and kfifo_out_locked
- *   as the last parameter.
- * - All formerly name __kfifo_* functions has been renamed into kfifo_*
- */
-
-=======
->>>>>>> 02f8c6ae
 #ifndef _LINUX_KFIFO_H
 #define _LINUX_KFIFO_H
 
@@ -83,84 +55,6 @@
 #include <linux/stddef.h>
 #include <linux/scatterlist.h>
 
-<<<<<<< HEAD
-struct kfifo {
-	unsigned char *buffer;	/* the buffer holding the data */
-	unsigned int size;	/* the size of the allocated buffer */
-	unsigned int in;	/* data is added at offset (in % size) */
-	unsigned int out;	/* data is extracted from off. (out % size) */
-};
-
-/*
- * Macros for declaration and initialization of the kfifo datatype
- */
-
-/* helper macro */
-#define __kfifo_initializer(s, b) \
-	(struct kfifo) { \
-		.size	= s, \
-		.in	= 0, \
-		.out	= 0, \
-		.buffer = b \
-	}
-
-/**
- * DECLARE_KFIFO - macro to declare a kfifo and the associated buffer
- * @name: name of the declared kfifo datatype
- * @size: size of the fifo buffer
- *
- * Note: the macro can be used inside struct or union declaration
- * Note: the macro creates two objects:
- *  A kfifo object with the given name and a buffer for the kfifo
- *  object named name##kfifo_buffer
- */
-#define DECLARE_KFIFO(name, size) \
-union { \
-	struct kfifo name; \
-	unsigned char name##kfifo_buffer[size + sizeof(struct kfifo)]; \
-}
-
-/**
- * INIT_KFIFO - Initialize a kfifo declared by DECLARED_KFIFO
- * @name: name of the declared kfifo datatype
- * @size: size of the fifo buffer
- */
-#define INIT_KFIFO(name) \
-	name = __kfifo_initializer(sizeof(name##kfifo_buffer) - \
-				sizeof(struct kfifo), name##kfifo_buffer)
-
-/**
- * DEFINE_KFIFO - macro to define and initialize a kfifo
- * @name: name of the declared kfifo datatype
- * @size: size of the fifo buffer
- *
- * Note: the macro can be used for global and local kfifo data type variables
- * Note: the macro creates two objects:
- *  A kfifo object with the given name and a buffer for the kfifo
- *  object named name##kfifo_buffer
- */
-#define DEFINE_KFIFO(name, size) \
-	unsigned char name##kfifo_buffer[size]; \
-	struct kfifo name = __kfifo_initializer(size, name##kfifo_buffer)
-
-#undef __kfifo_initializer
-
-extern void kfifo_init(struct kfifo *fifo, unsigned char *buffer,
-			unsigned int size);
-extern __must_check int kfifo_alloc(struct kfifo *fifo, unsigned int size,
-			gfp_t gfp_mask);
-extern void kfifo_free(struct kfifo *fifo);
-extern unsigned int kfifo_in(struct kfifo *fifo,
-				const unsigned char *from, unsigned int len);
-extern __must_check unsigned int kfifo_out(struct kfifo *fifo,
-				unsigned char *to, unsigned int len);
-
-/**
- * kfifo_reset - removes the entire FIFO contents
- * @fifo: the fifo to be emptied.
- */
-static inline void kfifo_reset(struct kfifo *fifo)
-=======
 struct __kfifo {
 	unsigned int	in;
 	unsigned int	out;
@@ -279,7 +173,6 @@
 
 static inline unsigned int __must_check
 __kfifo_uint_must_check_helper(unsigned int val)
->>>>>>> 02f8c6ae
 {
 	return val;
 }
@@ -291,88 +184,6 @@
 }
 
 /**
-<<<<<<< HEAD
- * kfifo_reset_out - skip FIFO contents
- * @fifo: the fifo to be emptied.
- */
-static inline void kfifo_reset_out(struct kfifo *fifo)
-{
-	smp_mb();
-	fifo->out = fifo->in;
-}
-
-/**
- * kfifo_size - returns the size of the fifo in bytes
- * @fifo: the fifo to be used.
- */
-static inline __must_check unsigned int kfifo_size(struct kfifo *fifo)
-{
-	return fifo->size;
-}
-
-/**
- * kfifo_len - returns the number of used bytes in the FIFO
- * @fifo: the fifo to be used.
- */
-static inline unsigned int kfifo_len(struct kfifo *fifo)
-{
-	register unsigned int	out;
-
-	out = fifo->out;
-	smp_rmb();
-	return fifo->in - out;
-}
-
-/**
- * kfifo_is_empty - returns true if the fifo is empty
- * @fifo: the fifo to be used.
- */
-static inline __must_check int kfifo_is_empty(struct kfifo *fifo)
-{
-	return fifo->in == fifo->out;
-}
-
-/**
- * kfifo_is_full - returns true if the fifo is full
- * @fifo: the fifo to be used.
- */
-static inline __must_check int kfifo_is_full(struct kfifo *fifo)
-{
-	return kfifo_len(fifo) == kfifo_size(fifo);
-}
-
-/**
- * kfifo_avail - returns the number of bytes available in the FIFO
- * @fifo: the fifo to be used.
- */
-static inline __must_check unsigned int kfifo_avail(struct kfifo *fifo)
-{
-	return kfifo_size(fifo) - kfifo_len(fifo);
-}
-
-/**
- * kfifo_in_locked - puts some data into the FIFO using a spinlock for locking
- * @fifo: the fifo to be used.
- * @from: the data to be added.
- * @n: the length of the data to be added.
- * @lock: pointer to the spinlock to use for locking.
- *
- * This function copies at most @len bytes from the @from buffer into
- * the FIFO depending on the free space, and returns the number of
- * bytes copied.
- */
-static inline unsigned int kfifo_in_locked(struct kfifo *fifo,
-		const unsigned char *from, unsigned int n, spinlock_t *lock)
-{
-	unsigned long flags;
-	unsigned int ret;
-
-	spin_lock_irqsave(lock, flags);
-
-	ret = kfifo_in(fifo, from, n);
-
-	spin_unlock_irqrestore(lock, flags);
-=======
  * kfifo_initialized - Check if the fifo is initialized
  * @fifo: address of the fifo to check
  *
@@ -456,7 +267,6 @@
 	typeof((fifo) + 1) __tmpq = (fifo); \
 	kfifo_len(__tmpq) > __tmpq->kfifo.mask; \
 })
->>>>>>> 02f8c6ae
 
 /**
  * kfifo_avail - returns the number of unused elements in the fifo
@@ -490,247 +300,6 @@
 })
 
 /**
-<<<<<<< HEAD
- * kfifo_out_locked - gets some data from the FIFO using a spinlock for locking
- * @fifo: the fifo to be used.
- * @to: where the data must be copied.
- * @n: the size of the destination buffer.
- * @lock: pointer to the spinlock to use for locking.
- *
- * This function copies at most @len bytes from the FIFO into the
- * @to buffer and returns the number of copied bytes.
- */
-static inline __must_check unsigned int kfifo_out_locked(struct kfifo *fifo,
-	unsigned char *to, unsigned int n, spinlock_t *lock)
-{
-	unsigned long flags;
-	unsigned int ret;
-
-	spin_lock_irqsave(lock, flags);
-
-	ret = kfifo_out(fifo, to, n);
-
-	/*
-	 * optimization: if the FIFO is empty, set the indices to 0
-	 * so we don't wrap the next time
-	 */
-	if (kfifo_is_empty(fifo))
-		kfifo_reset(fifo);
-
-	spin_unlock_irqrestore(lock, flags);
-
-	return ret;
-}
-
-extern void kfifo_skip(struct kfifo *fifo, unsigned int len);
-
-extern __must_check unsigned int kfifo_from_user(struct kfifo *fifo,
-	const void __user *from, unsigned int n);
-
-extern __must_check unsigned int kfifo_to_user(struct kfifo *fifo,
-	void __user *to, unsigned int n);
-
-/**
- * __kfifo_add_out internal helper function for updating the out offset
- */
-static inline void __kfifo_add_out(struct kfifo *fifo,
-				unsigned int off)
-{
-	smp_mb();
-	fifo->out += off;
-}
-
-/**
- * __kfifo_add_in internal helper function for updating the in offset
- */
-static inline void __kfifo_add_in(struct kfifo *fifo,
-				unsigned int off)
-{
-	smp_wmb();
-	fifo->in += off;
-}
-
-/**
- * __kfifo_off internal helper function for calculating the index of a
- * given offeset
- */
-static inline unsigned int __kfifo_off(struct kfifo *fifo, unsigned int off)
-{
-	return off & (fifo->size - 1);
-}
-
-/**
- * __kfifo_peek_n internal helper function for determinate the length of
- * the next record in the fifo
- */
-static inline unsigned int __kfifo_peek_n(struct kfifo *fifo,
-				unsigned int recsize)
-{
-#define __KFIFO_GET(fifo, off, shift) \
-	((fifo)->buffer[__kfifo_off((fifo), (fifo)->out+(off))] << (shift))
-
-	unsigned int l;
-
-	l = __KFIFO_GET(fifo, 0, 0);
-
-	if (--recsize)
-		l |= __KFIFO_GET(fifo, 1, 8);
-
-	return l;
-#undef	__KFIFO_GET
-}
-
-/**
- * __kfifo_poke_n internal helper function for storing the length of
- * the next record into the fifo
- */
-static inline void __kfifo_poke_n(struct kfifo *fifo,
-			unsigned int recsize, unsigned int n)
-{
-#define __KFIFO_PUT(fifo, off, val, shift) \
-		( \
-		(fifo)->buffer[__kfifo_off((fifo), (fifo)->in+(off))] = \
-		(unsigned char)((val) >> (shift)) \
-		)
-
-	__KFIFO_PUT(fifo, 0, n, 0);
-
-	if (--recsize)
-		__KFIFO_PUT(fifo, 1, n, 8);
-#undef	__KFIFO_PUT
-}
-
-/**
- * __kfifo_in_... internal functions for put date into the fifo
- * do not call it directly, use kfifo_in_rec() instead
- */
-extern unsigned int __kfifo_in_n(struct kfifo *fifo,
-	const void *from, unsigned int n, unsigned int recsize);
-
-extern unsigned int __kfifo_in_generic(struct kfifo *fifo,
-	const void *from, unsigned int n, unsigned int recsize);
-
-static inline unsigned int __kfifo_in_rec(struct kfifo *fifo,
-	const void *from, unsigned int n, unsigned int recsize)
-{
-	unsigned int ret;
-
-	ret = __kfifo_in_n(fifo, from, n, recsize);
-
-	if (likely(ret == 0)) {
-		if (recsize)
-			__kfifo_poke_n(fifo, recsize, n);
-		__kfifo_add_in(fifo, n + recsize);
-	}
-	return ret;
-}
-
-/**
- * kfifo_in_rec - puts some record data into the FIFO
- * @fifo: the fifo to be used.
- * @from: the data to be added.
- * @n: the length of the data to be added.
- * @recsize: size of record field
- *
- * This function copies @n bytes from the @from into the FIFO and returns
- * the number of bytes which cannot be copied.
- * A returned value greater than the @n value means that the record doesn't
- * fit into the buffer.
- *
- * Note that with only one concurrent reader and one concurrent
- * writer, you don't need extra locking to use these functions.
- */
-static inline __must_check unsigned int kfifo_in_rec(struct kfifo *fifo,
-	void *from, unsigned int n, unsigned int recsize)
-{
-	if (!__builtin_constant_p(recsize))
-		return __kfifo_in_generic(fifo, from, n, recsize);
-	return __kfifo_in_rec(fifo, from, n, recsize);
-}
-
-/**
- * __kfifo_out_... internal functions for get date from the fifo
- * do not call it directly, use kfifo_out_rec() instead
- */
-extern unsigned int __kfifo_out_n(struct kfifo *fifo,
-	void *to, unsigned int reclen, unsigned int recsize);
-
-extern unsigned int __kfifo_out_generic(struct kfifo *fifo,
-	void *to, unsigned int n,
-	unsigned int recsize, unsigned int *total);
-
-static inline unsigned int __kfifo_out_rec(struct kfifo *fifo,
-	void *to, unsigned int n, unsigned int recsize,
-	unsigned int *total)
-{
-	unsigned int l;
-
-	if (!recsize) {
-		l = n;
-		if (total)
-			*total = l;
-	} else {
-		l = __kfifo_peek_n(fifo, recsize);
-		if (total)
-			*total = l;
-		if (n < l)
-			return l;
-	}
-
-	return __kfifo_out_n(fifo, to, l, recsize);
-}
-
-/**
- * kfifo_out_rec - gets some record data from the FIFO
- * @fifo: the fifo to be used.
- * @to: where the data must be copied.
- * @n: the size of the destination buffer.
- * @recsize: size of record field
- * @total: pointer where the total number of to copied bytes should stored
- *
- * This function copies at most @n bytes from the FIFO to @to and returns the
- * number of bytes which cannot be copied.
- * A returned value greater than the @n value means that the record doesn't
- * fit into the @to buffer.
- *
- * Note that with only one concurrent reader and one concurrent
- * writer, you don't need extra locking to use these functions.
- */
-static inline __must_check unsigned int kfifo_out_rec(struct kfifo *fifo,
-	void *to, unsigned int n, unsigned int recsize,
-	unsigned int *total)
-
-{
-	if (!__builtin_constant_p(recsize))
-		return __kfifo_out_generic(fifo, to, n, recsize, total);
-	return __kfifo_out_rec(fifo, to, n, recsize, total);
-}
-
-/**
- * __kfifo_from_user_... internal functions for transfer from user space into
- * the fifo. do not call it directly, use kfifo_from_user_rec() instead
- */
-extern unsigned int __kfifo_from_user_n(struct kfifo *fifo,
-	const void __user *from, unsigned int n, unsigned int recsize);
-
-extern unsigned int __kfifo_from_user_generic(struct kfifo *fifo,
-	const void __user *from, unsigned int n, unsigned int recsize);
-
-static inline unsigned int __kfifo_from_user_rec(struct kfifo *fifo,
-	const void __user *from, unsigned int n, unsigned int recsize)
-{
-	unsigned int ret;
-
-	ret = __kfifo_from_user_n(fifo, from, n, recsize);
-
-	if (likely(ret == 0)) {
-		if (recsize)
-			__kfifo_poke_n(fifo, recsize, n);
-		__kfifo_add_in(fifo, n + recsize);
-	}
-	return ret;
-}
-=======
  * kfifo_peek_len - gets the size of the next fifo record
  * @fifo: address of the fifo to be used
  *
@@ -1279,164 +848,5 @@
 	void *buf, unsigned int len, size_t recsize);
 
 extern unsigned int __kfifo_max_r(unsigned int len, size_t recsize);
->>>>>>> 02f8c6ae
-
-/**
- * kfifo_from_user_rec - puts some data from user space into the FIFO
- * @fifo: the fifo to be used.
- * @from: pointer to the data to be added.
- * @n: the length of the data to be added.
- * @recsize: size of record field
- *
- * This function copies @n bytes from the @from into the
- * FIFO and returns the number of bytes which cannot be copied.
- *
- * If the returned value is equal or less the @n value, the copy_from_user()
- * functions has failed. Otherwise the record doesn't fit into the buffer.
- *
- * Note that with only one concurrent reader and one concurrent
- * writer, you don't need extra locking to use these functions.
- */
-static inline __must_check unsigned int kfifo_from_user_rec(struct kfifo *fifo,
-	const void __user *from, unsigned int n, unsigned int recsize)
-{
-	if (!__builtin_constant_p(recsize))
-		return __kfifo_from_user_generic(fifo, from, n, recsize);
-	return __kfifo_from_user_rec(fifo, from, n, recsize);
-}
-
-/**
- * __kfifo_to_user_... internal functions for transfer fifo data into user space
- * do not call it directly, use kfifo_to_user_rec() instead
- */
-extern unsigned int __kfifo_to_user_n(struct kfifo *fifo,
-	void __user *to, unsigned int n, unsigned int reclen,
-	unsigned int recsize);
-
-extern unsigned int __kfifo_to_user_generic(struct kfifo *fifo,
-	void __user *to, unsigned int n, unsigned int recsize,
-	unsigned int *total);
-
-static inline unsigned int __kfifo_to_user_rec(struct kfifo *fifo,
-	void __user *to, unsigned int n,
-	unsigned int recsize, unsigned int *total)
-{
-	unsigned int l;
-
-	if (!recsize) {
-		l = n;
-		if (total)
-			*total = l;
-	} else {
-		l = __kfifo_peek_n(fifo, recsize);
-		if (total)
-			*total = l;
-		if (n < l)
-			return l;
-	}
-
-	return __kfifo_to_user_n(fifo, to, n, l, recsize);
-}
-
-/**
- * kfifo_to_user_rec - gets data from the FIFO and write it to user space
- * @fifo: the fifo to be used.
- * @to: where the data must be copied.
- * @n: the size of the destination buffer.
- * @recsize: size of record field
- * @total: pointer where the total number of to copied bytes should stored
- *
- * This function copies at most @n bytes from the FIFO to the @to.
- * In case of an error, the function returns the number of bytes which cannot
- * be copied.
- * If the returned value is equal or less the @n value, the copy_to_user()
- * functions has failed. Otherwise the record doesn't fit into the @to buffer.
- *
- * Note that with only one concurrent reader and one concurrent
- * writer, you don't need extra locking to use these functions.
- */
-static inline __must_check unsigned int kfifo_to_user_rec(struct kfifo *fifo,
-		void __user *to, unsigned int n, unsigned int recsize,
-		unsigned int *total)
-{
-	if (!__builtin_constant_p(recsize))
-		return __kfifo_to_user_generic(fifo, to, n, recsize, total);
-	return __kfifo_to_user_rec(fifo, to, n, recsize, total);
-}
-
-/**
- * __kfifo_peek_... internal functions for peek into the next fifo record
- * do not call it directly, use kfifo_peek_rec() instead
- */
-extern unsigned int __kfifo_peek_generic(struct kfifo *fifo,
-				unsigned int recsize);
-
-/**
- * kfifo_peek_rec - gets the size of the next FIFO record data
- * @fifo: the fifo to be used.
- * @recsize: size of record field
- *
- * This function returns the size of the next FIFO record in number of bytes
- */
-static inline __must_check unsigned int kfifo_peek_rec(struct kfifo *fifo,
-	unsigned int recsize)
-{
-	if (!__builtin_constant_p(recsize))
-		return __kfifo_peek_generic(fifo, recsize);
-	if (!recsize)
-		return kfifo_len(fifo);
-	return __kfifo_peek_n(fifo, recsize);
-}
-
-/**
- * __kfifo_skip_... internal functions for skip the next fifo record
- * do not call it directly, use kfifo_skip_rec() instead
- */
-extern void __kfifo_skip_generic(struct kfifo *fifo, unsigned int recsize);
-
-static inline void __kfifo_skip_rec(struct kfifo *fifo,
-	unsigned int recsize)
-{
-	unsigned int l;
-
-	if (recsize) {
-		l = __kfifo_peek_n(fifo, recsize);
-
-		if (l + recsize <= kfifo_len(fifo)) {
-			__kfifo_add_out(fifo, l + recsize);
-			return;
-		}
-	}
-	kfifo_reset_out(fifo);
-}
-
-/**
- * kfifo_skip_rec - skip the next fifo out record
- * @fifo: the fifo to be used.
- * @recsize: size of record field
- *
- * This function skips the next FIFO record
- */
-static inline void kfifo_skip_rec(struct kfifo *fifo,
-	unsigned int recsize)
-{
-	if (!__builtin_constant_p(recsize))
-		__kfifo_skip_generic(fifo, recsize);
-	else
-		__kfifo_skip_rec(fifo, recsize);
-}
-
-/**
- * kfifo_avail_rec - returns the number of bytes available in a record FIFO
- * @fifo: the fifo to be used.
- * @recsize: size of record field
- */
-static inline __must_check unsigned int kfifo_avail_rec(struct kfifo *fifo,
-	unsigned int recsize)
-{
-	unsigned int l = kfifo_size(fifo) - kfifo_len(fifo);
-
-	return (l > recsize) ? l - recsize : 0;
-}
 
 #endif