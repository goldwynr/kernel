--- conflicted
+++ resolved
@@ -267,15 +267,9 @@
 #define DM_DEV_SET_GEOMETRY	_IOWR(DM_IOCTL, DM_DEV_SET_GEOMETRY_CMD, struct dm_ioctl)
 
 #define DM_VERSION_MAJOR	4
-<<<<<<< HEAD
-#define DM_VERSION_MINOR	18
-#define DM_VERSION_PATCHLEVEL	0
-#define DM_VERSION_EXTRA	"-ioctl (2010-06-29)"
-=======
 #define DM_VERSION_MINOR	20
 #define DM_VERSION_PATCHLEVEL	0
 #define DM_VERSION_EXTRA	"-ioctl (2011-02-02)"
->>>>>>> 02f8c6ae
 
 /* Status bits */
 #define DM_READONLY_FLAG	(1 << 0) /* In/Out */
@@ -328,8 +322,6 @@
  */
 #define DM_UEVENT_GENERATED_FLAG	(1 << 13) /* Out */
 
-<<<<<<< HEAD
-=======
 /*
  * If set, rename changes the uuid not the name.  Only permitted
  * if no uuid was previously supplied: an existing uuid cannot be changed.
@@ -342,5 +334,4 @@
  */
 #define DM_SECURE_DATA_FLAG		(1 << 15) /* In */
 
->>>>>>> 02f8c6ae
 #endif				/* _LINUX_DM_IOCTL_H */