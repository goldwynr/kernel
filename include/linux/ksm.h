--- conflicted
+++ resolved
@@ -15,12 +15,9 @@
 
 struct stable_node;
 struct mem_cgroup;
-<<<<<<< HEAD
-=======
 
 struct page *ksm_does_need_to_copy(struct page *page,
 			struct vm_area_struct *vma, unsigned long address);
->>>>>>> 02f8c6ae
 
 #ifdef CONFIG_KSM
 int ksm_madvise(struct vm_area_struct *vma, unsigned long start,
@@ -76,29 +73,14 @@
  * We'd like to make this conditional on vma->vm_flags & VM_MERGEABLE,
  * but what if the vma was unmerged while the page was swapped out?
  */
-<<<<<<< HEAD
-struct page *ksm_does_need_to_copy(struct page *page,
-			struct vm_area_struct *vma, unsigned long address);
-static inline struct page *ksm_might_need_to_copy(struct page *page,
-=======
 static inline int ksm_might_need_to_copy(struct page *page,
->>>>>>> 02f8c6ae
 			struct vm_area_struct *vma, unsigned long address)
 {
 	struct anon_vma *anon_vma = page_anon_vma(page);
 
-<<<<<<< HEAD
-	if (!anon_vma ||
-	    (anon_vma == vma->anon_vma &&
-	     page->index == linear_page_index(vma, address)))
-		return page;
-
-	return ksm_does_need_to_copy(page, vma, address);
-=======
 	return anon_vma &&
 		(anon_vma->root != vma->anon_vma->root ||
 		 page->index != linear_page_index(vma, address));
->>>>>>> 02f8c6ae
 }
 
 int page_referenced_ksm(struct page *page,
@@ -148,26 +130,6 @@
 	return 0;
 }
 
-<<<<<<< HEAD
-static inline struct page *ksm_might_need_to_copy(struct page *page,
-			struct vm_area_struct *vma, unsigned long address)
-{
-	return page;
-}
-
-static inline int page_referenced_ksm(struct page *page,
-			struct mem_cgroup *memcg, unsigned long *vm_flags)
-{
-	return 0;
-}
-
-static inline int try_to_unmap_ksm(struct page *page, enum ttu_flags flags)
-{
-	return 0;
-}
-
-=======
->>>>>>> 02f8c6ae
 static inline int rmap_walk_ksm(struct page *page, int (*rmap_one)(struct page*,
 		struct vm_area_struct *, unsigned long, void *), void *arg)
 {
@@ -177,10 +139,7 @@
 static inline void ksm_migrate_page(struct page *newpage, struct page *oldpage)
 {
 }
-<<<<<<< HEAD
-=======
 #endif /* CONFIG_MMU */
->>>>>>> 02f8c6ae
 #endif /* !CONFIG_KSM */
 
 #endif /* __LINUX_KSM_H */