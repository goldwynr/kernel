/*
 * Definitions for diskquota-operations. When diskquota is configured these
 * macros expand to the right source-code.
 *
 * Author:  Marco van Wieringen <mvw@planets.elm.net>
 */
#ifndef _LINUX_QUOTAOPS_
#define _LINUX_QUOTAOPS_

#include <linux/fs.h>

#define DQUOT_SPACE_WARN	0x1
#define DQUOT_SPACE_RESERVE	0x2
#define DQUOT_SPACE_NOFAIL	0x4

static inline struct quota_info *sb_dqopt(struct super_block *sb)
{
	return &sb->s_dquot;
}

/* i_mutex must being held */
static inline bool is_quota_modification(struct inode *inode, struct iattr *ia)
{
	return (ia->ia_valid & ATTR_SIZE && ia->ia_size != inode->i_size) ||
		(ia->ia_valid & ATTR_UID && ia->ia_uid != inode->i_uid) ||
		(ia->ia_valid & ATTR_GID && ia->ia_gid != inode->i_gid);
}

#if defined(CONFIG_QUOTA)

#define quota_error(sb, fmt, args...) \
	__quota_error((sb), __func__, fmt , ## args)

extern __attribute__((format (printf, 3, 4)))
void __quota_error(struct super_block *sb, const char *func,
		   const char *fmt, ...);

/*
 * declaration of quota_function calls in kernel.
 */
void inode_add_rsv_space(struct inode *inode, qsize_t number);
void inode_claim_rsv_space(struct inode *inode, qsize_t number);
void inode_sub_rsv_space(struct inode *inode, qsize_t number);

<<<<<<< HEAD
void inode_add_rsv_space(struct inode *inode, qsize_t number);
void inode_claim_rsv_space(struct inode *inode, qsize_t number);
void inode_sub_rsv_space(struct inode *inode, qsize_t number);

int dquot_initialize(struct inode *inode, int type);
int dquot_drop(struct inode *inode);
=======
void dquot_initialize(struct inode *inode);
void dquot_drop(struct inode *inode);
>>>>>>> 02f8c6ae
struct dquot *dqget(struct super_block *sb, unsigned int id, int type);
void dqput(struct dquot *dquot);
int dquot_scan_active(struct super_block *sb,
		      int (*fn)(struct dquot *dquot, unsigned long priv),
		      unsigned long priv);
struct dquot *dquot_alloc(struct super_block *sb, int type);
void dquot_destroy(struct dquot *dquot);

int __dquot_alloc_space(struct inode *inode, qsize_t number, int flags);
void __dquot_free_space(struct inode *inode, qsize_t number, int flags);

<<<<<<< HEAD
int dquot_reserve_space(struct inode *inode, qsize_t number, int prealloc);
int dquot_claim_space(struct inode *inode, qsize_t number);
void dquot_release_reserved_space(struct inode *inode, qsize_t number);
=======
int dquot_alloc_inode(const struct inode *inode);
>>>>>>> 02f8c6ae

int dquot_claim_space_nodirty(struct inode *inode, qsize_t number);
void dquot_free_inode(const struct inode *inode);

int dquot_disable(struct super_block *sb, int type, unsigned int flags);
/* Suspend quotas on remount RO */
static inline int dquot_suspend(struct super_block *sb, int type)
{
	return dquot_disable(sb, type, DQUOT_SUSPENDED);
}
int dquot_resume(struct super_block *sb, int type);

int dquot_commit(struct dquot *dquot);
int dquot_acquire(struct dquot *dquot);
int dquot_release(struct dquot *dquot);
int dquot_commit_info(struct super_block *sb, int type);
int dquot_mark_dquot_dirty(struct dquot *dquot);

int dquot_file_open(struct inode *inode, struct file *file);

int dquot_enable(struct inode *inode, int type, int format_id,
	unsigned int flags);
int dquot_quota_on(struct super_block *sb, int type, int format_id,
 	struct path *path);
int dquot_quota_on_mount(struct super_block *sb, char *qf_name,
 	int format_id, int type);
int dquot_quota_off(struct super_block *sb, int type);
int dquot_quota_sync(struct super_block *sb, int type, int wait);
int dquot_get_dqinfo(struct super_block *sb, int type, struct if_dqinfo *ii);
int dquot_set_dqinfo(struct super_block *sb, int type, struct if_dqinfo *ii);
int dquot_get_dqblk(struct super_block *sb, int type, qid_t id,
		struct fs_disk_quota *di);
int dquot_set_dqblk(struct super_block *sb, int type, qid_t id,
		struct fs_disk_quota *di);

int __dquot_transfer(struct inode *inode, struct dquot **transfer_to);
int dquot_transfer(struct inode *inode, struct iattr *iattr);

static inline struct mem_dqinfo *sb_dqinfo(struct super_block *sb, int type)
{
	return sb_dqopt(sb)->info + type;
}

/*
 * Functions for checking status of quota
 */

static inline bool sb_has_quota_usage_enabled(struct super_block *sb, int type)
{
	return sb_dqopt(sb)->flags &
				dquot_state_flag(DQUOT_USAGE_ENABLED, type);
}

static inline bool sb_has_quota_limits_enabled(struct super_block *sb, int type)
{
	return sb_dqopt(sb)->flags &
				dquot_state_flag(DQUOT_LIMITS_ENABLED, type);
}

static inline bool sb_has_quota_suspended(struct super_block *sb, int type)
{
	return sb_dqopt(sb)->flags &
				dquot_state_flag(DQUOT_SUSPENDED, type);
}

static inline unsigned sb_any_quota_suspended(struct super_block *sb)
{
	unsigned type, tmsk = 0;
	for (type = 0; type < MAXQUOTAS; type++)
		tmsk |= sb_has_quota_suspended(sb, type) << type;
	return tmsk;
}

/* Does kernel know about any quota information for given sb + type? */
static inline bool sb_has_quota_loaded(struct super_block *sb, int type)
{
	/* Currently if anything is on, then quota usage is on as well */
	return sb_has_quota_usage_enabled(sb, type);
}

static inline unsigned sb_any_quota_loaded(struct super_block *sb)
{
	unsigned type, tmsk = 0;
	for (type = 0; type < MAXQUOTAS; type++)
		tmsk |= sb_has_quota_loaded(sb, type) << type;
	return	tmsk;
}

static inline bool sb_has_quota_active(struct super_block *sb, int type)
{
	return sb_has_quota_loaded(sb, type) &&
	       !sb_has_quota_suspended(sb, type);
}

/*
 * Operations supported for diskquotas.
 */
extern const struct dquot_operations dquot_operations;
<<<<<<< HEAD
extern const struct quotactl_ops vfs_quotactl_ops;

#define sb_dquot_ops (&dquot_operations)
#define sb_quotactl_ops (&vfs_quotactl_ops)

/* It is better to call this function outside of any transaction as it might
 * need a lot of space in journal for dquot structure allocation. */
static inline void vfs_dq_init(struct inode *inode)
{
	BUG_ON(!inode->i_sb);
	if (sb_any_quota_active(inode->i_sb) && !IS_NOQUOTA(inode))
		inode->i_sb->dq_op->initialize(inode, -1);
}

/* The following allocation/freeing/transfer functions *must* be called inside
 * a transaction (deadlocks possible otherwise) */
static inline int vfs_dq_prealloc_space_nodirty(struct inode *inode, qsize_t nr)
{
	if (sb_any_quota_active(inode->i_sb)) {
		/* Used space is updated in alloc_space() */
		if (inode->i_sb->dq_op->alloc_space(inode, nr, 1) == NO_QUOTA)
			return 1;
	}
	else
		inode_add_bytes(inode, nr);
	return 0;
}

static inline int vfs_dq_prealloc_space(struct inode *inode, qsize_t nr)
{
	int ret;
        if (!(ret =  vfs_dq_prealloc_space_nodirty(inode, nr)))
		mark_inode_dirty(inode);
	return ret;
}

static inline int vfs_dq_alloc_space_nodirty(struct inode *inode, qsize_t nr)
{
	if (sb_any_quota_active(inode->i_sb)) {
		/* Used space is updated in alloc_space() */
		if (inode->i_sb->dq_op->alloc_space(inode, nr, 0) == NO_QUOTA)
			return 1;
	}
	else
		inode_add_bytes(inode, nr);
	return 0;
}

static inline int vfs_dq_alloc_space(struct inode *inode, qsize_t nr)
{
	int ret;
	if (!(ret = vfs_dq_alloc_space_nodirty(inode, nr)))
		mark_inode_dirty(inode);
	return ret;
}

static inline int vfs_dq_reserve_space(struct inode *inode, qsize_t nr)
{
	if (sb_any_quota_active(inode->i_sb)) {
		/* Used space is updated in alloc_space() */
		if (inode->i_sb->dq_op->reserve_space(inode, nr, 0) == NO_QUOTA)
			return 1;
	}
	else
		inode_add_rsv_space(inode, nr);
	return 0;
}

static inline int vfs_dq_alloc_inode(struct inode *inode)
{
	if (sb_any_quota_active(inode->i_sb)) {
		vfs_dq_init(inode);
		if (inode->i_sb->dq_op->alloc_inode(inode, 1) == NO_QUOTA)
			return 1;
	}
	return 0;
}

/*
 * Convert in-memory reserved quotas to real consumed quotas
 */
static inline int vfs_dq_claim_space(struct inode *inode, qsize_t nr)
{
	if (sb_any_quota_active(inode->i_sb)) {
		if (inode->i_sb->dq_op->claim_space(inode, nr) == NO_QUOTA)
			return 1;
	} else
		inode_claim_rsv_space(inode, nr);

	mark_inode_dirty(inode);
	return 0;
}

/*
 * Release reserved (in-memory) quotas
 */
static inline
void vfs_dq_release_reservation_space(struct inode *inode, qsize_t nr)
{
	if (sb_any_quota_active(inode->i_sb))
		inode->i_sb->dq_op->release_rsv(inode, nr);
	else
		inode_sub_rsv_space(inode, nr);
}

static inline void vfs_dq_free_space_nodirty(struct inode *inode, qsize_t nr)
{
	if (sb_any_quota_active(inode->i_sb))
		inode->i_sb->dq_op->free_space(inode, nr);
	else
		inode_sub_bytes(inode, nr);
}

static inline void vfs_dq_free_space(struct inode *inode, qsize_t nr)
{
	vfs_dq_free_space_nodirty(inode, nr);
	mark_inode_dirty(inode);
}

static inline void vfs_dq_free_inode(struct inode *inode)
{
	if (sb_any_quota_active(inode->i_sb))
		inode->i_sb->dq_op->free_inode(inode, 1);
}

/* Cannot be called inside a transaction */
static inline int vfs_dq_off(struct super_block *sb, int remount)
{
	int ret = -ENOSYS;

	if (sb->s_qcop && sb->s_qcop->quota_off)
		ret = sb->s_qcop->quota_off(sb, -1, remount);
	return ret;
}
=======
extern const struct quotactl_ops dquot_quotactl_ops;
>>>>>>> 02f8c6ae

#else

static inline int sb_has_quota_usage_enabled(struct super_block *sb, int type)
{
	return 0;
}

static inline int sb_has_quota_limits_enabled(struct super_block *sb, int type)
{
	return 0;
}

static inline int sb_has_quota_suspended(struct super_block *sb, int type)
{
	return 0;
}

static inline int sb_any_quota_suspended(struct super_block *sb)
{
	return 0;
}

/* Does kernel know about any quota information for given sb + type? */
static inline int sb_has_quota_loaded(struct super_block *sb, int type)
{
	return 0;
}

static inline int sb_any_quota_loaded(struct super_block *sb)
{
	return 0;
}

static inline int sb_has_quota_active(struct super_block *sb, int type)
{
	return 0;
}

static inline void dquot_initialize(struct inode *inode)
{
}

static inline void dquot_drop(struct inode *inode)
{
}

static inline int dquot_alloc_inode(const struct inode *inode)
{
	return 0;
}

static inline void dquot_free_inode(const struct inode *inode)
{
}

static inline int dquot_transfer(struct inode *inode, struct iattr *iattr)
{
	return 0;
}

static inline int __dquot_alloc_space(struct inode *inode, qsize_t number,
		int flags)
{
	if (!(flags & DQUOT_SPACE_RESERVE))
		inode_add_bytes(inode, number);
	return 0;
}

static inline void __dquot_free_space(struct inode *inode, qsize_t number,
		int flags)
{
	if (!(flags & DQUOT_SPACE_RESERVE))
		inode_sub_bytes(inode, number);
}

static inline int dquot_claim_space_nodirty(struct inode *inode, qsize_t number)
{
	inode_add_bytes(inode, number);
	return 0;
}

static inline int dquot_disable(struct super_block *sb, int type,
		unsigned int flags)
{
	return 0;
}

static inline int dquot_suspend(struct super_block *sb, int type)
{
	return 0;
}

static inline int dquot_resume(struct super_block *sb, int type)
{
	return 0;
}

#define dquot_file_open		generic_file_open

#endif /* CONFIG_QUOTA */

static inline int dquot_alloc_space_nodirty(struct inode *inode, qsize_t nr)
{
	return __dquot_alloc_space(inode, nr, DQUOT_SPACE_WARN);
}

static inline void dquot_alloc_space_nofail(struct inode *inode, qsize_t nr)
{
	__dquot_alloc_space(inode, nr, DQUOT_SPACE_WARN|DQUOT_SPACE_NOFAIL);
	mark_inode_dirty_sync(inode);
}

static inline int dquot_alloc_space(struct inode *inode, qsize_t nr)
{
	int ret;

	ret = dquot_alloc_space_nodirty(inode, nr);
	if (!ret) {
		/*
		 * Mark inode fully dirty. Since we are allocating blocks, inode
		 * would become fully dirty soon anyway and it reportedly
		 * reduces lock contention.
		 */
		mark_inode_dirty(inode);
	}
	return ret;
}

static inline int dquot_alloc_block_nodirty(struct inode *inode, qsize_t nr)
{
	return dquot_alloc_space_nodirty(inode, nr << inode->i_blkbits);
}

static inline void dquot_alloc_block_nofail(struct inode *inode, qsize_t nr)
{
	dquot_alloc_space_nofail(inode, nr << inode->i_blkbits);
}

static inline int dquot_alloc_block(struct inode *inode, qsize_t nr)
{
	return dquot_alloc_space(inode, nr << inode->i_blkbits);
}

static inline int dquot_prealloc_block_nodirty(struct inode *inode, qsize_t nr)
{
	return __dquot_alloc_space(inode, nr << inode->i_blkbits, 0);
}

static inline int dquot_prealloc_block(struct inode *inode, qsize_t nr)
{
	int ret;

	ret = dquot_prealloc_block_nodirty(inode, nr);
	if (!ret)
		mark_inode_dirty_sync(inode);
	return ret;
}

static inline int dquot_reserve_block(struct inode *inode, qsize_t nr)
{
	return __dquot_alloc_space(inode, nr << inode->i_blkbits,
				DQUOT_SPACE_WARN|DQUOT_SPACE_RESERVE);
}

static inline int dquot_claim_block(struct inode *inode, qsize_t nr)
{
	int ret;

	ret = dquot_claim_space_nodirty(inode, nr << inode->i_blkbits);
	if (!ret)
		mark_inode_dirty_sync(inode);
	return ret;
}

static inline void dquot_free_space_nodirty(struct inode *inode, qsize_t nr)
{
	__dquot_free_space(inode, nr, 0);
}

static inline void dquot_free_space(struct inode *inode, qsize_t nr)
{
	dquot_free_space_nodirty(inode, nr);
	mark_inode_dirty_sync(inode);
}

static inline void dquot_free_block_nodirty(struct inode *inode, qsize_t nr)
{
	dquot_free_space_nodirty(inode, nr << inode->i_blkbits);
}

static inline void dquot_free_block(struct inode *inode, qsize_t nr)
{
	dquot_free_space(inode, nr << inode->i_blkbits);
}

static inline void dquot_release_reservation_block(struct inode *inode,
		qsize_t nr)
{
	__dquot_free_space(inode, nr << inode->i_blkbits, DQUOT_SPACE_RESERVE);
}

#endif /* _LINUX_QUOTAOPS_ */<|MERGE_RESOLUTION|>--- conflicted
+++ resolved
@@ -42,17 +42,8 @@
 void inode_claim_rsv_space(struct inode *inode, qsize_t number);
 void inode_sub_rsv_space(struct inode *inode, qsize_t number);
 
-<<<<<<< HEAD
-void inode_add_rsv_space(struct inode *inode, qsize_t number);
-void inode_claim_rsv_space(struct inode *inode, qsize_t number);
-void inode_sub_rsv_space(struct inode *inode, qsize_t number);
-
-int dquot_initialize(struct inode *inode, int type);
-int dquot_drop(struct inode *inode);
-=======
 void dquot_initialize(struct inode *inode);
 void dquot_drop(struct inode *inode);
->>>>>>> 02f8c6ae
 struct dquot *dqget(struct super_block *sb, unsigned int id, int type);
 void dqput(struct dquot *dquot);
 int dquot_scan_active(struct super_block *sb,
@@ -64,13 +55,7 @@
 int __dquot_alloc_space(struct inode *inode, qsize_t number, int flags);
 void __dquot_free_space(struct inode *inode, qsize_t number, int flags);
 
-<<<<<<< HEAD
-int dquot_reserve_space(struct inode *inode, qsize_t number, int prealloc);
-int dquot_claim_space(struct inode *inode, qsize_t number);
-void dquot_release_reserved_space(struct inode *inode, qsize_t number);
-=======
 int dquot_alloc_inode(const struct inode *inode);
->>>>>>> 02f8c6ae
 
 int dquot_claim_space_nodirty(struct inode *inode, qsize_t number);
 void dquot_free_inode(const struct inode *inode);
@@ -169,144 +154,7 @@
  * Operations supported for diskquotas.
  */
 extern const struct dquot_operations dquot_operations;
-<<<<<<< HEAD
-extern const struct quotactl_ops vfs_quotactl_ops;
-
-#define sb_dquot_ops (&dquot_operations)
-#define sb_quotactl_ops (&vfs_quotactl_ops)
-
-/* It is better to call this function outside of any transaction as it might
- * need a lot of space in journal for dquot structure allocation. */
-static inline void vfs_dq_init(struct inode *inode)
-{
-	BUG_ON(!inode->i_sb);
-	if (sb_any_quota_active(inode->i_sb) && !IS_NOQUOTA(inode))
-		inode->i_sb->dq_op->initialize(inode, -1);
-}
-
-/* The following allocation/freeing/transfer functions *must* be called inside
- * a transaction (deadlocks possible otherwise) */
-static inline int vfs_dq_prealloc_space_nodirty(struct inode *inode, qsize_t nr)
-{
-	if (sb_any_quota_active(inode->i_sb)) {
-		/* Used space is updated in alloc_space() */
-		if (inode->i_sb->dq_op->alloc_space(inode, nr, 1) == NO_QUOTA)
-			return 1;
-	}
-	else
-		inode_add_bytes(inode, nr);
-	return 0;
-}
-
-static inline int vfs_dq_prealloc_space(struct inode *inode, qsize_t nr)
-{
-	int ret;
-        if (!(ret =  vfs_dq_prealloc_space_nodirty(inode, nr)))
-		mark_inode_dirty(inode);
-	return ret;
-}
-
-static inline int vfs_dq_alloc_space_nodirty(struct inode *inode, qsize_t nr)
-{
-	if (sb_any_quota_active(inode->i_sb)) {
-		/* Used space is updated in alloc_space() */
-		if (inode->i_sb->dq_op->alloc_space(inode, nr, 0) == NO_QUOTA)
-			return 1;
-	}
-	else
-		inode_add_bytes(inode, nr);
-	return 0;
-}
-
-static inline int vfs_dq_alloc_space(struct inode *inode, qsize_t nr)
-{
-	int ret;
-	if (!(ret = vfs_dq_alloc_space_nodirty(inode, nr)))
-		mark_inode_dirty(inode);
-	return ret;
-}
-
-static inline int vfs_dq_reserve_space(struct inode *inode, qsize_t nr)
-{
-	if (sb_any_quota_active(inode->i_sb)) {
-		/* Used space is updated in alloc_space() */
-		if (inode->i_sb->dq_op->reserve_space(inode, nr, 0) == NO_QUOTA)
-			return 1;
-	}
-	else
-		inode_add_rsv_space(inode, nr);
-	return 0;
-}
-
-static inline int vfs_dq_alloc_inode(struct inode *inode)
-{
-	if (sb_any_quota_active(inode->i_sb)) {
-		vfs_dq_init(inode);
-		if (inode->i_sb->dq_op->alloc_inode(inode, 1) == NO_QUOTA)
-			return 1;
-	}
-	return 0;
-}
-
-/*
- * Convert in-memory reserved quotas to real consumed quotas
- */
-static inline int vfs_dq_claim_space(struct inode *inode, qsize_t nr)
-{
-	if (sb_any_quota_active(inode->i_sb)) {
-		if (inode->i_sb->dq_op->claim_space(inode, nr) == NO_QUOTA)
-			return 1;
-	} else
-		inode_claim_rsv_space(inode, nr);
-
-	mark_inode_dirty(inode);
-	return 0;
-}
-
-/*
- * Release reserved (in-memory) quotas
- */
-static inline
-void vfs_dq_release_reservation_space(struct inode *inode, qsize_t nr)
-{
-	if (sb_any_quota_active(inode->i_sb))
-		inode->i_sb->dq_op->release_rsv(inode, nr);
-	else
-		inode_sub_rsv_space(inode, nr);
-}
-
-static inline void vfs_dq_free_space_nodirty(struct inode *inode, qsize_t nr)
-{
-	if (sb_any_quota_active(inode->i_sb))
-		inode->i_sb->dq_op->free_space(inode, nr);
-	else
-		inode_sub_bytes(inode, nr);
-}
-
-static inline void vfs_dq_free_space(struct inode *inode, qsize_t nr)
-{
-	vfs_dq_free_space_nodirty(inode, nr);
-	mark_inode_dirty(inode);
-}
-
-static inline void vfs_dq_free_inode(struct inode *inode)
-{
-	if (sb_any_quota_active(inode->i_sb))
-		inode->i_sb->dq_op->free_inode(inode, 1);
-}
-
-/* Cannot be called inside a transaction */
-static inline int vfs_dq_off(struct super_block *sb, int remount)
-{
-	int ret = -ENOSYS;
-
-	if (sb->s_qcop && sb->s_qcop->quota_off)
-		ret = sb->s_qcop->quota_off(sb, -1, remount);
-	return ret;
-}
-=======
 extern const struct quotactl_ops dquot_quotactl_ops;
->>>>>>> 02f8c6ae
 
 #else
 
