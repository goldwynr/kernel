--- conflicted
+++ resolved
@@ -216,15 +216,10 @@
 				 *  See also PERF_RECORD_MISC_EXACT_IP
 				 */
 				precise_ip     :  2, /* skid constraint       */
-<<<<<<< HEAD
-
-				__reserved_1   : 47;
-=======
 				mmap_data      :  1, /* non-exec mmap data    */
 				sample_id_all  :  1, /* sample_type all events */
 
 				__reserved_1   : 45;
->>>>>>> 02f8c6ae
 
 	union {
 		__u32		wakeup_events;	  /* wakeup every n events */
@@ -494,16 +489,6 @@
 	int				(*is_in_guest)(void);
 	int				(*is_user_mode)(void);
 	unsigned long			(*get_guest_ip)(void);
-};
-
-#ifdef CONFIG_HAVE_HW_BREAKPOINT
-#include <asm/hw_breakpoint.h>
-#endif
-
-struct perf_guest_info_callbacks {
-	int (*is_in_guest) (void);
-	int (*is_user_mode) (void);
-	unsigned long (*get_guest_ip) (void);
 };
 
 #ifdef CONFIG_HAVE_HW_BREAKPOINT
@@ -521,11 +506,8 @@
 #include <linux/workqueue.h>
 #include <linux/ftrace.h>
 #include <linux/cpu.h>
-<<<<<<< HEAD
-=======
 #include <linux/irq_work.h>
 #include <linux/jump_label.h>
->>>>>>> 02f8c6ae
 #include <asm/atomic.h>
 #include <asm/local.h>
 
@@ -575,10 +557,6 @@
 			struct hrtimer	hrtimer;
 		};
 #ifdef CONFIG_HAVE_HW_BREAKPOINT
-<<<<<<< HEAD
-		/* breakpoint */
-		struct arch_hw_breakpoint	info;
-=======
 		struct { /* breakpoint */
 			struct arch_hw_breakpoint	info;
 			struct list_head		bp_list;
@@ -589,7 +567,6 @@
 			 */
 			struct task_struct		*bp_target;
 		};
->>>>>>> 02f8c6ae
 #endif
 	};
 	int				state;
@@ -613,37 +590,15 @@
 
 struct perf_event;
 
-<<<<<<< HEAD
-#define PERF_EVENT_TXN_STARTED 1
-=======
 /*
  * Common implementation detail of pmu::{start,commit,cancel}_txn
  */
 #define PERF_EVENT_TXN 0x1
->>>>>>> 02f8c6ae
 
 /**
  * struct pmu - generic performance monitoring unit
  */
 struct pmu {
-<<<<<<< HEAD
-	int (*enable)			(struct perf_event *event);
-	void (*disable)			(struct perf_event *event);
-	int (*start)			(struct perf_event *event);
-	void (*stop)			(struct perf_event *event);
-	void (*read)			(struct perf_event *event);
-	void (*unthrottle)		(struct perf_event *event);
-
-	/*
-	 * group events scheduling is treated as a transaction,
-	 * add group events as a whole and perform one schedulability test.
-	 * If test fails, roll back the whole group
-	 */
-
-	void (*start_txn)	(const struct pmu *pmu);
-	void (*cancel_txn)	(const struct pmu *pmu);
-	int  (*commit_txn)	(const struct pmu *pmu);
-=======
 	struct list_head		entry;
 
 	struct device			*dev;
@@ -712,7 +667,6 @@
 	 * for each successful ->add() during the transaction.
 	 */
 	void (*cancel_txn)		(struct pmu *pmu); /* optional */
->>>>>>> 02f8c6ae
 };
 
 /**
@@ -790,16 +744,6 @@
 	struct				perf_cgroup_info *info;	/* timing info, one per cpu */
 };
 #endif
-
-struct perf_sample_data;
-
-typedef void (*perf_overflow_handler_t)(struct perf_event *, int,
-					struct perf_sample_data *,
-					struct pt_regs *regs);
-
-enum perf_group_flag {
-	PERF_GROUP_SOFTWARE = 0x1,
-};
 
 /**
  * struct perf_event - performance event kernel representation:
@@ -846,9 +790,6 @@
 	u64				tstamp_running;
 	u64				tstamp_stopped;
 
-<<<<<<< HEAD
-	struct perf_event_attr		attr;
-=======
 	/*
 	 * timestamp shadows the actual context timing but it can
 	 * be safely used in NMI interrupt context. It reflects the
@@ -863,7 +804,6 @@
 	u16				header_size;
 	u16				id_header_size;
 	u16				read_size;
->>>>>>> 02f8c6ae
 	struct hw_perf_event		hw;
 
 	struct perf_event_context	*ctx;
@@ -917,12 +857,6 @@
 	perf_overflow_handler_t		overflow_handler;
 
 #ifdef CONFIG_EVENT_TRACING
-<<<<<<< HEAD
-	struct event_filter		*filter;
-#endif
-
-#endif /* CONFIG_PERF_EVENTS */
-=======
 	struct ftrace_event_call	*tp_event;
 	struct event_filter		*filter;
 #endif
@@ -938,7 +872,6 @@
 enum perf_event_context_type {
 	task_context,
 	cpu_context,
->>>>>>> 02f8c6ae
 };
 
 /**
@@ -1019,10 +952,6 @@
 	int				page;
 	int				nmi;
 	int				sample;
-<<<<<<< HEAD
-	int				locked;
-=======
->>>>>>> 02f8c6ae
 };
 
 #ifdef CONFIG_PERF_EVENTS
@@ -1030,16 +959,10 @@
 extern int perf_pmu_register(struct pmu *pmu, char *name, int type);
 extern void perf_pmu_unregister(struct pmu *pmu);
 
-<<<<<<< HEAD
-extern void perf_event_task_sched_in(struct task_struct *task);
-extern void perf_event_task_sched_out(struct task_struct *task, struct task_struct *next);
-extern void perf_event_task_tick(struct task_struct *task);
-=======
 extern int perf_num_counters(void);
 extern const char *perf_pmu_name(void);
 extern void __perf_event_task_sched_in(struct task_struct *task);
 extern void __perf_event_task_sched_out(struct task_struct *task, struct task_struct *next);
->>>>>>> 02f8c6ae
 extern int perf_event_init_task(struct task_struct *child);
 extern void perf_event_exit_task(struct task_struct *child);
 extern void perf_event_free_task(struct task_struct *task);
@@ -1049,22 +972,12 @@
 extern void perf_pmu_enable(struct pmu *pmu);
 extern int perf_event_task_disable(void);
 extern int perf_event_task_enable(void);
-<<<<<<< HEAD
-extern int hw_perf_group_sched_in(struct perf_event *group_leader,
-	       struct perf_cpu_context *cpuctx,
-	       struct perf_event_context *ctx);
-=======
->>>>>>> 02f8c6ae
 extern void perf_event_update_userpage(struct perf_event *event);
 extern int perf_event_release_kernel(struct perf_event *event);
 extern struct perf_event *
 perf_event_create_kernel_counter(struct perf_event_attr *attr,
 				int cpu,
-<<<<<<< HEAD
-				pid_t pid,
-=======
 				struct task_struct *task,
->>>>>>> 02f8c6ae
 				perf_overflow_handler_t callback);
 extern u64 perf_event_read_value(struct perf_event *event,
 				 u64 *enabled, u64 *running);
@@ -1090,12 +1003,7 @@
 	struct perf_raw_record		*raw;
 };
 
-<<<<<<< HEAD
-static inline
-void perf_sample_data_init(struct perf_sample_data *data, u64 addr)
-=======
 static inline void perf_sample_data_init(struct perf_sample_data *data, u64 addr)
->>>>>>> 02f8c6ae
 {
 	data->addr = addr;
 	data->raw  = NULL;
@@ -1124,32 +1032,16 @@
  */
 static inline int is_software_event(struct perf_event *event)
 {
-<<<<<<< HEAD
-	switch (event->attr.type) {
-	case PERF_TYPE_SOFTWARE:
-	case PERF_TYPE_TRACEPOINT:
-	/* for now the breakpoint stuff also works as software event */
-	case PERF_TYPE_BREAKPOINT:
-		return 1;
-	}
-	return 0;
-=======
 	return event->pmu->task_ctx_nr == perf_sw_context;
->>>>>>> 02f8c6ae
 }
 
 extern struct jump_label_key perf_swevent_enabled[PERF_COUNT_SW_MAX];
 
 extern void __perf_sw_event(u32, u64, int, struct pt_regs *, u64);
 
-<<<<<<< HEAD
-extern void
-perf_arch_fetch_caller_regs(struct pt_regs *regs, unsigned long ip, int skip);
-=======
 #ifndef perf_arch_fetch_caller_regs
 static inline void perf_arch_fetch_caller_regs(struct pt_regs *regs, unsigned long ip) { }
 #endif
->>>>>>> 02f8c6ae
 
 /*
  * Take a snapshot of the regs. Skip ip and frame pointer to
@@ -1159,43 +1051,6 @@
  * - bp for callchains
  * - eflags, for future purposes, just in case
  */
-<<<<<<< HEAD
-static inline void perf_fetch_caller_regs(struct pt_regs *regs, int skip)
-{
-	unsigned long ip;
-
-	memset(regs, 0, sizeof(*regs));
-
-	switch (skip) {
-	case 1 :
-		ip = CALLER_ADDR0;
-		break;
-	case 2 :
-		ip = CALLER_ADDR1;
-		break;
-	case 3 :
-		ip = CALLER_ADDR2;
-		break;
-	case 4:
-		ip = CALLER_ADDR3;
-		break;
-	/* No need to support further for now */
-	default:
-		ip = 0;
-	}
-
-	return perf_arch_fetch_caller_regs(regs, ip, skip);
-}
-
-static inline void
-perf_sw_event(u32 event_id, u64 nr, int nmi, struct pt_regs *regs, u64 addr)
-{
-	if (atomic_read(&perf_swevent_enabled[event_id])) {
-		struct pt_regs hot_regs;
-
-		if (!regs) {
-			perf_fetch_caller_regs(&hot_regs, 1);
-=======
 static inline void perf_fetch_caller_regs(struct pt_regs *regs)
 {
 	memset(regs, 0, sizeof(*regs));
@@ -1211,7 +1066,6 @@
 	if (static_branch(&perf_swevent_enabled[event_id])) {
 		if (!regs) {
 			perf_fetch_caller_regs(&hot_regs);
->>>>>>> 02f8c6ae
 			regs = &hot_regs;
 		}
 		__perf_sw_event(event_id, nr, nmi, regs, addr);
@@ -1226,8 +1080,6 @@
 		__perf_event_task_sched_in(task);
 }
 
-<<<<<<< HEAD
-=======
 static inline void perf_event_task_sched_out(struct task_struct *task, struct task_struct *next)
 {
 	perf_sw_event(PERF_COUNT_SW_CONTEXT_SWITCHES, 1, 1, NULL, 0);
@@ -1236,7 +1088,6 @@
 }
 
 extern void perf_event_mmap(struct vm_area_struct *vma);
->>>>>>> 02f8c6ae
 extern struct perf_guest_info_callbacks *perf_guest_cbs;
 extern int perf_register_guest_info_callbacks(struct perf_guest_info_callbacks *callbacks);
 extern int perf_unregister_guest_info_callbacks(struct perf_guest_info_callbacks *callbacks);
@@ -1260,13 +1111,10 @@
 extern int sysctl_perf_event_mlock;
 extern int sysctl_perf_event_sample_rate;
 
-<<<<<<< HEAD
-=======
 extern int perf_proc_update_handler(struct ctl_table *table, int write,
 		void __user *buffer, size_t *lenp,
 		loff_t *ppos);
 
->>>>>>> 02f8c6ae
 static inline bool perf_paranoid_tracepoint_raw(void)
 {
 	return sysctl_perf_event_paranoid > -1;
@@ -1283,13 +1131,9 @@
 }
 
 extern void perf_event_init(void);
-<<<<<<< HEAD
-extern void perf_tp_event(int event_id, u64 addr, u64 count, void *record, int entry_size);
-=======
 extern void perf_tp_event(u64 addr, u64 count, void *record,
 			  int entry_size, struct pt_regs *regs,
 			  struct hlist_head *head, int rctx);
->>>>>>> 02f8c6ae
 extern void perf_bp_event(struct perf_event *event, void *data);
 
 #ifndef perf_misc_flags
@@ -1308,21 +1152,13 @@
 extern void perf_swevent_put_recursion_context(int rctx);
 extern void perf_event_enable(struct perf_event *event);
 extern void perf_event_disable(struct perf_event *event);
-<<<<<<< HEAD
-=======
 extern void perf_event_task_tick(void);
->>>>>>> 02f8c6ae
 #else
 static inline void
 perf_event_task_sched_in(struct task_struct *task)			{ }
 static inline void
 perf_event_task_sched_out(struct task_struct *task,
 			    struct task_struct *next)			{ }
-<<<<<<< HEAD
-static inline void
-perf_event_task_tick(struct task_struct *task)				{ }
-=======
->>>>>>> 02f8c6ae
 static inline int perf_event_init_task(struct task_struct *child)	{ return 0; }
 static inline void perf_event_exit_task(struct task_struct *child)	{ }
 static inline void perf_event_free_task(struct task_struct *task)	{ }
@@ -1338,15 +1174,9 @@
 perf_bp_event(struct perf_event *event, void *data)			{ }
 
 static inline int perf_register_guest_info_callbacks
-<<<<<<< HEAD
-(struct perf_guest_info_callbacks *callbacks) { return 0; }
-static inline int perf_unregister_guest_info_callbacks
-(struct perf_guest_info_callbacks *callbacks) { return 0; }
-=======
 (struct perf_guest_info_callbacks *callbacks)				{ return 0; }
 static inline int perf_unregister_guest_info_callbacks
 (struct perf_guest_info_callbacks *callbacks)				{ return 0; }
->>>>>>> 02f8c6ae
 
 static inline void perf_event_mmap(struct vm_area_struct *vma)		{ }
 static inline void perf_event_comm(struct task_struct *tsk)		{ }
@@ -1356,10 +1186,7 @@
 static inline void perf_swevent_put_recursion_context(int rctx)		{ }
 static inline void perf_event_enable(struct perf_event *event)		{ }
 static inline void perf_event_disable(struct perf_event *event)		{ }
-<<<<<<< HEAD
-=======
 static inline void perf_event_task_tick(void)				{ }
->>>>>>> 02f8c6ae
 #endif
 
 #define perf_output_put(handle, x) perf_output_copy((handle), &(x), sizeof(x))
@@ -1380,21 +1207,5 @@
 	register_cpu_notifier(&fn##_nb);				\
 } while (0)
 
-/*
- * This has to have a higher priority than migration_notifier in sched.c.
- */
-#define perf_cpu_notifier(fn)					\
-do {								\
-	static struct notifier_block fn##_nb __cpuinitdata =	\
-		{ .notifier_call = fn, .priority = 20 };	\
-	fn(&fn##_nb, (unsigned long)CPU_UP_PREPARE,		\
-		(void *)(unsigned long)smp_processor_id());	\
-	fn(&fn##_nb, (unsigned long)CPU_STARTING,		\
-		(void *)(unsigned long)smp_processor_id());	\
-	fn(&fn##_nb, (unsigned long)CPU_ONLINE,			\
-		(void *)(unsigned long)smp_processor_id());	\
-	register_cpu_notifier(&fn##_nb);			\
-} while (0)
-
 #endif /* __KERNEL__ */
 #endif /* _LINUX_PERF_EVENT_H */