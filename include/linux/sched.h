#ifndef _LINUX_SCHED_H
#define _LINUX_SCHED_H

/*
 * cloning flags:
 */
#define CSIGNAL		0x000000ff	/* signal mask to be sent at exit */
#define CLONE_VM	0x00000100	/* set if VM shared between processes */
#define CLONE_FS	0x00000200	/* set if fs info shared between processes */
#define CLONE_FILES	0x00000400	/* set if open files shared between processes */
#define CLONE_SIGHAND	0x00000800	/* set if signal handlers and blocked signals shared */
#define CLONE_PTRACE	0x00002000	/* set if we want to let tracing continue on the child too */
#define CLONE_VFORK	0x00004000	/* set if the parent wants the child to wake it up on mm_release */
#define CLONE_PARENT	0x00008000	/* set if we want to have the same parent as the cloner */
#define CLONE_THREAD	0x00010000	/* Same thread group? */
#define CLONE_NEWNS	0x00020000	/* New namespace group? */
#define CLONE_SYSVSEM	0x00040000	/* share system V SEM_UNDO semantics */
#define CLONE_SETTLS	0x00080000	/* create a new TLS for the child */
#define CLONE_PARENT_SETTID	0x00100000	/* set the TID in the parent */
#define CLONE_CHILD_CLEARTID	0x00200000	/* clear the TID in the child */
#define CLONE_DETACHED		0x00400000	/* Unused, ignored */
#define CLONE_UNTRACED		0x00800000	/* set if the tracing process can't force CLONE_PTRACE on this clone */
#define CLONE_CHILD_SETTID	0x01000000	/* set the TID in the child */
/* 0x02000000 was previously the unused CLONE_STOPPED (Start in stopped state)
   and is now available for re-use. */
#define CLONE_NEWUTS		0x04000000	/* New utsname group? */
#define CLONE_NEWIPC		0x08000000	/* New ipcs */
#define CLONE_NEWUSER		0x10000000	/* New user namespace */
#define CLONE_NEWPID		0x20000000	/* New pid namespace */
#define CLONE_NEWNET		0x40000000	/* New network namespace */
#define CLONE_IO		0x80000000	/* Clone io context */

/*
 * Scheduling policies
 */
#define SCHED_NORMAL		0
#define SCHED_FIFO		1
#define SCHED_RR		2
#define SCHED_BATCH		3
/* SCHED_ISO: reserved but not implemented yet */
#define SCHED_IDLE		5
/* Can be ORed in to make sure the process is reverted back to SCHED_NORMAL on fork */
#define SCHED_RESET_ON_FORK     0x40000000

#ifdef __KERNEL__

struct sched_param {
	int sched_priority;
};

#include <asm/param.h>	/* for HZ */

#include <linux/capability.h>
#include <linux/threads.h>
#include <linux/kernel.h>
#include <linux/types.h>
#include <linux/timex.h>
#include <linux/jiffies.h>
#include <linux/rbtree.h>
#include <linux/thread_info.h>
#include <linux/cpumask.h>
#include <linux/errno.h>
#include <linux/nodemask.h>
#include <linux/mm_types.h>
#include <linux/utrace_struct.h>

#include <asm/system.h>
#include <asm/page.h>
#include <asm/ptrace.h>
#include <asm/cputime.h>

#include <linux/smp.h>
#include <linux/sem.h>
#include <linux/signal.h>
#include <linux/compiler.h>
#include <linux/completion.h>
#include <linux/pid.h>
#include <linux/percpu.h>
#include <linux/topology.h>
#include <linux/proportions.h>
#include <linux/seccomp.h>
#include <linux/rcupdate.h>
#include <linux/rculist.h>
#include <linux/rtmutex.h>

#include <linux/time.h>
#include <linux/param.h>
#include <linux/resource.h>
#include <linux/timer.h>
#include <linux/hrtimer.h>
#include <linux/task_io_accounting.h>
#include <linux/latencytop.h>
#include <linux/cred.h>

#include <asm/processor.h>

struct exec_domain;
struct futex_pi_state;
struct robust_list_head;
struct bio_list;
struct fs_struct;
struct perf_event_context;
<<<<<<< HEAD
struct pfm_context;
=======
struct blk_plug;
>>>>>>> 02f8c6ae

/*
 * List of flags we want to share for kernel threads,
 * if only because they are not used by them anyway.
 */
#define CLONE_KERNEL	(CLONE_FS | CLONE_FILES | CLONE_SIGHAND)

/*
 * These are the constant used to fake the fixed-point load-average
 * counting. Some notes:
 *  - 11 bit fractions expand to 22 bits by the multiplies: this gives
 *    a load-average precision of 10 bits integer + 11 bits fractional
 *  - if you want to count load-averages more often, you need more
 *    precision, or rounding will get you. With 2-second counting freq,
 *    the EXP_n values would be 1981, 2034 and 2043 if still using only
 *    11 bit fractions.
 */
extern unsigned long avenrun[];		/* Load averages */
extern void get_avenrun(unsigned long *loads, unsigned long offset, int shift);

#define FSHIFT		11		/* nr of bits of precision */
#define FIXED_1		(1<<FSHIFT)	/* 1.0 as fixed-point */
#define LOAD_FREQ	(5*HZ+1)	/* 5 sec intervals */
#define EXP_1		1884		/* 1/exp(5sec/1min) as fixed-point */
#define EXP_5		2014		/* 1/exp(5sec/5min) */
#define EXP_15		2037		/* 1/exp(5sec/15min) */

#define CALC_LOAD(load,exp,n) \
	load *= exp; \
	load += n*(FIXED_1-exp); \
	load >>= FSHIFT;

extern unsigned long total_forks;
extern int nr_threads;
DECLARE_PER_CPU(unsigned long, process_counts);
extern int nr_processes(void);
extern unsigned long nr_running(void);
extern unsigned long nr_uninterruptible(void);
extern unsigned long nr_iowait(void);
extern unsigned long nr_iowait_cpu(int cpu);
extern unsigned long this_cpu_load(void);


extern void calc_global_load(unsigned long ticks);

extern unsigned long get_parent_ip(unsigned long addr);

struct seq_file;
struct cfs_rq;
struct task_group;
#ifdef CONFIG_SCHED_DEBUG
extern void proc_sched_show_task(struct task_struct *p, struct seq_file *m);
extern void proc_sched_set_task(struct task_struct *p);
extern void
print_cfs_rq(struct seq_file *m, int cpu, struct cfs_rq *cfs_rq);
#else
static inline void
proc_sched_show_task(struct task_struct *p, struct seq_file *m)
{
}
static inline void proc_sched_set_task(struct task_struct *p)
{
}
static inline void
print_cfs_rq(struct seq_file *m, int cpu, struct cfs_rq *cfs_rq)
{
}
#endif

/*
 * Task state bitmask. NOTE! These bits are also
 * encoded in fs/proc/array.c: get_task_state().
 *
 * We have two separate sets of flags: task->state
 * is about runnability, while task->exit_state are
 * about the task exiting. Confusing, but this way
 * modifying one set can't modify the other one by
 * mistake.
 */
#define TASK_RUNNING		0
#define TASK_INTERRUPTIBLE	1
#define TASK_UNINTERRUPTIBLE	2
#define __TASK_STOPPED		4
#define __TASK_TRACED		8
/* in tsk->exit_state */
#define EXIT_ZOMBIE		16
#define EXIT_DEAD		32
/* in tsk->state again */
#define TASK_DEAD		64
#define TASK_WAKEKILL		128
#define TASK_WAKING		256
#define TASK_STATE_MAX		512

#define TASK_STATE_TO_CHAR_STR "RSDTtZXxKW"

extern char ___assert_task_state[1 - 2*!!(
		sizeof(TASK_STATE_TO_CHAR_STR)-1 != ilog2(TASK_STATE_MAX)+1)];

/* Convenience macros for the sake of set_task_state */
#define TASK_KILLABLE		(TASK_WAKEKILL | TASK_UNINTERRUPTIBLE)
#define TASK_STOPPED		(TASK_WAKEKILL | __TASK_STOPPED)
#define TASK_TRACED		(TASK_WAKEKILL | __TASK_TRACED)

/* Convenience macros for the sake of wake_up */
#define TASK_NORMAL		(TASK_INTERRUPTIBLE | TASK_UNINTERRUPTIBLE)
#define TASK_ALL		(TASK_NORMAL | __TASK_STOPPED | __TASK_TRACED)

/* get_task_state() */
#define TASK_REPORT		(TASK_RUNNING | TASK_INTERRUPTIBLE | \
				 TASK_UNINTERRUPTIBLE | __TASK_STOPPED | \
				 __TASK_TRACED)

#define task_is_traced(task)	((task->state & __TASK_TRACED) != 0)
#define task_is_stopped(task)	((task->state & __TASK_STOPPED) != 0)
#define task_is_dead(task)	((task)->exit_state != 0)
#define task_is_stopped_or_traced(task)	\
			((task->state & (__TASK_STOPPED | __TASK_TRACED)) != 0)
#define task_contributes_to_load(task)	\
				((task->state & TASK_UNINTERRUPTIBLE) != 0 && \
				 (task->flags & PF_FREEZING) == 0)

#define __set_task_state(tsk, state_value)		\
	do { (tsk)->state = (state_value); } while (0)
#define set_task_state(tsk, state_value)		\
	set_mb((tsk)->state, (state_value))

/*
 * set_current_state() includes a barrier so that the write of current->state
 * is correctly serialised wrt the caller's subsequent test of whether to
 * actually sleep:
 *
 *	set_current_state(TASK_UNINTERRUPTIBLE);
 *	if (do_i_need_to_sleep())
 *		schedule();
 *
 * If the caller does not need such serialisation then use __set_current_state()
 */
#define __set_current_state(state_value)			\
	do { current->state = (state_value); } while (0)
#define set_current_state(state_value)		\
	set_mb(current->state, (state_value))

/* Task command name length */
#define TASK_COMM_LEN 16

#include <linux/spinlock.h>

/*
 * This serializes "schedule()" and also protects
 * the run-queue from deletions/modifications (but
 * _adding_ to the beginning of the run-queue has
 * a separate lock).
 */
extern rwlock_t tasklist_lock;
extern spinlock_t mmlist_lock;

struct task_struct;

#ifdef CONFIG_PROVE_RCU
extern int lockdep_tasklist_lock_is_held(void);
#endif /* #ifdef CONFIG_PROVE_RCU */

extern void sched_init(void);
extern void sched_init_smp(void);
extern asmlinkage void schedule_tail(struct task_struct *prev);
extern void init_idle(struct task_struct *idle, int cpu);
extern void init_idle_bootup_task(struct task_struct *idle);

extern int runqueue_is_locked(int cpu);

extern cpumask_var_t nohz_cpu_mask;
#if defined(CONFIG_SMP) && defined(CONFIG_NO_HZ)
extern void select_nohz_load_balancer(int stop_tick);
extern int get_nohz_timer_target(void);
#else
static inline void select_nohz_load_balancer(int stop_tick) { }
#endif

/*
 * Only dump TASK_* tasks. (0 for all tasks)
 */
extern void show_state_filter(unsigned long state_filter);

static inline void show_state(void)
{
	show_state_filter(0);
}

extern void show_regs(struct pt_regs *);

/*
 * TASK is a pointer to the task whose backtrace we want to see (or NULL for current
 * task), SP is the stack pointer of the first frame that should be shown in the back
 * trace (or NULL if the entire call-chain of the task should be shown).
 */
extern void show_stack(struct task_struct *task, unsigned long *sp);

void io_schedule(void);
long io_schedule_timeout(long timeout);

extern void cpu_init (void);
extern void trap_init(void);
extern void update_process_times(int user);
extern void scheduler_tick(void);

extern void sched_show_task(struct task_struct *p);

#ifdef CONFIG_LOCKUP_DETECTOR
extern void touch_softlockup_watchdog(void);
extern void touch_softlockup_watchdog_sync(void);
extern void touch_all_softlockup_watchdogs(void);
extern int proc_dowatchdog_thresh(struct ctl_table *table, int write,
				  void __user *buffer,
				  size_t *lenp, loff_t *ppos);
extern unsigned int  softlockup_panic;
void lockup_detector_init(void);
#else
static inline void touch_softlockup_watchdog(void)
{
}
static inline void touch_softlockup_watchdog_sync(void)
{
}
static inline void touch_all_softlockup_watchdogs(void)
{
}
static inline void lockup_detector_init(void)
{
}
#endif

#ifdef CONFIG_DETECT_HUNG_TASK
extern unsigned int  sysctl_hung_task_panic;
extern unsigned long sysctl_hung_task_check_count;
extern unsigned long sysctl_hung_task_timeout_secs;
extern unsigned long sysctl_hung_task_warnings;
extern int proc_dohung_task_timeout_secs(struct ctl_table *table, int write,
					 void __user *buffer,
					 size_t *lenp, loff_t *ppos);
#else
/* Avoid need for ifdefs elsewhere in the code */
enum { sysctl_hung_task_timeout_secs = 0 };
#endif

/* Attach to any functions which should be ignored in wchan output. */
#define __sched		__attribute__((__section__(".sched.text")))

/* Linker adds these: start and end of __sched functions */
extern char __sched_text_start[], __sched_text_end[];

/* Is this address in the __sched functions? */
extern int in_sched_functions(unsigned long addr);

#define	MAX_SCHEDULE_TIMEOUT	LONG_MAX
extern signed long schedule_timeout(signed long timeout);
extern signed long schedule_timeout_interruptible(signed long timeout);
extern signed long schedule_timeout_killable(signed long timeout);
extern signed long schedule_timeout_uninterruptible(signed long timeout);
asmlinkage void schedule(void);
<<<<<<< HEAD
extern int mutex_spin_on_owner(struct mutex *lock, struct thread_info *owner,
			       unsigned long timeout);
=======
extern int mutex_spin_on_owner(struct mutex *lock, struct task_struct *owner);
>>>>>>> 02f8c6ae

struct nsproxy;
struct user_namespace;

/*
 * Default maximum number of active map areas, this limits the number of vmas
 * per mm struct. Users can overwrite this number by sysctl but there is a
 * problem.
 *
 * When a program's coredump is generated as ELF format, a section is created
 * per a vma. In ELF, the number of sections is represented in unsigned short.
 * This means the number of sections should be smaller than 65535 at coredump.
 * Because the kernel adds some informative sections to a image of program at
 * generating coredump, we need some margin. The number of extra sections is
 * 1-3 now and depends on arch. We use "5" as safe margin, here.
 */
#define MAPCOUNT_ELF_CORE_MARGIN	(5)
#define DEFAULT_MAX_MAP_COUNT	(USHRT_MAX - MAPCOUNT_ELF_CORE_MARGIN)

extern int sysctl_max_map_count;

#include <linux/aio.h>

#ifdef CONFIG_MMU
extern void arch_pick_mmap_layout(struct mm_struct *mm);
extern unsigned long
arch_get_unmapped_area(struct file *, unsigned long, unsigned long,
		       unsigned long, unsigned long);
extern unsigned long
arch_get_unmapped_area_topdown(struct file *filp, unsigned long addr,
			  unsigned long len, unsigned long pgoff,
			  unsigned long flags);
extern void arch_unmap_area(struct mm_struct *, unsigned long);
extern void arch_unmap_area_topdown(struct mm_struct *, unsigned long);
#else
static inline void arch_pick_mmap_layout(struct mm_struct *mm) {}
#endif


extern void set_dumpable(struct mm_struct *mm, int value);
extern int get_dumpable(struct mm_struct *mm);

/* mm flags */
/* dumpable bits */
#define MMF_DUMPABLE      0  /* core dump is permitted */
#define MMF_DUMP_SECURELY 1  /* core file is readable only by root */

#define MMF_DUMPABLE_BITS 2
#define MMF_DUMPABLE_MASK ((1 << MMF_DUMPABLE_BITS) - 1)

/* coredump filter bits */
#define MMF_DUMP_ANON_PRIVATE	2
#define MMF_DUMP_ANON_SHARED	3
#define MMF_DUMP_MAPPED_PRIVATE	4
#define MMF_DUMP_MAPPED_SHARED	5
#define MMF_DUMP_ELF_HEADERS	6
#define MMF_DUMP_HUGETLB_PRIVATE 7
#define MMF_DUMP_HUGETLB_SHARED  8

#define MMF_DUMP_FILTER_SHIFT	MMF_DUMPABLE_BITS
#define MMF_DUMP_FILTER_BITS	7
#define MMF_DUMP_FILTER_MASK \
	(((1 << MMF_DUMP_FILTER_BITS) - 1) << MMF_DUMP_FILTER_SHIFT)
#define MMF_DUMP_FILTER_DEFAULT \
	((1 << MMF_DUMP_ANON_PRIVATE) |	(1 << MMF_DUMP_ANON_SHARED) |\
	 (1 << MMF_DUMP_HUGETLB_PRIVATE) | MMF_DUMP_MASK_DEFAULT_ELF)

#ifdef CONFIG_CORE_DUMP_DEFAULT_ELF_HEADERS
# define MMF_DUMP_MASK_DEFAULT_ELF	(1 << MMF_DUMP_ELF_HEADERS)
#else
# define MMF_DUMP_MASK_DEFAULT_ELF	0
#endif
					/* leave room for more dump flags */
#define MMF_VM_MERGEABLE	16	/* KSM may merge identical pages */
#define MMF_VM_HUGEPAGE		17	/* set when VM_HUGEPAGE is set on vma */

#define MMF_INIT_MASK		(MMF_DUMPABLE_MASK | MMF_DUMP_FILTER_MASK)

struct sighand_struct {
	atomic_t		count;
	struct k_sigaction	action[_NSIG];
	spinlock_t		siglock;
	wait_queue_head_t	signalfd_wqh;
};

struct pacct_struct {
	int			ac_flag;
	long			ac_exitcode;
	unsigned long		ac_mem;
	cputime_t		ac_utime, ac_stime;
	unsigned long		ac_minflt, ac_majflt;
};

struct cpu_itimer {
	cputime_t expires;
	cputime_t incr;
	u32 error;
	u32 incr_error;
};

/**
 * struct task_cputime - collected CPU time counts
 * @utime:		time spent in user mode, in &cputime_t units
 * @stime:		time spent in kernel mode, in &cputime_t units
 * @sum_exec_runtime:	total time spent on the CPU, in nanoseconds
 *
 * This structure groups together three kinds of CPU time that are
 * tracked for threads and thread groups.  Most things considering
 * CPU time want to group these counts together and treat all three
 * of them in parallel.
 */
struct task_cputime {
	cputime_t utime;
	cputime_t stime;
	unsigned long long sum_exec_runtime;
};
/* Alternate field names when used to cache expirations. */
#define prof_exp	stime
#define virt_exp	utime
#define sched_exp	sum_exec_runtime

#define INIT_CPUTIME	\
	(struct task_cputime) {					\
		.utime = cputime_zero,				\
		.stime = cputime_zero,				\
		.sum_exec_runtime = 0,				\
	}

/*
 * Disable preemption until the scheduler is running.
 * Reset by start_kernel()->sched_init()->init_idle().
 *
 * We include PREEMPT_ACTIVE to avoid cond_resched() from working
 * before the scheduler is active -- see should_resched().
 */
#define INIT_PREEMPT_COUNT	(1 + PREEMPT_ACTIVE)

/**
 * struct thread_group_cputimer - thread group interval timer counts
 * @cputime:		thread group interval timers.
 * @running:		non-zero when there are timers running and
 * 			@cputime receives updates.
 * @lock:		lock for fields in this struct.
 *
 * This structure contains the version of task_cputime, above, that is
 * used for thread group CPU timer calculations.
 */
struct thread_group_cputimer {
	struct task_cputime cputime;
	int running;
	spinlock_t lock;
};

#include <linux/rwsem.h>
struct autogroup;

/*
 * NOTE! "signal_struct" does not have its own
 * locking, because a shared signal_struct always
 * implies a shared sighand_struct, so locking
 * sighand_struct is always a proper superset of
 * the locking of signal_struct.
 */
struct signal_struct {
	atomic_t		sigcnt;
	atomic_t		live;
	int			nr_threads;

	wait_queue_head_t	wait_chldexit;	/* for wait4() */

	/* current thread group signal load-balancing target: */
	struct task_struct	*curr_target;

	/* shared signal handling: */
	struct sigpending	shared_pending;

	/* thread group exit support */
	int			group_exit_code;
	/* overloaded:
	 * - notify group_exit_task when ->count is equal to notify_count
	 * - everyone except group_exit_task is stopped during signal delivery
	 *   of fatal signals, group_exit_task processes the signal.
	 */
	int			notify_count;
	struct task_struct	*group_exit_task;

	/* thread group stop support, overloads group_exit_code too */
	int			group_stop_count;
	unsigned int		flags; /* see SIGNAL_* flags below */

	/* POSIX.1b Interval Timers */
	struct list_head posix_timers;

	/* ITIMER_REAL timer for the process */
	struct hrtimer real_timer;
	struct pid *leader_pid;
	ktime_t it_real_incr;

	/*
	 * ITIMER_PROF and ITIMER_VIRTUAL timers for the process, we use
	 * CPUCLOCK_PROF and CPUCLOCK_VIRT for indexing array as these
	 * values are defined to 0 and 1 respectively
	 */
	struct cpu_itimer it[2];

	/*
	 * Thread group totals for process CPU timers.
	 * See thread_group_cputimer(), et al, for details.
	 */
	struct thread_group_cputimer cputimer;

	/* Earliest-expiration cache. */
	struct task_cputime cputime_expires;

	struct list_head cpu_timers[3];

	struct pid *tty_old_pgrp;

	/* boolean value for session group leader */
	int leader;

	struct tty_struct *tty; /* NULL if no tty */

#ifdef CONFIG_SCHED_AUTOGROUP
	struct autogroup *autogroup;
#endif
	/*
	 * Cumulative resource counters for dead threads in the group,
	 * and for reaped dead child processes forked by this group.
	 * Live threads maintain their own counters and add to these
	 * in __exit_signal, except for the group leader.
	 */
	cputime_t utime, stime, cutime, cstime;
	cputime_t gtime;
	cputime_t cgtime;
#ifndef CONFIG_VIRT_CPU_ACCOUNTING
	cputime_t prev_utime, prev_stime;
#endif
	unsigned long nvcsw, nivcsw, cnvcsw, cnivcsw;
	unsigned long min_flt, maj_flt, cmin_flt, cmaj_flt;
	unsigned long inblock, oublock, cinblock, coublock;
	unsigned long maxrss, cmaxrss;
	struct task_io_accounting ioac;

	/*
	 * Cumulative ns of schedule CPU time fo dead threads in the
	 * group, not including a zombie group leader, (This only differs
	 * from jiffies_to_ns(utime + stime) if sched_clock uses something
	 * other than jiffies.)
	 */
	unsigned long long sum_sched_runtime;

	/*
	 * We don't bother to synchronize most readers of this at all,
	 * because there is no reader checking a limit that actually needs
	 * to get both rlim_cur and rlim_max atomically, and either one
	 * alone is a single word that can safely be read normally.
	 * getrlimit/setrlimit use task_lock(current->group_leader) to
	 * protect this instead of the siglock, because they really
	 * have no need to disable irqs.
	 */
	struct rlimit rlim[RLIM_NLIMITS];

#ifdef CONFIG_BSD_PROCESS_ACCT
	struct pacct_struct pacct;	/* per-process accounting information */
#endif
#ifdef CONFIG_TASKSTATS
	struct taskstats *stats;
#endif
#ifdef CONFIG_AUDIT
	unsigned audit_tty;
	struct tty_audit_buf *tty_audit_buf;
#endif
#ifdef CONFIG_CGROUPS
	/*
	 * The threadgroup_fork_lock prevents threads from forking with
	 * CLONE_THREAD while held for writing. Use this for fork-sensitive
	 * threadgroup-wide operations. It's taken for reading in fork.c in
	 * copy_process().
	 * Currently only needed write-side by cgroups.
	 */
	struct rw_semaphore threadgroup_fork_lock;
#endif

	int oom_adj;		/* OOM kill score adjustment (bit shift) */
	int oom_score_adj;	/* OOM kill score adjustment */
	int oom_score_adj_min;	/* OOM kill score adjustment minimum value.
				 * Only settable by CAP_SYS_RESOURCE. */

	struct mutex cred_guard_mutex;	/* guard against foreign influences on
					 * credential calculations
					 * (notably. ptrace) */
};

/* Context switch must be unlocked if interrupts are to be enabled */
#ifdef __ARCH_WANT_INTERRUPTS_ON_CTXSW
# define __ARCH_WANT_UNLOCKED_CTXSW
#endif

/*
 * Bits in flags field of signal_struct.
 */
#define SIGNAL_STOP_STOPPED	0x00000001 /* job control stop in effect */
#define SIGNAL_STOP_CONTINUED	0x00000002 /* SIGCONT since WCONTINUED reap */
#define SIGNAL_GROUP_EXIT	0x00000004 /* group exit in progress */
/*
 * Pending notifications to parent.
 */
#define SIGNAL_CLD_STOPPED	0x00000010
#define SIGNAL_CLD_CONTINUED	0x00000020
#define SIGNAL_CLD_MASK		(SIGNAL_CLD_STOPPED|SIGNAL_CLD_CONTINUED)

#define SIGNAL_UNKILLABLE	0x00000040 /* for init: ignore fatal signals */

/* If true, all threads except ->group_exit_task have pending SIGKILL */
static inline int signal_group_exit(const struct signal_struct *sig)
{
	return	(sig->flags & SIGNAL_GROUP_EXIT) ||
		(sig->group_exit_task != NULL);
}

/*
 * Some day this will be a full-fledged user tracking system..
 */
struct user_struct {
	atomic_t __count;	/* reference count */
	atomic_t processes;	/* How many processes does this user have? */
	atomic_t files;		/* How many open files does this user have? */
	atomic_t sigpending;	/* How many pending signals does this user have? */
#ifdef CONFIG_INOTIFY_USER
	atomic_t inotify_watches; /* How many inotify watches does this user have? */
	atomic_t inotify_devs;	/* How many inotify devs does this user have opened? */
#endif
#ifdef CONFIG_FANOTIFY
	atomic_t fanotify_listeners;
#endif
#ifdef CONFIG_EPOLL
	atomic_long_t epoll_watches; /* The number of file descriptors currently watched */
#endif
#ifdef CONFIG_POSIX_MQUEUE
	/* protected by mq_lock	*/
	unsigned long mq_bytes;	/* How many bytes can be allocated to mqueue? */
#endif
	unsigned long locked_shm; /* How many pages of mlocked shm ? */

#ifdef CONFIG_KEYS
	struct key *uid_keyring;	/* UID specific keyring */
	struct key *session_keyring;	/* UID's default session keyring */
#endif

	/* Hash table maintenance information */
	struct hlist_node uidhash_node;
	uid_t uid;
	struct user_namespace *user_ns;

#ifdef CONFIG_PERF_EVENTS
	atomic_long_t locked_vm;
#endif
};

extern int uids_sysfs_init(void);

extern struct user_struct *find_user(uid_t);

extern struct user_struct root_user;
#define INIT_USER (&root_user)


struct backing_dev_info;
struct reclaim_state;

#if defined(CONFIG_SCHEDSTATS) || defined(CONFIG_TASK_DELAY_ACCT)
struct sched_info {
	/* cumulative counters */
	unsigned long pcount;	      /* # of times run on this cpu */
	unsigned long long run_delay; /* time spent waiting on a runqueue */

	/* timestamps */
	unsigned long long last_arrival,/* when we last ran on a cpu */
			   last_queued;	/* when we were last queued to run */
};
#endif /* defined(CONFIG_SCHEDSTATS) || defined(CONFIG_TASK_DELAY_ACCT) */

#ifdef CONFIG_TASK_DELAY_ACCT
struct task_delay_info {
	spinlock_t	lock;
	unsigned int	flags;	/* Private per-task flags */

	/* For each stat XXX, add following, aligned appropriately
	 *
	 * struct timespec XXX_start, XXX_end;
	 * u64 XXX_delay;
	 * u32 XXX_count;
	 *
	 * Atomicity of updates to XXX_delay, XXX_count protected by
	 * single lock above (split into XXX_lock if contention is an issue).
	 */

	/*
	 * XXX_count is incremented on every XXX operation, the delay
	 * associated with the operation is added to XXX_delay.
	 * XXX_delay contains the accumulated delay time in nanoseconds.
	 */
	struct timespec blkio_start, blkio_end;	/* Shared by blkio, swapin */
	u64 blkio_delay;	/* wait for sync block io completion */
	u64 swapin_delay;	/* wait for swapin block io completion */
	u32 blkio_count;	/* total count of the number of sync block */
				/* io operations performed */
	u32 swapin_count;	/* total count of the number of swapin block */
				/* io operations performed */

	struct timespec freepages_start, freepages_end;
	u64 freepages_delay;	/* wait for memory reclaim */
	u32 freepages_count;	/* total count of memory reclaim */
};
#endif	/* CONFIG_TASK_DELAY_ACCT */

static inline int sched_info_on(void)
{
#ifdef CONFIG_SCHEDSTATS
	return 1;
#elif defined(CONFIG_TASK_DELAY_ACCT)
	extern int delayacct_on;
	return delayacct_on;
#else
	return 0;
#endif
}

enum cpu_idle_type {
	CPU_IDLE,
	CPU_NOT_IDLE,
	CPU_NEWLY_IDLE,
	CPU_MAX_IDLE_TYPES
};

/*
 * Increase resolution of nice-level calculations for 64-bit architectures.
 * The extra resolution improves shares distribution and load balancing of
 * low-weight task groups (eg. nice +19 on an autogroup), deeper taskgroup
 * hierarchies, especially on larger systems. This is not a user-visible change
 * and does not change the user-interface for setting shares/weights.
 *
 * We increase resolution only if we have enough bits to allow this increased
 * resolution (i.e. BITS_PER_LONG > 32). The costs for increasing resolution
 * when BITS_PER_LONG <= 32 are pretty high and the returns do not justify the
 * increased costs.
 */
<<<<<<< HEAD
#if BITS_PER_LONG > 32
=======
#if 0 /* BITS_PER_LONG > 32 -- currently broken: it increases power usage under light load  */
>>>>>>> 02f8c6ae
# define SCHED_LOAD_RESOLUTION	10
# define scale_load(w)		((w) << SCHED_LOAD_RESOLUTION)
# define scale_load_down(w)	((w) >> SCHED_LOAD_RESOLUTION)
#else
# define SCHED_LOAD_RESOLUTION	0
# define scale_load(w)		(w)
# define scale_load_down(w)	(w)
#endif

#define SCHED_LOAD_SHIFT	(10 + SCHED_LOAD_RESOLUTION)
#define SCHED_LOAD_SCALE	(1L << SCHED_LOAD_SHIFT)

/*
 * Increase resolution of cpu_power calculations
 */
#define SCHED_POWER_SHIFT	10
#define SCHED_POWER_SCALE	(1L << SCHED_POWER_SHIFT)

/*
 * sched-domains (multiprocessor balancing) declarations:
 */
#ifdef CONFIG_SMP
#define SD_LOAD_BALANCE		0x0001	/* Do load balancing on this domain. */
#define SD_BALANCE_NEWIDLE	0x0002	/* Balance when about to become idle */
#define SD_BALANCE_EXEC		0x0004	/* Balance on exec */
#define SD_BALANCE_FORK		0x0008	/* Balance on fork, clone */
#define SD_BALANCE_WAKE		0x0010  /* Balance on wakeup */
#define SD_WAKE_AFFINE		0x0020	/* Wake task to waking CPU */
#define SD_PREFER_LOCAL		0x0040  /* Prefer to keep tasks local to this domain */
#define SD_SHARE_CPUPOWER	0x0080	/* Domain members share cpu power */
#define SD_POWERSAVINGS_BALANCE	0x0100	/* Balance for power savings */
#define SD_SHARE_PKG_RESOURCES	0x0200	/* Domain members share cpu pkg resources */
#define SD_SERIALIZE		0x0400	/* Only a single load balancing instance */
#define SD_ASYM_PACKING		0x0800  /* Place busy groups earlier in the domain */
#define SD_PREFER_SIBLING	0x1000	/* Prefer to place tasks in a sibling domain */
#define SD_OVERLAP		0x2000	/* sched_domains of this level overlap */

enum powersavings_balance_level {
	POWERSAVINGS_BALANCE_NONE = 0,  /* No power saving load balance */
	POWERSAVINGS_BALANCE_BASIC,	/* Fill one thread/core/package
					 * first for long running threads
					 */
	POWERSAVINGS_BALANCE_WAKEUP,	/* Also bias task wakeups to semi-idle
					 * cpu package for power savings
					 */
	MAX_POWERSAVINGS_BALANCE_LEVELS
};

extern int sched_mc_power_savings, sched_smt_power_savings;

static inline int sd_balance_for_mc_power(void)
{
	if (sched_smt_power_savings)
		return SD_POWERSAVINGS_BALANCE;

	if (!sched_mc_power_savings)
		return SD_PREFER_SIBLING;

	return 0;
}

static inline int sd_balance_for_package_power(void)
{
	if (sched_mc_power_savings | sched_smt_power_savings)
		return SD_POWERSAVINGS_BALANCE;

	return SD_PREFER_SIBLING;
}

extern int __weak arch_sd_sibiling_asym_packing(void);

/*
 * Optimise SD flags for power savings:
 * SD_BALANCE_NEWIDLE helps aggressive task consolidation and power savings.
 * Keep default SD flags if sched_{smt,mc}_power_saving=0
 */

static inline int sd_power_saving_flags(void)
{
	if (sched_mc_power_savings | sched_smt_power_savings)
		return SD_BALANCE_NEWIDLE;

	return 0;
}

struct sched_group_power {
	atomic_t ref;
	/*
	 * CPU power of this group, SCHED_LOAD_SCALE being max power for a
	 * single CPU.
	 */
	unsigned int power, power_orig;
};

struct sched_group {
	struct sched_group *next;	/* Must be a circular list */
	atomic_t ref;

	unsigned int group_weight;
	struct sched_group_power *sgp;

	/*
	 * The CPUs this group covers.
	 *
	 * NOTE: this field is variable length. (Allocated dynamically
	 * by attaching extra space to the end of the structure,
	 * depending on how many CPUs the kernel has booted up with)
	 */
	unsigned long cpumask[0];
};

static inline struct cpumask *sched_group_cpus(struct sched_group *sg)
{
	return to_cpumask(sg->cpumask);
}

struct sched_domain_attr {
	int relax_domain_level;
};

#define SD_ATTR_INIT	(struct sched_domain_attr) {	\
	.relax_domain_level = -1,			\
}

extern int sched_domain_level_max;

struct sched_domain {
	/* These fields must be setup */
	struct sched_domain *parent;	/* top domain must be null terminated */
	struct sched_domain *child;	/* bottom domain must be null terminated */
	struct sched_group *groups;	/* the balancing groups of the domain */
	unsigned long min_interval;	/* Minimum balance interval ms */
	unsigned long max_interval;	/* Maximum balance interval ms */
	unsigned int busy_factor;	/* less balancing by factor if busy */
	unsigned int imbalance_pct;	/* No balance until over watermark */
	unsigned int cache_nice_tries;	/* Leave cache hot tasks for # tries */
	unsigned int busy_idx;
	unsigned int idle_idx;
	unsigned int newidle_idx;
	unsigned int wake_idx;
	unsigned int forkexec_idx;
	unsigned int smt_gain;
	int flags;			/* See SD_* */
	int level;

	/* Runtime fields. */
	unsigned long last_balance;	/* init to jiffies. units in jiffies */
	unsigned int balance_interval;	/* initialise to 1. units in ms. */
	unsigned int nr_balance_failed; /* initialise to 0 */

	u64 last_update;

#ifdef CONFIG_SCHEDSTATS
	/* load_balance() stats */
	unsigned int lb_count[CPU_MAX_IDLE_TYPES];
	unsigned int lb_failed[CPU_MAX_IDLE_TYPES];
	unsigned int lb_balanced[CPU_MAX_IDLE_TYPES];
	unsigned int lb_imbalance[CPU_MAX_IDLE_TYPES];
	unsigned int lb_gained[CPU_MAX_IDLE_TYPES];
	unsigned int lb_hot_gained[CPU_MAX_IDLE_TYPES];
	unsigned int lb_nobusyg[CPU_MAX_IDLE_TYPES];
	unsigned int lb_nobusyq[CPU_MAX_IDLE_TYPES];

	/* Active load balancing */
	unsigned int alb_count;
	unsigned int alb_failed;
	unsigned int alb_pushed;

	/* SD_BALANCE_EXEC stats */
	unsigned int sbe_count;
	unsigned int sbe_balanced;
	unsigned int sbe_pushed;

	/* SD_BALANCE_FORK stats */
	unsigned int sbf_count;
	unsigned int sbf_balanced;
	unsigned int sbf_pushed;

	/* try_to_wake_up() stats */
	unsigned int ttwu_wake_remote;
	unsigned int ttwu_move_affine;
	unsigned int ttwu_move_balance;
#endif
#ifdef CONFIG_SCHED_DEBUG
	char *name;
#endif
	union {
		void *private;		/* used during construction */
		struct rcu_head rcu;	/* used during destruction */
	};

	unsigned int span_weight;
	/*
	 * Span of all CPUs in this domain.
	 *
	 * NOTE: this field is variable length. (Allocated dynamically
	 * by attaching extra space to the end of the structure,
	 * depending on how many CPUs the kernel has booted up with)
	 */
	unsigned long span[0];
};

static inline struct cpumask *sched_domain_span(struct sched_domain *sd)
{
	return to_cpumask(sd->span);
}

extern void partition_sched_domains(int ndoms_new, cpumask_var_t doms_new[],
				    struct sched_domain_attr *dattr_new);

/* Allocate an array of sched domains, for partition_sched_domains(). */
cpumask_var_t *alloc_sched_domains(unsigned int ndoms);
void free_sched_domains(cpumask_var_t doms[], unsigned int ndoms);

/* Test a flag in parent sched domain */
static inline int test_sd_parent(struct sched_domain *sd, int flag)
{
	if (sd->parent && (sd->parent->flags & flag))
		return 1;

	return 0;
}

unsigned long default_scale_freq_power(struct sched_domain *sd, int cpu);
unsigned long default_scale_smt_power(struct sched_domain *sd, int cpu);

#else /* CONFIG_SMP */

struct sched_domain_attr;

static inline void
partition_sched_domains(int ndoms_new, cpumask_var_t doms_new[],
			struct sched_domain_attr *dattr_new)
{
}
#endif	/* !CONFIG_SMP */


struct io_context;			/* See blkdev.h */


#ifdef ARCH_HAS_PREFETCH_SWITCH_STACK
extern void prefetch_stack(struct task_struct *t);
#else
static inline void prefetch_stack(struct task_struct *t) { }
#endif

struct audit_context;		/* See audit.c */
struct mempolicy;
struct pipe_inode_info;
struct uts_namespace;

struct rq;
struct sched_domain;

/*
 * wake flags
 */
#define WF_SYNC		0x01		/* waker goes to sleep after wakup */
#define WF_FORK		0x02		/* child wakeup after fork */
#define WF_MIGRATED	0x04		/* internal use, task got migrated */

#define ENQUEUE_WAKEUP		1
#define ENQUEUE_HEAD		2
#ifdef CONFIG_SMP
#define ENQUEUE_WAKING		4	/* sched_class::task_waking was called */
#else
#define ENQUEUE_WAKING		0
#endif

#define DEQUEUE_SLEEP		1

#define ENQUEUE_WAKEUP		1
#define ENQUEUE_WAKING		2
#define ENQUEUE_HEAD		4

#define DEQUEUE_SLEEP		1

struct sched_class {
	const struct sched_class *next;

	void (*enqueue_task) (struct rq *rq, struct task_struct *p, int flags);
	void (*dequeue_task) (struct rq *rq, struct task_struct *p, int flags);
	void (*yield_task) (struct rq *rq);
	bool (*yield_to_task) (struct rq *rq, struct task_struct *p, bool preempt);

	void (*check_preempt_curr) (struct rq *rq, struct task_struct *p, int flags);

	struct task_struct * (*pick_next_task) (struct rq *rq);
	void (*put_prev_task) (struct rq *rq, struct task_struct *p);

#ifdef CONFIG_SMP
<<<<<<< HEAD
	int  (*select_task_rq)(struct rq *rq, struct task_struct *p,
			       int sd_flag, int flags);

	void (*pre_schedule) (struct rq *this_rq, struct task_struct *task);
	void (*post_schedule) (struct rq *this_rq);
	void (*task_waking) (struct rq *this_rq, struct task_struct *task);
=======
	int  (*select_task_rq)(struct task_struct *p, int sd_flag, int flags);

	void (*pre_schedule) (struct rq *this_rq, struct task_struct *task);
	void (*post_schedule) (struct rq *this_rq);
	void (*task_waking) (struct task_struct *task);
>>>>>>> 02f8c6ae
	void (*task_woken) (struct rq *this_rq, struct task_struct *task);

	void (*set_cpus_allowed)(struct task_struct *p,
				 const struct cpumask *newmask);

	void (*rq_online)(struct rq *rq);
	void (*rq_offline)(struct rq *rq);
#endif

	void (*set_curr_task) (struct rq *rq);
	void (*task_tick) (struct rq *rq, struct task_struct *p, int queued);
	void (*task_fork) (struct task_struct *p);

	void (*switched_from) (struct rq *this_rq, struct task_struct *task);
	void (*switched_to) (struct rq *this_rq, struct task_struct *task);
	void (*prio_changed) (struct rq *this_rq, struct task_struct *task,
			     int oldprio);

	unsigned int (*get_rr_interval) (struct rq *rq,
					 struct task_struct *task);

#ifdef CONFIG_FAIR_GROUP_SCHED
	void (*task_move_group) (struct task_struct *p, int on_rq);
#endif
};

struct load_weight {
	unsigned long weight, inv_weight;
};

#ifdef CONFIG_SCHEDSTATS
struct sched_statistics {
	u64			wait_start;
	u64			wait_max;
	u64			wait_count;
	u64			wait_sum;
	u64			iowait_count;
	u64			iowait_sum;

	u64			sleep_start;
	u64			sleep_max;
	s64			sum_sleep_runtime;

	u64			block_start;
	u64			block_max;
	u64			exec_max;
	u64			slice_max;

	u64			nr_migrations_cold;
	u64			nr_failed_migrations_affine;
	u64			nr_failed_migrations_running;
	u64			nr_failed_migrations_hot;
	u64			nr_forced_migrations;

	u64			nr_wakeups;
	u64			nr_wakeups_sync;
	u64			nr_wakeups_migrate;
	u64			nr_wakeups_local;
	u64			nr_wakeups_remote;
	u64			nr_wakeups_affine;
	u64			nr_wakeups_affine_attempts;
	u64			nr_wakeups_passive;
	u64			nr_wakeups_idle;
};
#endif

<<<<<<< HEAD
/*
 * CFS stats for a schedulable entity (task, task-group etc)
 *
 * Current field usage histogram:
 *
 *     4 se->block_start
 *     4 se->run_node
 *     4 se->sleep_start
 *     6 se->load.weight
 */
=======
>>>>>>> 02f8c6ae
struct sched_entity {
	struct load_weight	load;		/* for load-balancing */
	struct rb_node		run_node;
	struct list_head	group_node;
	unsigned int		on_rq;

	u64			exec_start;
	u64			sum_exec_runtime;
	u64			vruntime;
	u64			prev_sum_exec_runtime;

<<<<<<< HEAD
	u64			last_wakeup;
	u64			avg_overlap;

	u64			nr_migrations;

	u64			start_runtime;
	u64			avg_wakeup;

	u64			avg_running;

=======
	u64			nr_migrations;

>>>>>>> 02f8c6ae
#ifdef CONFIG_SCHEDSTATS
	struct sched_statistics statistics;
#endif

#ifdef CONFIG_FAIR_GROUP_SCHED
	struct sched_entity	*parent;
	/* rq on which this entity is (to be) queued: */
	struct cfs_rq		*cfs_rq;
	/* rq "owned" by this entity/group: */
	struct cfs_rq		*my_q;
#endif
};

struct sched_rt_entity {
	struct list_head run_list;
	unsigned long timeout;
	unsigned int time_slice;
	int nr_cpus_allowed;

	struct sched_rt_entity *back;
#ifdef CONFIG_RT_GROUP_SCHED
	struct sched_rt_entity	*parent;
	/* rq on which this entity is (to be) queued: */
	struct rt_rq		*rt_rq;
	/* rq "owned" by this entity/group: */
	struct rt_rq		*my_q;
#endif
};

struct rcu_node;

enum perf_event_task_context {
	perf_invalid_context = -1,
	perf_hw_context = 0,
	perf_sw_context,
	perf_nr_task_contexts,
};

struct task_struct {
	volatile long state;	/* -1 unrunnable, 0 runnable, >0 stopped */
	void *stack;
	atomic_t usage;
	unsigned int flags;	/* per process flags, defined below */
	unsigned int ptrace;

#ifdef CONFIG_SMP
	struct task_struct *wake_entry;
	int on_cpu;
#endif
	int on_rq;

	int prio, static_prio, normal_prio;
	unsigned int rt_priority;
	const struct sched_class *sched_class;
	struct sched_entity se;
	struct sched_rt_entity rt;

#ifdef CONFIG_PREEMPT_NOTIFIERS
	/* list of struct preempt_notifier: */
	struct hlist_head preempt_notifiers;
#endif

	/*
	 * fpu_counter contains the number of consecutive context switches
	 * that the FPU is used. If this is over a threshold, the lazy fpu
	 * saving becomes unlazy to save the trap. This is an unsigned char
	 * so that after 256 times the counter wraps and the behavior turns
	 * lazy again; this to deal with bursty apps that only use FPU for
	 * a short time
	 */
	unsigned char fpu_counter;
#ifdef CONFIG_BLK_DEV_IO_TRACE
	unsigned int btrace_seq;
#endif

	unsigned int policy;
	cpumask_t cpus_allowed;

#ifdef CONFIG_PREEMPT_RCU
	int rcu_read_lock_nesting;
	char rcu_read_unlock_special;
#if defined(CONFIG_RCU_BOOST) && defined(CONFIG_TREE_PREEMPT_RCU)
	int rcu_boosted;
#endif /* #if defined(CONFIG_RCU_BOOST) && defined(CONFIG_TREE_PREEMPT_RCU) */
	struct list_head rcu_node_entry;
#endif /* #ifdef CONFIG_PREEMPT_RCU */
#ifdef CONFIG_TREE_PREEMPT_RCU
	struct rcu_node *rcu_blocked_node;
#endif /* #ifdef CONFIG_TREE_PREEMPT_RCU */
#ifdef CONFIG_RCU_BOOST
	struct rt_mutex *rcu_boost_mutex;
#endif /* #ifdef CONFIG_RCU_BOOST */

#if defined(CONFIG_SCHEDSTATS) || defined(CONFIG_TASK_DELAY_ACCT)
	struct sched_info sched_info;
#endif

	struct list_head tasks;
#ifdef CONFIG_SMP
	struct plist_node pushable_tasks;
#endif

	struct mm_struct *mm, *active_mm;
<<<<<<< HEAD
=======
#ifdef CONFIG_COMPAT_BRK
	unsigned brk_randomized:1;
#endif
>>>>>>> 02f8c6ae
#if defined(SPLIT_RSS_COUNTING)
	struct task_rss_stat	rss_stat;
#endif
/* task state */
	int exit_state;
	int exit_code, exit_signal;
	int pdeath_signal;  /*  The signal sent when the parent dies  */
	unsigned int group_stop;	/* GROUP_STOP_*, siglock protected */
	/* ??? */
	unsigned int personality;
	unsigned did_exec:1;
	unsigned in_execve:1;	/* Tell the LSMs that the process is doing an
				 * execve */
	unsigned in_iowait:1;


	/* Revert to default priority/policy when forking */
	unsigned sched_reset_on_fork:1;
	unsigned sched_contributes_to_load:1;

	pid_t pid;
	pid_t tgid;

#ifdef CONFIG_CC_STACKPROTECTOR
	/* Canary value for the -fstack-protector gcc feature */
	unsigned long stack_canary;
#endif

	/* 
	 * pointers to (original) parent process, youngest child, younger sibling,
	 * older sibling, respectively.  (p->father can be replaced with 
	 * p->real_parent->pid)
	 */
	struct task_struct *real_parent; /* real parent process */
	struct task_struct *parent; /* recipient of SIGCHLD, wait4() reports */
	/*
	 * children/sibling forms the list of my natural children
	 */
	struct list_head children;	/* list of my children */
	struct list_head sibling;	/* linkage in my parent's children list */
	struct task_struct *group_leader;	/* threadgroup leader */

	/*
	 * ptraced is the list of tasks this task is using ptrace on.
	 * This includes both natural children and PTRACE_ATTACH targets.
	 * p->ptrace_entry is p's link on the p->parent->ptraced list.
	 */
	struct list_head ptraced;
	struct list_head ptrace_entry;

	/* PID/PID hash table linkage. */
	struct pid_link pids[PIDTYPE_MAX];
	struct list_head thread_group;

	struct completion *vfork_done;		/* for vfork() */
	int __user *set_child_tid;		/* CLONE_CHILD_SETTID */
	int __user *clear_child_tid;		/* CLONE_CHILD_CLEARTID */

	cputime_t utime, stime, utimescaled, stimescaled;
	cputime_t gtime;
#ifndef CONFIG_VIRT_CPU_ACCOUNTING
	cputime_t prev_utime, prev_stime;
#endif
	unsigned long nvcsw, nivcsw; /* context switch counts */
	struct timespec start_time; 		/* monotonic time */
	struct timespec real_start_time;	/* boot based time */
/* mm fault and swap info: this can arguably be seen as either mm-specific or thread-specific */
	unsigned long min_flt, maj_flt;

	struct task_cputime cputime_expires;
	struct list_head cpu_timers[3];

/* process credentials */
	const struct cred __rcu *real_cred; /* objective and real subjective task
					 * credentials (COW) */
	const struct cred __rcu *cred;	/* effective (overridable) subjective task
					 * credentials (COW) */
	struct cred *replacement_session_keyring; /* for KEYCTL_SESSION_TO_PARENT */

	char comm[TASK_COMM_LEN]; /* executable name excluding path
				     - access with [gs]et_task_comm (which lock
				       it with task_lock())
				     - initialized normally by setup_new_exec */
/* file system info */
	int link_count, total_link_count;
#ifdef CONFIG_SYSVIPC
/* ipc stuff */
	struct sysv_sem sysvsem;
#endif
#ifdef CONFIG_DETECT_HUNG_TASK
/* hung task detection */
	unsigned long last_switch_count;
#endif
/* CPU-specific state of this task */
	struct thread_struct thread;
/* filesystem information */
	struct fs_struct *fs;
/* open file information */
	struct files_struct *files;
/* namespaces */
	struct nsproxy *nsproxy;
/* signal handlers */
	struct signal_struct *signal;
	struct sighand_struct *sighand;

	sigset_t blocked, real_blocked;
	sigset_t saved_sigmask;	/* restored if set_restore_sigmask() was used */
	struct sigpending pending;

	unsigned long sas_ss_sp;
	size_t sas_ss_size;
	int (*notifier)(void *priv);
	void *notifier_data;
	sigset_t *notifier_mask;
	struct audit_context *audit_context;
#ifdef CONFIG_AUDITSYSCALL
	uid_t loginuid;
	unsigned int sessionid;
#endif
	seccomp_t seccomp;

#ifdef CONFIG_UTRACE
	struct utrace utrace;
	unsigned long utrace_flags;
#endif

/* Thread group tracking */
   	u32 parent_exec_id;
   	u32 self_exec_id;
/* Protection of (de-)allocation: mm, files, fs, tty, keyrings, mems_allowed,
 * mempolicy */
	spinlock_t alloc_lock;

#ifdef CONFIG_GENERIC_HARDIRQS
	/* IRQ handler threads */
	struct irqaction *irqaction;
#endif

	/* Protection of the PI data structures: */
	raw_spinlock_t pi_lock;

#ifdef CONFIG_RT_MUTEXES
	/* PI waiters blocked on a rt_mutex held by this task */
	struct plist_head pi_waiters;
	/* Deadlock detection and priority inheritance handling */
	struct rt_mutex_waiter *pi_blocked_on;
#endif

#ifdef CONFIG_DEBUG_MUTEXES
	/* mutex deadlock detection */
	struct mutex_waiter *blocked_on;
#endif
#ifdef CONFIG_TRACE_IRQFLAGS
	unsigned int irq_events;
	unsigned long hardirq_enable_ip;
	unsigned long hardirq_disable_ip;
	unsigned int hardirq_enable_event;
	unsigned int hardirq_disable_event;
	int hardirqs_enabled;
	int hardirq_context;
	unsigned long softirq_disable_ip;
	unsigned long softirq_enable_ip;
	unsigned int softirq_disable_event;
	unsigned int softirq_enable_event;
	int softirqs_enabled;
	int softirq_context;
#endif
#ifdef CONFIG_LOCKDEP
# define MAX_LOCK_DEPTH 48UL
	u64 curr_chain_key;
	int lockdep_depth;
	unsigned int lockdep_recursion;
	struct held_lock held_locks[MAX_LOCK_DEPTH];
	gfp_t lockdep_reclaim_gfp;
#endif

/* journalling filesystem info */
	void *journal_info;

/* stacked block device info */
	struct bio_list *bio_list;
<<<<<<< HEAD
=======

#ifdef CONFIG_BLOCK
/* stack plugging */
	struct blk_plug *plug;
#endif
>>>>>>> 02f8c6ae

/* VM state */
	struct reclaim_state *reclaim_state;

	struct backing_dev_info *backing_dev_info;

	struct io_context *io_context;

	unsigned long ptrace_message;
	siginfo_t *last_siginfo; /* For ptrace use.  */
	struct task_io_accounting ioac;
#if defined(CONFIG_TASK_XACCT)
	u64 acct_rss_mem1;	/* accumulated rss usage */
	u64 acct_vm_mem1;	/* accumulated virtual memory usage */
	cputime_t acct_timexpd;	/* stime + utime since last update */
#endif
#ifdef CONFIG_CPUSETS
	nodemask_t mems_allowed;	/* Protected by alloc_lock */
	int mems_allowed_change_disable;
	int cpuset_mem_spread_rotor;
	int cpuset_slab_spread_rotor;
#endif
#ifdef CONFIG_CGROUPS
	/* Control Group info protected by css_set_lock */
	struct css_set __rcu *cgroups;
	/* cg_list protected by css_set_lock and tsk->alloc_lock */
	struct list_head cg_list;
#endif
#ifdef CONFIG_FUTEX
	struct robust_list_head __user *robust_list;
#ifdef CONFIG_COMPAT
	struct compat_robust_list_head __user *compat_robust_list;
#endif
	struct list_head pi_state_list;
	struct futex_pi_state *pi_state_cache;
#endif
#ifdef CONFIG_PERF_EVENTS
	struct perf_event_context *perf_event_ctxp[perf_nr_task_contexts];
	struct mutex perf_event_mutex;
	struct list_head perf_event_list;
#endif
#ifdef CONFIG_NUMA
	struct mempolicy *mempolicy;	/* Protected by alloc_lock */
	short il_next;
	short pref_node_fork;
#endif
	atomic_t fs_excl;	/* holding fs exclusive resources */
	struct rcu_head rcu;

	/*
	 * cache last used pipe for splice
	 */
	struct pipe_inode_info *splice_pipe;
#ifdef	CONFIG_TASK_DELAY_ACCT
	struct task_delay_info *delays;
#endif
#ifdef CONFIG_FAULT_INJECTION
	int make_it_fail;
#endif
	struct prop_local_single dirties;
#ifdef CONFIG_LATENCYTOP
	int latency_record_count;
	struct latency_record latency_record[LT_SAVECOUNT];
#endif
	/*
	 * time slack values; these are used to round up poll() and
	 * select() etc timeout values. These are in nanoseconds.
	 */
	unsigned long timer_slack_ns;
	unsigned long default_timer_slack_ns;

	struct list_head	*scm_work_list;
#ifdef CONFIG_FUNCTION_GRAPH_TRACER
	/* Index of current stored address in ret_stack */
	int curr_ret_stack;
	/* Stack of return addresses for return function tracing */
	struct ftrace_ret_stack	*ret_stack;
	/* time stamp for last schedule */
	unsigned long long ftrace_timestamp;
	/*
	 * Number of functions that haven't been traced
	 * because of depth overrun.
	 */
	atomic_t trace_overrun;
	/* Pause for the tracing */
	atomic_t tracing_graph_pause;
#endif
#ifdef CONFIG_TRACING
	/* state flags for use by tracers */
	unsigned long trace;
	/* bitmask and counter of trace recursion */
	unsigned long trace_recursion;
#endif /* CONFIG_TRACING */
#ifdef CONFIG_CGROUP_MEM_RES_CTLR /* memcg uses this to do batch job */
	struct memcg_batch_info {
		int do_batch;	/* incremented when batch uncharge started */
		struct mem_cgroup *memcg; /* target memcg of uncharge */
		unsigned long nr_pages;	/* uncharged usage */
		unsigned long memsw_nr_pages; /* uncharged mem+swap usage */
	} memcg_batch;
#endif
<<<<<<< HEAD
#ifdef CONFIG_PERFMON
	struct pfm_context *pfm_context;
=======
#ifdef CONFIG_HAVE_HW_BREAKPOINT
	atomic_t ptrace_bp_refcnt;
>>>>>>> 02f8c6ae
#endif
};

/* Future-safe accessor for struct task_struct's cpus_allowed. */
#define tsk_cpus_allowed(tsk) (&(tsk)->cpus_allowed)

/*
 * Priority of a process goes from 0..MAX_PRIO-1, valid RT
 * priority is 0..MAX_RT_PRIO-1, and SCHED_NORMAL/SCHED_BATCH
 * tasks are in the range MAX_RT_PRIO..MAX_PRIO-1. Priority
 * values are inverted: lower p->prio value means higher priority.
 *
 * The MAX_USER_RT_PRIO value allows the actual maximum
 * RT priority to be separate from the value exported to
 * user-space.  This allows kernel threads to set their
 * priority to a value higher than any user task. Note:
 * MAX_RT_PRIO must not be smaller than MAX_USER_RT_PRIO.
 */

#define MAX_USER_RT_PRIO	100
#define MAX_RT_PRIO		MAX_USER_RT_PRIO

#define MAX_PRIO		(MAX_RT_PRIO + 40)
#define DEFAULT_PRIO		(MAX_RT_PRIO + 20)

static inline int rt_prio(int prio)
{
	if (unlikely(prio < MAX_RT_PRIO))
		return 1;
	return 0;
}

static inline int rt_task(struct task_struct *p)
{
	return rt_prio(p->prio);
}

static inline struct pid *task_pid(struct task_struct *task)
{
	return task->pids[PIDTYPE_PID].pid;
}

static inline struct pid *task_tgid(struct task_struct *task)
{
	return task->group_leader->pids[PIDTYPE_PID].pid;
}

/*
 * Without tasklist or rcu lock it is not safe to dereference
 * the result of task_pgrp/task_session even if task == current,
 * we can race with another thread doing sys_setsid/sys_setpgid.
 */
static inline struct pid *task_pgrp(struct task_struct *task)
{
	return task->group_leader->pids[PIDTYPE_PGID].pid;
}

static inline struct pid *task_session(struct task_struct *task)
{
	return task->group_leader->pids[PIDTYPE_SID].pid;
}

struct pid_namespace;

/*
 * the helpers to get the task's different pids as they are seen
 * from various namespaces
 *
 * task_xid_nr()     : global id, i.e. the id seen from the init namespace;
 * task_xid_vnr()    : virtual id, i.e. the id seen from the pid namespace of
 *                     current.
 * task_xid_nr_ns()  : id seen from the ns specified;
 *
 * set_task_vxid()   : assigns a virtual id to a task;
 *
 * see also pid_nr() etc in include/linux/pid.h
 */
pid_t __task_pid_nr_ns(struct task_struct *task, enum pid_type type,
			struct pid_namespace *ns);

static inline pid_t task_pid_nr(struct task_struct *tsk)
{
	return tsk->pid;
}

static inline pid_t task_pid_nr_ns(struct task_struct *tsk,
					struct pid_namespace *ns)
{
	return __task_pid_nr_ns(tsk, PIDTYPE_PID, ns);
}

static inline pid_t task_pid_vnr(struct task_struct *tsk)
{
	return __task_pid_nr_ns(tsk, PIDTYPE_PID, NULL);
}


static inline pid_t task_tgid_nr(struct task_struct *tsk)
{
	return tsk->tgid;
}

pid_t task_tgid_nr_ns(struct task_struct *tsk, struct pid_namespace *ns);

static inline pid_t task_tgid_vnr(struct task_struct *tsk)
{
	return pid_vnr(task_tgid(tsk));
}


static inline pid_t task_pgrp_nr_ns(struct task_struct *tsk,
					struct pid_namespace *ns)
{
	return __task_pid_nr_ns(tsk, PIDTYPE_PGID, ns);
}

static inline pid_t task_pgrp_vnr(struct task_struct *tsk)
{
	return __task_pid_nr_ns(tsk, PIDTYPE_PGID, NULL);
}


static inline pid_t task_session_nr_ns(struct task_struct *tsk,
					struct pid_namespace *ns)
{
	return __task_pid_nr_ns(tsk, PIDTYPE_SID, ns);
}

static inline pid_t task_session_vnr(struct task_struct *tsk)
{
	return __task_pid_nr_ns(tsk, PIDTYPE_SID, NULL);
}

/* obsolete, do not use */
static inline pid_t task_pgrp_nr(struct task_struct *tsk)
{
	return task_pgrp_nr_ns(tsk, &init_pid_ns);
}

/**
 * pid_alive - check that a task structure is not stale
 * @p: Task structure to be checked.
 *
 * Test if a process is not yet dead (at most zombie state)
 * If pid_alive fails, then pointers within the task structure
 * can be stale and must not be dereferenced.
 */
static inline int pid_alive(struct task_struct *p)
{
	return p->pids[PIDTYPE_PID].pid != NULL;
}

/**
 * is_global_init - check if a task structure is init
 * @tsk: Task structure to be checked.
 *
 * Check if a task structure is the first user space task the kernel created.
 */
static inline int is_global_init(struct task_struct *tsk)
{
	return tsk->pid == 1;
}

/*
 * is_container_init:
 * check whether in the task is init in its own pid namespace.
 */
extern int is_container_init(struct task_struct *tsk);

extern struct pid *cad_pid;

extern void free_task(struct task_struct *tsk);
#define get_task_struct(tsk) do { atomic_inc(&(tsk)->usage); } while(0)

extern void __put_task_struct(struct task_struct *t);

static inline void put_task_struct(struct task_struct *t)
{
	if (atomic_dec_and_test(&t->usage))
		__put_task_struct(t);
}

<<<<<<< HEAD
extern cputime_t task_utime(struct task_struct *p);
extern cputime_t task_stime(struct task_struct *p);
extern cputime_t task_gtime(struct task_struct *p);
=======
extern void task_times(struct task_struct *p, cputime_t *ut, cputime_t *st);
>>>>>>> 02f8c6ae
extern void thread_group_times(struct task_struct *p, cputime_t *ut, cputime_t *st);

/*
 * Per process flags
 */
<<<<<<< HEAD
#define PF_KSOFTIRQD	0x00000001	/* I am ksoftirqd */
=======
>>>>>>> 02f8c6ae
#define PF_STARTING	0x00000002	/* being created */
#define PF_EXITING	0x00000004	/* getting shut down */
#define PF_EXITPIDONE	0x00000008	/* pi exit done on shut down */
#define PF_VCPU		0x00000010	/* I'm a virtual CPU */
#define PF_WQ_WORKER	0x00000020	/* I'm a workqueue worker */
#define PF_FORKNOEXEC	0x00000040	/* forked but didn't exec */
#define PF_MCE_PROCESS  0x00000080      /* process policy on mce errors */
#define PF_SUPERPRIV	0x00000100	/* used super-user privileges */
#define PF_DUMPCORE	0x00000200	/* dumped core */
#define PF_SIGNALED	0x00000400	/* killed by a signal */
#define PF_MEMALLOC	0x00000800	/* Allocating memory */
#define PF_USED_MATH	0x00002000	/* if unset the fpu must be initialized before use */
#define PF_FREEZING	0x00004000	/* freeze in progress. do not account to load */
#define PF_NOFREEZE	0x00008000	/* this thread should not be frozen */
#define PF_FROZEN	0x00010000	/* frozen for system suspend */
#define PF_FSTRANS	0x00020000	/* inside a filesystem transaction */
#define PF_KSWAPD	0x00040000	/* I am kswapd */
#define PF_LESS_THROTTLE 0x00100000	/* Throttle me less: I clean memory */
#define PF_KTHREAD	0x00200000	/* I am a kernel thread */
#define PF_RANDOMIZE	0x00400000	/* randomize virtual address space */
#define PF_SWAPWRITE	0x00800000	/* Allowed to write to swap */
#define PF_SPREAD_PAGE	0x01000000	/* Spread page cache over cpuset */
#define PF_SPREAD_SLAB	0x02000000	/* Spread some slab caches over cpuset */
#define PF_THREAD_BOUND	0x04000000	/* Thread bound to specific cpu */
#define PF_MCE_EARLY    0x08000000      /* Early kill for mce process policy */
#define PF_MEMPOLICY	0x10000000	/* Non-default NUMA mempolicy */
#define PF_MUTEX_TESTER	0x20000000	/* Thread belongs to the rt mutex tester */
#define PF_FREEZER_SKIP	0x40000000	/* Freezer should not count it as freezable */
#define PF_FREEZER_NOSIG 0x80000000	/* Freezer won't send signals to it */

/*
 * Only the _current_ task can read/write to tsk->flags, but other
 * tasks can access tsk->flags in readonly mode for example
 * with tsk_used_math (like during threaded core dumping).
 * There is however an exception to this rule during ptrace
 * or during fork: the ptracer task is allowed to write to the
 * child->flags of its traced child (same goes for fork, the parent
 * can write to the child->flags), because we're guaranteed the
 * child is not running and in turn not changing child->flags
 * at the same time the parent does it.
 */
#define clear_stopped_child_used_math(child) do { (child)->flags &= ~PF_USED_MATH; } while (0)
#define set_stopped_child_used_math(child) do { (child)->flags |= PF_USED_MATH; } while (0)
#define clear_used_math() clear_stopped_child_used_math(current)
#define set_used_math() set_stopped_child_used_math(current)
#define conditional_stopped_child_used_math(condition, child) \
	do { (child)->flags &= ~PF_USED_MATH, (child)->flags |= (condition) ? PF_USED_MATH : 0; } while (0)
#define conditional_used_math(condition) \
	conditional_stopped_child_used_math(condition, current)
#define copy_to_stopped_child_used_math(child) \
	do { (child)->flags &= ~PF_USED_MATH, (child)->flags |= current->flags & PF_USED_MATH; } while (0)
/* NOTE: this will return 0 or PF_USED_MATH, it will never return 1 */
#define tsk_used_math(p) ((p)->flags & PF_USED_MATH)
#define used_math() tsk_used_math(current)

/*
 * task->group_stop flags
 */
#define GROUP_STOP_SIGMASK	0xffff    /* signr of the last group stop */
#define GROUP_STOP_PENDING	(1 << 16) /* task should stop for group stop */
#define GROUP_STOP_CONSUME	(1 << 17) /* consume group stop count */
#define GROUP_STOP_TRAPPING	(1 << 18) /* switching from STOPPED to TRACED */
#define GROUP_STOP_DEQUEUED	(1 << 19) /* stop signal dequeued */

extern void task_clear_group_stop_pending(struct task_struct *task);

#ifdef CONFIG_PREEMPT_RCU

#define RCU_READ_UNLOCK_BLOCKED (1 << 0) /* blocked while in RCU read-side. */
#define RCU_READ_UNLOCK_BOOSTED (1 << 1) /* boosted while in RCU read-side. */
#define RCU_READ_UNLOCK_NEED_QS (1 << 2) /* RCU core needs CPU response. */

static inline void rcu_copy_process(struct task_struct *p)
{
	p->rcu_read_lock_nesting = 0;
	p->rcu_read_unlock_special = 0;
#ifdef CONFIG_TREE_PREEMPT_RCU
	p->rcu_blocked_node = NULL;
#endif /* #ifdef CONFIG_TREE_PREEMPT_RCU */
#ifdef CONFIG_RCU_BOOST
	p->rcu_boost_mutex = NULL;
#endif /* #ifdef CONFIG_RCU_BOOST */
	INIT_LIST_HEAD(&p->rcu_node_entry);
}

#else

static inline void rcu_copy_process(struct task_struct *p)
{
}

#endif

static inline void tsk_restore_flags(struct task_struct *p,
				     unsigned long pflags, unsigned long mask)
{
	p->flags &= ~mask;
	p->flags |= pflags & mask;
}

#ifdef CONFIG_SMP
extern void do_set_cpus_allowed(struct task_struct *p,
			       const struct cpumask *new_mask);

extern int set_cpus_allowed_ptr(struct task_struct *p,
				const struct cpumask *new_mask);
#else
static inline void do_set_cpus_allowed(struct task_struct *p,
				      const struct cpumask *new_mask)
{
}
static inline int set_cpus_allowed_ptr(struct task_struct *p,
				       const struct cpumask *new_mask)
{
	if (!cpumask_test_cpu(0, new_mask))
		return -EINVAL;
	return 0;
}
#endif

#ifndef CONFIG_CPUMASK_OFFSTACK
static inline int set_cpus_allowed(struct task_struct *p, cpumask_t new_mask)
{
	return set_cpus_allowed_ptr(p, &new_mask);
}
#endif

/*
 * Do not use outside of architecture code which knows its limitations.
 *
 * sched_clock() has no promise of monotonicity or bounded drift between
 * CPUs, use (which you should not) requires disabling IRQs.
 *
 * Please use one of the three interfaces below.
 */
extern unsigned long long notrace sched_clock(void);
/*
 * See the comment in kernel/sched_clock.c
 */
extern u64 cpu_clock(int cpu);
extern u64 local_clock(void);
extern u64 sched_clock_cpu(int cpu);

<<<<<<< HEAD
/* ftrace calls sched_clock() directly */
extern unsigned long long notrace sched_clock(void);
=======
>>>>>>> 02f8c6ae

extern void sched_clock_init(void);

#ifndef CONFIG_HAVE_UNSTABLE_SCHED_CLOCK
static inline void sched_clock_tick(void)
{
}

static inline void sched_clock_idle_sleep_event(void)
{
}

static inline void sched_clock_idle_wakeup_event(u64 delta_ns)
{
}
#else
/*
 * Architectures can set this to 1 if they have specified
 * CONFIG_HAVE_UNSTABLE_SCHED_CLOCK in their arch Kconfig,
 * but then during bootup it turns out that sched_clock()
 * is reliable after all:
 */
extern int sched_clock_stable;

extern void sched_clock_tick(void);
extern void sched_clock_idle_sleep_event(void);
extern void sched_clock_idle_wakeup_event(u64 delta_ns);
#endif

#ifdef CONFIG_IRQ_TIME_ACCOUNTING
/*
 * An i/f to runtime opt-in for irq time accounting based off of sched_clock.
 * The reason for this explicit opt-in is not to have perf penalty with
 * slow sched_clocks.
 */
extern void enable_sched_clock_irqtime(void);
extern void disable_sched_clock_irqtime(void);
#else
static inline void enable_sched_clock_irqtime(void) {}
static inline void disable_sched_clock_irqtime(void) {}
#endif

#ifdef CONFIG_IRQ_TIME_ACCOUNTING
/*
 * An i/f to runtime opt-in for irq time accounting based off of sched_clock.
 * The reason for this explicit opt-in is not to have perf penalty with
 * slow sched_clocks.
 */
extern void enable_sched_clock_irqtime(void);
extern void disable_sched_clock_irqtime(void);
#else
static inline void enable_sched_clock_irqtime(void) {}
static inline void disable_sched_clock_irqtime(void) {}
#endif

extern unsigned long long
task_sched_runtime(struct task_struct *task);
extern unsigned long long thread_group_sched_runtime(struct task_struct *task);

/* sched_exec is called by processes performing an exec */
#ifdef CONFIG_SMP
extern void sched_exec(void);
#else
#define sched_exec()   {}
#endif

extern void sched_clock_idle_sleep_event(void);
extern void sched_clock_idle_wakeup_event(u64 delta_ns);

#ifdef CONFIG_HOTPLUG_CPU
extern void idle_task_exit(void);
#else
static inline void idle_task_exit(void) {}
#endif

#if defined(CONFIG_NO_HZ) && defined(CONFIG_SMP)
extern void wake_up_idle_cpu(int cpu);
#else
static inline void wake_up_idle_cpu(int cpu) { }
#endif

extern unsigned int sysctl_sched_latency;
extern unsigned int sysctl_sched_min_granularity;
extern unsigned int sysctl_sched_wakeup_granularity;
extern unsigned int sysctl_sched_child_runs_first;

enum sched_tunable_scaling {
	SCHED_TUNABLESCALING_NONE,
	SCHED_TUNABLESCALING_LOG,
	SCHED_TUNABLESCALING_LINEAR,
	SCHED_TUNABLESCALING_END,
};
extern enum sched_tunable_scaling sysctl_sched_tunable_scaling;

#ifdef CONFIG_SCHED_DEBUG
extern unsigned int sysctl_sched_migration_cost;
extern unsigned int sysctl_sched_nr_migrate;
extern unsigned int sysctl_sched_time_avg;
extern unsigned int sysctl_timer_migration;
extern unsigned int sysctl_sched_shares_window;

int sched_proc_update_handler(struct ctl_table *table, int write,
		void __user *buffer, size_t *length,
		loff_t *ppos);
#endif
#ifdef CONFIG_SCHED_DEBUG
static inline unsigned int get_sysctl_timer_migration(void)
{
	return sysctl_timer_migration;
}
#else
static inline unsigned int get_sysctl_timer_migration(void)
{
	return 1;
}
#endif
extern unsigned int sysctl_sched_rt_period;
extern int sysctl_sched_rt_runtime;

int sched_rt_handler(struct ctl_table *table, int write,
		void __user *buffer, size_t *lenp,
		loff_t *ppos);

#ifdef CONFIG_SCHED_AUTOGROUP
extern unsigned int sysctl_sched_autogroup_enabled;

extern void sched_autogroup_create_attach(struct task_struct *p);
extern void sched_autogroup_detach(struct task_struct *p);
extern void sched_autogroup_fork(struct signal_struct *sig);
extern void sched_autogroup_exit(struct signal_struct *sig);
#ifdef CONFIG_PROC_FS
extern void proc_sched_autogroup_show_task(struct task_struct *p, struct seq_file *m);
extern int proc_sched_autogroup_set_nice(struct task_struct *p, int *nice);
#endif
#else
static inline void sched_autogroup_create_attach(struct task_struct *p) { }
static inline void sched_autogroup_detach(struct task_struct *p) { }
static inline void sched_autogroup_fork(struct signal_struct *sig) { }
static inline void sched_autogroup_exit(struct signal_struct *sig) { }
#endif

#ifdef CONFIG_CFS_BANDWIDTH
extern unsigned int sysctl_sched_cfs_bandwidth_slice;
#endif

#ifdef CONFIG_RT_MUTEXES
extern int rt_mutex_getprio(struct task_struct *p);
extern void rt_mutex_setprio(struct task_struct *p, int prio);
extern void rt_mutex_adjust_pi(struct task_struct *p);
#else
static inline int rt_mutex_getprio(struct task_struct *p)
{
	return p->normal_prio;
}
# define rt_mutex_adjust_pi(p)		do { } while (0)
#endif

extern bool yield_to(struct task_struct *p, bool preempt);
extern void set_user_nice(struct task_struct *p, long nice);
extern int task_prio(const struct task_struct *p);
extern int task_nice(const struct task_struct *p);
extern int can_nice(const struct task_struct *p, const int nice);
extern int task_curr(const struct task_struct *p);
extern int idle_cpu(int cpu);
extern int sched_setscheduler(struct task_struct *, int,
			      const struct sched_param *);
extern int sched_setscheduler_nocheck(struct task_struct *, int,
				      const struct sched_param *);
extern struct task_struct *idle_task(int cpu);
extern struct task_struct *curr_task(int cpu);
extern void set_curr_task(int cpu, struct task_struct *p);

void yield(void);

/*
 * The default (Linux) execution domain.
 */
extern struct exec_domain	default_exec_domain;

union thread_union {
	struct thread_info thread_info;
	unsigned long stack[THREAD_SIZE/sizeof(long)];
};

#ifndef __HAVE_ARCH_KSTACK_END
static inline int kstack_end(void *addr)
{
	/* Reliable end of stack detection:
	 * Some APM bios versions misalign the stack
	 */
	return !(((unsigned long)addr+sizeof(void*)-1) & (THREAD_SIZE-sizeof(void*)));
}
#endif

extern union thread_union init_thread_union;
extern struct task_struct init_task;

extern struct   mm_struct init_mm;

extern struct pid_namespace init_pid_ns;

/*
 * find a task by one of its numerical ids
 *
 * find_task_by_pid_ns():
 *      finds a task by its pid in the specified namespace
 * find_task_by_vpid():
 *      finds a task by its virtual pid
 *
 * see also find_vpid() etc in include/linux/pid.h
 */

extern struct task_struct *find_task_by_vpid(pid_t nr);
extern struct task_struct *find_task_by_pid_ns(pid_t nr,
		struct pid_namespace *ns);

extern void __set_special_pids(struct pid *pid);

/* per-UID process charging. */
extern struct user_struct * alloc_uid(struct user_namespace *, uid_t);
static inline struct user_struct *get_uid(struct user_struct *u)
{
	atomic_inc(&u->__count);
	return u;
}
extern void free_uid(struct user_struct *);
extern void release_uids(struct user_namespace *ns);

#include <asm/current.h>

extern void xtime_update(unsigned long ticks);

extern int wake_up_state(struct task_struct *tsk, unsigned int state);
extern int wake_up_process(struct task_struct *tsk);
extern void wake_up_new_task(struct task_struct *tsk);
#ifdef CONFIG_SMP
 extern void kick_process(struct task_struct *tsk);
#else
 static inline void kick_process(struct task_struct *tsk) { }
#endif
extern void sched_fork(struct task_struct *p);
extern void sched_dead(struct task_struct *p);

extern void proc_caches_init(void);
extern void flush_signals(struct task_struct *);
extern void __flush_signals(struct task_struct *);
extern void ignore_signals(struct task_struct *);
extern void flush_signal_handlers(struct task_struct *, int force_default);
extern int dequeue_signal(struct task_struct *tsk, sigset_t *mask, siginfo_t *info);

static inline int dequeue_signal_lock(struct task_struct *tsk, sigset_t *mask, siginfo_t *info)
{
	unsigned long flags;
	int ret;

	spin_lock_irqsave(&tsk->sighand->siglock, flags);
	ret = dequeue_signal(tsk, mask, info);
	spin_unlock_irqrestore(&tsk->sighand->siglock, flags);

	return ret;
}	

extern void block_all_signals(int (*notifier)(void *priv), void *priv,
			      sigset_t *mask);
extern void unblock_all_signals(void);
extern void release_task(struct task_struct * p);
extern int send_sig_info(int, struct siginfo *, struct task_struct *);
extern int force_sigsegv(int, struct task_struct *);
extern int force_sig_info(int, struct siginfo *, struct task_struct *);
extern int __kill_pgrp_info(int sig, struct siginfo *info, struct pid *pgrp);
extern int kill_pid_info(int sig, struct siginfo *info, struct pid *pid);
extern int kill_pid_info_as_uid(int, struct siginfo *, struct pid *, uid_t, uid_t, u32);
extern int kill_pgrp(struct pid *pid, int sig, int priv);
extern int kill_pid(struct pid *pid, int sig, int priv);
extern int kill_proc_info(int, struct siginfo *, pid_t);
extern int do_notify_parent(struct task_struct *, int);
extern void __wake_up_parent(struct task_struct *p, struct task_struct *parent);
extern void force_sig(int, struct task_struct *);
extern int send_sig(int, struct task_struct *, int);
extern int zap_other_threads(struct task_struct *p);
extern struct sigqueue *sigqueue_alloc(void);
extern void sigqueue_free(struct sigqueue *);
extern int send_sigqueue(struct sigqueue *,  struct task_struct *, int group);
extern int do_sigaction(int, struct k_sigaction *, struct k_sigaction *);
extern int do_sigaltstack(const stack_t __user *, stack_t __user *, unsigned long);

static inline int kill_cad_pid(int sig, int priv)
{
	return kill_pid(cad_pid, sig, priv);
}

/* These can be the second arg to send_sig_info/send_group_sig_info.  */
#define SEND_SIG_NOINFO ((struct siginfo *) 0)
#define SEND_SIG_PRIV	((struct siginfo *) 1)
#define SEND_SIG_FORCED	((struct siginfo *) 2)

<<<<<<< HEAD
static inline int is_si_special(const struct siginfo *info)
{
	return info <= SEND_SIG_FORCED;
}

=======
>>>>>>> 02f8c6ae
/*
 * True if we are on the alternate signal stack.
 */
static inline int on_sig_stack(unsigned long sp)
{
#ifdef CONFIG_STACK_GROWSUP
	return sp >= current->sas_ss_sp &&
		sp - current->sas_ss_sp < current->sas_ss_size;
#else
	return sp > current->sas_ss_sp &&
		sp - current->sas_ss_sp <= current->sas_ss_size;
#endif
}

static inline int sas_ss_flags(unsigned long sp)
{
	return (current->sas_ss_size == 0 ? SS_DISABLE
		: on_sig_stack(sp) ? SS_ONSTACK : 0);
}

/*
 * Routines for handling mm_structs
 */
extern struct mm_struct * mm_alloc(void);

/* mmdrop drops the mm and the page tables */
extern void __mmdrop(struct mm_struct *);
static inline void mmdrop(struct mm_struct * mm)
{
	if (unlikely(atomic_dec_and_test(&mm->mm_count)))
		__mmdrop(mm);
}

/* mmput gets rid of the mappings and all user-space */
extern void mmput(struct mm_struct *);
/* Grab a reference to a task's mm, if it is not already going away */
extern struct mm_struct *get_task_mm(struct task_struct *task);
/* Remove the current tasks stale references to the old mm_struct */
extern void mm_release(struct task_struct *, struct mm_struct *);
/* Allocate a new mm structure and copy contents from tsk->mm */
extern struct mm_struct *dup_mm(struct task_struct *tsk);

extern int copy_thread(unsigned long, unsigned long, unsigned long,
			struct task_struct *, struct pt_regs *);
extern void flush_thread(void);
extern void exit_thread(void);

extern void exit_files(struct task_struct *);
extern void __cleanup_sighand(struct sighand_struct *);

extern void exit_itimers(struct signal_struct *);
extern void flush_itimer_signals(void);

extern NORET_TYPE void do_group_exit(int);

extern void daemonize(const char *, ...);
extern int allow_signal(int);
extern int disallow_signal(int);

extern int do_execve(const char *,
		     const char __user * const __user *,
		     const char __user * const __user *, struct pt_regs *);
extern long do_fork(unsigned long, unsigned long, struct pt_regs *, unsigned long, int __user *, int __user *);
struct task_struct *fork_idle(int);

extern void set_task_comm(struct task_struct *tsk, char *from);
extern char *get_task_comm(char *to, struct task_struct *tsk);

#ifdef CONFIG_SMP
void scheduler_ipi(void);
extern unsigned long wait_task_inactive(struct task_struct *, long match_state);
#else
static inline void scheduler_ipi(void) { }
static inline unsigned long wait_task_inactive(struct task_struct *p,
					       long match_state)
{
	return 1;
}
#endif

#define next_task(p) \
	list_entry_rcu((p)->tasks.next, struct task_struct, tasks)

#define for_each_process(p) \
	for (p = &init_task ; (p = next_task(p)) != &init_task ; )

extern bool current_is_single_threaded(void);

/*
 * Careful: do_each_thread/while_each_thread is a double loop so
 *          'break' will not work as expected - use goto instead.
 */
#define do_each_thread(g, t) \
	for (g = t = &init_task ; (g = t = next_task(g)) != &init_task ; ) do

#define while_each_thread(g, t) \
	while ((t = next_thread(t)) != g)

static inline int get_nr_threads(struct task_struct *tsk)
{
	return tsk->signal->nr_threads;
}

/* de_thread depends on thread_group_leader not being a pid based check */
#define thread_group_leader(p)	(p == p->group_leader)

/* Do to the insanities of de_thread it is possible for a process
 * to have the pid of the thread group leader without actually being
 * the thread group leader.  For iteration through the pids in proc
 * all we care about is that we have a task with the appropriate
 * pid, we don't actually care if we have the right task.
 */
static inline int has_group_leader_pid(struct task_struct *p)
{
	return p->pid == p->tgid;
}

static inline
int same_thread_group(struct task_struct *p1, struct task_struct *p2)
{
	return p1->tgid == p2->tgid;
}

static inline struct task_struct *next_thread(const struct task_struct *p)
{
	return list_entry_rcu(p->thread_group.next,
			      struct task_struct, thread_group);
}

static inline int thread_group_empty(struct task_struct *p)
{
	return list_empty(&p->thread_group);
}

#define delay_group_leader(p) \
		(thread_group_leader(p) && !thread_group_empty(p))

static inline int task_detached(struct task_struct *p)
{
	return p->exit_signal == -1;
}

/*
 * Protects ->fs, ->files, ->mm, ->group_info, ->comm, keyring
 * subscriptions and synchronises with wait4().  Also used in procfs.  Also
 * pins the final release of task.io_context.  Also protects ->cpuset and
 * ->cgroup.subsys[].
 *
 * Nests both inside and outside of read_lock(&tasklist_lock).
 * It must not be nested with write_lock_irq(&tasklist_lock),
 * neither inside nor outside.
 */
static inline void task_lock(struct task_struct *p)
{
	spin_lock(&p->alloc_lock);
}

static inline void task_unlock(struct task_struct *p)
{
	spin_unlock(&p->alloc_lock);
}

extern struct sighand_struct *__lock_task_sighand(struct task_struct *tsk,
							unsigned long *flags);

#define lock_task_sighand(tsk, flags)					\
({	struct sighand_struct *__ss;					\
	__cond_lock(&(tsk)->sighand->siglock,				\
		    (__ss = __lock_task_sighand(tsk, flags)));		\
	__ss;								\
})									\

static inline void unlock_task_sighand(struct task_struct *tsk,
						unsigned long *flags)
{
	spin_unlock_irqrestore(&tsk->sighand->siglock, *flags);
}

/* See the declaration of threadgroup_fork_lock in signal_struct. */
#ifdef CONFIG_CGROUPS
static inline void threadgroup_fork_read_lock(struct task_struct *tsk)
{
	down_read(&tsk->signal->threadgroup_fork_lock);
}
static inline void threadgroup_fork_read_unlock(struct task_struct *tsk)
{
	up_read(&tsk->signal->threadgroup_fork_lock);
}
static inline void threadgroup_fork_write_lock(struct task_struct *tsk)
{
	down_write(&tsk->signal->threadgroup_fork_lock);
}
static inline void threadgroup_fork_write_unlock(struct task_struct *tsk)
{
	up_write(&tsk->signal->threadgroup_fork_lock);
}
#else
static inline void threadgroup_fork_read_lock(struct task_struct *tsk) {}
static inline void threadgroup_fork_read_unlock(struct task_struct *tsk) {}
static inline void threadgroup_fork_write_lock(struct task_struct *tsk) {}
static inline void threadgroup_fork_write_unlock(struct task_struct *tsk) {}
#endif

#ifndef __HAVE_THREAD_FUNCTIONS

#define task_thread_info(task)	((struct thread_info *)(task)->stack)
#define task_stack_page(task)	((task)->stack)

static inline void setup_thread_stack(struct task_struct *p, struct task_struct *org)
{
	*task_thread_info(p) = *task_thread_info(org);
	task_thread_info(p)->task = p;
}

static inline unsigned long *end_of_stack(struct task_struct *p)
{
	return (unsigned long *)(task_thread_info(p) + 1);
}

#endif

static inline int object_is_on_stack(void *obj)
{
	void *stack = task_stack_page(current);

	return (obj >= stack) && (obj < (stack + THREAD_SIZE));
}

extern void thread_info_cache_init(void);

#ifdef CONFIG_DEBUG_STACK_USAGE
static inline unsigned long stack_not_used(struct task_struct *p)
{
	unsigned long *n = end_of_stack(p);

	do { 	/* Skip over canary */
		n++;
	} while (!*n);

	return (unsigned long)n - (unsigned long)end_of_stack(p);
}
#endif

/* set thread flags in other task's structures
 * - see asm/thread_info.h for TIF_xxxx flags available
 */
static inline void set_tsk_thread_flag(struct task_struct *tsk, int flag)
{
	set_ti_thread_flag(task_thread_info(tsk), flag);
}

static inline void clear_tsk_thread_flag(struct task_struct *tsk, int flag)
{
	clear_ti_thread_flag(task_thread_info(tsk), flag);
}

static inline int test_and_set_tsk_thread_flag(struct task_struct *tsk, int flag)
{
	return test_and_set_ti_thread_flag(task_thread_info(tsk), flag);
}

static inline int test_and_clear_tsk_thread_flag(struct task_struct *tsk, int flag)
{
	return test_and_clear_ti_thread_flag(task_thread_info(tsk), flag);
}

static inline int test_tsk_thread_flag(struct task_struct *tsk, int flag)
{
	return test_ti_thread_flag(task_thread_info(tsk), flag);
}

static inline void set_tsk_need_resched(struct task_struct *tsk)
{
	set_tsk_thread_flag(tsk,TIF_NEED_RESCHED);
}

static inline void clear_tsk_need_resched(struct task_struct *tsk)
{
	clear_tsk_thread_flag(tsk,TIF_NEED_RESCHED);
}

static inline int test_tsk_need_resched(struct task_struct *tsk)
{
	return unlikely(test_tsk_thread_flag(tsk,TIF_NEED_RESCHED));
}

static inline int restart_syscall(void)
{
	set_tsk_thread_flag(current, TIF_SIGPENDING);
	return -ERESTARTNOINTR;
}

static inline int signal_pending(struct task_struct *p)
{
	return unlikely(test_tsk_thread_flag(p,TIF_SIGPENDING));
}

static inline int __fatal_signal_pending(struct task_struct *p)
{
	return unlikely(sigismember(&p->pending.signal, SIGKILL));
}

static inline int fatal_signal_pending(struct task_struct *p)
{
	return signal_pending(p) && __fatal_signal_pending(p);
}

static inline int signal_pending_state(long state, struct task_struct *p)
{
	if (!(state & (TASK_INTERRUPTIBLE | TASK_WAKEKILL)))
		return 0;
	if (!signal_pending(p))
		return 0;

	return (state & TASK_INTERRUPTIBLE) || __fatal_signal_pending(p);
}

static inline int need_resched(void)
{
	return unlikely(test_thread_flag(TIF_NEED_RESCHED));
}

/*
 * cond_resched() and cond_resched_lock(): latency reduction via
 * explicit rescheduling in places that are safe. The return
 * value indicates whether a reschedule was done in fact.
 * cond_resched_lock() will drop the spinlock before scheduling,
 * cond_resched_softirq() will enable bhs before scheduling.
 */
extern int _cond_resched(void);

#define cond_resched() ({			\
	__might_sleep(__FILE__, __LINE__, 0);	\
	_cond_resched();			\
})

extern int __cond_resched_lock(spinlock_t *lock);

#ifdef CONFIG_PREEMPT
#define PREEMPT_LOCK_OFFSET	PREEMPT_OFFSET
#else
#define PREEMPT_LOCK_OFFSET	0
#endif

#define cond_resched_lock(lock) ({				\
	__might_sleep(__FILE__, __LINE__, PREEMPT_LOCK_OFFSET);	\
	__cond_resched_lock(lock);				\
})

extern int __cond_resched_softirq(void);

#define cond_resched_softirq() ({					\
	__might_sleep(__FILE__, __LINE__, SOFTIRQ_DISABLE_OFFSET);	\
	__cond_resched_softirq();					\
})

/*
 * Does a critical section need to be broken due to another
 * task waiting?: (technically does not depend on CONFIG_PREEMPT,
 * but a general need for low latency)
 */
static inline int spin_needbreak(spinlock_t *lock)
{
#ifdef CONFIG_PREEMPT
	return spin_is_contended(lock);
#else
	return 0;
#endif
}

/*
 * Thread group CPU time accounting.
 */
void thread_group_cputime(struct task_struct *tsk, struct task_cputime *times);
void thread_group_cputimer(struct task_struct *tsk, struct task_cputime *times);

static inline void thread_group_cputime_init(struct signal_struct *sig)
{
	spin_lock_init(&sig->cputimer.lock);
}

/*
 * Reevaluate whether the task has signals pending delivery.
 * Wake the task if so.
 * This is required every time the blocked sigset_t changes.
 * callers must hold sighand->siglock.
 */
extern void recalc_sigpending_and_wake(struct task_struct *t);
extern void recalc_sigpending(void);

extern void signal_wake_up(struct task_struct *t, int resume_stopped);

/*
 * Wrappers for p->thread_info->cpu access. No-op on UP.
 */
#ifdef CONFIG_SMP

static inline unsigned int task_cpu(const struct task_struct *p)
{
	return task_thread_info(p)->cpu;
}

extern void set_task_cpu(struct task_struct *p, unsigned int cpu);

#else

static inline unsigned int task_cpu(const struct task_struct *p)
{
	return 0;
}

static inline void set_task_cpu(struct task_struct *p, unsigned int cpu)
{
}

#endif /* CONFIG_SMP */

extern long sched_setaffinity(pid_t pid, const struct cpumask *new_mask);
extern long sched_getaffinity(pid_t pid, struct cpumask *mask);

extern void normalize_rt_tasks(void);

#ifdef CONFIG_CGROUP_SCHED

<<<<<<< HEAD
extern struct task_group init_task_group;
=======
extern struct task_group root_task_group;
>>>>>>> 02f8c6ae

extern struct task_group *sched_create_group(struct task_group *parent);
extern void sched_destroy_group(struct task_group *tg);
extern void sched_move_task(struct task_struct *tsk);
#ifdef CONFIG_FAIR_GROUP_SCHED
extern int sched_group_set_shares(struct task_group *tg, unsigned long shares);
extern unsigned long sched_group_shares(struct task_group *tg);
#endif
#ifdef CONFIG_RT_GROUP_SCHED
extern int sched_group_set_rt_runtime(struct task_group *tg,
				      long rt_runtime_us);
extern long sched_group_rt_runtime(struct task_group *tg);
extern int sched_group_set_rt_period(struct task_group *tg,
				      long rt_period_us);
extern long sched_group_rt_period(struct task_group *tg);
extern int sched_rt_can_attach(struct task_group *tg, struct task_struct *tsk);
#endif
#endif

extern int task_can_switch_user(struct user_struct *up,
					struct task_struct *tsk);

#ifdef CONFIG_TASK_XACCT
static inline void add_rchar(struct task_struct *tsk, ssize_t amt)
{
	tsk->ioac.rchar += amt;
}

static inline void add_wchar(struct task_struct *tsk, ssize_t amt)
{
	tsk->ioac.wchar += amt;
}

static inline void inc_syscr(struct task_struct *tsk)
{
	tsk->ioac.syscr++;
}

static inline void inc_syscw(struct task_struct *tsk)
{
	tsk->ioac.syscw++;
}
#else
static inline void add_rchar(struct task_struct *tsk, ssize_t amt)
{
}

static inline void add_wchar(struct task_struct *tsk, ssize_t amt)
{
}

static inline void inc_syscr(struct task_struct *tsk)
{
}

static inline void inc_syscw(struct task_struct *tsk)
{
}
#endif

#ifndef TASK_SIZE_OF
#define TASK_SIZE_OF(tsk)	TASK_SIZE
#endif

#ifdef CONFIG_MM_OWNER
extern void mm_update_next_owner(struct mm_struct *mm);
extern void mm_init_owner(struct mm_struct *mm, struct task_struct *p);
#else
static inline void mm_update_next_owner(struct mm_struct *mm)
{
}

static inline void mm_init_owner(struct mm_struct *mm, struct task_struct *p)
{
}
#endif /* CONFIG_MM_OWNER */

static inline unsigned long task_rlimit(const struct task_struct *tsk,
		unsigned int limit)
{
	return ACCESS_ONCE(tsk->signal->rlim[limit].rlim_cur);
}

static inline unsigned long task_rlimit_max(const struct task_struct *tsk,
		unsigned int limit)
{
	return ACCESS_ONCE(tsk->signal->rlim[limit].rlim_max);
}

static inline unsigned long rlimit(unsigned int limit)
{
	return task_rlimit(current, limit);
}

static inline unsigned long rlimit_max(unsigned int limit)
{
	return task_rlimit_max(current, limit);
}

static inline unsigned long task_rlimit(const struct task_struct *tsk,
		unsigned int limit)
{
	return ACCESS_ONCE(tsk->signal->rlim[limit].rlim_cur);
}

static inline unsigned long task_rlimit_max(const struct task_struct *tsk,
		unsigned int limit)
{
	return ACCESS_ONCE(tsk->signal->rlim[limit].rlim_max);
}

static inline unsigned long rlimit(unsigned int limit)
{
	return task_rlimit(current, limit);
}

static inline unsigned long rlimit_max(unsigned int limit)
{
	return task_rlimit_max(current, limit);
}

#endif /* __KERNEL__ */

#endif<|MERGE_RESOLUTION|>--- conflicted
+++ resolved
@@ -62,7 +62,6 @@
 #include <linux/errno.h>
 #include <linux/nodemask.h>
 #include <linux/mm_types.h>
-#include <linux/utrace_struct.h>
 
 #include <asm/system.h>
 #include <asm/page.h>
@@ -100,11 +99,7 @@
 struct bio_list;
 struct fs_struct;
 struct perf_event_context;
-<<<<<<< HEAD
-struct pfm_context;
-=======
 struct blk_plug;
->>>>>>> 02f8c6ae
 
 /*
  * List of flags we want to share for kernel threads,
@@ -364,12 +359,7 @@
 extern signed long schedule_timeout_killable(signed long timeout);
 extern signed long schedule_timeout_uninterruptible(signed long timeout);
 asmlinkage void schedule(void);
-<<<<<<< HEAD
-extern int mutex_spin_on_owner(struct mutex *lock, struct thread_info *owner,
-			       unsigned long timeout);
-=======
 extern int mutex_spin_on_owner(struct mutex *lock, struct task_struct *owner);
->>>>>>> 02f8c6ae
 
 struct nsproxy;
 struct user_namespace;
@@ -818,11 +808,7 @@
  * when BITS_PER_LONG <= 32 are pretty high and the returns do not justify the
  * increased costs.
  */
-<<<<<<< HEAD
-#if BITS_PER_LONG > 32
-=======
 #if 0 /* BITS_PER_LONG > 32 -- currently broken: it increases power usage under light load  */
->>>>>>> 02f8c6ae
 # define SCHED_LOAD_RESOLUTION	10
 # define scale_load(w)		((w) << SCHED_LOAD_RESOLUTION)
 # define scale_load_down(w)	((w) >> SCHED_LOAD_RESOLUTION)
@@ -1095,12 +1081,6 @@
 
 #define DEQUEUE_SLEEP		1
 
-#define ENQUEUE_WAKEUP		1
-#define ENQUEUE_WAKING		2
-#define ENQUEUE_HEAD		4
-
-#define DEQUEUE_SLEEP		1
-
 struct sched_class {
 	const struct sched_class *next;
 
@@ -1115,20 +1095,11 @@
 	void (*put_prev_task) (struct rq *rq, struct task_struct *p);
 
 #ifdef CONFIG_SMP
-<<<<<<< HEAD
-	int  (*select_task_rq)(struct rq *rq, struct task_struct *p,
-			       int sd_flag, int flags);
-
-	void (*pre_schedule) (struct rq *this_rq, struct task_struct *task);
-	void (*post_schedule) (struct rq *this_rq);
-	void (*task_waking) (struct rq *this_rq, struct task_struct *task);
-=======
 	int  (*select_task_rq)(struct task_struct *p, int sd_flag, int flags);
 
 	void (*pre_schedule) (struct rq *this_rq, struct task_struct *task);
 	void (*post_schedule) (struct rq *this_rq);
 	void (*task_waking) (struct task_struct *task);
->>>>>>> 02f8c6ae
 	void (*task_woken) (struct rq *this_rq, struct task_struct *task);
 
 	void (*set_cpus_allowed)(struct task_struct *p,
@@ -1195,19 +1166,6 @@
 };
 #endif
 
-<<<<<<< HEAD
-/*
- * CFS stats for a schedulable entity (task, task-group etc)
- *
- * Current field usage histogram:
- *
- *     4 se->block_start
- *     4 se->run_node
- *     4 se->sleep_start
- *     6 se->load.weight
- */
-=======
->>>>>>> 02f8c6ae
 struct sched_entity {
 	struct load_weight	load;		/* for load-balancing */
 	struct rb_node		run_node;
@@ -1219,21 +1177,8 @@
 	u64			vruntime;
 	u64			prev_sum_exec_runtime;
 
-<<<<<<< HEAD
-	u64			last_wakeup;
-	u64			avg_overlap;
-
 	u64			nr_migrations;
 
-	u64			start_runtime;
-	u64			avg_wakeup;
-
-	u64			avg_running;
-
-=======
-	u64			nr_migrations;
-
->>>>>>> 02f8c6ae
 #ifdef CONFIG_SCHEDSTATS
 	struct sched_statistics statistics;
 #endif
@@ -1337,12 +1282,9 @@
 #endif
 
 	struct mm_struct *mm, *active_mm;
-<<<<<<< HEAD
-=======
 #ifdef CONFIG_COMPAT_BRK
 	unsigned brk_randomized:1;
 #endif
->>>>>>> 02f8c6ae
 #if defined(SPLIT_RSS_COUNTING)
 	struct task_rss_stat	rss_stat;
 #endif
@@ -1463,11 +1405,6 @@
 	unsigned int sessionid;
 #endif
 	seccomp_t seccomp;
-
-#ifdef CONFIG_UTRACE
-	struct utrace utrace;
-	unsigned long utrace_flags;
-#endif
 
 /* Thread group tracking */
    	u32 parent_exec_id;
@@ -1524,14 +1461,11 @@
 
 /* stacked block device info */
 	struct bio_list *bio_list;
-<<<<<<< HEAD
-=======
 
 #ifdef CONFIG_BLOCK
 /* stack plugging */
 	struct blk_plug *plug;
 #endif
->>>>>>> 02f8c6ae
 
 /* VM state */
 	struct reclaim_state *reclaim_state;
@@ -1633,13 +1567,8 @@
 		unsigned long memsw_nr_pages; /* uncharged mem+swap usage */
 	} memcg_batch;
 #endif
-<<<<<<< HEAD
-#ifdef CONFIG_PERFMON
-	struct pfm_context *pfm_context;
-=======
 #ifdef CONFIG_HAVE_HW_BREAKPOINT
 	atomic_t ptrace_bp_refcnt;
->>>>>>> 02f8c6ae
 #endif
 };
 
@@ -1822,22 +1751,12 @@
 		__put_task_struct(t);
 }
 
-<<<<<<< HEAD
-extern cputime_t task_utime(struct task_struct *p);
-extern cputime_t task_stime(struct task_struct *p);
-extern cputime_t task_gtime(struct task_struct *p);
-=======
 extern void task_times(struct task_struct *p, cputime_t *ut, cputime_t *st);
->>>>>>> 02f8c6ae
 extern void thread_group_times(struct task_struct *p, cputime_t *ut, cputime_t *st);
 
 /*
  * Per process flags
  */
-<<<<<<< HEAD
-#define PF_KSOFTIRQD	0x00000001	/* I am ksoftirqd */
-=======
->>>>>>> 02f8c6ae
 #define PF_STARTING	0x00000002	/* being created */
 #define PF_EXITING	0x00000004	/* getting shut down */
 #define PF_EXITPIDONE	0x00000008	/* pi exit done on shut down */
@@ -1931,13 +1850,6 @@
 
 #endif
 
-static inline void tsk_restore_flags(struct task_struct *p,
-				     unsigned long pflags, unsigned long mask)
-{
-	p->flags &= ~mask;
-	p->flags |= pflags & mask;
-}
-
 #ifdef CONFIG_SMP
 extern void do_set_cpus_allowed(struct task_struct *p,
 			       const struct cpumask *new_mask);
@@ -1981,11 +1893,6 @@
 extern u64 local_clock(void);
 extern u64 sched_clock_cpu(int cpu);
 
-<<<<<<< HEAD
-/* ftrace calls sched_clock() directly */
-extern unsigned long long notrace sched_clock(void);
-=======
->>>>>>> 02f8c6ae
 
 extern void sched_clock_init(void);
 
@@ -2013,19 +1920,6 @@
 extern void sched_clock_tick(void);
 extern void sched_clock_idle_sleep_event(void);
 extern void sched_clock_idle_wakeup_event(u64 delta_ns);
-#endif
-
-#ifdef CONFIG_IRQ_TIME_ACCOUNTING
-/*
- * An i/f to runtime opt-in for irq time accounting based off of sched_clock.
- * The reason for this explicit opt-in is not to have perf penalty with
- * slow sched_clocks.
- */
-extern void enable_sched_clock_irqtime(void);
-extern void disable_sched_clock_irqtime(void);
-#else
-static inline void enable_sched_clock_irqtime(void) {}
-static inline void disable_sched_clock_irqtime(void) {}
 #endif
 
 #ifdef CONFIG_IRQ_TIME_ACCOUNTING
@@ -2282,14 +2176,6 @@
 #define SEND_SIG_PRIV	((struct siginfo *) 1)
 #define SEND_SIG_FORCED	((struct siginfo *) 2)
 
-<<<<<<< HEAD
-static inline int is_si_special(const struct siginfo *info)
-{
-	return info <= SEND_SIG_FORCED;
-}
-
-=======
->>>>>>> 02f8c6ae
 /*
  * True if we are on the alternate signal stack.
  */
@@ -2714,11 +2600,7 @@
 
 #ifdef CONFIG_CGROUP_SCHED
 
-<<<<<<< HEAD
-extern struct task_group init_task_group;
-=======
 extern struct task_group root_task_group;
->>>>>>> 02f8c6ae
 
 extern struct task_group *sched_create_group(struct task_group *parent);
 extern void sched_destroy_group(struct task_group *tg);
@@ -2818,28 +2700,6 @@
 	return task_rlimit_max(current, limit);
 }
 
-static inline unsigned long task_rlimit(const struct task_struct *tsk,
-		unsigned int limit)
-{
-	return ACCESS_ONCE(tsk->signal->rlim[limit].rlim_cur);
-}
-
-static inline unsigned long task_rlimit_max(const struct task_struct *tsk,
-		unsigned int limit)
-{
-	return ACCESS_ONCE(tsk->signal->rlim[limit].rlim_max);
-}
-
-static inline unsigned long rlimit(unsigned int limit)
-{
-	return task_rlimit(current, limit);
-}
-
-static inline unsigned long rlimit_max(unsigned int limit)
-{
-	return task_rlimit_max(current, limit);
-}
-
 #endif /* __KERNEL__ */
 
 #endif