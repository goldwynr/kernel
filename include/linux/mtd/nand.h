--- conflicted
+++ resolved
@@ -282,13 +282,8 @@
  */
  
 struct nand_chip {
-<<<<<<< HEAD
-	void __iomem * 	IO_ADDR_R;
-	void __iomem * 	IO_ADDR_W;
-=======
 	void  __iomem	*IO_ADDR_R;
 	void  __iomem 	*IO_ADDR_W;
->>>>>>> 9d53e4dd
 	
 	u_char		(*read_byte)(struct mtd_info *mtd);
 	void		(*write_byte)(struct mtd_info *mtd, u_char byte);
