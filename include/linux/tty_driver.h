#ifndef _LINUX_TTY_DRIVER_H
#define _LINUX_TTY_DRIVER_H

/*
 * This structure defines the interface between the low-level tty
 * driver and the tty routines.  The following routines can be
 * defined; unless noted otherwise, they are optional, and can be
 * filled in with a null pointer.
 *
 * struct tty_struct * (*lookup)(struct tty_driver *self, int idx)
 *
 *	Return the tty device corresponding to idx, NULL if there is not
 *	one currently in use and an ERR_PTR value on error. Called under
 *	tty_mutex (for now!)
 *
 *	Optional method. Default behaviour is to use the ttys array
 *
 * int (*install)(struct tty_driver *self, struct tty_struct *tty)
 *
 *	Install a new tty into the tty driver internal tables. Used in
 *	conjunction with lookup and remove methods.
 *
 *	Optional method. Default behaviour is to use the ttys array
 *
 * void (*remove)(struct tty_driver *self, struct tty_struct *tty)
 *
 *	Remove a closed tty from the tty driver internal tables. Used in
 *	conjunction with lookup and remove methods.
 *
 *	Optional method. Default behaviour is to use the ttys array
 *
 * int  (*open)(struct tty_struct * tty, struct file * filp);
 *
 * 	This routine is called when a particular tty device is opened.
 * 	This routine is mandatory; if this routine is not filled in,
 * 	the attempted open will fail with ENODEV.
 *
 *	Required method.
 *     
 * void (*close)(struct tty_struct * tty, struct file * filp);
 *
 * 	This routine is called when a particular tty device is closed.
 *
 *	Required method.
 *
 * void (*shutdown)(struct tty_struct * tty);
 *
 * 	This routine is called synchronously when a particular tty device
 *	is closed for the last time freeing up the resources.
 *
 *
 * void (*cleanup)(struct tty_struct * tty);
 *
 *	This routine is called asynchronously when a particular tty device
 *	is closed for the last time freeing up the resources. This is
 *	actually the second part of shutdown for routines that might sleep.
 *
 *
 * int (*write)(struct tty_struct * tty,
 * 		 const unsigned char *buf, int count);
 *
 * 	This routine is called by the kernel to write a series of
 * 	characters to the tty device.  The characters may come from
 * 	user space or kernel space.  This routine will return the
 *	number of characters actually accepted for writing.
 *
 *	Optional: Required for writable devices.
 *
 * int (*put_char)(struct tty_struct *tty, unsigned char ch);
 *
 * 	This routine is called by the kernel to write a single
 * 	character to the tty device.  If the kernel uses this routine,
 * 	it must call the flush_chars() routine (if defined) when it is
 * 	done stuffing characters into the driver.  If there is no room
 * 	in the queue, the character is ignored.
 *
 *	Optional: Kernel will use the write method if not provided.
 *
 *	Note: Do not call this function directly, call tty_put_char
 *
 * void (*flush_chars)(struct tty_struct *tty);
 *
 * 	This routine is called by the kernel after it has written a
 * 	series of characters to the tty device using put_char().  
 *
 *	Optional:
 *
 *	Note: Do not call this function directly, call tty_driver_flush_chars
 * 
 * int  (*write_room)(struct tty_struct *tty);
 *
 * 	This routine returns the numbers of characters the tty driver
 * 	will accept for queuing to be written.  This number is subject
 * 	to change as output buffers get emptied, or if the output flow
 *	control is acted.
 *
 *	Required if write method is provided else not needed.
 *
 *	Note: Do not call this function directly, call tty_write_room
 * 
 * int  (*ioctl)(struct tty_struct *tty, unsigned int cmd, unsigned long arg);
 *
 * 	This routine allows the tty driver to implement
 *	device-specific ioctls.  If the ioctl number passed in cmd
 * 	is not recognized by the driver, it should return ENOIOCTLCMD.
 *
 *	Optional
 *
<<<<<<< HEAD
 * long (*compat_ioctl)(struct tty_struct *tty,
=======
 * long (*compat_ioctl)(struct tty_struct *tty,,
>>>>>>> 02f8c6ae
 * 	                unsigned int cmd, unsigned long arg);
 *
 * 	implement ioctl processing for 32 bit process on 64 bit system
 *
 *	Optional
 * 
 * void (*set_termios)(struct tty_struct *tty, struct ktermios * old);
 *
 * 	This routine allows the tty driver to be notified when
 * 	device's termios settings have changed.
 *
 *	Optional: Called under the termios lock
 *
 *
 * void (*set_ldisc)(struct tty_struct *tty);
 *
 * 	This routine allows the tty driver to be notified when the
 * 	device's termios settings have changed.
 *
 *	Optional: Called under BKL (currently)
 * 
 * void (*throttle)(struct tty_struct * tty);
 *
 * 	This routine notifies the tty driver that input buffers for
 * 	the line discipline are close to full, and it should somehow
 * 	signal that no more characters should be sent to the tty.
 *
 *	Optional: Always invoke via tty_throttle(), called under the
 *	termios lock.
 * 
 * void (*unthrottle)(struct tty_struct * tty);
 *
 * 	This routine notifies the tty drivers that it should signals
 * 	that characters can now be sent to the tty without fear of
 * 	overrunning the input buffers of the line disciplines.
 * 
 *	Optional: Always invoke via tty_unthrottle(), called under the
 *	termios lock.
 *
 * void (*stop)(struct tty_struct *tty);
 *
 * 	This routine notifies the tty driver that it should stop
 * 	outputting characters to the tty device.  
 *
 *	Optional:
 *
 *	Note: Call stop_tty not this method.
 * 
 * void (*start)(struct tty_struct *tty);
 *
 * 	This routine notifies the tty driver that it resume sending
 *	characters to the tty device.
 *
 *	Optional:
 *
 *	Note: Call start_tty not this method.
 * 
 * void (*hangup)(struct tty_struct *tty);
 *
 * 	This routine notifies the tty driver that it should hang up the
 * 	tty device.
 *
 *	Optional:
 *
 * int (*break_ctl)(struct tty_struct *tty, int state);
 *
 * 	This optional routine requests the tty driver to turn on or
 * 	off BREAK status on the RS-232 port.  If state is -1,
 * 	then the BREAK status should be turned on; if state is 0, then
 * 	BREAK should be turned off.
 *
 * 	If this routine is implemented, the high-level tty driver will
 * 	handle the following ioctls: TCSBRK, TCSBRKP, TIOCSBRK,
 * 	TIOCCBRK.
 *
 *	If the driver sets TTY_DRIVER_HARDWARE_BREAK then the interface
 *	will also be called with actual times and the hardware is expected
 *	to do the delay work itself. 0 and -1 are still used for on/off.
 *
 *	Optional: Required for TCSBRK/BRKP/etc handling.
 *
 * void (*wait_until_sent)(struct tty_struct *tty, int timeout);
 * 
 * 	This routine waits until the device has written out all of the
 * 	characters in its transmitter FIFO.
 *
 *	Optional: If not provided the device is assumed to have no FIFO
 *
 *	Note: Usually correct to call tty_wait_until_sent
 *
 * void (*send_xchar)(struct tty_struct *tty, char ch);
 *
 * 	This routine is used to send a high-priority XON/XOFF
 * 	character to the device.
 *
 *	Optional: If not provided then the write method is called under
 *	the atomic write lock to keep it serialized with the ldisc.
 *
 * int (*resize)(struct tty_struct *tty, struct winsize *ws)
 *
 *	Called when a termios request is issued which changes the
 *	requested terminal geometry.
 *
 *	Optional: the default action is to update the termios structure
 *	without error. This is usually the correct behaviour. Drivers should
 *	not force errors here if they are not resizable objects (eg a serial
 *	line). See tty_do_resize() if you need to wrap the standard method
 *	in your own logic - the usual case.
 *
 * void (*set_termiox)(struct tty_struct *tty, struct termiox *new);
 *
 *	Called when the device receives a termiox based ioctl. Passes down
 *	the requested data from user space. This method will not be invoked
 *	unless the tty also has a valid tty->termiox pointer.
 *
 *	Optional: Called under the termios lock
 *
 * int (*get_icount)(struct tty_struct *tty, struct serial_icounter *icount);
 *
 *	Called when the device receives a TIOCGICOUNT ioctl. Passed a kernel
 *	structure to complete. This method is optional and will only be called
 *	if provided (otherwise EINVAL will be returned).
 */

#include <linux/fs.h>
#include <linux/list.h>
#include <linux/cdev.h>
#include <linux/termios.h>

struct tty_struct;
struct tty_driver;
struct serial_icounter_struct;

struct tty_operations {
	struct tty_struct * (*lookup)(struct tty_driver *driver,
			struct inode *inode, int idx);
	int  (*install)(struct tty_driver *driver, struct tty_struct *tty);
	void (*remove)(struct tty_driver *driver, struct tty_struct *tty);
	int  (*open)(struct tty_struct * tty, struct file * filp);
	void (*close)(struct tty_struct * tty, struct file * filp);
	void (*shutdown)(struct tty_struct *tty);
	void (*cleanup)(struct tty_struct *tty);
	int  (*write)(struct tty_struct * tty,
		      const unsigned char *buf, int count);
	int  (*put_char)(struct tty_struct *tty, unsigned char ch);
	void (*flush_chars)(struct tty_struct *tty);
	int  (*write_room)(struct tty_struct *tty);
	int  (*chars_in_buffer)(struct tty_struct *tty);
	int  (*ioctl)(struct tty_struct *tty,
		    unsigned int cmd, unsigned long arg);
	long (*compat_ioctl)(struct tty_struct *tty,
			     unsigned int cmd, unsigned long arg);
	void (*set_termios)(struct tty_struct *tty, struct ktermios * old);
	void (*throttle)(struct tty_struct * tty);
	void (*unthrottle)(struct tty_struct * tty);
	void (*stop)(struct tty_struct *tty);
	void (*start)(struct tty_struct *tty);
	void (*hangup)(struct tty_struct *tty);
	int (*break_ctl)(struct tty_struct *tty, int state);
	void (*flush_buffer)(struct tty_struct *tty);
	void (*set_ldisc)(struct tty_struct *tty);
	void (*wait_until_sent)(struct tty_struct *tty, int timeout);
	void (*send_xchar)(struct tty_struct *tty, char ch);
	int (*tiocmget)(struct tty_struct *tty);
	int (*tiocmset)(struct tty_struct *tty,
			unsigned int set, unsigned int clear);
	int (*resize)(struct tty_struct *tty, struct winsize *ws);
	int (*set_termiox)(struct tty_struct *tty, struct termiox *tnew);
	int (*get_icount)(struct tty_struct *tty,
				struct serial_icounter_struct *icount);
#ifdef CONFIG_CONSOLE_POLL
	int (*poll_init)(struct tty_driver *driver, int line, char *options);
	int (*poll_get_char)(struct tty_driver *driver, int line);
	void (*poll_put_char)(struct tty_driver *driver, int line, char ch);
#endif
	const struct file_operations *proc_fops;
};

struct tty_driver {
	int	magic;		/* magic number for this structure */
	struct kref kref;	/* Reference management */
	struct cdev cdev;
	struct module	*owner;
	const char	*driver_name;
	const char	*name;
	int	name_base;	/* offset of printed name */
	int	major;		/* major device number */
	int	minor_start;	/* start of minor device number */
	int	minor_num;	/* number of *possible* devices */
	int	num;		/* number of devices allocated */
	short	type;		/* type of tty driver */
	short	subtype;	/* subtype of tty driver */
	struct ktermios init_termios; /* Initial termios */
	int	flags;		/* tty driver flags */
	struct proc_dir_entry *proc_entry; /* /proc fs entry */
	struct tty_driver *other; /* only used for the PTY driver */

	/*
	 * Pointer to the tty data structures
	 */
	struct tty_struct **ttys;
	struct ktermios **termios;
	struct ktermios **termios_locked;
	void *driver_state;

	/*
	 * Driver methods
	 */

	const struct tty_operations *ops;
	struct list_head tty_drivers;
};

extern struct list_head tty_drivers;

extern struct tty_driver *alloc_tty_driver(int lines);
extern void put_tty_driver(struct tty_driver *driver);
extern void tty_set_operations(struct tty_driver *driver,
			const struct tty_operations *op);
extern struct tty_driver *tty_find_polling_driver(char *name, int *line);

extern void tty_driver_kref_put(struct tty_driver *driver);

static inline struct tty_driver *tty_driver_kref_get(struct tty_driver *d)
{
	kref_get(&d->kref);
	return d;
}

/* tty driver magic number */
#define TTY_DRIVER_MAGIC		0x5402

/*
 * tty driver flags
 * 
 * TTY_DRIVER_RESET_TERMIOS --- requests the tty layer to reset the
 * 	termios setting when the last process has closed the device.
 * 	Used for PTY's, in particular.
 * 
 * TTY_DRIVER_REAL_RAW --- if set, indicates that the driver will
 * 	guarantee never not to set any special character handling
 * 	flags if ((IGNBRK || (!BRKINT && !PARMRK)) && (IGNPAR ||
 * 	!INPCK)).  That is, if there is no reason for the driver to
 * 	send notifications of parity and break characters up to the
 * 	line driver, it won't do so.  This allows the line driver to
 *	optimize for this case if this flag is set.  (Note that there
 * 	is also a promise, if the above case is true, not to signal
 * 	overruns, either.)
 *
 * TTY_DRIVER_DYNAMIC_DEV --- if set, the individual tty devices need
 *	to be registered with a call to tty_register_device() when the
 *	device is found in the system and unregistered with a call to
 *	tty_unregister_device() so the devices will be show up
 *	properly in sysfs.  If not set, driver->num entries will be
 *	created by the tty core in sysfs when tty_register_driver() is
 *	called.  This is to be used by drivers that have tty devices
 *	that can appear and disappear while the main tty driver is
 *	registered with the tty core.
 *
 * TTY_DRIVER_DEVPTS_MEM -- don't use the standard arrays, instead
 *	use dynamic memory keyed through the devpts filesystem.  This
 *	is only applicable to the pty driver.
 *
 * TTY_DRIVER_HARDWARE_BREAK -- hardware handles break signals. Pass
 *	the requested timeout to the caller instead of using a simple
 *	on/off interface.
 *
 */
#define TTY_DRIVER_INSTALLED		0x0001
#define TTY_DRIVER_RESET_TERMIOS	0x0002
#define TTY_DRIVER_REAL_RAW		0x0004
#define TTY_DRIVER_DYNAMIC_DEV		0x0008
#define TTY_DRIVER_DEVPTS_MEM		0x0010
#define TTY_DRIVER_HARDWARE_BREAK	0x0020

/* tty driver types */
#define TTY_DRIVER_TYPE_SYSTEM		0x0001
#define TTY_DRIVER_TYPE_CONSOLE		0x0002
#define TTY_DRIVER_TYPE_SERIAL		0x0003
#define TTY_DRIVER_TYPE_PTY		0x0004
#define TTY_DRIVER_TYPE_SCC		0x0005	/* scc driver */
#define TTY_DRIVER_TYPE_SYSCONS		0x0006

/* system subtypes (magic, used by tty_io.c) */
#define SYSTEM_TYPE_TTY			0x0001
#define SYSTEM_TYPE_CONSOLE		0x0002
#define SYSTEM_TYPE_SYSCONS		0x0003
#define SYSTEM_TYPE_SYSPTMX		0x0004

/* pty subtypes (magic, used by tty_io.c) */
#define PTY_TYPE_MASTER			0x0001
#define PTY_TYPE_SLAVE			0x0002

/* serial subtype definitions */
#define SERIAL_TYPE_NORMAL	1

#endif /* #ifdef _LINUX_TTY_DRIVER_H */<|MERGE_RESOLUTION|>--- conflicted
+++ resolved
@@ -106,11 +106,7 @@
  *
  *	Optional
  *
-<<<<<<< HEAD
- * long (*compat_ioctl)(struct tty_struct *tty,
-=======
  * long (*compat_ioctl)(struct tty_struct *tty,,
->>>>>>> 02f8c6ae
  * 	                unsigned int cmd, unsigned long arg);
  *
  * 	implement ioctl processing for 32 bit process on 64 bit system
