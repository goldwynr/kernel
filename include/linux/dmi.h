--- conflicted
+++ resolved
@@ -21,8 +21,6 @@
 	DMI_DEV_TYPE_IPMI = -1,
 	DMI_DEV_TYPE_OEM_STRING = -2,
 	DMI_DEV_TYPE_DEV_ONBOARD = -3,
-<<<<<<< HEAD
-=======
 };
 
 enum dmi_entry_type {
@@ -70,7 +68,6 @@
 	DMI_ENTRY_MGMT_CONTROLLER_HOST,
 	DMI_ENTRY_INACTIVE = 126,
 	DMI_ENTRY_END_OF_TABLE = 127,
->>>>>>> 02f8c6ae
 };
 
 struct dmi_header {
