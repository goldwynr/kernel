#ifndef __PERCPU_IDA_H__
#define __PERCPU_IDA_H__

#include <linux/types.h>
#include <linux/bitops.h>
#include <linux/init.h>
#include <linux/sched.h>
#include <linux/spinlock_types.h>
#include <linux/wait.h>
#include <linux/cpumask.h>

struct percpu_ida_cpu;

struct percpu_ida {
	/*
	 * number of tags available to be allocated, as passed to
	 * percpu_ida_init()
	 */
	unsigned			nr_tags;
	unsigned			percpu_max_size;
	unsigned			percpu_batch_size;

	struct percpu_ida_cpu __percpu	*tag_cpu;

	/*
	 * Bitmap of cpus that (may) have tags on their percpu freelists:
	 * steal_tags() uses this to decide when to steal tags, and which cpus
	 * to try stealing from.
	 *
	 * It's ok for a freelist to be empty when its bit is set - steal_tags()
	 * will just keep looking - but the bitmap _must_ be set whenever a
	 * percpu freelist does have tags.
	 */
	cpumask_t			cpus_have_tags;

	struct {
		spinlock_t		lock;
		/*
		 * When we go to steal tags from another cpu (see steal_tags()),
		 * we want to pick a cpu at random. Cycling through them every
		 * time we steal is a bit easier and more or less equivalent:
		 */
		unsigned		cpu_last_stolen;

		/* For sleeping on allocation failure */
		wait_queue_head_t	wait;

		/*
		 * Global freelist - it's a stack where nr_free points to the
		 * top
		 */
		unsigned		nr_free;
		unsigned		*freelist;
	} ____cacheline_aligned_in_smp;
};

<<<<<<< HEAD
/*
 * Number of tags we move between the percpu freelist and the global freelist at
 * a time
 */
#define IDA_DEFAULT_PCPU_BATCH_MOVE	32U
/* Max size of percpu freelist, */
#define IDA_DEFAULT_PCPU_SIZE	((IDA_DEFAULT_PCPU_BATCH_MOVE * 3) / 2)

int percpu_ida_alloc(struct percpu_ida *pool, gfp_t gfp);
=======
int percpu_ida_alloc(struct percpu_ida *pool, int state);
>>>>>>> 3cb027bd
void percpu_ida_free(struct percpu_ida *pool, unsigned tag);

void percpu_ida_destroy(struct percpu_ida *pool);
int __percpu_ida_init(struct percpu_ida *pool, unsigned long nr_tags,
	unsigned long max_size, unsigned long batch_size);
static inline int percpu_ida_init(struct percpu_ida *pool, unsigned long nr_tags)
{
	return __percpu_ida_init(pool, nr_tags, IDA_DEFAULT_PCPU_SIZE,
		IDA_DEFAULT_PCPU_BATCH_MOVE);
}

typedef int (*percpu_ida_cb)(unsigned, void *);
int percpu_ida_for_each_free(struct percpu_ida *pool, percpu_ida_cb fn,
	void *data);

unsigned percpu_ida_free_tags(struct percpu_ida *pool, int cpu);
#endif /* __PERCPU_IDA_H__ */<|MERGE_RESOLUTION|>--- conflicted
+++ resolved
@@ -54,7 +54,6 @@
 	} ____cacheline_aligned_in_smp;
 };
 
-<<<<<<< HEAD
 /*
  * Number of tags we move between the percpu freelist and the global freelist at
  * a time
@@ -63,10 +62,7 @@
 /* Max size of percpu freelist, */
 #define IDA_DEFAULT_PCPU_SIZE	((IDA_DEFAULT_PCPU_BATCH_MOVE * 3) / 2)
 
-int percpu_ida_alloc(struct percpu_ida *pool, gfp_t gfp);
-=======
 int percpu_ida_alloc(struct percpu_ida *pool, int state);
->>>>>>> 3cb027bd
 void percpu_ida_free(struct percpu_ida *pool, unsigned tag);
 
 void percpu_ida_destroy(struct percpu_ida *pool);
