--- conflicted
+++ resolved
@@ -96,14 +96,9 @@
 		       struct acpi_table_header **new_table);
 
 acpi_status
-<<<<<<< HEAD
-acpi_os_phys_table_override(struct acpi_table_header *existing_table,
-			    acpi_physical_address *address, u32 *table_length);
-=======
 acpi_os_physical_table_override(struct acpi_table_header *existing_table,
 				acpi_physical_address * new_address,
 				u32 *new_table_length);
->>>>>>> dd775ae2
 
 /*
  * Spinlock primitives
