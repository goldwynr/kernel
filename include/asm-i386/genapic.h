--- conflicted
+++ resolved
@@ -25,10 +25,6 @@
 	cpumask_t (*target_cpus)(void);
 	int int_delivery_mode;
 	int int_dest_mode; 
-<<<<<<< HEAD
-	int apic_broadcast_id; 
-=======
->>>>>>> 30e74fea
 	int ESR_DISABLE;
 	int apic_destination_logical;
 	unsigned long (*check_apicid_used)(physid_mask_t bitmap, int apicid);
