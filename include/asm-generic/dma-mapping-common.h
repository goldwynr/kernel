#ifndef _ASM_GENERIC_DMA_MAPPING_H
#define _ASM_GENERIC_DMA_MAPPING_H

#include <linux/kmemcheck.h>
#include <linux/scatterlist.h>
#include <linux/dma-debug.h>
#include <linux/dma-attrs.h>

static inline dma_addr_t dma_map_single_attrs(struct device *dev, void *ptr,
					      size_t size,
					      enum dma_data_direction dir,
					      struct dma_attrs *attrs)
{
	struct dma_map_ops *ops = get_dma_ops(dev);
	dma_addr_t addr;

	kmemcheck_mark_initialized(ptr, size);
	BUG_ON(!valid_dma_direction(dir));
	addr = ops->map_page(dev, virt_to_page(ptr),
			     (unsigned long)ptr & ~PAGE_MASK, size,
			     dir, attrs);
	debug_dma_map_page(dev, virt_to_page(ptr),
			   (unsigned long)ptr & ~PAGE_MASK, size,
			   dir, addr, true);
	return addr;
}

static inline void dma_unmap_single_attrs(struct device *dev, dma_addr_t addr,
					  size_t size,
					  enum dma_data_direction dir,
					  struct dma_attrs *attrs)
{
	struct dma_map_ops *ops = get_dma_ops(dev);

	BUG_ON(!valid_dma_direction(dir));
	if (ops->unmap_page)
		ops->unmap_page(dev, addr, size, dir, attrs);
	debug_dma_unmap_page(dev, addr, size, dir, true);
}

static inline int dma_map_sg_attrs(struct device *dev, struct scatterlist *sg,
				   int nents, enum dma_data_direction dir,
				   struct dma_attrs *attrs)
{
	struct dma_map_ops *ops = get_dma_ops(dev);
	int i, ents;
	struct scatterlist *s;

	for_each_sg(sg, s, nents, i)
		kmemcheck_mark_initialized(sg_virt(s), s->length);
	BUG_ON(!valid_dma_direction(dir));
	ents = ops->map_sg(dev, sg, nents, dir, attrs);
	debug_dma_map_sg(dev, sg, nents, ents, dir);

	return ents;
}

static inline void dma_unmap_sg_attrs(struct device *dev, struct scatterlist *sg,
				      int nents, enum dma_data_direction dir,
				      struct dma_attrs *attrs)
{
	struct dma_map_ops *ops = get_dma_ops(dev);

	BUG_ON(!valid_dma_direction(dir));
	debug_dma_unmap_sg(dev, sg, nents, dir);
	if (ops->unmap_sg)
		ops->unmap_sg(dev, sg, nents, dir, attrs);
}

static inline dma_addr_t dma_map_page(struct device *dev, struct page *page,
				      size_t offset, size_t size,
				      enum dma_data_direction dir)
{
	struct dma_map_ops *ops = get_dma_ops(dev);
	dma_addr_t addr;

	kmemcheck_mark_initialized(page_address(page) + offset, size);
	BUG_ON(!valid_dma_direction(dir));
	addr = ops->map_page(dev, page, offset, size, dir, NULL);
	debug_dma_map_page(dev, page, offset, size, dir, addr, false);

	return addr;
}

static inline void dma_unmap_page(struct device *dev, dma_addr_t addr,
				  size_t size, enum dma_data_direction dir)
{
	struct dma_map_ops *ops = get_dma_ops(dev);

	BUG_ON(!valid_dma_direction(dir));
	if (ops->unmap_page)
		ops->unmap_page(dev, addr, size, dir, NULL);
	debug_dma_unmap_page(dev, addr, size, dir, false);
}

static inline void dma_sync_single_for_cpu(struct device *dev, dma_addr_t addr,
					   size_t size,
					   enum dma_data_direction dir)
{
	struct dma_map_ops *ops = get_dma_ops(dev);

	BUG_ON(!valid_dma_direction(dir));
	if (ops->sync_single_for_cpu)
		ops->sync_single_for_cpu(dev, addr, size, dir);
	debug_dma_sync_single_for_cpu(dev, addr, size, dir);
}

static inline void dma_sync_single_for_device(struct device *dev,
					      dma_addr_t addr, size_t size,
					      enum dma_data_direction dir)
{
	struct dma_map_ops *ops = get_dma_ops(dev);

	BUG_ON(!valid_dma_direction(dir));
	if (ops->sync_single_for_device)
		ops->sync_single_for_device(dev, addr, size, dir);
	debug_dma_sync_single_for_device(dev, addr, size, dir);
}

static inline void dma_sync_single_range_for_cpu(struct device *dev,
						 dma_addr_t addr,
						 unsigned long offset,
						 size_t size,
						 enum dma_data_direction dir)
{
<<<<<<< HEAD
	struct dma_map_ops *ops = get_dma_ops(dev);

	BUG_ON(!valid_dma_direction(dir));
	if (ops->sync_single_range_for_cpu) {
		ops->sync_single_range_for_cpu(dev, addr, offset, size, dir);
		debug_dma_sync_single_range_for_cpu(dev, addr, offset, size, dir);

	} else
		dma_sync_single_for_cpu(dev, addr + offset, size, dir);
=======
	dma_sync_single_for_cpu(dev, addr + offset, size, dir);
>>>>>>> 02f8c6ae
}

static inline void dma_sync_single_range_for_device(struct device *dev,
						    dma_addr_t addr,
						    unsigned long offset,
						    size_t size,
						    enum dma_data_direction dir)
{
<<<<<<< HEAD
	struct dma_map_ops *ops = get_dma_ops(dev);

	BUG_ON(!valid_dma_direction(dir));
	if (ops->sync_single_range_for_device) {
		ops->sync_single_range_for_device(dev, addr, offset, size, dir);
		debug_dma_sync_single_range_for_device(dev, addr, offset, size, dir);

	} else
		dma_sync_single_for_device(dev, addr + offset, size, dir);
=======
	dma_sync_single_for_device(dev, addr + offset, size, dir);
>>>>>>> 02f8c6ae
}

static inline void
dma_sync_sg_for_cpu(struct device *dev, struct scatterlist *sg,
		    int nelems, enum dma_data_direction dir)
{
	struct dma_map_ops *ops = get_dma_ops(dev);

	BUG_ON(!valid_dma_direction(dir));
	if (ops->sync_sg_for_cpu)
		ops->sync_sg_for_cpu(dev, sg, nelems, dir);
	debug_dma_sync_sg_for_cpu(dev, sg, nelems, dir);
}

static inline void
dma_sync_sg_for_device(struct device *dev, struct scatterlist *sg,
		       int nelems, enum dma_data_direction dir)
{
	struct dma_map_ops *ops = get_dma_ops(dev);

	BUG_ON(!valid_dma_direction(dir));
	if (ops->sync_sg_for_device)
		ops->sync_sg_for_device(dev, sg, nelems, dir);
	debug_dma_sync_sg_for_device(dev, sg, nelems, dir);

}

#define dma_map_single(d, a, s, r) dma_map_single_attrs(d, a, s, r, NULL)
#define dma_unmap_single(d, a, s, r) dma_unmap_single_attrs(d, a, s, r, NULL)
#define dma_map_sg(d, s, n, r) dma_map_sg_attrs(d, s, n, r, NULL)
#define dma_unmap_sg(d, s, n, r) dma_unmap_sg_attrs(d, s, n, r, NULL)

#endif<|MERGE_RESOLUTION|>--- conflicted
+++ resolved
@@ -123,19 +123,7 @@
 						 size_t size,
 						 enum dma_data_direction dir)
 {
-<<<<<<< HEAD
-	struct dma_map_ops *ops = get_dma_ops(dev);
-
-	BUG_ON(!valid_dma_direction(dir));
-	if (ops->sync_single_range_for_cpu) {
-		ops->sync_single_range_for_cpu(dev, addr, offset, size, dir);
-		debug_dma_sync_single_range_for_cpu(dev, addr, offset, size, dir);
-
-	} else
-		dma_sync_single_for_cpu(dev, addr + offset, size, dir);
-=======
 	dma_sync_single_for_cpu(dev, addr + offset, size, dir);
->>>>>>> 02f8c6ae
 }
 
 static inline void dma_sync_single_range_for_device(struct device *dev,
@@ -144,19 +132,7 @@
 						    size_t size,
 						    enum dma_data_direction dir)
 {
-<<<<<<< HEAD
-	struct dma_map_ops *ops = get_dma_ops(dev);
-
-	BUG_ON(!valid_dma_direction(dir));
-	if (ops->sync_single_range_for_device) {
-		ops->sync_single_range_for_device(dev, addr, offset, size, dir);
-		debug_dma_sync_single_range_for_device(dev, addr, offset, size, dir);
-
-	} else
-		dma_sync_single_for_device(dev, addr + offset, size, dir);
-=======
 	dma_sync_single_for_device(dev, addr + offset, size, dir);
->>>>>>> 02f8c6ae
 }
 
 static inline void
