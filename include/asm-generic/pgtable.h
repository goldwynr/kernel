#ifndef _ASM_GENERIC_PGTABLE_H
#define _ASM_GENERIC_PGTABLE_H

#ifndef __ASSEMBLY__
#ifdef CONFIG_MMU

#include <linux/mm_types.h>

#ifndef __HAVE_ARCH_PTEP_SET_ACCESS_FLAGS
extern int ptep_set_access_flags(struct vm_area_struct *vma,
				 unsigned long address, pte_t *ptep,
				 pte_t entry, int dirty);
#endif

#ifndef __HAVE_ARCH_PMDP_SET_ACCESS_FLAGS
extern int pmdp_set_access_flags(struct vm_area_struct *vma,
				 unsigned long address, pmd_t *pmdp,
				 pmd_t entry, int dirty);
#endif

#ifndef __HAVE_ARCH_PTEP_TEST_AND_CLEAR_YOUNG
static inline int ptep_test_and_clear_young(struct vm_area_struct *vma,
					    unsigned long address,
					    pte_t *ptep)
{
	pte_t pte = *ptep;
	int r = 1;
	if (!pte_young(pte))
		r = 0;
	else
		set_pte_at(vma->vm_mm, address, ptep, pte_mkold(pte));
	return r;
}
#endif

#ifndef __HAVE_ARCH_PMDP_TEST_AND_CLEAR_YOUNG
#ifdef CONFIG_TRANSPARENT_HUGEPAGE
static inline int pmdp_test_and_clear_young(struct vm_area_struct *vma,
					    unsigned long address,
					    pmd_t *pmdp)
{
	pmd_t pmd = *pmdp;
	int r = 1;
	if (!pmd_young(pmd))
		r = 0;
	else
		set_pmd_at(vma->vm_mm, address, pmdp, pmd_mkold(pmd));
	return r;
}
#else /* CONFIG_TRANSPARENT_HUGEPAGE */
static inline int pmdp_test_and_clear_young(struct vm_area_struct *vma,
					    unsigned long address,
					    pmd_t *pmdp)
{
	BUG();
	return 0;
}
#endif /* CONFIG_TRANSPARENT_HUGEPAGE */
#endif

#ifndef __HAVE_ARCH_PTEP_CLEAR_YOUNG_FLUSH
int ptep_clear_flush_young(struct vm_area_struct *vma,
			   unsigned long address, pte_t *ptep);
#endif

#ifndef __HAVE_ARCH_PMDP_CLEAR_YOUNG_FLUSH
int pmdp_clear_flush_young(struct vm_area_struct *vma,
			   unsigned long address, pmd_t *pmdp);
#endif

#ifndef __HAVE_ARCH_PTEP_GET_AND_CLEAR
static inline pte_t ptep_get_and_clear(struct mm_struct *mm,
				       unsigned long address,
				       pte_t *ptep)
{
	pte_t pte = *ptep;
	pte_clear(mm, address, ptep);
	return pte;
}
#endif

#ifndef __HAVE_ARCH_PMDP_GET_AND_CLEAR
#ifdef CONFIG_TRANSPARENT_HUGEPAGE
static inline pmd_t pmdp_get_and_clear(struct mm_struct *mm,
				       unsigned long address,
				       pmd_t *pmdp)
{
	pmd_t pmd = *pmdp;
	pmd_clear(mm, address, pmdp);
	return pmd;
<<<<<<< HEAD
})
#else /* CONFIG_TRANSPARENT_HUGEPAGE */
static inline pmd_t pmdp_get_and_clear(struct mm_struct *mm,
				       unsigned long address,
				       pmd_t *pmdp)
{
	BUG();
	return __pmd(0);
=======
>>>>>>> 02f8c6ae
}
#endif /* CONFIG_TRANSPARENT_HUGEPAGE */
#endif

#ifndef __HAVE_ARCH_PTEP_GET_AND_CLEAR_FULL
static inline pte_t ptep_get_and_clear_full(struct mm_struct *mm,
					    unsigned long address, pte_t *ptep,
					    int full)
{
	pte_t pte;
	pte = ptep_get_and_clear(mm, address, ptep);
	return pte;
}
#endif

/*
 * Some architectures may be able to avoid expensive synchronization
 * primitives when modifications are made to PTE's which are already
 * not present, or in the process of an address space destruction.
 */
#ifndef __HAVE_ARCH_PTE_CLEAR_NOT_PRESENT_FULL
static inline void pte_clear_not_present_full(struct mm_struct *mm,
					      unsigned long address,
					      pte_t *ptep,
					      int full)
{
	pte_clear(mm, address, ptep);
}
#endif

#ifndef __HAVE_ARCH_PTEP_CLEAR_FLUSH
extern pte_t ptep_clear_flush(struct vm_area_struct *vma,
			      unsigned long address,
			      pte_t *ptep);
#endif

#ifndef __HAVE_ARCH_PMDP_CLEAR_FLUSH
extern pmd_t pmdp_clear_flush(struct vm_area_struct *vma,
			      unsigned long address,
			      pmd_t *pmdp);
#endif

#ifndef __HAVE_ARCH_PTEP_SET_WRPROTECT
struct mm_struct;
static inline void ptep_set_wrprotect(struct mm_struct *mm, unsigned long address, pte_t *ptep)
{
	pte_t old_pte = *ptep;
	set_pte_at(mm, address, ptep, pte_wrprotect(old_pte));
}
#endif

#ifndef __HAVE_ARCH_PMDP_SET_WRPROTECT
#ifdef CONFIG_TRANSPARENT_HUGEPAGE
static inline void pmdp_set_wrprotect(struct mm_struct *mm,
				      unsigned long address, pmd_t *pmdp)
{
	pmd_t old_pmd = *pmdp;
	set_pmd_at(mm, address, pmdp, pmd_wrprotect(old_pmd));
}
#else /* CONFIG_TRANSPARENT_HUGEPAGE */
static inline void pmdp_set_wrprotect(struct mm_struct *mm,
				      unsigned long address, pmd_t *pmdp)
{
	BUG();
}
#endif /* CONFIG_TRANSPARENT_HUGEPAGE */
#endif

#ifndef __HAVE_ARCH_PMDP_SPLITTING_FLUSH
<<<<<<< HEAD
extern pmd_t pmdp_clear_flush(struct vm_area_struct *vma,
			      unsigned long address,
			      pmd_t *pmdp);
=======
extern pmd_t pmdp_splitting_flush(struct vm_area_struct *vma,
				  unsigned long address,
				  pmd_t *pmdp);
>>>>>>> 02f8c6ae
#endif

#ifndef __HAVE_ARCH_PTE_SAME
static inline int pte_same(pte_t pte_a, pte_t pte_b)
{
	return pte_val(pte_a) == pte_val(pte_b);
}
<<<<<<< HEAD
#endif

#ifndef __HAVE_ARCH_PMD_SAME
#ifdef CONFIG_TRANSPARENT_HUGEPAGE
static inline int pmd_same(pmd_t pmd_a, pmd_t pmd_b)
{
	return pmd_val(pmd_a) == pmd_val(pmd_b);
}
#else /* CONFIG_TRANSPARENT_HUGEPAGE */
static inline int pmd_same(pmd_t pmd_a, pmd_t pmd_b)
{
	BUG();
	return 0;
}
#endif /* CONFIG_TRANSPARENT_HUGEPAGE */
=======
>>>>>>> 02f8c6ae
#endif

#ifndef __HAVE_ARCH_PMD_SAME
#ifdef CONFIG_TRANSPARENT_HUGEPAGE
static inline int pmd_same(pmd_t pmd_a, pmd_t pmd_b)
{
	return pmd_val(pmd_a) == pmd_val(pmd_b);
}
#else /* CONFIG_TRANSPARENT_HUGEPAGE */
static inline int pmd_same(pmd_t pmd_a, pmd_t pmd_b)
{
	BUG();
	return 0;
}
#endif /* CONFIG_TRANSPARENT_HUGEPAGE */
#endif

#ifndef __HAVE_ARCH_PAGE_TEST_AND_CLEAR_DIRTY
#define page_test_and_clear_dirty(pfn, mapped)	(0)
#endif

#ifndef __HAVE_ARCH_PAGE_TEST_AND_CLEAR_DIRTY
#define pte_maybe_dirty(pte)		pte_dirty(pte)
#else
#define pte_maybe_dirty(pte)		(1)
#endif

#ifndef __HAVE_ARCH_PAGE_TEST_AND_CLEAR_YOUNG
#define page_test_and_clear_young(pfn) (0)
#endif

#ifndef __HAVE_ARCH_PGD_OFFSET_GATE
#define pgd_offset_gate(mm, addr)	pgd_offset(mm, addr)
#endif

#ifndef __HAVE_ARCH_MOVE_PTE
#define move_pte(pte, prot, old_addr, new_addr)	(pte)
#endif

#ifndef flush_tlb_fix_spurious_fault
#define flush_tlb_fix_spurious_fault(vma, address) flush_tlb_page(vma, address)
#endif

#ifndef pgprot_noncached
#define pgprot_noncached(prot)	(prot)
#endif

#ifndef pgprot_writecombine
#define pgprot_writecombine pgprot_noncached
#endif

/*
 * When walking page tables, get the address of the next boundary,
 * or the end address of the range if that comes earlier.  Although no
 * vma end wraps to 0, rounded up __boundary may wrap to 0 throughout.
 */

#define pgd_addr_end(addr, end)						\
({	unsigned long __boundary = ((addr) + PGDIR_SIZE) & PGDIR_MASK;	\
	(__boundary - 1 < (end) - 1)? __boundary: (end);		\
})

#ifndef pud_addr_end
#define pud_addr_end(addr, end)						\
({	unsigned long __boundary = ((addr) + PUD_SIZE) & PUD_MASK;	\
	(__boundary - 1 < (end) - 1)? __boundary: (end);		\
})
#endif

#ifndef pmd_addr_end
#define pmd_addr_end(addr, end)						\
({	unsigned long __boundary = ((addr) + PMD_SIZE) & PMD_MASK;	\
	(__boundary - 1 < (end) - 1)? __boundary: (end);		\
})
#endif

/*
 * When walking page tables, we usually want to skip any p?d_none entries;
 * and any p?d_bad entries - reporting the error before resetting to none.
 * Do the tests inline, but report and clear the bad entry in mm/memory.c.
 */
void pgd_clear_bad(pgd_t *);
void pud_clear_bad(pud_t *);
void pmd_clear_bad(pmd_t *);

static inline int pgd_none_or_clear_bad(pgd_t *pgd)
{
	if (pgd_none(*pgd))
		return 1;
	if (unlikely(pgd_bad(*pgd))) {
		pgd_clear_bad(pgd);
		return 1;
	}
	return 0;
}

static inline int pud_none_or_clear_bad(pud_t *pud)
{
	if (pud_none(*pud))
		return 1;
	if (unlikely(pud_bad(*pud))) {
		pud_clear_bad(pud);
		return 1;
	}
	return 0;
}

static inline int pmd_none_or_clear_bad(pmd_t *pmd)
{
	if (pmd_none(*pmd))
		return 1;
	if (unlikely(pmd_bad(*pmd))) {
		pmd_clear_bad(pmd);
		return 1;
	}
	return 0;
}

static inline pte_t __ptep_modify_prot_start(struct mm_struct *mm,
					     unsigned long addr,
					     pte_t *ptep)
{
	/*
	 * Get the current pte state, but zero it out to make it
	 * non-present, preventing the hardware from asynchronously
	 * updating it.
	 */
	return ptep_get_and_clear(mm, addr, ptep);
}

static inline void __ptep_modify_prot_commit(struct mm_struct *mm,
					     unsigned long addr,
					     pte_t *ptep, pte_t pte)
{
	/*
	 * The pte is non-present, so there's no hardware state to
	 * preserve.
	 */
	set_pte_at(mm, addr, ptep, pte);
}

#ifndef __HAVE_ARCH_PTEP_MODIFY_PROT_TRANSACTION
/*
 * Start a pte protection read-modify-write transaction, which
 * protects against asynchronous hardware modifications to the pte.
 * The intention is not to prevent the hardware from making pte
 * updates, but to prevent any updates it may make from being lost.
 *
 * This does not protect against other software modifications of the
 * pte; the appropriate pte lock must be held over the transation.
 *
 * Note that this interface is intended to be batchable, meaning that
 * ptep_modify_prot_commit may not actually update the pte, but merely
 * queue the update to be done at some later time.  The update must be
 * actually committed before the pte lock is released, however.
 */
static inline pte_t ptep_modify_prot_start(struct mm_struct *mm,
					   unsigned long addr,
					   pte_t *ptep)
{
	return __ptep_modify_prot_start(mm, addr, ptep);
}

/*
 * Commit an update to a pte, leaving any hardware-controlled bits in
 * the PTE unmodified.
 */
static inline void ptep_modify_prot_commit(struct mm_struct *mm,
					   unsigned long addr,
					   pte_t *ptep, pte_t pte)
{
	__ptep_modify_prot_commit(mm, addr, ptep, pte);
}
#endif /* __HAVE_ARCH_PTEP_MODIFY_PROT_TRANSACTION */
#endif /* CONFIG_MMU */

/*
 * A facility to provide lazy MMU batching.  This allows PTE updates and
 * page invalidations to be delayed until a call to leave lazy MMU mode
 * is issued.  Some architectures may benefit from doing this, and it is
 * beneficial for both shadow and direct mode hypervisors, which may batch
 * the PTE updates which happen during this window.  Note that using this
 * interface requires that read hazards be removed from the code.  A read
 * hazard could result in the direct mode hypervisor case, since the actual
 * write to the page tables may not yet have taken place, so reads though
 * a raw PTE pointer after it has been modified are not guaranteed to be
 * up to date.  This mode can only be entered and left under the protection of
 * the page table locks for all page tables which may be modified.  In the UP
 * case, this is required so that preemption is disabled, and in the SMP case,
 * it must synchronize the delayed page table writes properly on other CPUs.
 */
#ifndef __HAVE_ARCH_ENTER_LAZY_MMU_MODE
#define arch_enter_lazy_mmu_mode()	do {} while (0)
#define arch_leave_lazy_mmu_mode()	do {} while (0)
#define arch_flush_lazy_mmu_mode()	do {} while (0)
#endif

/*
 * A facility to provide batching of the reload of page tables and
 * other process state with the actual context switch code for
 * paravirtualized guests.  By convention, only one of the batched
 * update (lazy) modes (CPU, MMU) should be active at any given time,
 * entry should never be nested, and entry and exits should always be
 * paired.  This is for sanity of maintaining and reasoning about the
 * kernel code.  In this case, the exit (end of the context switch) is
 * in architecture-specific code, and so doesn't need a generic
 * definition.
 */
#ifndef __HAVE_ARCH_START_CONTEXT_SWITCH
#define arch_start_context_switch(prev)	do {} while (0)
#endif

#ifndef __HAVE_PFNMAP_TRACKING
/*
 * Interface that can be used by architecture code to keep track of
 * memory type of pfn mappings (remap_pfn_range, vm_insert_pfn)
 *
 * track_pfn_vma_new is called when a _new_ pfn mapping is being established
 * for physical range indicated by pfn and size.
 */
static inline int track_pfn_vma_new(struct vm_area_struct *vma, pgprot_t *prot,
					unsigned long pfn, unsigned long size)
{
	return 0;
}

/*
 * Interface that can be used by architecture code to keep track of
 * memory type of pfn mappings (remap_pfn_range, vm_insert_pfn)
 *
 * track_pfn_vma_copy is called when vma that is covering the pfnmap gets
 * copied through copy_page_range().
 */
static inline int track_pfn_vma_copy(struct vm_area_struct *vma)
{
	return 0;
}

/*
 * Interface that can be used by architecture code to keep track of
 * memory type of pfn mappings (remap_pfn_range, vm_insert_pfn)
 *
 * untrack_pfn_vma is called while unmapping a pfnmap for a region.
 * untrack can be called for a specific region indicated by pfn and size or
 * can be for the entire vma (in which case size can be zero).
 */
static inline void untrack_pfn_vma(struct vm_area_struct *vma,
					unsigned long pfn, unsigned long size)
{
}
#else
extern int track_pfn_vma_new(struct vm_area_struct *vma, pgprot_t *prot,
				unsigned long pfn, unsigned long size);
extern int track_pfn_vma_copy(struct vm_area_struct *vma);
extern void untrack_pfn_vma(struct vm_area_struct *vma, unsigned long pfn,
				unsigned long size);
#endif

#ifndef CONFIG_TRANSPARENT_HUGEPAGE
static inline int pmd_trans_huge(pmd_t pmd)
{
	return 0;
}
static inline int pmd_trans_splitting(pmd_t pmd)
{
	return 0;
}
#ifndef __HAVE_ARCH_PMD_WRITE
static inline int pmd_write(pmd_t pmd)
{
	BUG();
	return 0;
}
#endif /* __HAVE_ARCH_PMD_WRITE */
#endif

#endif /* !__ASSEMBLY__ */

#endif /* _ASM_GENERIC_PGTABLE_H */<|MERGE_RESOLUTION|>--- conflicted
+++ resolved
@@ -88,17 +88,6 @@
 	pmd_t pmd = *pmdp;
 	pmd_clear(mm, address, pmdp);
 	return pmd;
-<<<<<<< HEAD
-})
-#else /* CONFIG_TRANSPARENT_HUGEPAGE */
-static inline pmd_t pmdp_get_and_clear(struct mm_struct *mm,
-				       unsigned long address,
-				       pmd_t *pmdp)
-{
-	BUG();
-	return __pmd(0);
-=======
->>>>>>> 02f8c6ae
 }
 #endif /* CONFIG_TRANSPARENT_HUGEPAGE */
 #endif
@@ -168,15 +157,9 @@
 #endif
 
 #ifndef __HAVE_ARCH_PMDP_SPLITTING_FLUSH
-<<<<<<< HEAD
-extern pmd_t pmdp_clear_flush(struct vm_area_struct *vma,
-			      unsigned long address,
-			      pmd_t *pmdp);
-=======
 extern pmd_t pmdp_splitting_flush(struct vm_area_struct *vma,
 				  unsigned long address,
 				  pmd_t *pmdp);
->>>>>>> 02f8c6ae
 #endif
 
 #ifndef __HAVE_ARCH_PTE_SAME
@@ -184,24 +167,6 @@
 {
 	return pte_val(pte_a) == pte_val(pte_b);
 }
-<<<<<<< HEAD
-#endif
-
-#ifndef __HAVE_ARCH_PMD_SAME
-#ifdef CONFIG_TRANSPARENT_HUGEPAGE
-static inline int pmd_same(pmd_t pmd_a, pmd_t pmd_b)
-{
-	return pmd_val(pmd_a) == pmd_val(pmd_b);
-}
-#else /* CONFIG_TRANSPARENT_HUGEPAGE */
-static inline int pmd_same(pmd_t pmd_a, pmd_t pmd_b)
-{
-	BUG();
-	return 0;
-}
-#endif /* CONFIG_TRANSPARENT_HUGEPAGE */
-=======
->>>>>>> 02f8c6ae
 #endif
 
 #ifndef __HAVE_ARCH_PMD_SAME
