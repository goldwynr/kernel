--- conflicted
+++ resolved
@@ -67,11 +67,7 @@
 #endif
 #define TIOCGPTN	_IOR('T', 0x30, unsigned int) /* Get Pty Number (of pty-mux device) */
 #define TIOCSPTLCK	_IOW('T', 0x31, int)  /* Lock/unlock Pty */
-<<<<<<< HEAD
-#define TIOCGDEV	_IOR('T', 0x32, unsigned int) /* Get real dev no below /dev/console */
-=======
 #define TIOCGDEV	_IOR('T', 0x32, unsigned int) /* Get primary device node of /dev/console */
->>>>>>> 02f8c6ae
 #define TCGETX		0x5432 /* SYS5 TCGETX compatibility */
 #define TCSETX		0x5433
 #define TCSETXF		0x5434
