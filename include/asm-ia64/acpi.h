--- conflicted
+++ resolved
@@ -67,7 +67,6 @@
 	} while (unlikely (val != old));
 	return (new < 3) ? -1 : 0;
 }
-<<<<<<< HEAD
 
 static inline int
 ia64_acpi_release_global_lock (unsigned int *lock)
@@ -84,24 +83,6 @@
 #define ACPI_ACQUIRE_GLOBAL_LOCK(GLptr, Acq)				\
 	((Acq) = ia64_acpi_acquire_global_lock((unsigned int *) GLptr))
 
-=======
-
-static inline int
-ia64_acpi_release_global_lock (unsigned int *lock)
-{
-	unsigned int old, new, val;
-	do {
-		old = *lock;
-		new = old & ~0x3;
-		val = ia64_cmpxchg4_acq(lock, new, old);
-	} while (unlikely (val != old));
-	return old & 0x1;
-}
-
-#define ACPI_ACQUIRE_GLOBAL_LOCK(GLptr, Acq)				\
-	((Acq) = ia64_acpi_acquire_global_lock((unsigned int *) GLptr))
-
->>>>>>> e0618466
 #define ACPI_RELEASE_GLOBAL_LOCK(GLptr, Acq)				\
 	((Acq) = ia64_acpi_release_global_lock((unsigned int *) GLptr))
 
