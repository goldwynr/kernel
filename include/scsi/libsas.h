--- conflicted
+++ resolved
@@ -363,10 +363,7 @@
 	int lldd_queue_size;
 	int strict_wide_ports; /* both sas_addr and attached_sas_addr must match
 				* their siblings when forming wide ports */
-<<<<<<< HEAD
-=======
-
->>>>>>> 02f8c6ae
+
 	/* LLDD calls these to notify the class of an event. */
 	void (*notify_ha_event)(struct sas_ha_struct *, enum ha_event);
 	void (*notify_port_event)(struct asd_sas_phy *, enum port_event);
