#ifndef _SCSI_SCSI_HOST_H
#define _SCSI_SCSI_HOST_H

#include <linux/device.h>
#include <linux/list.h>
#include <linux/types.h>
#include <linux/workqueue.h>
#include <linux/mutex.h>
#include <scsi/scsi.h>

struct request_queue;
struct block_device;
struct completion;
struct module;
struct scsi_cmnd;
struct scsi_device;
struct scsi_target;
struct Scsi_Host;
struct scsi_host_cmd_pool;
struct scsi_transport_template;
struct blk_queue_tags;


/*
 * The various choices mean:
 * NONE: Self evident.	Host adapter is not capable of scatter-gather.
 * ALL:	 Means that the host adapter module can do scatter-gather,
 *	 and that there is no limit to the size of the table to which
 *	 we scatter/gather data.  The value we set here is the maximum
 *	 single element sglist.  To use chained sglists, the adapter
 *	 has to set a value beyond ALL (and correctly use the chain
 *	 handling API.
 * Anything else:  Indicates the maximum number of chains that can be
 *	 used in one scatter-gather request.
 */
#define SG_NONE 0
#define SG_ALL	SCSI_MAX_SG_SEGMENTS

#define MODE_UNKNOWN 0x00
#define MODE_INITIATOR 0x01
#define MODE_TARGET 0x02

#define DISABLE_CLUSTERING 0
#define ENABLE_CLUSTERING 1

enum {
	SCSI_QDEPTH_DEFAULT,	/* default requested change, e.g. from sysfs */
	SCSI_QDEPTH_QFULL,	/* scsi-ml requested due to queue full */
<<<<<<< HEAD
	SCSI_QDEPTH_RAMP_UP,	/* scsi-ml requested due to threshhold event */
=======
	SCSI_QDEPTH_RAMP_UP,	/* scsi-ml requested due to threshold event */
>>>>>>> 02f8c6ae
};

struct scsi_host_template {
	struct module *module;
	const char *name;

	/*
	 * Used to initialize old-style drivers.  For new-style drivers
	 * just perform all work in your module initialization function.
	 *
	 * Status:  OBSOLETE
	 */
	int (* detect)(struct scsi_host_template *);

	/*
	 * Used as unload callback for hosts with old-style drivers.
	 *
	 * Status: OBSOLETE
	 */
	int (* release)(struct Scsi_Host *);

	/*
	 * The info function will return whatever useful information the
	 * developer sees fit.  If not provided, then the name field will
	 * be used instead.
	 *
	 * Status: OPTIONAL
	 */
	const char *(* info)(struct Scsi_Host *);

	/*
	 * Ioctl interface
	 *
	 * Status: OPTIONAL
	 */
	int (* ioctl)(struct scsi_device *dev, int cmd, void __user *arg);


#ifdef CONFIG_COMPAT
	/* 
	 * Compat handler. Handle 32bit ABI.
	 * When unknown ioctl is passed return -ENOIOCTLCMD.
	 *
	 * Status: OPTIONAL
	 */
	int (* compat_ioctl)(struct scsi_device *dev, int cmd, void __user *arg);
#endif

	/*
	 * The queuecommand function is used to queue up a scsi
	 * command block to the LLDD.  When the driver finished
	 * processing the command the done callback is invoked.
	 *
	 * If queuecommand returns 0, then the HBA has accepted the
	 * command.  The done() function must be called on the command
	 * when the driver has finished with it. (you may call done on the
	 * command before queuecommand returns, but in this case you
	 * *must* return 0 from queuecommand).
	 *
	 * Queuecommand may also reject the command, in which case it may
	 * not touch the command and must not call done() for it.
	 *
	 * There are two possible rejection returns:
	 *
	 *   SCSI_MLQUEUE_DEVICE_BUSY: Block this device temporarily, but
	 *   allow commands to other devices serviced by this host.
	 *
	 *   SCSI_MLQUEUE_HOST_BUSY: Block all devices served by this
	 *   host temporarily.
	 *
         * For compatibility, any other non-zero return is treated the
         * same as SCSI_MLQUEUE_HOST_BUSY.
	 *
	 * NOTE: "temporarily" means either until the next command for#
	 * this device/host completes, or a period of time determined by
	 * I/O pressure in the system if there are no other outstanding
	 * commands.
	 *
	 * STATUS: REQUIRED
	 */
	int (* queuecommand)(struct Scsi_Host *, struct scsi_cmnd *);

	/*
	 * The transfer functions are used to queue a scsi command to
	 * the LLD. When the driver is finished processing the command
	 * the done callback is invoked.
	 *
	 * This is called to inform the LLD to transfer
	 * scsi_bufflen(cmd) bytes. scsi_sg_count(cmd) speciefies the
	 * number of scatterlist entried in the command and
	 * scsi_sglist(cmd) returns the scatterlist.
	 *
	 * return values: see queuecommand
	 *
	 * If the LLD accepts the cmd, it should set the result to an
	 * appropriate value when completed before calling the done function.
	 *
	 * STATUS: REQUIRED FOR TARGET DRIVERS
	 */
	/* TODO: rename */
	int (* transfer_response)(struct scsi_cmnd *,
				  void (*done)(struct scsi_cmnd *));

	/*
	 * This is an error handling strategy routine.  You don't need to
	 * define one of these if you don't want to - there is a default
	 * routine that is present that should work in most cases.  For those
	 * driver authors that have the inclination and ability to write their
	 * own strategy routine, this is where it is specified.  Note - the
	 * strategy routine is *ALWAYS* run in the context of the kernel eh
	 * thread.  Thus you are guaranteed to *NOT* be in an interrupt
	 * handler when you execute this, and you are also guaranteed to
	 * *NOT* have any other commands being queued while you are in the
	 * strategy routine. When you return from this function, operations
	 * return to normal.
	 *
	 * See scsi_error.c scsi_unjam_host for additional comments about
	 * what this function should and should not be attempting to do.
	 *
	 * Status: REQUIRED	(at least one of them)
	 */
	int (* eh_abort_handler)(struct scsi_cmnd *);
	int (* eh_device_reset_handler)(struct scsi_cmnd *);
	int (* eh_target_reset_handler)(struct scsi_cmnd *);
	int (* eh_bus_reset_handler)(struct scsi_cmnd *);
	int (* eh_host_reset_handler)(struct scsi_cmnd *);

	/*
	 * Before the mid layer attempts to scan for a new device where none
	 * currently exists, it will call this entry in your driver.  Should
	 * your driver need to allocate any structs or perform any other init
	 * items in order to send commands to a currently unused target/lun
	 * combo, then this is where you can perform those allocations.  This
	 * is specifically so that drivers won't have to perform any kind of
	 * "is this a new device" checks in their queuecommand routine,
	 * thereby making the hot path a bit quicker.
	 *
	 * Return values: 0 on success, non-0 on failure
	 *
	 * Deallocation:  If we didn't find any devices at this ID, you will
	 * get an immediate call to slave_destroy().  If we find something
	 * here then you will get a call to slave_configure(), then the
	 * device will be used for however long it is kept around, then when
	 * the device is removed from the system (or * possibly at reboot
	 * time), you will then get a call to slave_destroy().  This is
	 * assuming you implement slave_configure and slave_destroy.
	 * However, if you allocate memory and hang it off the device struct,
	 * then you must implement the slave_destroy() routine at a minimum
	 * in order to avoid leaking memory
	 * each time a device is tore down.
	 *
	 * Status: OPTIONAL
	 */
	int (* slave_alloc)(struct scsi_device *);

	/*
	 * Once the device has responded to an INQUIRY and we know the
	 * device is online, we call into the low level driver with the
	 * struct scsi_device *.  If the low level device driver implements
	 * this function, it *must* perform the task of setting the queue
	 * depth on the device.  All other tasks are optional and depend
	 * on what the driver supports and various implementation details.
	 * 
	 * Things currently recommended to be handled at this time include:
	 *
	 * 1.  Setting the device queue depth.  Proper setting of this is
	 *     described in the comments for scsi_adjust_queue_depth.
	 * 2.  Determining if the device supports the various synchronous
	 *     negotiation protocols.  The device struct will already have
	 *     responded to INQUIRY and the results of the standard items
	 *     will have been shoved into the various device flag bits, eg.
	 *     device->sdtr will be true if the device supports SDTR messages.
	 * 3.  Allocating command structs that the device will need.
	 * 4.  Setting the default timeout on this device (if needed).
	 * 5.  Anything else the low level driver might want to do on a device
	 *     specific setup basis...
	 * 6.  Return 0 on success, non-0 on error.  The device will be marked
	 *     as offline on error so that no access will occur.  If you return
	 *     non-0, your slave_destroy routine will never get called for this
	 *     device, so don't leave any loose memory hanging around, clean
	 *     up after yourself before returning non-0
	 *
	 * Status: OPTIONAL
	 */
	int (* slave_configure)(struct scsi_device *);

	/*
	 * Immediately prior to deallocating the device and after all activity
	 * has ceased the mid layer calls this point so that the low level
	 * driver may completely detach itself from the scsi device and vice
	 * versa.  The low level driver is responsible for freeing any memory
	 * it allocated in the slave_alloc or slave_configure calls. 
	 *
	 * Status: OPTIONAL
	 */
	void (* slave_destroy)(struct scsi_device *);

	/*
	 * Before the mid layer attempts to scan for a new device attached
	 * to a target where no target currently exists, it will call this
	 * entry in your driver.  Should your driver need to allocate any
	 * structs or perform any other init items in order to send commands
	 * to a currently unused target, then this is where you can perform
	 * those allocations.
	 *
	 * Return values: 0 on success, non-0 on failure
	 *
	 * Status: OPTIONAL
	 */
	int (* target_alloc)(struct scsi_target *);

	/*
	 * Immediately prior to deallocating the target structure, and
	 * after all activity to attached scsi devices has ceased, the
	 * midlayer calls this point so that the driver may deallocate
	 * and terminate any references to the target.
	 *
	 * Status: OPTIONAL
	 */
	void (* target_destroy)(struct scsi_target *);

	/*
	 * If a host has the ability to discover targets on its own instead
	 * of scanning the entire bus, it can fill in this function and
	 * call scsi_scan_host().  This function will be called periodically
	 * until it returns 1 with the scsi_host and the elapsed time of
	 * the scan in jiffies.
	 *
	 * Status: OPTIONAL
	 */
	int (* scan_finished)(struct Scsi_Host *, unsigned long);

	/*
	 * If the host wants to be called before the scan starts, but
	 * after the midlayer has set up ready for the scan, it can fill
	 * in this function.
	 *
	 * Status: OPTIONAL
	 */
	void (* scan_start)(struct Scsi_Host *);

	/*
	 * Fill in this function to allow the queue depth of this host
	 * to be changeable (on a per device basis).  Returns either
	 * the current queue depth setting (may be different from what
	 * was passed in) or an error.  An error should only be
	 * returned if the requested depth is legal but the driver was
	 * unable to set it.  If the requested depth is illegal, the
	 * driver should set and return the closest legal queue depth.
	 *
	 * Status: OPTIONAL
	 */
	int (* change_queue_depth)(struct scsi_device *, int, int);

	/*
	 * Fill in this function to allow the changing of tag types
	 * (this also allows the enabling/disabling of tag command
	 * queueing).  An error should only be returned if something
	 * went wrong in the driver while trying to set the tag type.
	 * If the driver doesn't support the requested tag type, then
	 * it should set the closest type it does support without
	 * returning an error.  Returns the actual tag type set.
	 *
	 * Status: OPTIONAL
	 */
	int (* change_queue_type)(struct scsi_device *, int);

	/*
	 * This function determines the BIOS parameters for a given
	 * harddisk.  These tend to be numbers that are made up by
	 * the host adapter.  Parameters:
	 * size, device, list (heads, sectors, cylinders)
	 *
	 * Status: OPTIONAL
	 */
	int (* bios_param)(struct scsi_device *, struct block_device *,
			sector_t, int []);

	/*
	 * This function is called when one or more partitions on the
	 * device reach beyond the end of the device.
	 *
	 * Status: OPTIONAL
	 */
	void (*unlock_native_capacity)(struct scsi_device *);

	/*
	 * Can be used to export driver statistics and other infos to the
	 * world outside the kernel ie. userspace and it also provides an
	 * interface to feed the driver with information.
	 *
	 * Status: OBSOLETE
	 */
	int (*proc_info)(struct Scsi_Host *, char *, char **, off_t, int, int);

	/*
	 * This is an optional routine that allows the transport to become
	 * involved when a scsi io timer fires. The return value tells the
	 * timer routine how to finish the io timeout handling:
	 * EH_HANDLED:		I fixed the error, please complete the command
	 * EH_RESET_TIMER:	I need more time, reset the timer and
	 *			begin counting again
	 * EH_NOT_HANDLED	Begin normal error recovery
	 *
	 * Status: OPTIONAL
	 */
	enum blk_eh_timer_return (*eh_timed_out)(struct scsi_cmnd *);

	/*
	 * Name of proc directory
	 */
	const char *proc_name;

	/*
	 * Used to store the procfs directory if a driver implements the
	 * proc_info method.
	 */
	struct proc_dir_entry *proc_dir;

	/*
	 * This determines if we will use a non-interrupt driven
	 * or an interrupt driven scheme.  It is set to the maximum number
	 * of simultaneous commands a given host adapter will accept.
	 */
	int can_queue;

	/*
	 * In many instances, especially where disconnect / reconnect are
	 * supported, our host also has an ID on the SCSI bus.  If this is
	 * the case, then it must be reserved.  Please set this_id to -1 if
	 * your setup is in single initiator mode, and the host lacks an
	 * ID.
	 */
	int this_id;

	/*
	 * This determines the degree to which the host adapter is capable
	 * of scatter-gather.
	 */
	unsigned short sg_tablesize;
	unsigned short sg_prot_tablesize;

	/*
	 * Set this if the host adapter has limitations beside segment count.
	 */
	unsigned short max_sectors;

	/*
	 * DMA scatter gather segment boundary limit. A segment crossing this
	 * boundary will be split in two.
	 */
	unsigned long dma_boundary;

	/*
	 * This specifies "machine infinity" for host templates which don't
	 * limit the transfer size.  Note this limit represents an absolute
	 * maximum, and may be over the transfer limits allowed for
	 * individual devices (e.g. 256 for SCSI-1).
	 */
#define SCSI_DEFAULT_MAX_SECTORS	1024

	/*
	 * True if this host adapter can make good use of linked commands.
	 * This will allow more than one command to be queued to a given
	 * unit on a given host.  Set this to the maximum number of command
	 * blocks to be provided for each device.  Set this to 1 for one
	 * command block per lun, 2 for two, etc.  Do not set this to 0.
	 * You should make sure that the host adapter will do the right thing
	 * before you try setting this above 1.
	 */
	short cmd_per_lun;

	/*
	 * present contains counter indicating how many boards of this
	 * type were found when we did the scan.
	 */
	unsigned char present;

	/*
	 * This specifies the mode that a LLD supports.
	 */
	unsigned supported_mode:2;

	/*
	 * True if this host adapter uses unchecked DMA onto an ISA bus.
	 */
	unsigned unchecked_isa_dma:1;

	/*
	 * True if this host adapter can make good use of clustering.
	 * I originally thought that if the tablesize was large that it
	 * was a waste of CPU cycles to prepare a cluster list, but
	 * it works out that the Buslogic is faster if you use a smaller
	 * number of segments (i.e. use clustering).  I guess it is
	 * inefficient.
	 */
	unsigned use_clustering:1;

	/*
	 * True for emulated SCSI host adapters (e.g. ATAPI).
	 */
	unsigned emulated:1;

	/*
	 * True if the low-level driver performs its own reset-settle delays.
	 */
	unsigned skip_settle_delay:1;

	/*
	 * True if we are using ordered write support.
	 */
	unsigned ordered_tag:1;

	/*
	 * Countdown for host blocking with no commands outstanding.
	 */
	unsigned int max_host_blocked;

	/*
	 * Default value for the blocking.  If the queue is empty,
	 * host_blocked counts down in the request_fn until it restarts
	 * host operations as zero is reached.  
	 *
	 * FIXME: This should probably be a value in the template
	 */
#define SCSI_DEFAULT_HOST_BLOCKED	7

	/*
	 * Pointer to the sysfs class properties for this host, NULL terminated.
	 */
	struct device_attribute **shost_attrs;

	/*
	 * Pointer to the SCSI device properties for this host, NULL terminated.
	 */
	struct device_attribute **sdev_attrs;

	/*
	 * List of hosts per template.
	 *
	 * This is only for use by scsi_module.c for legacy templates.
	 * For these access to it is synchronized implicitly by
	 * module_init/module_exit.
	 */
	struct list_head legacy_hosts;

	/*
	 * Vendor Identifier associated with the host
	 *
	 * Note: When specifying vendor_id, be sure to read the
	 *   Vendor Type and ID formatting requirements specified in
	 *   scsi_netlink.h
	 */
	u64 vendor_id;
};

/*
 * Temporary #define for host lock push down. Can be removed when all
 * drivers have been updated to take advantage of unlocked
 * queuecommand.
 *
 */
#define DEF_SCSI_QCMD(func_name) \
	int func_name(struct Scsi_Host *shost, struct scsi_cmnd *cmd)	\
	{								\
		unsigned long irq_flags;				\
		int rc;							\
		spin_lock_irqsave(shost->host_lock, irq_flags);		\
		scsi_cmd_get_serial(shost, cmd);			\
		rc = func_name##_lck (cmd, cmd->scsi_done);			\
		spin_unlock_irqrestore(shost->host_lock, irq_flags);	\
		return rc;						\
	}


/*
 * shost state: If you alter this, you also need to alter scsi_sysfs.c
 * (for the ascii descriptions) and the state model enforcer:
 * scsi_host_set_state()
 */
enum scsi_host_state {
	SHOST_CREATED = 1,
	SHOST_RUNNING,
	SHOST_CANCEL,
	SHOST_DEL,
	SHOST_RECOVERY,
	SHOST_CANCEL_RECOVERY,
	SHOST_DEL_RECOVERY,
};

struct Scsi_Host {
	/*
	 * __devices is protected by the host_lock, but you should
	 * usually use scsi_device_lookup / shost_for_each_device
	 * to access it and don't care about locking yourself.
	 * In the rare case of beeing in irq context you can use
	 * their __ prefixed variants with the lock held. NEVER
	 * access this list directly from a driver.
	 */
	struct list_head	__devices;
	struct list_head	__targets;
	
	struct scsi_host_cmd_pool *cmd_pool;
	spinlock_t		free_list_lock;
	struct list_head	free_list; /* backup store of cmd structs */
	struct list_head	starved_list;

	spinlock_t		default_lock;
	spinlock_t		*host_lock;

	struct mutex		scan_mutex;/* serialize scanning activity */

	struct list_head	eh_cmd_q;
	struct task_struct    * ehandler;  /* Error recovery thread. */
	struct completion     * eh_action; /* Wait for specific actions on the
					      host. */
	wait_queue_head_t       host_wait;
	struct scsi_host_template *hostt;
	struct scsi_transport_template *transportt;

	/*
	 * Area to keep a shared tag map (if needed, will be
	 * NULL if not).
	 */
	struct blk_queue_tag	*bqt;

	/*
	 * The following two fields are protected with host_lock;
	 * however, eh routines can safely access during eh processing
	 * without acquiring the lock.
	 */
	unsigned int host_busy;		   /* commands actually active on low-level */
	unsigned int host_failed;	   /* commands that failed. */
	unsigned int host_eh_scheduled;    /* EH scheduled without command */
    
	unsigned int host_no;  /* Used for IOCTL_GET_IDLUN, /proc/scsi et al. */
	int resetting; /* if set, it means that last_reset is a valid value */
	unsigned long last_reset;

	/*
	 * These three parameters can be used to allow for wide scsi,
	 * and for host adapters that support multiple busses
	 * The first two should be set to 1 more than the actual max id
	 * or lun (i.e. 8 for normal systems).
	 */
	unsigned int max_id;
	unsigned int max_lun;
	unsigned int max_channel;

	/*
	 * This is a unique identifier that must be assigned so that we
	 * have some way of identifying each detected host adapter properly
	 * and uniquely.  For hosts that do not support more than one card
	 * in the system at one time, this does not need to be set.  It is
	 * initialized to 0 in scsi_register.
	 */
	unsigned int unique_id;

	/*
	 * The maximum length of SCSI commands that this host can accept.
	 * Probably 12 for most host adapters, but could be 16 for others.
	 * or 260 if the driver supports variable length cdbs.
	 * For drivers that don't set this field, a value of 12 is
	 * assumed.
	 */
	unsigned short max_cmd_len;

	int this_id;
	int can_queue;
	short cmd_per_lun;
	short unsigned int sg_tablesize;
	short unsigned int sg_prot_tablesize;
	short unsigned int max_sectors;
	unsigned long dma_boundary;
	/* 
	 * Used to assign serial numbers to the cmds.
	 * Protected by the host lock.
	 */
	unsigned long cmd_serial_number;
	
	unsigned active_mode:2;
	unsigned unchecked_isa_dma:1;
	unsigned use_clustering:1;
	unsigned use_blk_tcq:1;

	/*
	 * Host has requested that no further requests come through for the
	 * time being.
	 */
	unsigned host_self_blocked:1;
    
	/*
	 * Host uses correct SCSI ordering not PC ordering. The bit is
	 * set for the minority of drivers whose authors actually read
	 * the spec ;).
	 */
	unsigned reverse_ordering:1;

	/*
	 * Ordered write support
	 */
	unsigned ordered_tag:1;

	/* Task mgmt function in progress */
	unsigned tmf_in_progress:1;

	/* Asynchronous scan in progress */
	unsigned async_scan:1;

	/*
	 * Optional work queue to be utilized by the transport
	 */
	char work_q_name[20];
	struct workqueue_struct *work_q;

	/*
	 * Host has rejected a command because it was busy.
	 */
	unsigned int host_blocked;

	/*
	 * Value host_blocked counts down from
	 */
	unsigned int max_host_blocked;

	/* Protection Information */
	unsigned int prot_capabilities;
	unsigned char prot_guard_type;

	/*
	 * q used for scsi_tgt msgs, async events or any other requests that
	 * need to be processed in userspace
	 */
	struct request_queue *uspace_req_q;

	/* legacy crap */
	unsigned long base;
	unsigned long io_port;
	unsigned char n_io_port;
	unsigned char dma_channel;
	unsigned int  irq;
	

	enum scsi_host_state shost_state;

	/* ldm bits */
	struct device		shost_gendev, shost_dev;

	/*
	 * List of hosts per template.
	 *
	 * This is only for use by scsi_module.c for legacy templates.
	 * For these access to it is synchronized implicitly by
	 * module_init/module_exit.
	 */
	struct list_head sht_legacy_list;

	/*
	 * Points to the transport data (if any) which is allocated
	 * separately
	 */
	void *shost_data;

	/*
	 * Points to the physical bus device we'd use to do DMA
	 * Needed just in case we have virtual hosts.
	 */
	struct device *dma_dev;

	/*
	 * We should ensure that this is aligned, both for better performance
	 * and also because some compilers (m68k) don't automatically force
	 * alignment to a long boundary.
	 */
	unsigned long hostdata[0]  /* Used for storage of host specific stuff */
		__attribute__ ((aligned (sizeof(unsigned long))));
};

#define		class_to_shost(d)	\
	container_of(d, struct Scsi_Host, shost_dev)

#define shost_printk(prefix, shost, fmt, a...)	\
	dev_printk(prefix, &(shost)->shost_gendev, fmt, ##a)

static inline void *shost_priv(struct Scsi_Host *shost)
{
	return (void *)shost->hostdata;
}

int scsi_is_host_device(const struct device *);

static inline struct Scsi_Host *dev_to_shost(struct device *dev)
{
	while (!scsi_is_host_device(dev)) {
		if (!dev->parent)
			return NULL;
		dev = dev->parent;
	}
	return container_of(dev, struct Scsi_Host, shost_gendev);
}

static inline int scsi_host_in_recovery(struct Scsi_Host *shost)
{
	return shost->shost_state == SHOST_RECOVERY ||
		shost->shost_state == SHOST_CANCEL_RECOVERY ||
		shost->shost_state == SHOST_DEL_RECOVERY ||
		shost->tmf_in_progress;
}

extern int scsi_queue_work(struct Scsi_Host *, struct work_struct *);
extern void scsi_flush_work(struct Scsi_Host *);

extern struct Scsi_Host *scsi_host_alloc(struct scsi_host_template *, int);
extern int __must_check scsi_add_host_with_dma(struct Scsi_Host *,
					       struct device *,
					       struct device *);
extern void scsi_scan_host(struct Scsi_Host *);
extern void scsi_rescan_device(struct device *);
extern void scsi_remove_host(struct Scsi_Host *);
extern struct Scsi_Host *scsi_host_get(struct Scsi_Host *);
extern void scsi_host_put(struct Scsi_Host *t);
extern struct Scsi_Host *scsi_host_lookup(unsigned short);
extern const char *scsi_host_state_name(enum scsi_host_state);
extern void scsi_cmd_get_serial(struct Scsi_Host *, struct scsi_cmnd *);

extern u64 scsi_calculate_bounce_limit(struct Scsi_Host *);

static inline int __must_check scsi_add_host(struct Scsi_Host *host,
					     struct device *dev)
{
	return scsi_add_host_with_dma(host, dev, dev);
}

static inline struct device *scsi_get_device(struct Scsi_Host *shost)
{
        return shost->shost_gendev.parent;
}

/**
 * scsi_host_scan_allowed - Is scanning of this host allowed
 * @shost:	Pointer to Scsi_Host.
 **/
static inline int scsi_host_scan_allowed(struct Scsi_Host *shost)
{
	return shost->shost_state == SHOST_RUNNING;
}

extern void scsi_unblock_requests(struct Scsi_Host *);
extern void scsi_block_requests(struct Scsi_Host *);

struct class_container;

extern struct request_queue *__scsi_alloc_queue(struct Scsi_Host *shost,
						void (*) (struct request_queue *));
/*
 * These two functions are used to allocate and free a pseudo device
 * which will connect to the host adapter itself rather than any
 * physical device.  You must deallocate when you are done with the
 * thing.  This physical pseudo-device isn't real and won't be available
 * from any high-level drivers.
 */
extern void scsi_free_host_dev(struct scsi_device *);
extern struct scsi_device *scsi_get_host_dev(struct Scsi_Host *);

/*
 * DIF defines the exchange of protection information between
 * initiator and SBC block device.
 *
 * DIX defines the exchange of protection information between OS and
 * initiator.
 */
enum scsi_host_prot_capabilities {
	SHOST_DIF_TYPE1_PROTECTION = 1 << 0, /* T10 DIF Type 1 */
	SHOST_DIF_TYPE2_PROTECTION = 1 << 1, /* T10 DIF Type 2 */
	SHOST_DIF_TYPE3_PROTECTION = 1 << 2, /* T10 DIF Type 3 */

	SHOST_DIX_TYPE0_PROTECTION = 1 << 3, /* DIX between OS and HBA only */
	SHOST_DIX_TYPE1_PROTECTION = 1 << 4, /* DIX with DIF Type 1 */
	SHOST_DIX_TYPE2_PROTECTION = 1 << 5, /* DIX with DIF Type 2 */
	SHOST_DIX_TYPE3_PROTECTION = 1 << 6, /* DIX with DIF Type 3 */
};

/*
 * SCSI hosts which support the Data Integrity Extensions must
 * indicate their capabilities by setting the prot_capabilities using
 * this call.
 */
static inline void scsi_host_set_prot(struct Scsi_Host *shost, unsigned int mask)
{
	shost->prot_capabilities = mask;
}

static inline unsigned int scsi_host_get_prot(struct Scsi_Host *shost)
{
	return shost->prot_capabilities;
}

static inline int scsi_host_prot_dma(struct Scsi_Host *shost)
{
	return shost->prot_capabilities >= SHOST_DIX_TYPE0_PROTECTION;
}

static inline unsigned int scsi_host_dif_capable(struct Scsi_Host *shost, unsigned int target_type)
{
	static unsigned char cap[] = { 0,
				       SHOST_DIF_TYPE1_PROTECTION,
				       SHOST_DIF_TYPE2_PROTECTION,
				       SHOST_DIF_TYPE3_PROTECTION };

	return shost->prot_capabilities & cap[target_type] ? target_type : 0;
}

static inline unsigned int scsi_host_dix_capable(struct Scsi_Host *shost, unsigned int target_type)
{
#if defined(CONFIG_BLK_DEV_INTEGRITY)
	static unsigned char cap[] = { SHOST_DIX_TYPE0_PROTECTION,
				       SHOST_DIX_TYPE1_PROTECTION,
				       SHOST_DIX_TYPE2_PROTECTION,
				       SHOST_DIX_TYPE3_PROTECTION };

	return shost->prot_capabilities & cap[target_type];
#endif
	return 0;
}

/*
 * All DIX-capable initiators must support the T10-mandated CRC
 * checksum.  Controllers can optionally implement the IP checksum
 * scheme which has much lower impact on system performance.  Note
 * that the main rationale for the checksum is to match integrity
 * metadata with data.  Detecting bit errors are a job for ECC memory
 * and buses.
 */

enum scsi_host_guard_type {
	SHOST_DIX_GUARD_CRC = 1 << 0,
	SHOST_DIX_GUARD_IP  = 1 << 1,
};

static inline void scsi_host_set_guard(struct Scsi_Host *shost, unsigned char type)
{
	shost->prot_guard_type = type;
}

static inline unsigned char scsi_host_get_guard(struct Scsi_Host *shost)
{
	return shost->prot_guard_type;
}

/* legacy interfaces */
extern struct Scsi_Host *scsi_register(struct scsi_host_template *, int);
extern void scsi_unregister(struct Scsi_Host *);
extern int scsi_host_set_state(struct Scsi_Host *, enum scsi_host_state);

#endif /* _SCSI_SCSI_HOST_H */<|MERGE_RESOLUTION|>--- conflicted
+++ resolved
@@ -46,11 +46,7 @@
 enum {
 	SCSI_QDEPTH_DEFAULT,	/* default requested change, e.g. from sysfs */
 	SCSI_QDEPTH_QFULL,	/* scsi-ml requested due to queue full */
-<<<<<<< HEAD
-	SCSI_QDEPTH_RAMP_UP,	/* scsi-ml requested due to threshhold event */
-=======
 	SCSI_QDEPTH_RAMP_UP,	/* scsi-ml requested due to threshold event */
->>>>>>> 02f8c6ae
 };
 
 struct scsi_host_template {
