#ifndef _ASM_POWERPC_TOPOLOGY_H
#define _ASM_POWERPC_TOPOLOGY_H
#ifdef __KERNEL__


struct sys_device;
struct device_node;

struct sys_device;
struct device_node;

#ifdef CONFIG_NUMA

#include <asm/mmzone.h>

static inline int cpu_to_node(int cpu)
{
	return numa_cpu_lookup_table[cpu];
}

#define parent_node(node)	(node)

static inline cpumask_t node_to_cpumask(int node)
{
	return numa_cpumask_lookup_table[node];
}

static inline int node_to_first_cpu(int node)
{
	cpumask_t tmp;
	tmp = node_to_cpumask(node);
	return first_cpu(tmp);
}

int of_node_to_nid(struct device_node *device);

<<<<<<< HEAD
#define pcibus_to_node(node)    (-1)
#define pcibus_to_cpumask(bus)	(cpu_online_map)
=======
struct pci_bus;
extern int pcibus_to_node(struct pci_bus *bus);

#define pcibus_to_cpumask(bus)	(pcibus_to_node(bus) == -1 ? \
					CPU_MASK_ALL : \
					node_to_cpumask(pcibus_to_node(bus)) \
				)
>>>>>>> 120bda20

/* sched_domains SD_NODE_INIT for PPC64 machines */
#define SD_NODE_INIT (struct sched_domain) {		\
	.span			= CPU_MASK_NONE,	\
	.parent			= NULL,			\
	.groups			= NULL,			\
	.min_interval		= 8,			\
	.max_interval		= 32,			\
	.busy_factor		= 32,			\
	.imbalance_pct		= 125,			\
	.cache_nice_tries	= 1,			\
	.per_cpu_gain		= 100,			\
	.busy_idx		= 3,			\
	.idle_idx		= 1,			\
	.newidle_idx		= 2,			\
	.wake_idx		= 1,			\
	.flags			= SD_LOAD_BALANCE	\
				| SD_BALANCE_EXEC	\
				| SD_BALANCE_NEWIDLE	\
				| SD_WAKE_IDLE		\
				| SD_WAKE_BALANCE,	\
	.last_balance		= jiffies,		\
	.balance_interval	= 1,			\
	.nr_balance_failed	= 0,			\
}

extern void __init dump_numa_cpu_topology(void);

extern int sysfs_add_device_to_node(struct sys_device *dev, int nid);
extern void sysfs_remove_device_from_node(struct sys_device *dev, int nid);

#else

static inline int of_node_to_nid(struct device_node *device)
{
	return 0;
}

static inline void dump_numa_cpu_topology(void) {}

static inline int sysfs_add_device_to_node(struct sys_device *dev, int nid)
{
	return 0;
}

static inline void sysfs_remove_device_from_node(struct sys_device *dev,
						int nid)
{
}


#include <asm-generic/topology.h>

#endif /* CONFIG_NUMA */

#ifdef CONFIG_SMP
#include <asm/cputable.h>
#define smt_capable() 		(cpu_has_feature(CPU_FTR_SMT))
#endif

#endif /* __KERNEL__ */
#endif	/* _ASM_POWERPC_TOPOLOGY_H */<|MERGE_RESOLUTION|>--- conflicted
+++ resolved
@@ -2,9 +2,6 @@
 #define _ASM_POWERPC_TOPOLOGY_H
 #ifdef __KERNEL__
 
-
-struct sys_device;
-struct device_node;
 
 struct sys_device;
 struct device_node;
@@ -34,10 +31,6 @@
 
 int of_node_to_nid(struct device_node *device);
 
-<<<<<<< HEAD
-#define pcibus_to_node(node)    (-1)
-#define pcibus_to_cpumask(bus)	(cpu_online_map)
-=======
 struct pci_bus;
 extern int pcibus_to_node(struct pci_bus *bus);
 
@@ -45,7 +38,6 @@
 					CPU_MASK_ALL : \
 					node_to_cpumask(pcibus_to_node(bus)) \
 				)
->>>>>>> 120bda20
 
 /* sched_domains SD_NODE_INIT for PPC64 machines */
 #define SD_NODE_INIT (struct sched_domain) {		\
