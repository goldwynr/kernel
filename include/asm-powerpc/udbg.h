--- conflicted
+++ resolved
@@ -36,8 +36,6 @@
 extern int udbg_adb_init(int force_btext);
 extern void udbg_adb_init_early(void);
 
-<<<<<<< HEAD
-=======
 extern void __init udbg_early_init(void);
 extern void __init udbg_init_debug_lpar(void);
 extern void __init udbg_init_pmac_realmode(void);
@@ -46,5 +44,4 @@
 extern void __init udbg_init_rtas(void);
 
 #endif /* __KERNEL__ */
->>>>>>> 593195f9
 #endif /* _ASM_POWERPC_UDBG_H */