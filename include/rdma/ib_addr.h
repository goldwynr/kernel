--- conflicted
+++ resolved
@@ -65,10 +65,7 @@
 	unsigned char broadcast[MAX_ADDR_LEN];
 	unsigned short dev_type;
 	int bound_dev_if;
-<<<<<<< HEAD
-=======
 	enum rdma_transport_type transport;
->>>>>>> 02f8c6ae
 };
 
 /**
@@ -133,26 +130,6 @@
 	return dev_addr->dev_type == ARPHRD_INFINIBAND ? 4 : 0;
 }
 
-<<<<<<< HEAD
-static inline void rdma_addr_get_sgid(struct rdma_dev_addr *dev_addr, union ib_gid *gid)
-{
-	memcpy(gid, dev_addr->src_dev_addr + rdma_addr_gid_offset(dev_addr), sizeof *gid);
-}
-
-static inline void rdma_addr_set_sgid(struct rdma_dev_addr *dev_addr, union ib_gid *gid)
-{
-	memcpy(dev_addr->src_dev_addr + rdma_addr_gid_offset(dev_addr), gid, sizeof *gid);
-}
-
-static inline void rdma_addr_get_dgid(struct rdma_dev_addr *dev_addr, union ib_gid *gid)
-{
-	memcpy(gid, dev_addr->dst_dev_addr + rdma_addr_gid_offset(dev_addr), sizeof *gid);
-}
-
-static inline void rdma_addr_set_dgid(struct rdma_dev_addr *dev_addr, union ib_gid *gid)
-{
-	memcpy(dev_addr->dst_dev_addr + rdma_addr_gid_offset(dev_addr), gid, sizeof *gid);
-=======
 static inline void iboe_mac_vlan_to_ll(union ib_gid *gid, u8 *mac, u16 vid)
 {
 	memset(gid->raw, 0, 16);
@@ -301,7 +278,6 @@
 {
 	return dev->priv_flags & IFF_802_1Q_VLAN ?
 		vlan_dev_real_dev(dev) : 0;
->>>>>>> 02f8c6ae
 }
 
 #endif /* IB_ADDR_H */