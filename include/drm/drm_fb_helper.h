--- conflicted
+++ resolved
@@ -32,11 +32,7 @@
 
 struct drm_fb_helper;
 
-<<<<<<< HEAD
-/* #include <linux/kgdb.h> */
-=======
 #include <linux/kgdb.h>
->>>>>>> 02f8c6ae
 
 struct drm_fb_helper_crtc {
 	uint32_t crtc_id;
