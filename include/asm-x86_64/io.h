#ifndef _ASM_IO_H
#define _ASM_IO_H

#include <linux/config.h>

/*
 * This file contains the definitions for the x86 IO instructions
 * inb/inw/inl/outb/outw/outl and the "string versions" of the same
 * (insb/insw/insl/outsb/outsw/outsl). You can also use "pausing"
 * versions of the single-IO instructions (inb_p/inw_p/..).
 *
 * This file is not meant to be obfuscating: it's just complicated
 * to (a) handle it all in a way that makes gcc able to optimize it
 * as well as possible and (b) trying to avoid writing the same thing
 * over and over again with slight variations and possibly making a
 * mistake somewhere.
 */

/*
 * Thanks to James van Artsdalen for a better timing-fix than
 * the two short jumps: using outb's to a nonexistent port seems
 * to guarantee better timings even on fast machines.
 *
 * On the other hand, I'd like to be sure of a non-existent port:
 * I feel a bit unsafe about using 0x80 (should be safe, though)
 *
 *		Linus
 */

 /*
  *  Bit simplified and optimized by Jan Hubicka
  *  Support of BIGMEM added by Gerhard Wichert, Siemens AG, July 1999.
  *
  *  isa_memset_io, isa_memcpy_fromio, isa_memcpy_toio added,
  *  isa_read[wl] and isa_write[wl] fixed
  *  - Arnaldo Carvalho de Melo <acme@conectiva.com.br>
  */

#ifdef SLOW_IO_BY_JUMPING
#define __SLOW_DOWN_IO "\njmp 1f\n1:\tjmp 1f\n1:"
#else
#define __SLOW_DOWN_IO "\noutb %%al,$0x80"
#endif

#ifdef REALLY_SLOW_IO
#define __FULL_SLOW_DOWN_IO __SLOW_DOWN_IO __SLOW_DOWN_IO __SLOW_DOWN_IO __SLOW_DOWN_IO
#else
#define __FULL_SLOW_DOWN_IO __SLOW_DOWN_IO
#endif

/*
 * Talk about misusing macros..
 */
#define __OUT1(s,x) \
extern inline void out##s(unsigned x value, unsigned short port) {

#define __OUT2(s,s1,s2) \
__asm__ __volatile__ ("out" #s " %" s1 "0,%" s2 "1"

#define __OUT(s,s1,x) \
__OUT1(s,x) __OUT2(s,s1,"w") : : "a" (value), "Nd" (port)); } \
__OUT1(s##_p,x) __OUT2(s,s1,"w") __FULL_SLOW_DOWN_IO : : "a" (value), "Nd" (port));} \

#define __IN1(s) \
extern inline RETURN_TYPE in##s(unsigned short port) { RETURN_TYPE _v;

#define __IN2(s,s1,s2) \
__asm__ __volatile__ ("in" #s " %" s2 "1,%" s1 "0"

#define __IN(s,s1,i...) \
__IN1(s) __IN2(s,s1,"w") : "=a" (_v) : "Nd" (port) ,##i ); return _v; } \
__IN1(s##_p) __IN2(s,s1,"w") __FULL_SLOW_DOWN_IO : "=a" (_v) : "Nd" (port) ,##i ); return _v; } \

#define __INS(s) \
extern inline void ins##s(unsigned short port, void * addr, unsigned long count) \
{ __asm__ __volatile__ ("rep ; ins" #s \
: "=D" (addr), "=c" (count) : "d" (port),"0" (addr),"1" (count)); }

#define __OUTS(s) \
extern inline void outs##s(unsigned short port, const void * addr, unsigned long count) \
{ __asm__ __volatile__ ("rep ; outs" #s \
: "=S" (addr), "=c" (count) : "d" (port),"0" (addr),"1" (count)); }

#define RETURN_TYPE unsigned char
__IN(b,"")
#undef RETURN_TYPE
#define RETURN_TYPE unsigned short
__IN(w,"")
#undef RETURN_TYPE
#define RETURN_TYPE unsigned int
__IN(l,"")
#undef RETURN_TYPE

__OUT(b,"b",char)
__OUT(w,"w",short)
__OUT(l,,int)

__INS(b)
__INS(w)
__INS(l)

__OUTS(b)
__OUTS(w)
__OUTS(l)

#define IO_SPACE_LIMIT 0xffff

#if defined(__KERNEL__) && __x86_64__

#include <linux/vmalloc.h>

#ifndef __i386__
/*
 * Change virtual addresses to physical addresses and vv.
 * These are pretty trivial
 */
extern inline unsigned long virt_to_phys(volatile void * address)
{
	return __pa(address);
}

extern inline void * phys_to_virt(unsigned long address)
{
	return __va(address);
}
#endif

/*
 * Change "struct page" to physical address.
 */
#ifdef CONFIG_DISCONTIGMEM
#include <asm/mmzone.h>
#define page_to_phys(page)    ((dma_addr_t)page_to_pfn(page) << PAGE_SHIFT)
#else
#define page_to_phys(page)	((page - mem_map) << PAGE_SHIFT)
#endif

extern void * __ioremap(unsigned long offset, unsigned long size, unsigned long flags);

extern inline void * ioremap (unsigned long offset, unsigned long size)
{
	return __ioremap(offset, size, 0);
}

/*
 * This one maps high address device memory and turns off caching for that area.
 * it's useful if some control registers are in such an area and write combining
 * or read caching is not desirable:
 */
extern void * ioremap_nocache (unsigned long offset, unsigned long size);
extern void iounmap(void *addr);

/*
 * ISA I/O bus memory addresses are 1:1 with the physical address.
 */
#define isa_virt_to_bus virt_to_phys
#define isa_page_to_bus page_to_phys
#define isa_bus_to_virt phys_to_virt

/*
 * However PCI ones are not necessarily 1:1 and therefore these interfaces
 * are forbidden in portable PCI drivers.
 *
 * Allow them on x86 for legacy drivers, though.
 */
#define virt_to_bus virt_to_phys
#define bus_to_virt phys_to_virt

/*
 * readX/writeX() are used to access memory mapped devices. On some
 * architectures the memory mapped IO stuff needs to be accessed
 * differently. On the x86 architecture, we just read/write the
 * memory location directly.
 */

#define readb(addr) (*(volatile unsigned char *) (addr))
#define readw(addr) (*(volatile unsigned short *) (addr))
#define readl(addr) (*(volatile unsigned int *) (addr))
#define readq(addr) (*(volatile unsigned long *) (addr))
#define readb_relaxed(a) readb(a)
#define readw_relaxed(a) readw(a)
#define readl_relaxed(a) readl(a)
#define readq_relaxed(a) readq(a)
#define __raw_readb readb
#define __raw_readw readw
#define __raw_readl readl
#define __raw_readq readq

#ifdef CONFIG_UNORDERED_IO
static inline void __writel(u32 val, void *addr)
<<<<<<< HEAD
{ 
=======
{
>>>>>>> 8a690d16
	volatile u32 *target = addr;
	asm volatile("movnti %1,%0"
		     : "=m" (*target)
		     : "r" (val) : "memory");
}

static inline void __writeq(u64 val, void *addr)
<<<<<<< HEAD
{ 
=======
{
>>>>>>> 8a690d16
	volatile u64 *target = addr;
	asm volatile("movnti %1,%0"
		     : "=m" (*target)
		     : "r" (val) : "memory");
}
#define writeq(val,addr) __writeq((val),(void *)(addr))
#define writel(val,addr) __writel((val),(void *)(addr))
#else
#define writel(b,addr) (*(volatile unsigned int *) (addr) = (b))
#define writeq(b,addr) (*(volatile unsigned long *) (addr) = (b))
#endif
#define writeb(b,addr) (*(volatile unsigned char *) (addr) = (b))
#define writew(b,addr) (*(volatile unsigned short *) (addr) = (b))
#define __raw_writeb writeb
#define __raw_writew writew
#define __raw_writel writel
#define __raw_writeq writeq

void *__memcpy_fromio(void*,unsigned long,unsigned);
void *__memcpy_toio(unsigned long,const void*,unsigned);

#define memcpy_fromio(to,from,len) \
  __memcpy_fromio((to),(unsigned long)(from),(len))
#define memcpy_toio(to,from,len) \
  __memcpy_toio((unsigned long)(to),(from),(len))
#define memset_io(a,b,c)	memset((void *)(a),(b),(c))

/*
 * ISA space is 'always mapped' on a typical x86 system, no need to
 * explicitly ioremap() it. The fact that the ISA IO space is mapped
 * to PAGE_OFFSET is pure coincidence - it does not mean ISA values
 * are physical addresses. The following constant pointer can be
 * used as the IO-area pointer (it can be iounmapped as well, so the
 * analogy with PCI is quite large):
 */
#define __ISA_IO_base ((char *)(PAGE_OFFSET))

#define isa_readb(a) readb(__ISA_IO_base + (a))
#define isa_readw(a) readw(__ISA_IO_base + (a))
#define isa_readl(a) readl(__ISA_IO_base + (a))
#define isa_writeb(b,a) writeb(b,__ISA_IO_base + (a))
#define isa_writew(w,a) writew(w,__ISA_IO_base + (a))
#define isa_writel(l,a) writel(l,__ISA_IO_base + (a))
#define isa_memset_io(a,b,c)		memset_io(__ISA_IO_base + (a),(b),(c))
#define isa_memcpy_fromio(a,b,c)	memcpy_fromio((a),__ISA_IO_base + (b),(c))
#define isa_memcpy_toio(a,b,c)		memcpy_toio(__ISA_IO_base + (a),(b),(c))


/*
 * Again, x86-64 does not require mem IO specific function.
 */

#define eth_io_copy_and_sum(a,b,c,d)		eth_copy_and_sum((a),(void *)(b),(c),(d))
#define isa_eth_io_copy_and_sum(a,b,c,d)	eth_copy_and_sum((a),(void *)(__ISA_IO_base + (b)),(c),(d))

/**
 *	check_signature		-	find BIOS signatures
 *	@io_addr: mmio address to check 
 *	@signature:  signature block
 *	@length: length of signature
 *
 *	Perform a signature comparison with the mmio address io_addr. This
 *	address should have been obtained by ioremap.
 *	Returns 1 on a match.
 */
 
static inline int check_signature(unsigned long io_addr,
	const unsigned char *signature, int length)
{
	int retval = 0;
	do {
		if (readb(io_addr) != *signature)
			goto out;
		io_addr++;
		signature++;
		length--;
	} while (length);
	retval = 1;
out:
	return retval;
}

#ifndef __i386__
/**
 *	isa_check_signature		-	find BIOS signatures
 *	@io_addr: mmio address to check 
 *	@signature:  signature block
 *	@length: length of signature
 *
 *	Perform a signature comparison with the ISA mmio address io_addr.
 *	Returns 1 on a match.
 *
 *	This function is deprecated. New drivers should use ioremap and
 *	check_signature.
 */
 

static inline int isa_check_signature(unsigned long io_addr,
	const unsigned char *signature, int length)
{
	int retval = 0;
	do {
		if (isa_readb(io_addr) != *signature)
			goto out;
		io_addr++;
		signature++;
		length--;
	} while (length);
	retval = 1;
out:
	return retval;
}
#endif

/* Nothing to do */

#define dma_cache_inv(_start,_size)		do { } while (0)
#define dma_cache_wback(_start,_size)		do { } while (0)
#define dma_cache_wback_inv(_start,_size)	do { } while (0)

#define flush_write_buffers() 

extern int iommu_bio_merge;
#define BIO_VMERGE_BOUNDARY iommu_bio_merge

#endif /* __KERNEL__ */

#endif<|MERGE_RESOLUTION|>--- conflicted
+++ resolved
@@ -188,11 +188,7 @@
 
 #ifdef CONFIG_UNORDERED_IO
 static inline void __writel(u32 val, void *addr)
-<<<<<<< HEAD
-{ 
-=======
-{
->>>>>>> 8a690d16
+{
 	volatile u32 *target = addr;
 	asm volatile("movnti %1,%0"
 		     : "=m" (*target)
@@ -200,11 +196,7 @@
 }
 
 static inline void __writeq(u64 val, void *addr)
-<<<<<<< HEAD
-{ 
-=======
-{
->>>>>>> 8a690d16
+{
 	volatile u64 *target = addr;
 	asm volatile("movnti %1,%0"
 		     : "=m" (*target)
