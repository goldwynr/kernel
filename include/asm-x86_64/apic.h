--- conflicted
+++ resolved
@@ -31,11 +31,6 @@
 			printk(s, ##a);    \
 	} while (0)
 
-<<<<<<< HEAD
-#if defined(CONFIG_X86_LOCAL_APIC) && !defined(CONFIG_XEN)
-
-=======
->>>>>>> 0215ffb0
 struct pt_regs;
 
 /*
@@ -106,16 +101,6 @@
 
 #define ARCH_APICTIMER_STOPS_ON_C3	1
 
-<<<<<<< HEAD
-#elif defined(CONFIG_X86_LOCAL_APIC)
-
-extern int APIC_init_uniprocessor (void);
-extern void clustered_apic_check(void);
-
-#endif /* CONFIG_X86_LOCAL_APIC */
-
-=======
->>>>>>> 0215ffb0
 extern unsigned boot_cpu_id;
 
 #endif /* __ASM_APIC_H */