--- conflicted
+++ resolved
@@ -661,11 +661,9 @@
 	return __ipv6_addr_diff(a1, a2, sizeof(struct in6_addr));
 }
 
-<<<<<<< HEAD
+extern void ipv6_proxy_select_ident(struct sk_buff *skb);
+
 extern void ipv6_select_ident(struct frag_hdr *fhdr, struct rt6_info *rt);
-=======
-extern void ipv6_proxy_select_ident(struct sk_buff *skb);
->>>>>>> 0bbf78fb
 
 extern int ip6_dst_hoplimit(struct dst_entry *dst);
 
