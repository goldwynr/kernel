--- conflicted
+++ resolved
@@ -159,13 +159,10 @@
 	P9_RGETATTR,
 	P9_TSETATTR = 26,
 	P9_RSETATTR,
-<<<<<<< HEAD
-=======
 	P9_TXATTRWALK = 30,
 	P9_RXATTRWALK,
 	P9_TXATTRCREATE = 32,
 	P9_RXATTRCREATE,
->>>>>>> 02f8c6ae
 	P9_TREADDIR = 40,
 	P9_RREADDIR,
 	P9_TFSYNC = 50,
@@ -690,17 +687,10 @@
  * @size: prefixed length of the structure
  * @id: protocol operating identifier of type &p9_msg_t
  * @tag: transaction id of the request
-<<<<<<< HEAD
- * @offset: used by marshalling routines to track currentposition in buffer
- * @capacity: used by marshalling routines to track total malloc'd capacity
- * @pubuf: Payload user buffer given by the caller
- * @pubuf: Payload kernel buffer given by the caller
-=======
  * @offset: used by marshalling routines to track current position in buffer
  * @capacity: used by marshalling routines to track total malloc'd capacity
  * @pubuf: Payload user buffer given by the caller
  * @pkbuf: Payload kernel buffer given by the caller
->>>>>>> 02f8c6ae
  * @pbuf_size: pubuf/pkbuf(only one will be !NULL) size to be read/write.
  * @private: For transport layer's use.
  * @sdata: payload
