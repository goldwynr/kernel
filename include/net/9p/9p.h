--- conflicted
+++ resolved
@@ -312,14 +312,11 @@
 /* 9p2000.L at flags */
 #define P9_DOTL_AT_REMOVEDIR		0x200
 
-<<<<<<< HEAD
-=======
 /* 9p2000.L lock type */
 #define P9_LOCK_TYPE_RDLCK 0
 #define P9_LOCK_TYPE_WRLCK 1
 #define P9_LOCK_TYPE_UNLCK 2
 
->>>>>>> 9c61904c
 /**
  * enum p9_qid_t - QID types
  * @P9_QTDIR: directory
@@ -361,11 +358,6 @@
 
 /* Room for readdir header */
 #define P9_READDIRHDRSZ	24
-
-/* 9p2000.L lock type */
-#define P9_LOCK_TYPE_RDLCK 0
-#define P9_LOCK_TYPE_WRLCK 1
-#define P9_LOCK_TYPE_UNLCK 2
 
 /**
  * struct p9_qid - file system entity information
