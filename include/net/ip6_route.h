#ifndef _NET_IP6_ROUTE_H
#define _NET_IP6_ROUTE_H

#define IP6_RT_PRIO_USER	1024
#define IP6_RT_PRIO_ADDRCONF	256

struct route_info {
	__u8			type;
	__u8			length;
	__u8			prefix_len;
#if defined(__BIG_ENDIAN_BITFIELD)
	__u8			reserved_h:3,
				route_pref:2,
				reserved_l:3;
#elif defined(__LITTLE_ENDIAN_BITFIELD)
	__u8			reserved_l:3,
				route_pref:2,
				reserved_h:3;
#endif
	__be32			lifetime;
	__u8			prefix[0];	/* 0,8 or 16 */
};

#include <net/flow.h>
#include <net/ip6_fib.h>
#include <net/sock.h>
#include <linux/ip.h>
#include <linux/ipv6.h>

#define RT6_LOOKUP_F_IFACE		0x00000001
#define RT6_LOOKUP_F_REACHABLE		0x00000002
#define RT6_LOOKUP_F_HAS_SADDR		0x00000004
#define RT6_LOOKUP_F_SRCPREF_TMP	0x00000008
#define RT6_LOOKUP_F_SRCPREF_PUBLIC	0x00000010
#define RT6_LOOKUP_F_SRCPREF_COA	0x00000020

/*
 * rt6_srcprefs2flags() and rt6_flags2srcprefs() translate
 * between IPV6_ADDR_PREFERENCES socket option values
 *	IPV6_PREFER_SRC_TMP    = 0x1
 *	IPV6_PREFER_SRC_PUBLIC = 0x2
 *	IPV6_PREFER_SRC_COA    = 0x4
 * and above RT6_LOOKUP_F_SRCPREF_xxx flags.
 */
static inline int rt6_srcprefs2flags(unsigned int srcprefs)
{
	/* No need to bitmask because srcprefs have only 3 bits. */
	return srcprefs << 3;
}

static inline unsigned int rt6_flags2srcprefs(int flags)
{
	return (flags >> 3) & 7;
}

extern void			rt6_bind_peer(struct rt6_info *rt,
					      int create);

static inline struct inet_peer *rt6_get_peer(struct rt6_info *rt)
{
	if (rt->rt6i_peer)
		return rt->rt6i_peer;

	rt6_bind_peer(rt, 0);
	return rt->rt6i_peer;
}

extern void			ip6_route_input(struct sk_buff *skb);

extern struct dst_entry *	ip6_route_output(struct net *net,
						 const struct sock *sk,
						 struct flowi6 *fl6);

extern int			ip6_route_init(void);
extern void			ip6_route_cleanup(void);

extern int			ipv6_route_ioctl(struct net *net,
						 unsigned int cmd,
						 void __user *arg);

extern int			ip6_route_add(struct fib6_config *cfg);
extern int			ip6_ins_rt(struct rt6_info *);
extern int			ip6_del_rt(struct rt6_info *);

extern int			ip6_route_get_saddr(struct net *net,
						    struct rt6_info *rt,
						    const struct in6_addr *daddr,
						    unsigned int prefs,
						    struct in6_addr *saddr);

extern struct rt6_info		*rt6_lookup(struct net *net,
					    const struct in6_addr *daddr,
					    const struct in6_addr *saddr,
					    int oif, int flags);

extern struct dst_entry *icmp6_dst_alloc(struct net_device *dev,
					 struct neighbour *neigh,
					 const struct in6_addr *addr);
extern int icmp6_dst_gc(void);

extern void fib6_force_start_gc(struct net *net);

extern struct rt6_info *addrconf_dst_alloc(struct inet6_dev *idev,
					   const struct in6_addr *addr,
					   int anycast);

extern int			ip6_dst_hoplimit(struct dst_entry *dst);

/*
 *	support functions for ND
 *
 */
extern struct rt6_info *	rt6_get_dflt_router(const struct in6_addr *addr,
						    struct net_device *dev);
extern struct rt6_info *	rt6_add_dflt_router(const struct in6_addr *gwaddr,
						    struct net_device *dev,
						    unsigned int pref);

extern void			rt6_purge_dflt_routers(struct net *net);

extern int			rt6_route_rcv(struct net_device *dev,
					      u8 *opt, int len,
					      const struct in6_addr *gwaddr);

extern void			rt6_redirect(const struct in6_addr *dest,
					     const struct in6_addr *src,
					     const struct in6_addr *saddr,
					     struct neighbour *neigh,
					     u8 *lladdr,
					     int on_link);

extern void			rt6_pmtu_discovery(const struct in6_addr *daddr,
						   const struct in6_addr *saddr,
						   struct net_device *dev,
						   u32 pmtu);

struct netlink_callback;

struct rt6_rtnl_dump_arg {
	struct sk_buff *skb;
	struct netlink_callback *cb;
	struct net *net;
};

extern int rt6_dump_route(struct rt6_info *rt, void *p_arg);
extern void rt6_ifdown(struct net *net, struct net_device *dev);
extern void rt6_mtu_change(struct net_device *dev, unsigned mtu);
extern void rt6_remove_prefsrc(struct inet6_ifaddr *ifp);


/*
 *	Store a destination cache entry in a socket
 */
static inline void __ip6_dst_store(struct sock *sk, struct dst_entry *dst,
				   struct in6_addr *daddr, struct in6_addr *saddr)
{
	struct ipv6_pinfo *np = inet6_sk(sk);
	struct rt6_info *rt = (struct rt6_info *) dst;

	sk_setup_caps(sk, dst);
	np->daddr_cache = daddr;
#ifdef CONFIG_IPV6_SUBTREES
	np->saddr_cache = saddr;
#endif
	np->dst_cookie = rt->rt6i_node ? rt->rt6i_node->fn_sernum : 0;
}

static inline void ip6_dst_store(struct sock *sk, struct dst_entry *dst,
				 struct in6_addr *daddr, struct in6_addr *saddr)
{
	spin_lock(&sk->sk_dst_lock);
	__ip6_dst_store(sk, dst, daddr, saddr);
	spin_unlock(&sk->sk_dst_lock);
}

static inline int ipv6_unicast_destination(struct sk_buff *skb)
{
	struct rt6_info *rt = (struct rt6_info *) skb_dst(skb);

	return rt->rt6i_flags & RTF_LOCAL;
}

int ip6_fragment(struct sk_buff *skb, int (*output)(struct sk_buff *));

static inline int ip6_skb_dst_mtu(struct sk_buff *skb)
{
	struct ipv6_pinfo *np = skb->sk ? inet6_sk(skb->sk) : NULL;

	return (np && np->pmtudisc == IPV6_PMTUDISC_PROBE) ?
	       skb_dst(skb)->dev->mtu : dst_mtu(skb_dst(skb));
}

<<<<<<< HEAD
#endif
=======
>>>>>>> 02f8c6ae
#endif<|MERGE_RESOLUTION|>--- conflicted
+++ resolved
@@ -190,8 +190,4 @@
 	       skb_dst(skb)->dev->mtu : dst_mtu(skb_dst(skb));
 }
 
-<<<<<<< HEAD
-#endif
-=======
->>>>>>> 02f8c6ae
 #endif