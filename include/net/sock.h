--- conflicted
+++ resolved
@@ -51,12 +51,8 @@
 #include <linux/skbuff.h>	/* struct sk_buff */
 #include <linux/mm.h>
 #include <linux/security.h>
-<<<<<<< HEAD
-#include <linux/reserve.h>
-=======
 #include <linux/slab.h>
 #include <linux/uaccess.h>
->>>>>>> 02f8c6ae
 
 #include <linux/filter.h>
 #include <linux/rculist_nulls.h>
@@ -271,16 +267,10 @@
 	 * backlog.
 	 */
 	struct {
-<<<<<<< HEAD
-		struct sk_buff *head;
-		struct sk_buff *tail;
-		int len;
-=======
 		atomic_t	rmem_alloc;
 		int		len;
 		struct sk_buff	*head;
 		struct sk_buff	*tail;
->>>>>>> 02f8c6ae
 	} sk_backlog;
 #define sk_rmem_alloc sk_backlog.rmem_alloc
 	int			sk_forward_alloc;
@@ -563,7 +553,6 @@
 	SOCK_RCVTSTAMPNS, /* %SO_TIMESTAMPNS setting */
 	SOCK_LOCALROUTE, /* route locally only, %SO_DONTROUTE setting */
 	SOCK_QUEUE_SHRUNK, /* write queue has been shrunk recently */
-	SOCK_MEMALLOC, /* the VM depends on us - make sure we're serviced */
 	SOCK_TIMESTAMPING_TX_HARDWARE,  /* %SOF_TIMESTAMPING_TX_HARDWARE */
 	SOCK_TIMESTAMPING_TX_SOFTWARE,  /* %SOF_TIMESTAMPING_TX_SOFTWARE */
 	SOCK_TIMESTAMPING_RX_HARDWARE,  /* %SOF_TIMESTAMPING_RX_HARDWARE */
@@ -595,50 +584,6 @@
 	return test_bit(flag, &sk->sk_flags);
 }
 
-static inline int sk_has_memalloc(struct sock *sk)
-{
-	return sock_flag(sk, SOCK_MEMALLOC);
-}
-
-extern struct mem_reserve net_rx_reserve;
-extern struct mem_reserve net_skb_reserve;
-
-#ifdef CONFIG_NETVM
-/*
- * Guestimate the per request queue TX upper bound.
- *
- * Max packet size is 64k, and we need to reserve that much since the data
- * might need to bounce it. Double it to be on the safe side.
- */
-#define TX_RESERVE_PAGES DIV_ROUND_UP(2*65536, PAGE_SIZE)
-
-extern int memalloc_socks;
-
-static inline int sk_memalloc_socks(void)
-{
-	return memalloc_socks;
-}
-
-extern int sk_adjust_memalloc(int socks, long tx_reserve_pages);
-extern int sk_set_memalloc(struct sock *sk);
-extern int sk_clear_memalloc(struct sock *sk);
-#else
-static inline int sk_memalloc_socks(void)
-{
-	return 0;
-}
-
-static inline int sk_clear_memalloc(struct sock *sk)
-{
-	return 0;
-}
-#endif
-
-static inline gfp_t sk_allocation(struct sock *sk, gfp_t gfp_mask)
-{
-	return gfp_mask | (sk->sk_allocation & __GFP_MEMALLOC);
-}
-
 static inline void sk_acceptq_removed(struct sock *sk)
 {
 	sk->sk_ack_backlog--;
@@ -710,16 +655,8 @@
 	return 0;
 }
 
-<<<<<<< HEAD
-extern int __sk_backlog_rcv(struct sock *sk, struct sk_buff *skb);
-
-=======
->>>>>>> 02f8c6ae
 static inline int sk_backlog_rcv(struct sock *sk, struct sk_buff *skb)
 {
-	if (skb_emergency(skb))
-		return __sk_backlog_rcv(sk, skb);
-
 	return sk->sk_backlog_rcv(sk, skb);
 }
 
@@ -1022,13 +959,12 @@
 		__sk_mem_schedule(sk, size, SK_MEM_SEND);
 }
 
-static inline int sk_rmem_schedule(struct sock *sk, struct sk_buff *skb)
+static inline int sk_rmem_schedule(struct sock *sk, int size)
 {
 	if (!sk_has_account(sk))
 		return 1;
-	return skb->truesize <= sk->sk_forward_alloc ||
-		__sk_mem_schedule(sk, skb->truesize, SK_MEM_RECV) ||
-		skb_emergency(skb);
+	return size <= sk->sk_forward_alloc ||
+		__sk_mem_schedule(sk, size, SK_MEM_RECV);
 }
 
 static inline void sk_mem_reclaim(struct sock *sk)
