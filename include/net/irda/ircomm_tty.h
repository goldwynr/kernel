--- conflicted
+++ resolved
@@ -123,11 +123,7 @@
 extern int ircomm_tty_tiocmget(struct tty_struct *tty);
 extern int ircomm_tty_tiocmset(struct tty_struct *tty,
 			       unsigned int set, unsigned int clear);
-<<<<<<< HEAD
-extern int ircomm_tty_ioctl(struct tty_struct *tty,
-=======
 extern int ircomm_tty_ioctl(struct tty_struct *tty, 
->>>>>>> 02f8c6ae
 			    unsigned int cmd, unsigned long arg);
 extern void ircomm_tty_set_termios(struct tty_struct *tty, 
 				   struct ktermios *old_termios);
