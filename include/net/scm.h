#ifndef __LINUX_NET_SCM_H
#define __LINUX_NET_SCM_H

#include <linux/limits.h>
#include <linux/net.h>
#include <linux/security.h>
#include <linux/pid.h>
#include <linux/nsproxy.h>

/* Well, we should have at least one descriptor open
 * to accept passed FDs 8)
 */
#define SCM_MAX_FD	253

struct scm_fp_list {
	struct list_head	list;
	short			count;
	short			max;
	struct file		*fp[SCM_MAX_FD];
};

struct scm_cookie {
	struct pid		*pid;		/* Skb credentials */
	const struct cred	*cred;
	struct scm_fp_list	*fp;		/* Passed files		*/
	struct ucred		creds;		/* Skb credentials	*/
#ifdef CONFIG_SECURITY_NETWORK
	u32			secid;		/* Passed security ID 	*/
#endif
};

extern void scm_detach_fds(struct msghdr *msg, struct scm_cookie *scm);
extern void scm_detach_fds_compat(struct msghdr *msg, struct scm_cookie *scm);
extern int __scm_send(struct socket *sock, struct msghdr *msg, struct scm_cookie *scm);
extern void __scm_destroy(struct scm_cookie *scm);
extern struct scm_fp_list * scm_fp_dup(struct scm_fp_list *fpl);

#ifdef CONFIG_SECURITY_NETWORK
static __inline__ void unix_get_peersec_dgram(struct socket *sock, struct scm_cookie *scm)
{
	security_socket_getpeersec_dgram(sock, NULL, &scm->secid);
}
#else
static __inline__ void unix_get_peersec_dgram(struct socket *sock, struct scm_cookie *scm)
{ }
#endif /* CONFIG_SECURITY_NETWORK */

static __inline__ void scm_set_cred(struct scm_cookie *scm,
				    struct pid *pid, const struct cred *cred)
{
	scm->pid  = get_pid(pid);
<<<<<<< HEAD
	scm->cred = cred ? get_cred(cred) : NULL;
	cred_to_ucred(pid, cred, &scm->creds);
=======
	scm->cred = get_cred(cred);
	cred_to_ucred(pid, cred, &scm->creds, false);
>>>>>>> 27a2f7c5
}

static __inline__ void scm_destroy_cred(struct scm_cookie *scm)
{
	put_pid(scm->pid);
	scm->pid  = NULL;

	if (scm->cred)
		put_cred(scm->cred);
	scm->cred = NULL;
}

static __inline__ void scm_destroy(struct scm_cookie *scm)
{
	scm_destroy_cred(scm);
	if (scm && scm->fp)
		__scm_destroy(scm);
}

static __inline__ int scm_send(struct socket *sock, struct msghdr *msg,
			       struct scm_cookie *scm)
{
	memset(scm, 0, sizeof(*scm));
	if (likely(current->nsproxy))
		scm_set_cred(scm, task_tgid(current), current_cred());
	scm->fp = NULL;
	unix_get_peersec_dgram(sock, scm);
	if (msg->msg_controllen <= 0)
		return 0;
	return __scm_send(sock, msg, scm);
}

#ifdef CONFIG_SECURITY_NETWORK
static inline void scm_passec(struct socket *sock, struct msghdr *msg, struct scm_cookie *scm)
{
	char *secdata;
	u32 seclen;
	int err;

	if (test_bit(SOCK_PASSSEC, &sock->flags)) {
		err = security_secid_to_secctx(scm->secid, &secdata, &seclen);

		if (!err) {
			put_cmsg(msg, SOL_SOCKET, SCM_SECURITY, seclen, secdata);
			security_release_secctx(secdata, seclen);
		}
	}
}
#else
static inline void scm_passec(struct socket *sock, struct msghdr *msg, struct scm_cookie *scm)
{ }
#endif /* CONFIG_SECURITY_NETWORK */

static __inline__ void scm_recv(struct socket *sock, struct msghdr *msg,
				struct scm_cookie *scm, int flags)
{
	if (!msg->msg_control) {
		if (test_bit(SOCK_PASSCRED, &sock->flags) || scm->fp)
			msg->msg_flags |= MSG_CTRUNC;
		scm_destroy(scm);
		return;
	}

	if (test_bit(SOCK_PASSCRED, &sock->flags))
		put_cmsg(msg, SOL_SOCKET, SCM_CREDENTIALS, sizeof(scm->creds), &scm->creds);

	scm_destroy_cred(scm);

	scm_passec(sock, msg, scm);

	if (!scm->fp)
		return;
	
	scm_detach_fds(msg, scm);
}


#endif /* __LINUX_NET_SCM_H */
<|MERGE_RESOLUTION|>--- conflicted
+++ resolved
@@ -49,13 +49,8 @@
 				    struct pid *pid, const struct cred *cred)
 {
 	scm->pid  = get_pid(pid);
-<<<<<<< HEAD
 	scm->cred = cred ? get_cred(cred) : NULL;
-	cred_to_ucred(pid, cred, &scm->creds);
-=======
-	scm->cred = get_cred(cred);
-	cred_to_ucred(pid, cred, &scm->creds, false);
->>>>>>> 27a2f7c5
+	cred_to_ucred_eff(pid, cred, &scm->creds, false);
 }
 
 static __inline__ void scm_destroy_cred(struct scm_cookie *scm)
