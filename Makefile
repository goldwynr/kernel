--- conflicted
+++ resolved
@@ -1,11 +1,7 @@
 VERSION = 2
 PATCHLEVEL = 6
 SUBLEVEL = 24
-<<<<<<< HEAD
-EXTRAVERSION = -rc5-git7
-=======
 EXTRAVERSION = -rc6
->>>>>>> ea67db4c
 NAME = Arr Matey! A Hairy Bilge Rat!
 
 # *DOCUMENTATION*
