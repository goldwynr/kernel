VERSION = 2
PATCHLEVEL = 6
<<<<<<< HEAD
SUBLEVEL = 30
EXTRAVERSION = .2
=======
SUBLEVEL = 31
EXTRAVERSION = -rc4
>>>>>>> 56d1ed69
NAME = Man-Eating Seals of Antiquity

# *DOCUMENTATION*
# To see a list of typical targets execute "make help"
# More info can be located in ./README
# Comments in this file are targeted only to the developer, do not
# expect to learn how to build the kernel reading this file.

# Do not:
# o  use make's built-in rules and variables
#    (this increases performance and avoids hard-to-debug behaviour);
# o  print "Entering directory ...";
MAKEFLAGS += -rR --no-print-directory

# We are using a recursive build, so we need to do a little thinking
# to get the ordering right.
#
# Most importantly: sub-Makefiles should only ever modify files in
# their own directory. If in some directory we have a dependency on
# a file in another dir (which doesn't happen often, but it's often
# unavoidable when linking the built-in.o targets which finally
# turn into vmlinux), we will call a sub make in that other dir, and
# after that we are sure that everything which is in that other dir
# is now up to date.
#
# The only cases where we need to modify files which have global
# effects are thus separated out and done before the recursive
# descending is started. They are now explicitly listed as the
# prepare rule.

# To put more focus on warnings, be less verbose as default
# Use 'make V=1' to see the full commands

ifeq ("$(origin V)", "command line")
  KBUILD_VERBOSE = $(V)
endif
ifndef KBUILD_VERBOSE
  KBUILD_VERBOSE = 0
endif

# Call a source code checker (by default, "sparse") as part of the
# C compilation.
#
# Use 'make C=1' to enable checking of only re-compiled files.
# Use 'make C=2' to enable checking of *all* source files, regardless
# of whether they are re-compiled or not.
#
# See the file "Documentation/sparse.txt" for more details, including
# where to get the "sparse" utility.

ifeq ("$(origin C)", "command line")
  KBUILD_CHECKSRC = $(C)
endif
ifndef KBUILD_CHECKSRC
  KBUILD_CHECKSRC = 0
endif

# Use make M=dir to specify directory of external module to build
# Old syntax make ... SUBDIRS=$PWD is still supported
# Setting the environment variable KBUILD_EXTMOD take precedence
ifdef SUBDIRS
  KBUILD_EXTMOD ?= $(SUBDIRS)
endif

ifeq ("$(origin M)", "command line")
  KBUILD_EXTMOD := $(M)
endif

# kbuild supports saving output files in a separate directory.
# To locate output files in a separate directory two syntaxes are supported.
# In both cases the working directory must be the root of the kernel src.
# 1) O=
# Use "make O=dir/to/store/output/files/"
#
# 2) Set KBUILD_OUTPUT
# Set the environment variable KBUILD_OUTPUT to point to the directory
# where the output files shall be placed.
# export KBUILD_OUTPUT=dir/to/store/output/files/
# make
#
# The O= assignment takes precedence over the KBUILD_OUTPUT environment
# variable.


# KBUILD_SRC is set on invocation of make in OBJ directory
# KBUILD_SRC is not intended to be used by the regular user (for now)
ifeq ($(KBUILD_SRC),)

# OK, Make called in directory where kernel src resides
# Do we want to locate output files in a separate directory?
ifeq ("$(origin O)", "command line")
  KBUILD_OUTPUT := $(O)
endif

# That's our default target when none is given on the command line
PHONY := _all
_all:

# Cancel implicit rules on top Makefile
$(CURDIR)/Makefile Makefile: ;

ifneq ($(KBUILD_OUTPUT),)
# Invoke a second make in the output directory, passing relevant variables
# check that the output directory actually exists
saved-output := $(KBUILD_OUTPUT)
KBUILD_OUTPUT := $(shell cd $(KBUILD_OUTPUT) && /bin/pwd)
$(if $(KBUILD_OUTPUT),, \
     $(error output directory "$(saved-output)" does not exist))

PHONY += $(MAKECMDGOALS) sub-make

$(filter-out _all sub-make $(CURDIR)/Makefile, $(MAKECMDGOALS)) _all: sub-make
	$(Q)@:

sub-make: FORCE
	$(if $(KBUILD_VERBOSE:1=),@)$(MAKE) -C $(KBUILD_OUTPUT) \
	KBUILD_SRC=$(CURDIR) \
	KBUILD_EXTMOD="$(KBUILD_EXTMOD)" -f $(CURDIR)/Makefile \
	$(filter-out _all sub-make,$(MAKECMDGOALS))

# Leave processing to above invocation of make
skip-makefile := 1
endif # ifneq ($(KBUILD_OUTPUT),)
endif # ifeq ($(KBUILD_SRC),)

# We process the rest of the Makefile if this is the final invocation of make
ifeq ($(skip-makefile),)

# If building an external module we do not care about the all: rule
# but instead _all depend on modules
PHONY += all
ifeq ($(KBUILD_EXTMOD),)
_all: all
else
_all: modules
endif

srctree		:= $(if $(KBUILD_SRC),$(KBUILD_SRC),$(CURDIR))
objtree		:= $(CURDIR)
src		:= $(srctree)
obj		:= $(objtree)

VPATH		:= $(srctree)$(if $(KBUILD_EXTMOD),:$(KBUILD_EXTMOD))

export srctree objtree VPATH


# SUBARCH tells the usermode build what the underlying arch is.  That is set
# first, and if a usermode build is happening, the "ARCH=um" on the command
# line overrides the setting of ARCH below.  If a native build is happening,
# then ARCH is assigned, getting whatever value it gets normally, and 
# SUBARCH is subsequently ignored.

SUBARCH := $(shell uname -m | sed -e s/i.86/i386/ -e s/sun4u/sparc64/ \
				  -e s/arm.*/arm/ -e s/sa110/arm/ \
				  -e s/s390x/s390/ -e s/parisc64/parisc/ \
				  -e s/ppc.*/powerpc/ -e s/mips.*/mips/ \
				  -e s/sh[234].*/sh/ )

# Cross compiling and selecting different set of gcc/bin-utils
# ---------------------------------------------------------------------------
#
# When performing cross compilation for other architectures ARCH shall be set
# to the target architecture. (See arch/* for the possibilities).
# ARCH can be set during invocation of make:
# make ARCH=ia64
# Another way is to have ARCH set in the environment.
# The default ARCH is the host where make is executed.

# CROSS_COMPILE specify the prefix used for all executables used
# during compilation. Only gcc and related bin-utils executables
# are prefixed with $(CROSS_COMPILE).
# CROSS_COMPILE can be set on the command line
# make CROSS_COMPILE=ia64-linux-
# Alternatively CROSS_COMPILE can be set in the environment.
# Default value for CROSS_COMPILE is not to prefix executables
# Note: Some architectures assign CROSS_COMPILE in their arch/*/Makefile
export KBUILD_BUILDHOST := $(SUBARCH)
ARCH		?= $(SUBARCH)
CROSS_COMPILE	?=

# Architecture as present in compile.h
UTS_MACHINE 	:= $(ARCH)
SRCARCH 	:= $(ARCH)

# Additional ARCH settings for x86
ifeq ($(ARCH),i386)
        SRCARCH := x86
endif
ifeq ($(ARCH),x86_64)
        SRCARCH := x86
endif

# Additional ARCH settings for sparc
ifeq ($(ARCH),sparc64)
       SRCARCH := sparc
endif

# Additional ARCH settings for sh
ifeq ($(ARCH),sh64)
       SRCARCH := sh
endif

# Where to locate arch specific headers
hdr-arch  := $(SRCARCH)

ifeq ($(ARCH),m68knommu)
       hdr-arch  := m68k
endif

KCONFIG_CONFIG	?= .config

# SHELL used by kbuild
CONFIG_SHELL := $(shell if [ -x "$$BASH" ]; then echo $$BASH; \
	  else if [ -x /bin/bash ]; then echo /bin/bash; \
	  else echo sh; fi ; fi)

HOSTCC       = gcc
HOSTCXX      = g++
HOSTCFLAGS   = -Wall -Wstrict-prototypes -O2 -fomit-frame-pointer
HOSTCXXFLAGS = -O2

# Decide whether to build built-in, modular, or both.
# Normally, just do built-in.

KBUILD_MODULES :=
KBUILD_BUILTIN := 1

#	If we have only "make modules", don't compile built-in objects.
#	When we're building modules with modversions, we need to consider
#	the built-in objects during the descend as well, in order to
#	make sure the checksums are up to date before we record them.

ifeq ($(MAKECMDGOALS),modules)
  KBUILD_BUILTIN := $(if $(CONFIG_MODVERSIONS),1)
endif

#	If we have "make <whatever> modules", compile modules
#	in addition to whatever we do anyway.
#	Just "make" or "make all" shall build modules as well

ifneq ($(filter all _all modules,$(MAKECMDGOALS)),)
  KBUILD_MODULES := 1
endif

ifeq ($(MAKECMDGOALS),)
  KBUILD_MODULES := 1
endif

export KBUILD_MODULES KBUILD_BUILTIN
export KBUILD_CHECKSRC KBUILD_SRC KBUILD_EXTMOD

# Beautify output
# ---------------------------------------------------------------------------
#
# Normally, we echo the whole command before executing it. By making
# that echo $($(quiet)$(cmd)), we now have the possibility to set
# $(quiet) to choose other forms of output instead, e.g.
#
#         quiet_cmd_cc_o_c = Compiling $(RELDIR)/$@
#         cmd_cc_o_c       = $(CC) $(c_flags) -c -o $@ $<
#
# If $(quiet) is empty, the whole command will be printed.
# If it is set to "quiet_", only the short version will be printed. 
# If it is set to "silent_", nothing will be printed at all, since
# the variable $(silent_cmd_cc_o_c) doesn't exist.
#
# A simple variant is to prefix commands with $(Q) - that's useful
# for commands that shall be hidden in non-verbose mode.
#
#	$(Q)ln $@ :<
#
# If KBUILD_VERBOSE equals 0 then the above command will be hidden.
# If KBUILD_VERBOSE equals 1 then the above command is displayed.

ifeq ($(KBUILD_VERBOSE),1)
  quiet =
  Q =
else
  quiet=quiet_
  Q = @
endif

# If the user is running make -s (silent mode), suppress echoing of
# commands

ifneq ($(findstring s,$(MAKEFLAGS)),)
  quiet=silent_
endif

export quiet Q KBUILD_VERBOSE


# Look for make include files relative to root of kernel src
MAKEFLAGS += --include-dir=$(srctree)

# We need some generic definitions (do not try to remake the file).
$(srctree)/scripts/Kbuild.include: ;
include $(srctree)/scripts/Kbuild.include

# Make variables (CC, etc...)

AS		= $(CROSS_COMPILE)as
LD		= $(CROSS_COMPILE)ld
CC		= $(CROSS_COMPILE)gcc
CPP		= $(CC) -E
AR		= $(CROSS_COMPILE)ar
NM		= $(CROSS_COMPILE)nm
STRIP		= $(CROSS_COMPILE)strip
OBJCOPY		= $(CROSS_COMPILE)objcopy
OBJDUMP		= $(CROSS_COMPILE)objdump
AWK		= awk
GENKSYMS	= scripts/genksyms/genksyms
DEPMOD		= /sbin/depmod
KALLSYMS	= scripts/kallsyms
PERL		= perl
CHECK		= sparse

CHECKFLAGS     := -D__linux__ -Dlinux -D__STDC__ -Dunix -D__unix__ \
		  -Wbitwise -Wno-return-void $(CF)
MODFLAGS	= -DMODULE
CFLAGS_MODULE   = $(MODFLAGS)
AFLAGS_MODULE   = $(MODFLAGS)
LDFLAGS_MODULE  =
CFLAGS_KERNEL	=
AFLAGS_KERNEL	=
CFLAGS_GCOV	= -fprofile-arcs -ftest-coverage


# Use LINUXINCLUDE when you must reference the include/ directory.
# Needed to be compatible with the O= option
LINUXINCLUDE    := -Iinclude \
                   $(if $(KBUILD_SRC),-Iinclude2 -I$(srctree)/include) \
                   -I$(srctree)/arch/$(hdr-arch)/include               \
                   -include include/linux/autoconf.h

KBUILD_CPPFLAGS := -D__KERNEL__

KBUILD_CFLAGS   := -Wall -Wundef -Wstrict-prototypes -Wno-trigraphs \
		   -fno-strict-aliasing -fno-common \
		   -Werror-implicit-function-declaration \
<<<<<<< HEAD
=======
		   -Wno-format-security \
>>>>>>> 56d1ed69
		   -fno-delete-null-pointer-checks
KBUILD_AFLAGS   := -D__ASSEMBLY__

# Warn about unsupported modules in kernels built inside Autobuild
ifneq ($(wildcard /.buildenv),)
CFLAGS		+= -DUNSUPPORTED_MODULES=2
endif

# Read KERNELRELEASE from include/config/kernel.release (if it exists)
KERNELRELEASE = $(shell cat include/config/kernel.release 2> /dev/null)
KERNELVERSION = $(VERSION).$(PATCHLEVEL).$(SUBLEVEL)$(EXTRAVERSION)

export VERSION PATCHLEVEL SUBLEVEL KERNELRELEASE KERNELVERSION
export ARCH SRCARCH CONFIG_SHELL HOSTCC HOSTCFLAGS CROSS_COMPILE AS LD CC
export CPP AR NM STRIP OBJCOPY OBJDUMP MAKE AWK GENKSYMS PERL UTS_MACHINE
export HOSTCXX HOSTCXXFLAGS LDFLAGS_MODULE CHECK CHECKFLAGS

export KBUILD_CPPFLAGS NOSTDINC_FLAGS LINUXINCLUDE OBJCOPYFLAGS LDFLAGS
export KBUILD_CFLAGS CFLAGS_KERNEL CFLAGS_MODULE CFLAGS_GCOV
export KBUILD_AFLAGS AFLAGS_KERNEL AFLAGS_MODULE

# When compiling out-of-tree modules, put MODVERDIR in the module
# tree rather than in the kernel tree. The kernel tree might
# even be read-only.
export MODVERDIR := $(if $(KBUILD_EXTMOD),$(firstword $(KBUILD_EXTMOD))/).tmp_versions

# Files to ignore in find ... statements

RCS_FIND_IGNORE := \( -name SCCS -o -name BitKeeper -o -name .svn -o -name CVS -o -name .pc -o -name .hg -o -name .git \) -prune -o
export RCS_TAR_IGNORE := --exclude SCCS --exclude BitKeeper --exclude .svn --exclude CVS --exclude .pc --exclude .hg --exclude .git

# ===========================================================================
# Rules shared between *config targets and build targets

# Basic helpers built in scripts/
PHONY += scripts_basic
scripts_basic:
	$(Q)$(MAKE) $(build)=scripts/basic

# To avoid any implicit rule to kick in, define an empty command.
scripts/basic/%: scripts_basic ;

PHONY += outputmakefile
# outputmakefile generates a Makefile in the output directory, if using a
# separate output directory. This allows convenient use of make in the
# output directory.
outputmakefile:
ifneq ($(KBUILD_SRC),)
	$(Q)ln -fsn $(srctree) source
	$(Q)$(CONFIG_SHELL) $(srctree)/scripts/mkmakefile \
	    $(srctree) $(objtree) $(VERSION) $(PATCHLEVEL)
endif

# To make sure we do not include .config for any of the *config targets
# catch them early, and hand them over to scripts/kconfig/Makefile
# It is allowed to specify more targets when calling make, including
# mixing *config targets and build targets.
# For example 'make oldconfig all'.
# Detect when mixed targets is specified, and make a second invocation
# of make so .config is not included in this case either (for *config).

no-dot-config-targets := clean mrproper distclean \
			 cscope TAGS tags help %docs check% \
			 include/linux/version.h headers_% \
			 kernelrelease kernelversion

config-targets := 0
mixed-targets  := 0
dot-config     := 1

ifneq ($(filter $(no-dot-config-targets), $(MAKECMDGOALS)),)
	ifeq ($(filter-out $(no-dot-config-targets), $(MAKECMDGOALS)),)
		dot-config := 0
	endif
endif

ifeq ($(KBUILD_EXTMOD),)
        ifneq ($(filter config %config,$(MAKECMDGOALS)),)
                config-targets := 1
                ifneq ($(filter-out config %config,$(MAKECMDGOALS)),)
                        mixed-targets := 1
                endif
        endif
endif

ifeq ($(mixed-targets),1)
# ===========================================================================
# We're called with mixed targets (*config and build targets).
# Handle them one by one.

%:: FORCE
	$(Q)$(MAKE) -C $(srctree) KBUILD_SRC= $@

else
ifeq ($(config-targets),1)
# ===========================================================================
# *config targets only - make sure prerequisites are updated, and descend
# in scripts/kconfig to make the *config target

# Read arch specific Makefile to set KBUILD_DEFCONFIG as needed.
# KBUILD_DEFCONFIG may point out an alternative default configuration
# used for 'make defconfig'
include $(srctree)/arch/$(SRCARCH)/Makefile
export KBUILD_DEFCONFIG KBUILD_KCONFIG

config: scripts_basic outputmakefile FORCE
	$(Q)mkdir -p include/linux include/config
	$(Q)$(MAKE) $(build)=scripts/kconfig $@

%config: scripts_basic outputmakefile FORCE
	$(Q)mkdir -p include/linux include/config
	$(Q)$(MAKE) $(build)=scripts/kconfig $@

else
# ===========================================================================
# Build targets only - this includes vmlinux, arch specific targets, clean
# targets and others. In general all targets except *config targets.

ifeq ($(KBUILD_EXTMOD),)
# Additional helpers built in scripts/
# Carefully list dependencies so we do not try to build scripts twice
# in parallel
PHONY += scripts
scripts: scripts_basic include/config/auto.conf
	$(Q)$(MAKE) $(build)=$(@)

# Objects we will link into vmlinux / subdirs we need to visit
init-y		:= init/
drivers-y	:= drivers/ sound/ firmware/
net-y		:= net/
libs-y		:= lib/
core-y		:= usr/
endif # KBUILD_EXTMOD

ifeq ($(dot-config),1)
# Read in config
-include include/config/auto.conf

ifeq ($(KBUILD_EXTMOD),)
# Read in dependencies to all Kconfig* files, make sure to run
# oldconfig if changes are detected.
-include include/config/auto.conf.cmd

# To avoid any implicit rule to kick in, define an empty command
$(KCONFIG_CONFIG) include/config/auto.conf.cmd: ;

# If .config is newer than include/config/auto.conf, someone tinkered
# with it and forgot to run make oldconfig.
# if auto.conf.cmd is missing then we are probably in a cleaned tree so
# we execute the config step to be sure to catch updated Kconfig files
include/config/auto.conf: $(KCONFIG_CONFIG) include/config/auto.conf.cmd
	$(Q)$(MAKE) -f $(srctree)/Makefile silentoldconfig
else
# external modules needs include/linux/autoconf.h and include/config/auto.conf
# but do not care if they are up-to-date. Use auto.conf to trigger the test
PHONY += include/config/auto.conf

include/config/auto.conf:
	$(Q)test -e include/linux/autoconf.h -a -e $@ || (		\
	echo;								\
	echo "  ERROR: Kernel configuration is invalid.";		\
	echo "         include/linux/autoconf.h or $@ are missing.";	\
	echo "         Run 'make oldconfig && make prepare' on kernel src to fix it.";	\
	echo;								\
	/bin/false)

endif # KBUILD_EXTMOD

else
# Dummy target needed, because used as prerequisite
include/config/auto.conf: ;
endif # $(dot-config)

# The all: target is the default when no target is given on the
# command line.
# This allow a user to issue only 'make' to build a kernel including modules
# Defaults vmlinux but it is usually overridden in the arch makefile
all: vmlinux

ifdef CONFIG_CC_OPTIMIZE_FOR_SIZE
KBUILD_CFLAGS	+= -Os
else
KBUILD_CFLAGS	+= -O2
endif

include $(srctree)/arch/$(SRCARCH)/Makefile

ifneq ($(CONFIG_FRAME_WARN),0)
KBUILD_CFLAGS += $(call cc-option,-Wframe-larger-than=${CONFIG_FRAME_WARN})
endif

# Force gcc to behave correct even for buggy distributions
ifndef CONFIG_CC_STACKPROTECTOR
KBUILD_CFLAGS += $(call cc-option, -fno-stack-protector)
endif

ifdef CONFIG_FRAME_POINTER
KBUILD_CFLAGS	+= -fno-omit-frame-pointer -fno-optimize-sibling-calls
else
KBUILD_CFLAGS	+= -fomit-frame-pointer
endif

ifdef CONFIG_UNWIND_INFO
KBUILD_CFLAGS	+= -fasynchronous-unwind-tables
LDFLAGS_vmlinux	+= --eh-frame-hdr
endif

ifdef CONFIG_DEBUG_INFO
KBUILD_CFLAGS	+= -g
KBUILD_AFLAGS	+= -gdwarf-2
endif

ifdef CONFIG_FUNCTION_TRACER
KBUILD_CFLAGS	+= -pg
endif

# We trigger additional mismatches with less inlining
ifdef CONFIG_DEBUG_SECTION_MISMATCH
KBUILD_CFLAGS += $(call cc-option, -fno-inline-functions-called-once)
endif

# arch Makefile may override CC so keep this after arch Makefile is included
NOSTDINC_FLAGS += -nostdinc -isystem $(shell $(CC) -print-file-name=include)
CHECKFLAGS     += $(NOSTDINC_FLAGS)

# warn about C99 declaration after statement
KBUILD_CFLAGS += $(call cc-option,-Wdeclaration-after-statement,)

# disable pointer signed / unsigned warnings in gcc 4.0
KBUILD_CFLAGS += $(call cc-option,-Wno-pointer-sign,)

# disable invalid "can't wrap" optimizations for signed / pointers
KBUILD_CFLAGS	+= $(call cc-option,-fno-strict-overflow)

# revert to pre-gcc-4.4 behaviour of .eh_frame
KBUILD_CFLAGS	+= $(call cc-option,-fno-dwarf2-cfi-asm)

# Add user supplied CPPFLAGS, AFLAGS and CFLAGS as the last assignments
# But warn user when we do so
warn-assign = \
$(warning "WARNING: Appending $$K$(1) ($(K$(1))) from $(origin K$(1)) to kernel $$$(1)")

ifneq ($(KCPPFLAGS),)
        $(call warn-assign,CPPFLAGS)
        KBUILD_CPPFLAGS += $(KCPPFLAGS)
endif
ifneq ($(KAFLAGS),)
        $(call warn-assign,AFLAGS)
        KBUILD_AFLAGS += $(KAFLAGS)
endif
ifneq ($(KCFLAGS),)
        $(call warn-assign,CFLAGS)
        KBUILD_CFLAGS += $(KCFLAGS)
endif

# Use --build-id when available.
LDFLAGS_BUILD_ID = $(patsubst -Wl$(comma)%,%,\
			      $(call ld-option, -Wl$(comma)--build-id,))
LDFLAGS_MODULE += $(LDFLAGS_BUILD_ID)
LDFLAGS_vmlinux += $(LDFLAGS_BUILD_ID)

ifeq ($(CONFIG_STRIP_ASM_SYMS),y)
LDFLAGS_vmlinux	+= -X
endif

# Default kernel image to build when no specific target is given.
# KBUILD_IMAGE may be overruled on the command line or
# set in the environment
# Also any assignments in arch/$(ARCH)/Makefile take precedence over
# this default value
export KBUILD_IMAGE ?= vmlinux

#
# INSTALL_PATH specifies where to place the updated kernel and system map
# images. Default is /boot, but you can set it to other values
export	INSTALL_PATH ?= /boot

#
# INSTALL_MOD_PATH specifies a prefix to MODLIB for module directory
# relocations required by build roots.  This is not defined in the
# makefile but the argument can be passed to make if needed.
#

MODLIB	= $(INSTALL_MOD_PATH)/lib/modules/$(KERNELRELEASE)
export MODLIB

#
#  INSTALL_MOD_STRIP, if defined, will cause modules to be
#  stripped after they are installed.  If INSTALL_MOD_STRIP is '1', then
#  the default option --strip-debug will be used.  Otherwise,
#  INSTALL_MOD_STRIP will used as the options to the strip command.

ifdef INSTALL_MOD_STRIP
ifeq ($(INSTALL_MOD_STRIP),1)
mod_strip_cmd = $(STRIP) --strip-debug
else
mod_strip_cmd = $(STRIP) $(INSTALL_MOD_STRIP)
endif # INSTALL_MOD_STRIP=1
else
mod_strip_cmd = true
endif # INSTALL_MOD_STRIP
export mod_strip_cmd


ifeq ($(KBUILD_EXTMOD),)
core-y		+= kernel/ mm/ fs/ ipc/ security/ crypto/ block/
core-$(CONFIG_KDB) += kdb/

vmlinux-dirs	:= $(patsubst %/,%,$(filter %/, $(init-y) $(init-m) \
		     $(core-y) $(core-m) $(drivers-y) $(drivers-m) \
		     $(net-y) $(net-m) $(libs-y) $(libs-m)))

vmlinux-alldirs	:= $(sort $(vmlinux-dirs) $(patsubst %/,%,$(filter %/, \
		     $(init-n) $(init-) \
		     $(core-n) $(core-) $(drivers-n) $(drivers-) \
		     $(net-n)  $(net-)  $(libs-n)    $(libs-))))

init-y		:= $(patsubst %/, %/built-in.o, $(init-y))
core-y		:= $(patsubst %/, %/built-in.o, $(core-y))
drivers-y	:= $(patsubst %/, %/built-in.o, $(drivers-y))
net-y		:= $(patsubst %/, %/built-in.o, $(net-y))
libs-y1		:= $(patsubst %/, %/lib.a, $(libs-y))
libs-y2		:= $(patsubst %/, %/built-in.o, $(libs-y))
libs-y		:= $(libs-y1) $(libs-y2)

# Build vmlinux
# ---------------------------------------------------------------------------
# vmlinux is built from the objects selected by $(vmlinux-init) and
# $(vmlinux-main). Most are built-in.o files from top-level directories
# in the kernel tree, others are specified in arch/$(ARCH)/Makefile.
# Ordering when linking is important, and $(vmlinux-init) must be first.
#
# vmlinux
#   ^
#   |
#   +-< $(vmlinux-init)
#   |   +--< init/version.o + more
#   |
#   +--< $(vmlinux-main)
#   |    +--< driver/built-in.o mm/built-in.o + more
#   |
#   +-< kallsyms.o (see description in CONFIG_KALLSYMS section)
#
# vmlinux version (uname -v) cannot be updated during normal
# descending-into-subdirs phase since we do not yet know if we need to
# update vmlinux.
# Therefore this step is delayed until just before final link of vmlinux -
# except in the kallsyms case where it is done just before adding the
# symbols to the kernel.
#
# System.map is generated to document addresses of all kernel symbols

vmlinux-init := $(head-y) $(init-y)
vmlinux-main := $(core-y) $(libs-y) $(drivers-y) $(net-y)
vmlinux-all  := $(vmlinux-init) $(vmlinux-main)
vmlinux-lds  := arch/$(SRCARCH)/kernel/vmlinux.lds
export KBUILD_VMLINUX_OBJS := $(vmlinux-all)

# Rule to link vmlinux - also used during CONFIG_KALLSYMS
# May be overridden by arch/$(ARCH)/Makefile
quiet_cmd_vmlinux__ ?= LD      $@
      cmd_vmlinux__ ?= $(LD) $(LDFLAGS) $(LDFLAGS_vmlinux) -o $@ \
      -T $(vmlinux-lds) $(vmlinux-init)                          \
      --start-group $(vmlinux-main) --end-group                  \
      $(filter-out $(vmlinux-lds) $(vmlinux-init) $(vmlinux-main) vmlinux.o FORCE ,$^)

# Generate new vmlinux version
quiet_cmd_vmlinux_version = GEN     .version
      cmd_vmlinux_version = set -e;                     \
	if [ ! -r .version ]; then			\
	  rm -f .version;				\
	  echo 1 >.version;				\
	else						\
	  mv .version .old_version;			\
	  expr 0$$(cat .old_version) + 1 >.version;	\
	fi;						\
	$(MAKE) $(build)=init

# Generate System.map
quiet_cmd_sysmap = SYSMAP
      cmd_sysmap = $(CONFIG_SHELL) $(srctree)/scripts/mksysmap

# Link of vmlinux
# If CONFIG_KALLSYMS is set .version is already updated
# Generate System.map and verify that the content is consistent
# Use + in front of the vmlinux_version rule to silent warning with make -j2
# First command is ':' to allow us to use + in front of the rule
define rule_vmlinux__
	:
	$(if $(CONFIG_KALLSYMS),,+$(call cmd,vmlinux_version))

	$(call cmd,vmlinux__)
	$(Q)echo 'cmd_$@ := $(cmd_vmlinux__)' > $(@D)/.$(@F).cmd

	$(Q)$(if $($(quiet)cmd_sysmap),                                      \
	  echo '  $($(quiet)cmd_sysmap)  System.map' &&)                     \
	$(cmd_sysmap) $@ System.map;                                         \
	if [ $$? -ne 0 ]; then                                               \
		rm -f $@;                                                    \
		/bin/false;                                                  \
	fi;
	$(verify_kallsyms)
endef


ifdef CONFIG_KALLSYMS
# Generate section listing all symbols and add it into vmlinux $(kallsyms.o)
# It's a three stage process:
# o .tmp_vmlinux1 has all symbols and sections, but __kallsyms is
#   empty
#   Running kallsyms on that gives us .tmp_kallsyms1.o with
#   the right size - vmlinux version (uname -v) is updated during this step
# o .tmp_vmlinux2 now has a __kallsyms section of the right size,
#   but due to the added section, some addresses have shifted.
#   From here, we generate a correct .tmp_kallsyms2.o
# o The correct .tmp_kallsyms2.o is linked into the final vmlinux.
# o Verify that the System.map from vmlinux matches the map from
#   .tmp_vmlinux2, just in case we did not generate kallsyms correctly.
# o If CONFIG_KALLSYMS_EXTRA_PASS is set, do an extra pass using
#   .tmp_vmlinux3 and .tmp_kallsyms3.o.  This is only meant as a
#   temporary bypass to allow the kernel to be built while the
#   maintainers work out what went wrong with kallsyms.

ifdef CONFIG_KALLSYMS_EXTRA_PASS
last_kallsyms := 3
else
last_kallsyms := 2
endif

kallsyms.o := .tmp_kallsyms$(last_kallsyms).o

define verify_kallsyms
	$(Q)$(if $($(quiet)cmd_sysmap),                                      \
	  echo '  $($(quiet)cmd_sysmap)  .tmp_System.map' &&)                \
	  $(cmd_sysmap) .tmp_vmlinux$(last_kallsyms) .tmp_System.map
	$(Q)cmp -s System.map .tmp_System.map ||                             \
		(echo Inconsistent kallsyms data;                            \
		 echo Try setting CONFIG_KALLSYMS_EXTRA_PASS;                \
		 rm .tmp_kallsyms* ; /bin/false )
endef

# Update vmlinux version before link
# Use + in front of this rule to silent warning about make -j1
# First command is ':' to allow us to use + in front of this rule
cmd_ksym_ld = $(cmd_vmlinux__)
define rule_ksym_ld
	: 
	+$(call cmd,vmlinux_version)
	$(call cmd,vmlinux__)
	$(Q)echo 'cmd_$@ := $(cmd_vmlinux__)' > $(@D)/.$(@F).cmd
endef

# Generate .S file with all kernel symbols
quiet_cmd_kallsyms = KSYM    $@
      cmd_kallsyms = $(NM) -n $< | $(KALLSYMS) \
                     $(if $(CONFIG_KALLSYMS_ALL),--all-symbols) > $@

.tmp_kallsyms1.o .tmp_kallsyms2.o .tmp_kallsyms3.o: %.o: %.S scripts FORCE
	$(call if_changed_dep,as_o_S)

.tmp_kallsyms%.S: .tmp_vmlinux% $(KALLSYMS)
	$(call cmd,kallsyms)

# .tmp_vmlinux1 must be complete except kallsyms, so update vmlinux version
.tmp_vmlinux1: $(vmlinux-lds) $(vmlinux-all) FORCE
	$(call if_changed_rule,ksym_ld)

.tmp_vmlinux2: $(vmlinux-lds) $(vmlinux-all) .tmp_kallsyms1.o FORCE
	$(call if_changed,vmlinux__)

.tmp_vmlinux3: $(vmlinux-lds) $(vmlinux-all) .tmp_kallsyms2.o FORCE
	$(call if_changed,vmlinux__)

# Needs to visit scripts/ before $(KALLSYMS) can be used.
$(KALLSYMS): scripts ;

# Generate some data for debugging strange kallsyms problems
debug_kallsyms: .tmp_map$(last_kallsyms)

.tmp_map%: .tmp_vmlinux% FORCE
	($(OBJDUMP) -h $< | $(AWK) '/^ +[0-9]/{print $$4 " 0 " $$2}'; $(NM) $<) | sort > $@

.tmp_map3: .tmp_map2

.tmp_map2: .tmp_map1

endif # ifdef CONFIG_KALLSYMS

# Do modpost on a prelinked vmlinux. The finally linked vmlinux has
# relevant sections renamed as per the linker script.
quiet_cmd_vmlinux-modpost = LD      $@
      cmd_vmlinux-modpost = $(LD) $(LDFLAGS) -r -o $@                          \
	 $(vmlinux-init) --start-group $(vmlinux-main) --end-group             \
	 $(filter-out $(vmlinux-init) $(vmlinux-main) FORCE ,$^)
define rule_vmlinux-modpost
	:
	+$(call cmd,vmlinux-modpost)
	$(Q)$(MAKE) -f $(srctree)/scripts/Makefile.modpost $@
	$(Q)echo 'cmd_$@ := $(cmd_vmlinux-modpost)' > $(dot-target).cmd
endef

# vmlinux image - including updated kernel symbols
vmlinux: $(vmlinux-lds) $(vmlinux-init) $(vmlinux-main) vmlinux.o $(kallsyms.o) FORCE
ifdef CONFIG_HEADERS_CHECK
	$(Q)$(MAKE) -f $(srctree)/Makefile headers_check
endif
ifdef CONFIG_SAMPLES
	$(Q)$(MAKE) $(build)=samples
endif
ifdef CONFIG_BUILD_DOCSRC
	$(Q)$(MAKE) $(build)=Documentation
endif
	$(call vmlinux-modpost)
	$(call if_changed_rule,vmlinux__)
	$(Q)rm -f .old_version

# build vmlinux.o first to catch section mismatch errors early
ifdef CONFIG_KALLSYMS
.tmp_vmlinux1: vmlinux.o
endif

modpost-init := $(filter-out init/built-in.o, $(vmlinux-init))
vmlinux.o: $(modpost-init) $(vmlinux-main) FORCE
	$(call if_changed_rule,vmlinux-modpost)

# The actual objects are generated when descending, 
# make sure no implicit rule kicks in
$(sort $(vmlinux-init) $(vmlinux-main)) $(vmlinux-lds): $(vmlinux-dirs) ;

# Handle descending into subdirectories listed in $(vmlinux-dirs)
# Preset locale variables to speed up the build process. Limit locale
# tweaks to this spot to avoid wrong language settings when running
# make menuconfig etc.
# Error messages still appears in the original language

PHONY += $(vmlinux-dirs)
$(vmlinux-dirs): prepare scripts
	$(Q)$(MAKE) $(build)=$@
ifdef CONFIG_MODULES
	$(Q)$(MAKE) $(modbuiltin)=$@
endif

# Build the kernel release string
#
# The KERNELRELEASE value built here is stored in the file
# include/config/kernel.release, and is used when executing several
# make targets, such as "make install" or "make modules_install."
#
# The eventual kernel release string consists of the following fields,
# shown in a hierarchical format to show how smaller parts are concatenated
# to form the larger and final value, with values coming from places like
# the Makefile, kernel config options, make command line options and/or
# SCM tag information.
#
#	$(KERNELVERSION)
#	  $(VERSION)			eg, 2
#	  $(PATCHLEVEL)			eg, 6
#	  $(SUBLEVEL)			eg, 18
#	  $(EXTRAVERSION)		eg, -rc6
#	$(localver-full)
#	  $(localver)
#	    localversion*		(files without backups, containing '~')
#	    $(CONFIG_LOCALVERSION)	(from kernel config setting)
#	  $(localver-auto)		(only if CONFIG_LOCALVERSION_AUTO is set)
#	    ./scripts/setlocalversion	(SCM tag, if one exists)
#	    $(LOCALVERSION)		(from make command line if provided)
#
#  Note how the final $(localver-auto) string is included *only* if the
# kernel config option CONFIG_LOCALVERSION_AUTO is selected.  Also, at the
# moment, only git is supported but other SCMs can edit the script
# scripts/setlocalversion and add the appropriate checks as needed.

pattern = ".*/localversion[^~]*"
string  = $(shell cat /dev/null \
	   `find $(objtree) $(srctree) -maxdepth 1 -regex $(pattern) | sort -u`)

localver = $(subst $(space),, $(string) \
			      $(patsubst "%",%,$(CONFIG_LOCALVERSION)))

# If CONFIG_LOCALVERSION_AUTO is set scripts/setlocalversion is called
# and if the SCM is know a tag from the SCM is appended.
# The appended tag is determined by the SCM used.
#
# .scmversion is used when generating rpm packages so we do not loose
# the version information from the SCM when we do the build of the kernel
# from the copied source
ifdef CONFIG_LOCALVERSION_AUTO

ifeq ($(wildcard .scmversion),)
        _localver-auto = $(shell $(CONFIG_SHELL) \
                         $(srctree)/scripts/setlocalversion $(srctree))
else
        _localver-auto = $(shell cat .scmversion 2> /dev/null)
endif

	localver-auto  = $(LOCALVERSION)$(_localver-auto)
endif

localver-full = $(localver)$(localver-auto)

# Store (new) KERNELRELASE string in include/config/kernel.release
kernelrelease = $(KERNELVERSION)$(localver-full)
include/config/kernel.release: include/config/auto.conf FORCE
	$(Q)rm -f $@
	$(Q)echo $(kernelrelease) > $@


# Things we need to do before we recursively start building the kernel
# or the modules are listed in "prepare".
# A multi level approach is used. prepareN is processed before prepareN-1.
# archprepare is used in arch Makefiles and when processed asm symlink,
# version.h and scripts_basic is processed / created.

# Listed in dependency order
PHONY += prepare archprepare prepare0 prepare1 prepare2 prepare3

# prepare3 is used to check if we are building in a separate output directory,
# and if so do:
# 1) Check that make has not been executed in the kernel src $(srctree)
# 2) Create the include2 directory, used for the second asm symlink
prepare3: include/config/kernel.release
ifneq ($(KBUILD_SRC),)
	@$(kecho) '  Using $(srctree) as source for kernel'
	$(Q)if [ -f $(srctree)/.config -o -d $(srctree)/include/config ]; then \
		echo "  $(srctree) is not clean, please run 'make mrproper'";\
		echo "  in the '$(srctree)' directory.";\
		/bin/false; \
	fi;
	$(Q)if [ ! -d include2 ]; then                                  \
	    mkdir -p include2;                                          \
	    if [ -d $(srctree)/arch/$(SRCARCH)/include/asm ]; then	\
		ln -fsn $(srctree)/arch/$(SRCARCH)/include/asm include2/asm; \
	    else							\
		ln -fsn $(srctree)/include/asm-$(SRCARCH) include2/asm;	\
	    fi;								\
	fi
endif

# prepare2 creates a makefile if using a separate output directory
prepare2: prepare3 outputmakefile

prepare1: prepare2 include/linux/version.h include/linux/utsrelease.h \
                   include/asm include/config/auto.conf
	$(cmd_crmodverdir)

archprepare: prepare1 scripts_basic

prepare0: archprepare FORCE
	$(Q)$(MAKE) $(build)=.
	$(Q)$(MAKE) $(build)=. missing-syscalls

# All the preparing..
prepare: prepare0

# Leave this as default for preprocessing vmlinux.lds.S, which is now
# done in arch/$(ARCH)/kernel/Makefile

export CPPFLAGS_vmlinux.lds += -P -C -U$(ARCH)

# The asm symlink changes when $(ARCH) changes.
# Detect this and ask user to run make mrproper
# If asm is a stale symlink (point to dir that does not exist) remove it
define check-symlink
	set -e;                                                            \
	if [ -L include/asm ]; then                                        \
		asmlink=`readlink include/asm | cut -d '-' -f 2`;          \
		archlink=`readlink include/asm | cut -d '/' -f 3`;         \
		if [ "$$asmlink" != "$(SRCARCH)" -a			   \
		     "$$archlink" != "$(SRCARCH)" ]; then                  \
			echo "ERROR: the symlink $@ points to asm-$$asmlink but asm-$(SRCARCH) or ../arch/$(SRCARCH)/include/asm was expected"; \
			echo "       set ARCH or save .config and run 'make mrproper' to fix it";             \
			exit 1;                                            \
		fi;                                                        \
		test -e $$asmlink || rm include/asm;                       \
	elif [ -d include/asm ]; then                                      \
		echo "ERROR: $@ is a directory but a symlink was expected";\
		exit 1;                                                    \
	fi
endef

# We create the target directory of the symlink if it does
# not exist so the test in check-symlink works and we have a
# directory for generated filesas used by some architectures.
define create-symlink
	if [ ! -L include/asm ]; then					    \
		if [ -d arch/$(SRCARCH)/include/asm ]; then		    \
			echo '  SYMLINK $@ -> arch/$(SRCARCH)/include/asm'; \
			ln -fsn ../arch/$(SRCARCH)/include/asm $@;	    \
		else							    \
			echo '  SYMLINK $@ -> include/asm-$(SRCARCH)';	    \
			if [ ! -d include/asm-$(SRCARCH) ]; then	    \
				mkdir -p include/asm-$(SRCARCH);	    \
			fi;						    \
			ln -fsn asm-$(SRCARCH) $@;			    \
		fi;							    \
	fi
endef

include/asm: FORCE
	$(Q)$(check-symlink)
	$(Q)$(create-symlink)

# Generate some files
# ---------------------------------------------------------------------------

# KERNELRELEASE can change from a few different places, meaning version.h
# needs to be updated, so this check is forced on all builds

uts_len := 64
define filechk_utsrelease.h
	if [ `echo -n "$(KERNELRELEASE)" | wc -c ` -gt $(uts_len) ]; then \
	  echo '"$(KERNELRELEASE)" exceeds $(uts_len) characters' >&2;    \
	  exit 1;                                                         \
	fi;                                                               \
	(echo \#define UTS_RELEASE \"$(KERNELRELEASE)\";)
endef

define filechk_version.h
	(echo \#define LINUX_VERSION_CODE $(shell                             \
	expr $(VERSION) \* 65536 + $(PATCHLEVEL) \* 256 + $(SUBLEVEL));     \
	echo '#define KERNEL_VERSION(a,b,c) (((a) << 16) + ((b) << 8) + (c))';)
endef

include/linux/version.h: $(srctree)/Makefile FORCE
	$(call filechk,version.h)

include/linux/utsrelease.h: include/config/kernel.release FORCE
	$(call filechk,utsrelease.h)

PHONY += headerdep
headerdep:
	$(Q)find include/ -name '*.h' | xargs --max-args 1 scripts/headerdep.pl

# ---------------------------------------------------------------------------

PHONY += depend dep
depend dep:
	@echo '*** Warning: make $@ is unnecessary now.'

# ---------------------------------------------------------------------------
# Firmware install
INSTALL_FW_PATH=$(INSTALL_MOD_PATH)/lib/firmware/$(KERNELRELEASE)
export INSTALL_FW_PATH

PHONY += firmware_install
firmware_install: FORCE
	@mkdir -p $(objtree)/firmware
	$(Q)$(MAKE) -f $(srctree)/scripts/Makefile.fwinst obj=firmware __fw_install

# ---------------------------------------------------------------------------
# Kernel headers

#Default location for installed headers
export INSTALL_HDR_PATH = $(objtree)/usr

hdr-inst := -rR -f $(srctree)/scripts/Makefile.headersinst obj
# Find out where the Kbuild file is located to support
# arch/$(ARCH)/include/asm
hdr-dir = $(strip                                                         \
          $(if $(wildcard $(srctree)/arch/$(hdr-arch)/include/asm/Kbuild), \
               arch/$(hdr-arch)/include/asm, include/asm-$(hdr-arch)))

# If we do an all arch process set dst to asm-$(hdr-arch)
hdr-dst = $(if $(KBUILD_HEADERS), dst=include/asm-$(hdr-arch), dst=include/asm)

PHONY += __headers
__headers: include/linux/version.h scripts_basic FORCE
	$(Q)$(MAKE) $(build)=scripts scripts/unifdef

PHONY += headers_install_all
headers_install_all:
	$(Q)$(CONFIG_SHELL) $(srctree)/scripts/headers.sh install

PHONY += headers_install
headers_install: __headers
	$(if $(wildcard $(srctree)/$(hdr-dir)/Kbuild),, \
	$(error Headers not exportable for the $(SRCARCH) architecture))
	$(Q)$(MAKE) $(hdr-inst)=include
	$(Q)$(MAKE) $(hdr-inst)=$(hdr-dir) $(hdr-dst)

PHONY += headers_check_all
headers_check_all: headers_install_all
	$(Q)$(CONFIG_SHELL) $(srctree)/scripts/headers.sh check

PHONY += headers_check
headers_check: headers_install
	$(Q)$(MAKE) $(hdr-inst)=include HDRCHECK=1
	$(Q)$(MAKE) $(hdr-inst)=$(hdr-dir) $(hdr-dst) HDRCHECK=1

# ---------------------------------------------------------------------------
# Modules

ifdef CONFIG_MODULES

# By default, build modules as well

all: modules

#	Build modules
#
#	A module can be listed more than once in obj-m resulting in
#	duplicate lines in modules.order files.  Those are removed
#	using awk while concatenating to the final file.

PHONY += modules
modules: $(vmlinux-dirs) $(if $(KBUILD_BUILTIN),vmlinux)
	$(Q)$(AWK) '!x[$$0]++' $(vmlinux-dirs:%=$(objtree)/%/modules.order) > $(objtree)/modules.order
	$(Q)$(AWK) '!x[$$0]++' $(vmlinux-dirs:%=$(objtree)/%/modules.builtin) > $(objtree)/modules.builtin
	@$(kecho) '  Building modules, stage 2.';
	$(Q)$(MAKE) -f $(srctree)/scripts/Makefile.modpost
	$(Q)$(MAKE) -f $(srctree)/scripts/Makefile.fwinst obj=firmware __fw_modbuild


# Target to prepare building external modules
PHONY += modules_prepare
modules_prepare: prepare scripts

# Target to install modules
PHONY += modules_install
modules_install: _modinst_ _modinst_post

PHONY += _modinst_
_modinst_:
	@if [ -z "`$(DEPMOD) -V 2>/dev/null | grep module-init-tools`" ]; then \
		echo "Warning: you may need to install module-init-tools"; \
		echo "See http://www.codemonkey.org.uk/docs/post-halloween-2.6.txt";\
		sleep 1; \
	fi
	@rm -rf $(MODLIB)/kernel
	@rm -f $(MODLIB)/source
	@mkdir -p $(MODLIB)/kernel
	@ln -s $(srctree) $(MODLIB)/source
	@if [ ! $(objtree) -ef  $(MODLIB)/build ]; then \
		rm -f $(MODLIB)/build ; \
		ln -s $(objtree) $(MODLIB)/build ; \
	fi
	@cp -f $(objtree)/modules.{order,builtin} $(MODLIB)/
	$(Q)$(MAKE) -f $(srctree)/scripts/Makefile.modinst

# This depmod is only for convenience to give the initial
# boot a modules.dep even before / is mounted read-write.  However the
# boot script depmod is the master version.
PHONY += _modinst_post
_modinst_post: _modinst_
	$(Q)$(MAKE) -f $(srctree)/scripts/Makefile.fwinst obj=firmware __fw_modinst
	$(call cmd,depmod)

else # CONFIG_MODULES

# Modules not configured
# ---------------------------------------------------------------------------

modules modules_install: FORCE
	@echo
	@echo "The present kernel configuration has modules disabled."
	@echo "Type 'make config' and enable loadable module support."
	@echo "Then build a kernel with module support enabled."
	@echo
	@exit 1

endif # CONFIG_MODULES

###
# Cleaning is done on three levels.
# make clean     Delete most generated files
#                Leave enough to build external modules
# make mrproper  Delete the current configuration, and all generated files
# make distclean Remove editor backup files, patch leftover files and the like

# Directories & files removed with 'make clean'
CLEAN_DIRS  += $(MODVERDIR)
CLEAN_FILES +=	vmlinux System.map \
                .tmp_kallsyms* .tmp_version .tmp_vmlinux* .tmp_System.map

# Directories & files removed with 'make mrproper'
MRPROPER_DIRS  += include/config include2 usr/include include/generated
MRPROPER_FILES += .config .config.old include/asm .version .old_version \
                  include/linux/autoconf.h include/linux/version.h      \
                  include/linux/utsrelease.h                            \
                  include/linux/bounds.h include/asm*/asm-offsets.h     \
		  Module.symvers Module.markers tags TAGS cscope*

# clean - Delete most, but leave enough to build external modules
#
clean: rm-dirs  := $(CLEAN_DIRS)
clean: rm-files := $(CLEAN_FILES)
clean-dirs      := $(addprefix _clean_,$(srctree) $(vmlinux-alldirs) Documentation)

PHONY += $(clean-dirs) clean archclean
$(clean-dirs):
	$(Q)$(MAKE) $(clean)=$(patsubst _clean_%,%,$@)

clean: archclean $(clean-dirs)
	$(call cmd,rmdirs)
	$(call cmd,rmfiles)
	@find . $(RCS_FIND_IGNORE) \
		\( -name '*.[oas]' -o -name '*.ko' -o -name '.*.cmd' \
		-o -name '.*.d' -o -name '.*.tmp' -o -name '*.mod.c' \
		-o -name '*.symtypes' -o -name 'modules.order' \
		-o -name 'modules.builtin' -o -name 'Module.markers' \
		-o -name '.tmp_*.o.*' \
		-o -name '*.gcno' \) -type f -print | xargs rm -f

# mrproper - Delete all generated files, including .config
#
mrproper: rm-dirs  := $(wildcard $(MRPROPER_DIRS))
mrproper: rm-files := $(wildcard $(MRPROPER_FILES))
mrproper-dirs      := $(addprefix _mrproper_,Documentation/DocBook scripts)

PHONY += $(mrproper-dirs) mrproper archmrproper
$(mrproper-dirs):
	$(Q)$(MAKE) $(clean)=$(patsubst _mrproper_%,%,$@)

mrproper: clean archmrproper $(mrproper-dirs)
	$(call cmd,rmdirs)
	$(call cmd,rmfiles)

# distclean
#
PHONY += distclean

distclean: mrproper
	@find $(srctree) $(RCS_FIND_IGNORE) \
		\( -name '*.orig' -o -name '*.rej' -o -name '*~' \
		-o -name '*.bak' -o -name '#*#' -o -name '.*.orig' \
		-o -name '.*.rej' -o -size 0 \
		-o -name '*%' -o -name '.*.cmd' -o -name 'core' \) \
		-type f -print | xargs rm -f


# Packaging of the kernel to various formats
# ---------------------------------------------------------------------------
# rpm target kept for backward compatibility
package-dir	:= $(srctree)/scripts/package

%pkg: include/config/kernel.release FORCE
	$(Q)$(MAKE) $(build)=$(package-dir) $@
rpm: include/config/kernel.release FORCE
	$(Q)$(MAKE) $(build)=$(package-dir) $@


# Brief documentation of the typical targets used
# ---------------------------------------------------------------------------

boards := $(wildcard $(srctree)/arch/$(SRCARCH)/configs/*_defconfig)
boards := $(notdir $(boards))
board-dirs := $(dir $(wildcard $(srctree)/arch/$(SRCARCH)/configs/*/*_defconfig))
board-dirs := $(sort $(notdir $(board-dirs:/=)))

help:
	@echo  'Cleaning targets:'
	@echo  '  clean		  - Remove most generated files but keep the config and'
	@echo  '                    enough build support to build external modules'
	@echo  '  mrproper	  - Remove all generated files + config + various backup files'
	@echo  '  distclean	  - mrproper + remove editor backup and patch files'
	@echo  ''
	@echo  'Configuration targets:'
	@$(MAKE) -f $(srctree)/scripts/kconfig/Makefile help
	@echo  ''
	@echo  'Other generic targets:'
	@echo  '  all		  - Build all targets marked with [*]'
	@echo  '* vmlinux	  - Build the bare kernel'
	@echo  '* modules	  - Build all modules'
	@echo  '  modules_install - Install all modules to INSTALL_MOD_PATH (default: /)'
	@echo  '  firmware_install- Install all firmware to INSTALL_FW_PATH'
	@echo  '                    (default: $$(INSTALL_MOD_PATH)/lib/firmware)'
	@echo  '  dir/            - Build all files in dir and below'
	@echo  '  dir/file.[ois]  - Build specified target only'
	@echo  '  dir/file.ko     - Build module including final link'
	@echo  '  modules_prepare - Set up for building external modules'
	@echo  '  tags/TAGS	  - Generate tags file for editors'
	@echo  '  cscope	  - Generate cscope index'
	@echo  '  kernelrelease	  - Output the release version string'
	@echo  '  kernelversion	  - Output the version stored in Makefile'
	@echo  '  headers_install - Install sanitised kernel headers to INSTALL_HDR_PATH'; \
	 echo  '                    (default: $(INSTALL_HDR_PATH))'; \
	 echo  ''
	@echo  'Static analysers'
	@echo  '  checkstack      - Generate a list of stack hogs'
	@echo  '  namespacecheck  - Name space analysis on compiled kernel'
	@echo  '  versioncheck    - Sanity check on version.h usage'
	@echo  '  includecheck    - Check for duplicate included header files'
	@echo  '  export_report   - List the usages of all exported symbols'
	@echo  '  headers_check   - Sanity check on exported headers'
	@echo  '  headerdep       - Detect inclusion cycles in headers'; \
	 echo  ''
	@echo  'Kernel packaging:'
	@$(MAKE) $(build)=$(package-dir) help
	@echo  ''
	@echo  'Documentation targets:'
	@$(MAKE) -f $(srctree)/Documentation/DocBook/Makefile dochelp
	@echo  ''
	@echo  'Architecture specific targets ($(SRCARCH)):'
	@$(if $(archhelp),$(archhelp),\
		echo '  No architecture specific help defined for $(SRCARCH)')
	@echo  ''
	@$(if $(boards), \
		$(foreach b, $(boards), \
		printf "  %-24s - Build for %s\\n" $(b) $(subst _defconfig,,$(b));) \
		echo '')
	@$(if $(board-dirs), \
		$(foreach b, $(board-dirs), \
		printf "  %-16s - Show %s-specific targets\\n" help-$(b) $(b);) \
		printf "  %-16s - Show all of the above\\n" help-boards; \
		echo '')

	@echo  '  make V=0|1 [targets] 0 => quiet build (default), 1 => verbose build'
	@echo  '  make V=2   [targets] 2 => give reason for rebuild of target'
	@echo  '  make O=dir [targets] Locate all output files in "dir", including .config'
	@echo  '  make C=1   [targets] Check all c source with $$CHECK (sparse by default)'
	@echo  '  make C=2   [targets] Force check of all c source with $$CHECK'
	@echo  ''
	@echo  'Execute "make" or "make all" to build all targets marked with [*] '
	@echo  'For further info see the ./README file'


help-board-dirs := $(addprefix help-,$(board-dirs))

help-boards: $(help-board-dirs)

boards-per-dir = $(notdir $(wildcard $(srctree)/arch/$(SRCARCH)/configs/$*/*_defconfig))

$(help-board-dirs): help-%:
	@echo  'Architecture specific targets ($(SRCARCH) $*):'
	@$(if $(boards-per-dir), \
		$(foreach b, $(boards-per-dir), \
		printf "  %-24s - Build for %s\\n" $*/$(b) $(subst _defconfig,,$(b));) \
		echo '')


# Documentation targets
# ---------------------------------------------------------------------------
%docs: scripts_basic FORCE
	$(Q)$(MAKE) $(build)=Documentation/DocBook $@

else # KBUILD_EXTMOD

###
# External module support.
# When building external modules the kernel used as basis is considered
# read-only, and no consistency checks are made and the make
# system is not used on the basis kernel. If updates are required
# in the basis kernel ordinary make commands (without M=...) must
# be used.
#
# The following are the only valid targets when building external
# modules.
# make M=dir clean     Delete all automatically generated files
# make M=dir modules   Make all modules in specified dir
# make M=dir	       Same as 'make M=dir modules'
# make M=dir modules_install
#                      Install the modules built in the module directory
#                      Assumes install directory is already created

# We are always building modules
KBUILD_MODULES := 1
PHONY += crmodverdir
crmodverdir:
	$(cmd_crmodverdir)

PHONY += $(objtree)/Module.symvers
$(objtree)/Module.symvers:
	@test -e $(objtree)/Module.symvers || ( \
	echo; \
	echo "  WARNING: Symbol version dump $(objtree)/Module.symvers"; \
	echo "           is missing; modules will have no dependencies and modversions."; \
	echo )

module-dirs := $(addprefix _module_,$(KBUILD_EXTMOD))
PHONY += $(module-dirs) modules
$(module-dirs): crmodverdir $(objtree)/Module.symvers
	$(Q)$(MAKE) $(build)=$(patsubst _module_%,%,$@)

modules: $(module-dirs)
	@$(kecho) '  Building modules, stage 2.';
	$(Q)$(MAKE) -f $(srctree)/scripts/Makefile.modpost

PHONY += modules_install
modules_install: _emodinst_ _emodinst_post

install-dir := $(if $(INSTALL_MOD_DIR),$(INSTALL_MOD_DIR),extra)
PHONY += _emodinst_
_emodinst_:
	$(Q)mkdir -p $(MODLIB)/$(install-dir)
	$(Q)$(MAKE) -f $(srctree)/scripts/Makefile.modinst

PHONY += _emodinst_post
_emodinst_post: _emodinst_
	$(call cmd,depmod)

clean-dirs := $(addprefix _clean_,$(KBUILD_EXTMOD))

PHONY += $(clean-dirs) clean
$(clean-dirs):
	$(Q)$(MAKE) $(clean)=$(patsubst _clean_%,%,$@)

clean:	rm-dirs := $(MODVERDIR)
clean: rm-files := $(KBUILD_EXTMOD)/Module.symvers \
                   $(KBUILD_EXTMOD)/Module.markers \
                   $(KBUILD_EXTMOD)/modules.order \
                   $(KBUILD_EXTMOD)/modules.builtin
clean: $(clean-dirs)
	$(call cmd,rmdirs)
	$(call cmd,rmfiles)
	@find $(KBUILD_EXTMOD) $(RCS_FIND_IGNORE) \
		\( -name '*.[oas]' -o -name '*.ko' -o -name '.*.cmd' \
		-o -name '.*.d' -o -name '.*.tmp' -o -name '*.mod.c' \
		-o -name '*.gcno' \) -type f -print | xargs rm -f

help:
	@echo  '  Building external modules.'
	@echo  '  Syntax: make -C path/to/kernel/src M=$$PWD target'
	@echo  ''
	@echo  '  modules         - default target, build the module(s)'
	@echo  '  modules_install - install the module'
	@echo  '  clean           - remove generated files in module directory only'
	@echo  ''

# Dummies...
PHONY += prepare scripts
prepare: ;
scripts: ;
endif # KBUILD_EXTMOD

# Generate tags for editors
# ---------------------------------------------------------------------------
quiet_cmd_tags = GEN     $@
      cmd_tags = $(CONFIG_SHELL) $(srctree)/scripts/tags.sh $@

tags TAGS cscope: FORCE
	$(call cmd,tags)

# Scripts to check various things for consistency
# ---------------------------------------------------------------------------

includecheck:
	find * $(RCS_FIND_IGNORE) \
		-name '*.[hcS]' -type f -print | sort \
		| xargs $(PERL) -w $(srctree)/scripts/checkincludes.pl

versioncheck:
	find * $(RCS_FIND_IGNORE) \
		-name '*.[hcS]' -type f -print | sort \
		| xargs $(PERL) -w $(srctree)/scripts/checkversion.pl

namespacecheck:
	$(PERL) $(srctree)/scripts/namespace.pl

export_report:
	$(PERL) $(srctree)/scripts/export_report.pl

endif #ifeq ($(config-targets),1)
endif #ifeq ($(mixed-targets),1)

PHONY += checkstack kernelrelease kernelversion

# UML needs a little special treatment here.  It wants to use the host
# toolchain, so needs $(SUBARCH) passed to checkstack.pl.  Everyone
# else wants $(ARCH), including people doing cross-builds, which means
# that $(SUBARCH) doesn't work here.
ifeq ($(ARCH), um)
CHECKSTACK_ARCH := $(SUBARCH)
else
CHECKSTACK_ARCH := $(ARCH)
endif
checkstack:
	$(OBJDUMP) -d vmlinux $$(find . -name '*.ko') | \
	$(PERL) $(src)/scripts/checkstack.pl $(CHECKSTACK_ARCH)

kernelrelease:
	$(if $(wildcard include/config/kernel.release), $(Q)echo $(KERNELRELEASE), \
	$(error kernelrelease not valid - run 'make prepare' to update it))
kernelversion:
	@echo $(KERNELVERSION)

# Single targets
# ---------------------------------------------------------------------------
# Single targets are compatible with:
# - build with mixed source and output
# - build with separate output dir 'make O=...'
# - external modules
#
#  target-dir => where to store outputfile
#  build-dir  => directory in kernel source tree to use

ifeq ($(KBUILD_EXTMOD),)
        build-dir  = $(patsubst %/,%,$(dir $@))
        target-dir = $(dir $@)
else
        zap-slash=$(filter-out .,$(patsubst %/,%,$(dir $@)))
        build-dir  = $(KBUILD_EXTMOD)$(if $(zap-slash),/$(zap-slash))
        target-dir = $(if $(KBUILD_EXTMOD),$(dir $<),$(dir $@))
endif

%.s: %.c prepare scripts FORCE
	$(Q)$(MAKE) $(build)=$(build-dir) $(target-dir)$(notdir $@)
%.i: %.c prepare scripts FORCE
	$(Q)$(MAKE) $(build)=$(build-dir) $(target-dir)$(notdir $@)
%.o: %.c prepare scripts FORCE
	$(Q)$(MAKE) $(build)=$(build-dir) $(target-dir)$(notdir $@)
%.lst: %.c prepare scripts FORCE
	$(Q)$(MAKE) $(build)=$(build-dir) $(target-dir)$(notdir $@)
%.s: %.S prepare scripts FORCE
	$(Q)$(MAKE) $(build)=$(build-dir) $(target-dir)$(notdir $@)
%.o: %.S prepare scripts FORCE
	$(Q)$(MAKE) $(build)=$(build-dir) $(target-dir)$(notdir $@)
%.symtypes: %.c prepare scripts FORCE
	$(Q)$(MAKE) $(build)=$(build-dir) $(target-dir)$(notdir $@)

# Modules
/: prepare scripts FORCE
	$(cmd_crmodverdir)
	$(Q)$(MAKE) KBUILD_MODULES=$(if $(CONFIG_MODULES),1) \
	$(build)=$(build-dir)
%/: prepare scripts FORCE
	$(cmd_crmodverdir)
	$(Q)$(MAKE) KBUILD_MODULES=$(if $(CONFIG_MODULES),1) \
	$(build)=$(build-dir)
%.ko: prepare scripts FORCE
	$(cmd_crmodverdir)
	$(Q)$(MAKE) KBUILD_MODULES=$(if $(CONFIG_MODULES),1)   \
	$(build)=$(build-dir) $(@:.ko=.o)
	$(Q)$(MAKE) -f $(srctree)/scripts/Makefile.modpost

# FIXME Should go into a make.lib or something 
# ===========================================================================

quiet_cmd_rmdirs = $(if $(wildcard $(rm-dirs)),CLEAN   $(wildcard $(rm-dirs)))
      cmd_rmdirs = rm -rf $(rm-dirs)

quiet_cmd_rmfiles = $(if $(wildcard $(rm-files)),CLEAN   $(wildcard $(rm-files)))
      cmd_rmfiles = rm -f $(rm-files)

# Run depmod only if we have System.map and depmod is executable
quiet_cmd_depmod = DEPMOD  $(KERNELRELEASE)
      cmd_depmod = \
	if [ -r System.map -a -x $(DEPMOD) ]; then                              \
		$(DEPMOD) -ae -F System.map                                     \
		$(if $(strip $(INSTALL_MOD_PATH)), -b $(INSTALL_MOD_PATH) )     \
		$(KERNELRELEASE);                                               \
	fi

# Create temporary dir for module support files
# clean it up only when building all modules
cmd_crmodverdir = $(Q)mkdir -p $(MODVERDIR) \
                  $(if $(KBUILD_MODULES),; rm -f $(MODVERDIR)/*)

a_flags = -Wp,-MD,$(depfile) $(KBUILD_AFLAGS) $(AFLAGS_KERNEL) \
	  $(NOSTDINC_FLAGS) $(LINUXINCLUDE) $(KBUILD_CPPFLAGS) \
	  $(modkern_aflags) $(EXTRA_AFLAGS) $(AFLAGS_$(basetarget).o)

quiet_cmd_as_o_S = AS      $@
cmd_as_o_S       = $(CC) $(a_flags) -c -o $@ $<

# read all saved command lines

targets := $(wildcard $(sort $(targets)))
cmd_files := $(wildcard .*.cmd $(foreach f,$(targets),$(dir $(f)).$(notdir $(f)).cmd))

ifneq ($(cmd_files),)
  $(cmd_files): ;	# Do not try to update included dependency files
  include $(cmd_files)
endif

# Shorthand for $(Q)$(MAKE) -f scripts/Makefile.clean obj=dir
# Usage:
# $(Q)$(MAKE) $(clean)=dir
clean := -f $(if $(KBUILD_SRC),$(srctree)/)scripts/Makefile.clean obj

endif	# skip-makefile

PHONY += FORCE
FORCE:

# Declare the contents of the .PHONY variable as phony.  We keep that
# information in a variable so we can use it in if_changed and friends.
.PHONY: $(PHONY)<|MERGE_RESOLUTION|>--- conflicted
+++ resolved
@@ -1,12 +1,7 @@
 VERSION = 2
 PATCHLEVEL = 6
-<<<<<<< HEAD
-SUBLEVEL = 30
-EXTRAVERSION = .2
-=======
 SUBLEVEL = 31
 EXTRAVERSION = -rc4
->>>>>>> 56d1ed69
 NAME = Man-Eating Seals of Antiquity
 
 # *DOCUMENTATION*
@@ -348,10 +343,7 @@
 KBUILD_CFLAGS   := -Wall -Wundef -Wstrict-prototypes -Wno-trigraphs \
 		   -fno-strict-aliasing -fno-common \
 		   -Werror-implicit-function-declaration \
-<<<<<<< HEAD
-=======
 		   -Wno-format-security \
->>>>>>> 56d1ed69
 		   -fno-delete-null-pointer-checks
 KBUILD_AFLAGS   := -D__ASSEMBLY__
 
