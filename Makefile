VERSION = 2
PATCHLEVEL = 5
SUBLEVEL = 16
EXTRAVERSION =

KERNELRELEASE=$(VERSION).$(PATCHLEVEL).$(SUBLEVEL)$(EXTRAVERSION)

ARCH := $(shell uname -m | sed -e s/i.86/i386/ -e s/sun4u/sparc64/ -e s/arm.*/arm/ -e s/sa110/arm/)
KERNELPATH=kernel-$(shell echo $(KERNELRELEASE) | sed -e "s/-//g")

CONFIG_SHELL := $(shell if [ -x "$$BASH" ]; then echo $$BASH; \
	  else if [ -x /bin/bash ]; then echo /bin/bash; \
	  else echo sh; fi ; fi)
TOPDIR	:= $(shell /bin/pwd)

HPATH   	= $(TOPDIR)/include
FINDHPATH	= $(HPATH)/asm $(HPATH)/linux $(HPATH)/scsi $(HPATH)/net

HOSTCC  	= gcc
HOSTCFLAGS	= -Wall -Wstrict-prototypes -O2 -fomit-frame-pointer

CROSS_COMPILE 	=

#
# Include the make variables (CC, etc...)
#

AS		= $(CROSS_COMPILE)as
LD		= $(CROSS_COMPILE)ld
CC		= $(CROSS_COMPILE)gcc
CPP		= $(CC) -E
AR		= $(CROSS_COMPILE)ar
NM		= $(CROSS_COMPILE)nm
STRIP		= $(CROSS_COMPILE)strip
OBJCOPY		= $(CROSS_COMPILE)objcopy
OBJDUMP		= $(CROSS_COMPILE)objdump
MAKEFILES	= $(TOPDIR)/.config
GENKSYMS	= /sbin/genksyms
DEPMOD		= /sbin/depmod
MODFLAGS	= -DMODULE
CFLAGS_KERNEL	=
AFLAGS_KERNEL	=
PERL		= perl

export	VERSION PATCHLEVEL SUBLEVEL EXTRAVERSION KERNELRELEASE ARCH \
	CONFIG_SHELL TOPDIR HPATH HOSTCC HOSTCFLAGS CROSS_COMPILE AS LD CC \
	CPP AR NM STRIP OBJCOPY OBJDUMP MAKE MAKEFILES GENKSYMS MODFLAGS PERL

all:	do-it-all

#
# Make "config" the default target if there is no configuration file or
# "depend" the target if there is no top-level dependency information.
#

ifeq (.config,$(wildcard .config))
include .config
ifeq (.depend,$(wildcard .depend))
include .depend
do-it-all:	vmlinux
else
CONFIGURATION = depend
do-it-all:	depend
endif
else
CONFIGURATION = config
do-it-all:	config
endif

#
# INSTALL_PATH specifies where to place the updated kernel and system map
# images.  Uncomment if you want to place them anywhere other than root.
#

#export	INSTALL_PATH=/boot

#
# INSTALL_MOD_PATH specifies a prefix to MODLIB for module directory
# relocations required by build roots.  This is not defined in the
# makefile but the arguement can be passed to make if needed.
#

MODLIB	:= $(INSTALL_MOD_PATH)/lib/modules/$(KERNELRELEASE)
export MODLIB

#
# standard CFLAGS
#

CPPFLAGS := -D__KERNEL__ -I$(HPATH)

CFLAGS := $(CPPFLAGS) -Wall -Wstrict-prototypes -Wno-trigraphs -O2 \
	  -fomit-frame-pointer -fno-strict-aliasing -fno-common
AFLAGS := -D__ASSEMBLY__ $(CPPFLAGS)

CORE_FILES	=kernel/kernel.o mm/mm.o fs/fs.o ipc/ipc.o
NETWORKS	=net/network.o

LIBS		=$(TOPDIR)/lib/lib.a
SUBDIRS		=kernel lib drivers mm fs net ipc sound

DRIVERS-n :=
DRIVERS-y :=
DRIVERS-m :=
DRIVERS-  :=

DRIVERS-$(CONFIG_ACPI) += drivers/acpi/acpi.o
DRIVERS-$(CONFIG_PCI) += drivers/pci/driver.o
DRIVERS-$(CONFIG_PARPORT) += drivers/parport/driver.o
DRIVERS-y += drivers/base/base.o \
	drivers/char/char.o \
	drivers/block/block.o \
	drivers/misc/misc.o \
	drivers/net/net.o \
	drivers/media/media.o
DRIVERS-$(CONFIG_NUBUS) += drivers/nubus/nubus.a
DRIVERS-$(CONFIG_ATM) += drivers/atm/atm.o
DRIVERS-$(CONFIG_IDE) += drivers/ide/idedriver.o
DRIVERS-$(CONFIG_FC4) += drivers/fc4/fc4.a
DRIVERS-$(CONFIG_SCSI) += drivers/scsi/scsidrv.o
DRIVERS-$(CONFIG_FUSION) += drivers/message/message.o
DRIVERS-$(CONFIG_IEEE1394) += drivers/ieee1394/ieee1394drv.o

ifneq ($(CONFIG_CD_NO_IDESCSI)$(CONFIG_BLK_DEV_IDECD)$(CONFIG_BLK_DEV_SR)$(CONFIG_PARIDE_PCD),)
DRIVERS-y += drivers/cdrom/driver.o
endif

DRIVERS-$(CONFIG_SOUND) += sound/sound.o
DRIVERS-$(CONFIG_MTD) += drivers/mtd/mtdlink.o
DRIVERS-$(CONFIG_PCMCIA) += drivers/pcmcia/pcmcia.o
DRIVERS-$(CONFIG_DIO) += drivers/dio/dio.a
DRIVERS-$(CONFIG_SBUS) += drivers/sbus/sbus_all.o
DRIVERS-$(CONFIG_ZORRO) += drivers/zorro/driver.o
DRIVERS-$(CONFIG_ALL_PPC) += drivers/macintosh/macintosh.o
DRIVERS-$(CONFIG_MAC) += drivers/macintosh/macintosh.o
DRIVERS-$(CONFIG_PNP) += drivers/pnp/pnp.o
DRIVERS-$(CONFIG_SGI_IP22) += drivers/sgi/sgi.a
DRIVERS-$(CONFIG_VT) += drivers/video/video.o
DRIVERS-$(CONFIG_PARIDE) += drivers/block/paride/paride.a
DRIVERS-$(CONFIG_TC) += drivers/tc/tc.a
DRIVERS-$(CONFIG_USB) += drivers/usb/usbdrv.o
DRIVERS-$(CONFIG_INPUT) += drivers/input/inputdrv.o
DRIVERS-$(CONFIG_GAMEPORT) += drivers/input/gameport/gamedrv.o
DRIVERS-$(CONFIG_SERIO) += drivers/input/serio/seriodrv.o
DRIVERS-$(CONFIG_I2O) += drivers/message/message.o
DRIVERS-$(CONFIG_I2C) += drivers/i2c/i2c.o
DRIVERS-$(CONFIG_PHONE) += drivers/telephony/telephony.o
DRIVERS-$(CONFIG_MD) += drivers/md/mddev.o
DRIVERS-$(CONFIG_BLUEZ) += drivers/bluetooth/bluetooth.o
DRIVERS-$(CONFIG_HOTPLUG_PCI) += drivers/hotplug/vmlinux-obj.o
DRIVERS-$(CONFIG_ISDN) += drivers/isdn/vmlinux-obj.o

DRIVERS := $(DRIVERS-y)


include arch/$(ARCH)/Makefile

export	CPPFLAGS CFLAGS CFLAGS_KERNEL AFLAGS AFLAGS_KERNEL

export	NETWORKS DRIVERS LIBS HEAD LDFLAGS LINKFLAGS MAKEBOOT ASFLAGS

# Build vmlinux / boot target
# ---------------------------------------------------------------------------

boot: vmlinux
	@$(MAKE) CFLAGS="$(CFLAGS) $(CFLAGS_KERNEL)" AFLAGS="$(AFLAGS) $(AFLAGS_KERNEL)" -C arch/$(ARCH)/boot

vmlinux: include/linux/version.h $(CONFIGURATION) init/main.o init/version.o init/do_mounts.o linuxsubdirs
	$(LD) $(LINKFLAGS) $(HEAD) init/main.o init/version.o init/do_mounts.o \
		--start-group \
		$(CORE_FILES) \
		$(LIBS) \
		$(DRIVERS) \
		$(NETWORKS) \
		--end-group \
		-o vmlinux
	$(NM) vmlinux | grep -v '\(compiled\)\|\(\.o$$\)\|\( [aUw] \)\|\(\.\.ng$$\)\|\(LASH[RL]DI\)' | sort > System.map

# 	Handle descending into subdirectories listed in $(SUBDIRS)

linuxsubdirs: $(patsubst %, _dir_%, $(SUBDIRS))

$(patsubst %, _dir_%, $(SUBDIRS)) : dummy include/linux/version.h include/config/MARKER
	$(MAKE) CFLAGS="$(CFLAGS) $(CFLAGS_KERNEL)" -C $(patsubst _dir_%, %, $@)

# Configuration
# ---------------------------------------------------------------------------

oldconfig: symlinks
	$(CONFIG_SHELL) scripts/Configure -d arch/$(ARCH)/config.in

xconfig: symlinks
	$(MAKE) -C scripts kconfig.tk
	wish -f scripts/kconfig.tk

menuconfig: include/linux/version.h symlinks
	$(MAKE) -C scripts/lxdialog all
	$(CONFIG_SHELL) scripts/Menuconfig arch/$(ARCH)/config.in

config: symlinks
	$(CONFIG_SHELL) scripts/Configure arch/$(ARCH)/config.in

# make asm->asm-$(ARCH) symlink

symlinks:
	rm -f include/asm
	( cd include ; ln -sf asm-$(ARCH) asm)
	@if [ ! -d include/linux/modules ]; then \
		mkdir include/linux/modules; \
	fi

# split autoconf.h into include/linux/config/*

include/config/MARKER: scripts/split-include include/linux/autoconf.h
	scripts/split-include include/linux/autoconf.h include/config
	@ touch include/config/MARKER
	. scripts/mkversion > .tmpversion
	@mv -f .tmpversion .version

<<<<<<< HEAD
# Generate some files
=======
linuxsubdirs: $(patsubst %, _dir_%, $(SUBDIRS))

$(patsubst %, _dir_%, $(SUBDIRS)) : dummy include/linux/version.h include/config/MARKER
	@$(MAKE) CFLAGS="$(CFLAGS) $(CFLAGS_KERNEL)" AFLAGS="$(AFLAGS) $(AFLAGS_KERNEL)" -C $(patsubst _dir_%, %, $@)
>>>>>>> 977e3db5

$(TOPDIR)/include/linux/version.h: include/linux/version.h
$(TOPDIR)/include/linux/compile.h: include/linux/compile.h

include/linux/compile.h: $(CONFIGURATION) include/linux/version.h
	@echo Generating $@
	@. scripts/mkcompile_h $@ "$(ARCH)" "$(CONFIG_SMP)" "$(CC) $(CFLAGS)"

include/linux/version.h: ./Makefile
	@echo Generating $@
	@. scripts/mkversion_h $@ $(KERNELRELEASE) $(VERSION) $(PATCHLEVEL) $(SUBLEVEL)

comma	:= ,

# ---------------------------------------------------------------------------
# Build files in init
# FIXME should be moved to init/Makefile

init/version.o: init/version.c include/linux/compile.h include/config/MARKER
	$(CC) $(CFLAGS) $(CFLAGS_KERNEL) -DKBUILD_BASENAME=$(subst $(comma),_,$(subst -,_,$(*F))) -c -o init/version.o init/version.c

init/main.o: init/main.c include/config/MARKER
	$(CC) $(CFLAGS) $(CFLAGS_KERNEL) $(PROFILING) -DKBUILD_BASENAME=$(subst $(comma),_,$(subst -,_,$(*F))) -c -o $*.o $<

init/do_mounts.o: init/do_mounts.c include/config/MARKER
	$(CC) $(CFLAGS) $(CFLAGS_KERNEL) $(PROFILING) -DKBUILD_BASENAME=$(subst $(comma),_,$(subst -,_,$(*F))) -c -o $*.o $<

<<<<<<< HEAD
# ---------------------------------------------------------------------------
# Generate dependencies
=======
fs lib mm ipc kernel drivers net sound: dummy
	@$(MAKE) CFLAGS="$(CFLAGS) $(CFLAGS_KERNEL)" AFLAGS="$(AFLAGS) $(AFLAGS_KERNEL)" $(subst $@, _dir_$@, $@)
>>>>>>> 977e3db5

depend dep: dep-files

dep-files: scripts/mkdep archdep include/linux/version.h
	scripts/mkdep -- init/*.c > .depend
	scripts/mkdep -- `find $(FINDHPATH) -name SCCS -prune -o -follow -name \*.h ! -name modversions.h -print` > .hdepend
	$(MAKE) $(patsubst %,_sfdep_%,$(SUBDIRS)) _FASTDEP_ALL_SUB_DIRS="$(SUBDIRS)"
ifdef CONFIG_MODVERSIONS
	$(MAKE) update-modverfile
endif

# ---------------------------------------------------------------------------
# Modules

ifdef CONFIG_MODULES

#	Build modules

ifdef CONFIG_MODVERSIONS
MODFLAGS += -DMODVERSIONS -include $(HPATH)/linux/modversions.h
endif

.PHONY: modules
modules: $(patsubst %, _mod_%, $(SUBDIRS))

.PHONY: $(patsubst %, _mod_%, $(SUBDIRS))
$(patsubst %, _mod_%, $(SUBDIRS)) : include/linux/version.h include/config/MARKER
	$(MAKE) -C $(patsubst _mod_%, %, $@) CFLAGS="$(CFLAGS) $(MODFLAGS)" MAKING_MODULES=1 modules

#	Install modules

.PHONY: modules_install
modules_install: _modinst_ $(patsubst %, _modinst_%, $(SUBDIRS)) _modinst_post

.PHONY: _modinst_
_modinst_:
	@rm -rf $(MODLIB)/kernel
	@rm -f $(MODLIB)/build
	@mkdir -p $(MODLIB)/kernel
	@ln -s $(TOPDIR) $(MODLIB)/build

# If System.map exists, run depmod.  This deliberately does not have a
# dependency on System.map since that would run the dependency tree on
# vmlinux.  This depmod is only for convenience to give the initial
# boot a modules.dep even before / is mounted read-write.  However the
# boot script depmod is the master version.
ifeq "$(strip $(INSTALL_MOD_PATH))" ""
depmod_opts	:=
else
depmod_opts	:= -b $(INSTALL_MOD_PATH) -r
endif
.PHONY: _modinst_post
_modinst_post:
	if [ -r System.map ]; then $(DEPMOD) -ae -F System.map $(depmod_opts) $(KERNELRELEASE); fi

.PHONY: $(patsubst %, _modinst_%, $(SUBDIRS))
$(patsubst %, _modinst_%, $(SUBDIRS)) :
	$(MAKE) -C $(patsubst _modinst_%, %, $@) modules_install

else # CONFIG_MODULES

# ---------------------------------------------------------------------------
# Modules not configured

modules modules_install: dummy
	@echo
	@echo "The present kernel configuration has modules disabled."
	@echo "Type 'make config' and enable loadable module support."
	@echo "Then build a kernel with module support enabled."
	@echo
	@exit 1

endif # CONFIG_MODULES

# ---------------------------------------------------------------------------

include Rules.make

# Build helpers in scripts/
# FIXME: do that in scripts/Makefile?

scripts/mkdep: scripts/mkdep.c
	$(HOSTCC) $(HOSTCFLAGS) -o scripts/mkdep scripts/mkdep.c

scripts/split-include: scripts/split-include.c
	$(HOSTCC) $(HOSTCFLAGS) -o scripts/split-include scripts/split-include.c

# Cleaning up
# ---------------------------------------------------------------------------

#	files removed with 'make clean'
CLEAN_FILES += \
	kernel/ksyms.lst include/linux/compile.h \
	vmlinux System.map \
	.tmp* \
	drivers/char/consolemap_deftbl.c drivers/video/promcon_tbl.c \
	drivers/char/conmakehash \
	drivers/char/drm/*-mod.c \
	drivers/pci/devlist.h drivers/pci/classlist.h drivers/pci/gen-devlist \
	drivers/zorro/devlist.h drivers/zorro/gen-devlist \
	sound/oss/bin2hex sound/oss/hex2hex \
	drivers/atm/fore200e_mkfirm drivers/atm/{pca,sba}*{.bin,.bin1,.bin2} \
	drivers/scsi/aic7xxx/aicasm/aicasm_gram.c \
	drivers/scsi/aic7xxx/aicasm/aicasm_scan.c \
	drivers/scsi/aic7xxx/aicasm/y.tab.h \
	drivers/scsi/aic7xxx/aicasm/aicasm \
	drivers/scsi/53c700_d.h \
	net/khttpd/make_times_h \
	net/khttpd/times.h \
	submenu*

# 	directories removed with 'make clean'
CLEAN_DIRS += \
	modules

# 	files removed with 'make mrproper'
MRPROPER_FILES += \
	include/linux/autoconf.h include/linux/version.h \
	drivers/net/hamradio/soundmodem/sm_tbl_{afsk1200,afsk2666,fsk9600}.h \
	drivers/net/hamradio/soundmodem/sm_tbl_{hapn4800,psk4800}.h \
	drivers/net/hamradio/soundmodem/sm_tbl_{afsk2400_7,afsk2400_8}.h \
	drivers/net/hamradio/soundmodem/gentbl \
	sound/oss/*_boot.h sound/oss/.*.boot \
	sound/oss/msndinit.c \
	sound/oss/msndperm.c \
	sound/oss/pndsperm.c \
	sound/oss/pndspini.c \
	drivers/atm/fore200e_*_fw.c drivers/atm/.fore200e_*.fw \
	.version .config* config.in config.old \
	scripts/tkparse scripts/kconfig.tk scripts/kconfig.tmp \
	scripts/lxdialog/*.o scripts/lxdialog/lxdialog \
	.menuconfig.log \
	include/asm \
	.hdepend scripts/mkdep scripts/split-include scripts/docproc \
	$(TOPDIR)/include/linux/modversions.h \
	kernel.spec

# 	directories removed with 'make mrproper'
MRPROPER_DIRS += \
	include/config \
	$(TOPDIR)/include/linux/modules


clean:	archclean
	find . \( -name '*.[oas]' -o -name core -o -name '.*.flags' \) -type f -print \
		| grep -v lxdialog/ | xargs rm -f
	rm -f $(CLEAN_FILES)
	rm -rf $(CLEAN_DIRS)
	$(MAKE) -C Documentation/DocBook clean

mrproper: clean archmrproper
	find . \( -size 0 -o -name .depend \) -type f -print | xargs rm -f
	rm -f $(MRPROPER_FILES)
	rm -rf $(MRPROPER_DIRS)
	$(MAKE) -C Documentation/DocBook mrproper

distclean: mrproper
	rm -f core `find . \( -not -type d \) -and \
		\( -name '*.orig' -o -name '*.rej' -o -name '*~' \
		-o -name '*.bak' -o -name '#*#' -o -name '.*.orig' \
		-o -name '.*.rej' -o -name '.SUMS' -o -size 0 \) -type f -print` TAGS tags

# Assorted miscellaneous targets
# ---------------------------------------------------------------------------

# Documentation targets

sgmldocs psdocs pdfdocs htmldocs:
	$(MAKE) -C Documentation/DocBook $@


# RPM target
#
#	If you do a make spec before packing the tarball you can rpm -ta it

spec:
	. scripts/mkspec >kernel.spec

#	Build a tar ball, generate an rpm from it and pack the result
#	There arw two bits of magic here
#	1) The use of /. to avoid tar packing just the symlink
#	2) Removing the .dep files as they have source paths in them that
#	   will become invalid

rpm:	clean spec
	find . \( -size 0 -o -name .depend -o -name .hdepend \) -type f -print | xargs rm -f
	set -e; \
	cd $(TOPDIR)/.. ; \
	ln -sf $(TOPDIR) $(KERNELPATH) ; \
	tar -cvz --exclude CVS -f $(KERNELPATH).tar.gz $(KERNELPATH)/. ; \
	rm $(KERNELPATH) ; \
	cd $(TOPDIR) ; \
	. scripts/mkversion > .version ; \
	rpm -ta $(TOPDIR)/../$(KERNELPATH).tar.gz ; \
	rm $(TOPDIR)/../$(KERNELPATH).tar.gz

# Scripts to check various things for consistency

checkconfig:
	find * -name '*.[hcS]' -type f -print | sort | xargs $(PERL) -w scripts/checkconfig.pl

checkhelp:
	find * -name [cC]onfig.in -print | sort | xargs $(PERL) -w scripts/checkhelp.pl

checkincludes:
	find * -name '*.[hcS]' -type f -print | sort | xargs $(PERL) -w scripts/checkincludes.pl

# Generate tags for editors

TAGS: dummy
	{ find include/asm-${ARCH} -name '*.h' -print ; \
	find include -type d \( -name "asm-*" -o -name config \) -prune -o -name '*.h' -print ; \
	find $(SUBDIRS) init -name '*.[ch]' ; } | grep -v SCCS | etags -

# 	Exuberant ctags works better with -I
tags: dummy
	CTAGSF=`ctags --version | grep -i exuberant >/dev/null && echo "-I __initdata,__exitdata,EXPORT_SYMBOL,EXPORT_SYMBOL_NOVERS"`; \
	ctags $$CTAGSF `find include/asm-$(ARCH) -name '*.h'` && \
	find include -type d \( -name "asm-*" -o -name config \) -prune -o -name '*.h' -print | xargs ctags $$CTAGSF -a && \
	find $(SUBDIRS) init -name '*.[ch]' | xargs ctags $$CTAGSF -a

# Targets which will only descend into one subdir, not trying
# to link vmlinux afterwards
# FIXME: anybody still using this?

fs lib mm ipc kernel drivers net sound: dummy
	$(MAKE) CFLAGS="$(CFLAGS) $(CFLAGS_KERNEL)" $(subst $@, _dir_$@, $@)

# Make a backup
# FIXME anybody still using this?

backup: mrproper
	cd .. && tar cf - linux/ | gzip -9 > backup.gz
	sync

# Make checksums
# FIXME anybody still using this?

sums:
	find . -type f -print | sort | xargs sum > .SUMS
<|MERGE_RESOLUTION|>--- conflicted
+++ resolved
@@ -217,14 +217,7 @@
 	. scripts/mkversion > .tmpversion
 	@mv -f .tmpversion .version
 
-<<<<<<< HEAD
 # Generate some files
-=======
-linuxsubdirs: $(patsubst %, _dir_%, $(SUBDIRS))
-
-$(patsubst %, _dir_%, $(SUBDIRS)) : dummy include/linux/version.h include/config/MARKER
-	@$(MAKE) CFLAGS="$(CFLAGS) $(CFLAGS_KERNEL)" AFLAGS="$(AFLAGS) $(AFLAGS_KERNEL)" -C $(patsubst _dir_%, %, $@)
->>>>>>> 977e3db5
 
 $(TOPDIR)/include/linux/version.h: include/linux/version.h
 $(TOPDIR)/include/linux/compile.h: include/linux/compile.h
@@ -252,13 +245,8 @@
 init/do_mounts.o: init/do_mounts.c include/config/MARKER
 	$(CC) $(CFLAGS) $(CFLAGS_KERNEL) $(PROFILING) -DKBUILD_BASENAME=$(subst $(comma),_,$(subst -,_,$(*F))) -c -o $*.o $<
 
-<<<<<<< HEAD
 # ---------------------------------------------------------------------------
 # Generate dependencies
-=======
-fs lib mm ipc kernel drivers net sound: dummy
-	@$(MAKE) CFLAGS="$(CFLAGS) $(CFLAGS_KERNEL)" AFLAGS="$(AFLAGS) $(AFLAGS_KERNEL)" $(subst $@, _dir_$@, $@)
->>>>>>> 977e3db5
 
 depend dep: dep-files
 
