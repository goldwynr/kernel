--- conflicted
+++ resolved
@@ -1,13 +1,7 @@
 VERSION = 3
-<<<<<<< HEAD
-PATCHLEVEL = 15
-SUBLEVEL = 1
-EXTRAVERSION =
-=======
 PATCHLEVEL = 16
 SUBLEVEL = 0
 EXTRAVERSION = -rc3
->>>>>>> 4c834452
 NAME = Shuffling Zombie Juror
 
 # *DOCUMENTATION*
