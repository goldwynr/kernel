VERSION = 2
PATCHLEVEL = 6
SUBLEVEL = 31
<<<<<<< HEAD
EXTRAVERSION = -rc6-rt6
=======
EXTRAVERSION = -rc7
>>>>>>> cb188884
NAME = Man-Eating Seals of Antiquity

# *DOCUMENTATION*
# To see a list of typical targets execute "make help"
# More info can be located in ./README
# Comments in this file are targeted only to the developer, do not
# expect to learn how to build the kernel reading this file.

# Do not:
# o  use make's built-in rules and variables
#    (this increases performance and avoids hard-to-debug behaviour);
# o  print "Entering directory ...";
MAKEFLAGS += -rR --no-print-directory

# We are using a recursive build, so we need to do a little thinking
# to get the ordering right.
#
# Most importantly: sub-Makefiles should only ever modify files in
# their own directory. If in some directory we have a dependency on
# a file in another dir (which doesn't happen often, but it's often
# unavoidable when linking the built-in.o targets which finally
# turn into vmlinux), we will call a sub make in that other dir, and
# after that we are sure that everything which is in that other dir
# is now up to date.
#
# The only cases where we need to modify files which have global
# effects are thus separated out and done before the recursive
# descending is started. They are now explicitly listed as the
# prepare rule.

# To put more focus on warnings, be less verbose as default
# Use 'make V=1' to see the full commands

ifeq ("$(origin V)", "command line")
  KBUILD_VERBOSE = $(V)
endif
ifndef KBUILD_VERBOSE
  KBUILD_VERBOSE = 0
endif

# Call a source code checker (by default, "sparse") as part of the
# C compilation.
#
# Use 'make C=1' to enable checking of only re-compiled files.
# Use 'make C=2' to enable checking of *all* source files, regardless
# of whether they are re-compiled or not.
#
# See the file "Documentation/sparse.txt" for more details, including
# where to get the "sparse" utility.

ifeq ("$(origin C)", "command line")
  KBUILD_CHECKSRC = $(C)
endif
ifndef KBUILD_CHECKSRC
  KBUILD_CHECKSRC = 0
endif

# Use make M=dir to specify directory of external module to build
# Old syntax make ... SUBDIRS=$PWD is still supported
# Setting the environment variable KBUILD_EXTMOD take precedence
ifdef SUBDIRS
  KBUILD_EXTMOD ?= $(SUBDIRS)
endif

ifeq ("$(origin M)", "command line")
  KBUILD_EXTMOD := $(M)
endif

# kbuild supports saving output files in a separate directory.
# To locate output files in a separate directory two syntaxes are supported.
# In both cases the working directory must be the root of the kernel src.
# 1) O=
# Use "make O=dir/to/store/output/files/"
#
# 2) Set KBUILD_OUTPUT
# Set the environment variable KBUILD_OUTPUT to point to the directory
# where the output files shall be placed.
# export KBUILD_OUTPUT=dir/to/store/output/files/
# make
#
# The O= assignment takes precedence over the KBUILD_OUTPUT environment
# variable.


# KBUILD_SRC is set on invocation of make in OBJ directory
# KBUILD_SRC is not intended to be used by the regular user (for now)
ifeq ($(KBUILD_SRC),)

# OK, Make called in directory where kernel src resides
# Do we want to locate output files in a separate directory?
ifeq ("$(origin O)", "command line")
  KBUILD_OUTPUT := $(O)
endif

# That's our default target when none is given on the command line
PHONY := _all
_all:

# Cancel implicit rules on top Makefile
$(CURDIR)/Makefile Makefile: ;

ifneq ($(KBUILD_OUTPUT),)
# Invoke a second make in the output directory, passing relevant variables
# check that the output directory actually exists
saved-output := $(KBUILD_OUTPUT)
KBUILD_OUTPUT := $(shell cd $(KBUILD_OUTPUT) && /bin/pwd)
$(if $(KBUILD_OUTPUT),, \
     $(error output directory "$(saved-output)" does not exist))

PHONY += $(MAKECMDGOALS) sub-make

$(filter-out _all sub-make $(CURDIR)/Makefile, $(MAKECMDGOALS)) _all: sub-make
	$(Q)@:

sub-make: FORCE
	$(if $(KBUILD_VERBOSE:1=),@)$(MAKE) -C $(KBUILD_OUTPUT) \
	KBUILD_SRC=$(CURDIR) \
	KBUILD_EXTMOD="$(KBUILD_EXTMOD)" -f $(CURDIR)/Makefile \
	$(filter-out _all sub-make,$(MAKECMDGOALS))

# Leave processing to above invocation of make
skip-makefile := 1
endif # ifneq ($(KBUILD_OUTPUT),)
endif # ifeq ($(KBUILD_SRC),)

# We process the rest of the Makefile if this is the final invocation of make
ifeq ($(skip-makefile),)

# If building an external module we do not care about the all: rule
# but instead _all depend on modules
PHONY += all
ifeq ($(KBUILD_EXTMOD),)
_all: all
else
_all: modules
endif

srctree		:= $(if $(KBUILD_SRC),$(KBUILD_SRC),$(CURDIR))
objtree		:= $(CURDIR)
src		:= $(srctree)
obj		:= $(objtree)

VPATH		:= $(srctree)$(if $(KBUILD_EXTMOD),:$(KBUILD_EXTMOD))

export srctree objtree VPATH


# SUBARCH tells the usermode build what the underlying arch is.  That is set
# first, and if a usermode build is happening, the "ARCH=um" on the command
# line overrides the setting of ARCH below.  If a native build is happening,
# then ARCH is assigned, getting whatever value it gets normally, and 
# SUBARCH is subsequently ignored.

SUBARCH := $(shell uname -m | sed -e s/i.86/i386/ -e s/sun4u/sparc64/ \
				  -e s/arm.*/arm/ -e s/sa110/arm/ \
				  -e s/s390x/s390/ -e s/parisc64/parisc/ \
				  -e s/ppc.*/powerpc/ -e s/mips.*/mips/ \
				  -e s/sh[234].*/sh/ )

# Cross compiling and selecting different set of gcc/bin-utils
# ---------------------------------------------------------------------------
#
# When performing cross compilation for other architectures ARCH shall be set
# to the target architecture. (See arch/* for the possibilities).
# ARCH can be set during invocation of make:
# make ARCH=ia64
# Another way is to have ARCH set in the environment.
# The default ARCH is the host where make is executed.

# CROSS_COMPILE specify the prefix used for all executables used
# during compilation. Only gcc and related bin-utils executables
# are prefixed with $(CROSS_COMPILE).
# CROSS_COMPILE can be set on the command line
# make CROSS_COMPILE=ia64-linux-
# Alternatively CROSS_COMPILE can be set in the environment.
# Default value for CROSS_COMPILE is not to prefix executables
# Note: Some architectures assign CROSS_COMPILE in their arch/*/Makefile
export KBUILD_BUILDHOST := $(SUBARCH)
ARCH		?= $(SUBARCH)
CROSS_COMPILE	?=

# Architecture as present in compile.h
UTS_MACHINE 	:= $(ARCH)
SRCARCH 	:= $(ARCH)

# Additional ARCH settings for x86
ifeq ($(ARCH),i386)
        SRCARCH := x86
endif
ifeq ($(ARCH),x86_64)
        SRCARCH := x86
endif

# Additional ARCH settings for sparc
ifeq ($(ARCH),sparc64)
       SRCARCH := sparc
endif

# Additional ARCH settings for sh
ifeq ($(ARCH),sh64)
       SRCARCH := sh
endif

# Where to locate arch specific headers
hdr-arch  := $(SRCARCH)

ifeq ($(ARCH),m68knommu)
       hdr-arch  := m68k
endif

KCONFIG_CONFIG	?= .config

# SHELL used by kbuild
CONFIG_SHELL := $(shell if [ -x "$$BASH" ]; then echo $$BASH; \
	  else if [ -x /bin/bash ]; then echo /bin/bash; \
	  else echo sh; fi ; fi)

HOSTCC       = gcc
HOSTCXX      = g++
HOSTCFLAGS   = -Wall -Wstrict-prototypes -O2 -fomit-frame-pointer
HOSTCXXFLAGS = -O2

# Decide whether to build built-in, modular, or both.
# Normally, just do built-in.

KBUILD_MODULES :=
KBUILD_BUILTIN := 1

#	If we have only "make modules", don't compile built-in objects.
#	When we're building modules with modversions, we need to consider
#	the built-in objects during the descend as well, in order to
#	make sure the checksums are up to date before we record them.

ifeq ($(MAKECMDGOALS),modules)
  KBUILD_BUILTIN := $(if $(CONFIG_MODVERSIONS),1)
endif

#	If we have "make <whatever> modules", compile modules
#	in addition to whatever we do anyway.
#	Just "make" or "make all" shall build modules as well

ifneq ($(filter all _all modules,$(MAKECMDGOALS)),)
  KBUILD_MODULES := 1
endif

ifeq ($(MAKECMDGOALS),)
  KBUILD_MODULES := 1
endif

export KBUILD_MODULES KBUILD_BUILTIN
export KBUILD_CHECKSRC KBUILD_SRC KBUILD_EXTMOD

# Beautify output
# ---------------------------------------------------------------------------
#
# Normally, we echo the whole command before executing it. By making
# that echo $($(quiet)$(cmd)), we now have the possibility to set
# $(quiet) to choose other forms of output instead, e.g.
#
#         quiet_cmd_cc_o_c = Compiling $(RELDIR)/$@
#         cmd_cc_o_c       = $(CC) $(c_flags) -c -o $@ $<
#
# If $(quiet) is empty, the whole command will be printed.
# If it is set to "quiet_", only the short version will be printed. 
# If it is set to "silent_", nothing will be printed at all, since
# the variable $(silent_cmd_cc_o_c) doesn't exist.
#
# A simple variant is to prefix commands with $(Q) - that's useful
# for commands that shall be hidden in non-verbose mode.
#
#	$(Q)ln $@ :<
#
# If KBUILD_VERBOSE equals 0 then the above command will be hidden.
# If KBUILD_VERBOSE equals 1 then the above command is displayed.

ifeq ($(KBUILD_VERBOSE),1)
  quiet =
  Q =
else
  quiet=quiet_
  Q = @
endif

# If the user is running make -s (silent mode), suppress echoing of
# commands

ifneq ($(findstring s,$(MAKEFLAGS)),)
  quiet=silent_
endif

export quiet Q KBUILD_VERBOSE


# Look for make include files relative to root of kernel src
MAKEFLAGS += --include-dir=$(srctree)

# We need some generic definitions (do not try to remake the file).
$(srctree)/scripts/Kbuild.include: ;
include $(srctree)/scripts/Kbuild.include

# Make variables (CC, etc...)

AS		= $(CROSS_COMPILE)as
LD		= $(CROSS_COMPILE)ld
CC		= $(CROSS_COMPILE)gcc
CPP		= $(CC) -E
AR		= $(CROSS_COMPILE)ar
NM		= $(CROSS_COMPILE)nm
STRIP		= $(CROSS_COMPILE)strip
OBJCOPY		= $(CROSS_COMPILE)objcopy
OBJDUMP		= $(CROSS_COMPILE)objdump
AWK		= awk
GENKSYMS	= scripts/genksyms/genksyms
DEPMOD		= /sbin/depmod
KALLSYMS	= scripts/kallsyms
PERL		= perl
CHECK		= sparse

CHECKFLAGS     := -D__linux__ -Dlinux -D__STDC__ -Dunix -D__unix__ \
		  -Wbitwise -Wno-return-void $(CF)
MODFLAGS	= -DMODULE
CFLAGS_MODULE   = $(MODFLAGS)
AFLAGS_MODULE   = $(MODFLAGS)
LDFLAGS_MODULE  =
CFLAGS_KERNEL	=
AFLAGS_KERNEL	=
CFLAGS_GCOV	= -fprofile-arcs -ftest-coverage


# Use LINUXINCLUDE when you must reference the include/ directory.
# Needed to be compatible with the O= option
LINUXINCLUDE    := -Iinclude \
                   $(if $(KBUILD_SRC),-Iinclude2 -I$(srctree)/include) \
                   -I$(srctree)/arch/$(hdr-arch)/include               \
                   -include include/linux/autoconf.h

KBUILD_CPPFLAGS := -D__KERNEL__

KBUILD_CFLAGS   := -Wall -Wundef -Wstrict-prototypes -Wno-trigraphs \
		   -fno-strict-aliasing -fno-common \
		   -Werror-implicit-function-declaration \
		   -Wno-format-security \
		   -fno-delete-null-pointer-checks
KBUILD_AFLAGS   := -D__ASSEMBLY__

# Read KERNELRELEASE from include/config/kernel.release (if it exists)
KERNELRELEASE = $(shell cat include/config/kernel.release 2> /dev/null)
KERNELVERSION = $(VERSION).$(PATCHLEVEL).$(SUBLEVEL)$(EXTRAVERSION)

export VERSION PATCHLEVEL SUBLEVEL KERNELRELEASE KERNELVERSION
export ARCH SRCARCH CONFIG_SHELL HOSTCC HOSTCFLAGS CROSS_COMPILE AS LD CC
export CPP AR NM STRIP OBJCOPY OBJDUMP MAKE AWK GENKSYMS PERL UTS_MACHINE
export HOSTCXX HOSTCXXFLAGS LDFLAGS_MODULE CHECK CHECKFLAGS

export KBUILD_CPPFLAGS NOSTDINC_FLAGS LINUXINCLUDE OBJCOPYFLAGS LDFLAGS
export KBUILD_CFLAGS CFLAGS_KERNEL CFLAGS_MODULE CFLAGS_GCOV
export KBUILD_AFLAGS AFLAGS_KERNEL AFLAGS_MODULE

# When compiling out-of-tree modules, put MODVERDIR in the module
# tree rather than in the kernel tree. The kernel tree might
# even be read-only.
export MODVERDIR := $(if $(KBUILD_EXTMOD),$(firstword $(KBUILD_EXTMOD))/).tmp_versions

# Files to ignore in find ... statements

RCS_FIND_IGNORE := \( -name SCCS -o -name BitKeeper -o -name .svn -o -name CVS -o -name .pc -o -name .hg -o -name .git \) -prune -o
export RCS_TAR_IGNORE := --exclude SCCS --exclude BitKeeper --exclude .svn --exclude CVS --exclude .pc --exclude .hg --exclude .git

# ===========================================================================
# Rules shared between *config targets and build targets

# Basic helpers built in scripts/
PHONY += scripts_basic
scripts_basic:
	$(Q)$(MAKE) $(build)=scripts/basic

# To avoid any implicit rule to kick in, define an empty command.
scripts/basic/%: scripts_basic ;

PHONY += outputmakefile
# outputmakefile generates a Makefile in the output directory, if using a
# separate output directory. This allows convenient use of make in the
# output directory.
outputmakefile:
ifneq ($(KBUILD_SRC),)
	$(Q)ln -fsn $(srctree) source
	$(Q)$(CONFIG_SHELL) $(srctree)/scripts/mkmakefile \
	    $(srctree) $(objtree) $(VERSION) $(PATCHLEVEL)
endif

# To make sure we do not include .config for any of the *config targets
# catch them early, and hand them over to scripts/kconfig/Makefile
# It is allowed to specify more targets when calling make, including
# mixing *config targets and build targets.
# For example 'make oldconfig all'.
# Detect when mixed targets is specified, and make a second invocation
# of make so .config is not included in this case either (for *config).

no-dot-config-targets := clean mrproper distclean \
			 cscope TAGS tags help %docs check% \
			 include/linux/version.h headers_% \
			 kernelrelease kernelversion

config-targets := 0
mixed-targets  := 0
dot-config     := 1

ifneq ($(filter $(no-dot-config-targets), $(MAKECMDGOALS)),)
	ifeq ($(filter-out $(no-dot-config-targets), $(MAKECMDGOALS)),)
		dot-config := 0
	endif
endif

ifeq ($(KBUILD_EXTMOD),)
        ifneq ($(filter config %config,$(MAKECMDGOALS)),)
                config-targets := 1
                ifneq ($(filter-out config %config,$(MAKECMDGOALS)),)
                        mixed-targets := 1
                endif
        endif
endif

ifeq ($(mixed-targets),1)
# ===========================================================================
# We're called with mixed targets (*config and build targets).
# Handle them one by one.

%:: FORCE
	$(Q)$(MAKE) -C $(srctree) KBUILD_SRC= $@

else
ifeq ($(config-targets),1)
# ===========================================================================
# *config targets only - make sure prerequisites are updated, and descend
# in scripts/kconfig to make the *config target

# Read arch specific Makefile to set KBUILD_DEFCONFIG as needed.
# KBUILD_DEFCONFIG may point out an alternative default configuration
# used for 'make defconfig'
include $(srctree)/arch/$(SRCARCH)/Makefile
export KBUILD_DEFCONFIG KBUILD_KCONFIG

config: scripts_basic outputmakefile FORCE
	$(Q)mkdir -p include/linux include/config
	$(Q)$(MAKE) $(build)=scripts/kconfig $@

%config: scripts_basic outputmakefile FORCE
	$(Q)mkdir -p include/linux include/config
	$(Q)$(MAKE) $(build)=scripts/kconfig $@

else
# ===========================================================================
# Build targets only - this includes vmlinux, arch specific targets, clean
# targets and others. In general all targets except *config targets.

ifeq ($(KBUILD_EXTMOD),)
# Additional helpers built in scripts/
# Carefully list dependencies so we do not try to build scripts twice
# in parallel
PHONY += scripts
scripts: scripts_basic include/config/auto.conf
	$(Q)$(MAKE) $(build)=$(@)

# Objects we will link into vmlinux / subdirs we need to visit
init-y		:= init/
drivers-y	:= drivers/ sound/ firmware/
net-y		:= net/
libs-y		:= lib/
core-y		:= usr/
endif # KBUILD_EXTMOD

ifeq ($(dot-config),1)
# Read in config
-include include/config/auto.conf

ifeq ($(KBUILD_EXTMOD),)
# Read in dependencies to all Kconfig* files, make sure to run
# oldconfig if changes are detected.
-include include/config/auto.conf.cmd

# To avoid any implicit rule to kick in, define an empty command
$(KCONFIG_CONFIG) include/config/auto.conf.cmd: ;

# If .config is newer than include/config/auto.conf, someone tinkered
# with it and forgot to run make oldconfig.
# if auto.conf.cmd is missing then we are probably in a cleaned tree so
# we execute the config step to be sure to catch updated Kconfig files
include/config/auto.conf: $(KCONFIG_CONFIG) include/config/auto.conf.cmd
	$(Q)$(MAKE) -f $(srctree)/Makefile silentoldconfig
else
# external modules needs include/linux/autoconf.h and include/config/auto.conf
# but do not care if they are up-to-date. Use auto.conf to trigger the test
PHONY += include/config/auto.conf

include/config/auto.conf:
	$(Q)test -e include/linux/autoconf.h -a -e $@ || (		\
	echo;								\
	echo "  ERROR: Kernel configuration is invalid.";		\
	echo "         include/linux/autoconf.h or $@ are missing.";	\
	echo "         Run 'make oldconfig && make prepare' on kernel src to fix it.";	\
	echo;								\
	/bin/false)

endif # KBUILD_EXTMOD

else
# Dummy target needed, because used as prerequisite
include/config/auto.conf: ;
endif # $(dot-config)

# The all: target is the default when no target is given on the
# command line.
# This allow a user to issue only 'make' to build a kernel including modules
# Defaults vmlinux but it is usually overridden in the arch makefile
all: vmlinux

ifdef CONFIG_CC_OPTIMIZE_FOR_SIZE
KBUILD_CFLAGS	+= -Os
else
KBUILD_CFLAGS	+= -O2
endif

include $(srctree)/arch/$(SRCARCH)/Makefile

ifneq ($(CONFIG_FRAME_WARN),0)
KBUILD_CFLAGS += $(call cc-option,-Wframe-larger-than=${CONFIG_FRAME_WARN})
endif

# Force gcc to behave correct even for buggy distributions
ifndef CONFIG_CC_STACKPROTECTOR
KBUILD_CFLAGS += $(call cc-option, -fno-stack-protector)
endif

ifdef CONFIG_FRAME_POINTER
KBUILD_CFLAGS	+= -fno-omit-frame-pointer -fno-optimize-sibling-calls
else
KBUILD_CFLAGS	+= -fomit-frame-pointer
endif

ifdef CONFIG_DEBUG_INFO
KBUILD_CFLAGS	+= -g
KBUILD_AFLAGS	+= -gdwarf-2
endif

ifdef CONFIG_FUNCTION_TRACER
KBUILD_CFLAGS	+= -pg
endif

# We trigger additional mismatches with less inlining
ifdef CONFIG_DEBUG_SECTION_MISMATCH
KBUILD_CFLAGS += $(call cc-option, -fno-inline-functions-called-once)
endif

# arch Makefile may override CC so keep this after arch Makefile is included
NOSTDINC_FLAGS += -nostdinc -isystem $(shell $(CC) -print-file-name=include)
CHECKFLAGS     += $(NOSTDINC_FLAGS)

# warn about C99 declaration after statement
KBUILD_CFLAGS += $(call cc-option,-Wdeclaration-after-statement,)

# disable pointer signed / unsigned warnings in gcc 4.0
KBUILD_CFLAGS += $(call cc-option,-Wno-pointer-sign,)

# disable invalid "can't wrap" optimizations for signed / pointers
KBUILD_CFLAGS	+= $(call cc-option,-fno-strict-overflow)

# revert to pre-gcc-4.4 behaviour of .eh_frame
KBUILD_CFLAGS	+= $(call cc-option,-fno-dwarf2-cfi-asm)

# Add user supplied CPPFLAGS, AFLAGS and CFLAGS as the last assignments
# But warn user when we do so
warn-assign = \
$(warning "WARNING: Appending $$K$(1) ($(K$(1))) from $(origin K$(1)) to kernel $$$(1)")

ifneq ($(KCPPFLAGS),)
        $(call warn-assign,CPPFLAGS)
        KBUILD_CPPFLAGS += $(KCPPFLAGS)
endif
ifneq ($(KAFLAGS),)
        $(call warn-assign,AFLAGS)
        KBUILD_AFLAGS += $(KAFLAGS)
endif
ifneq ($(KCFLAGS),)
        $(call warn-assign,CFLAGS)
        KBUILD_CFLAGS += $(KCFLAGS)
endif

# Use --build-id when available.
LDFLAGS_BUILD_ID = $(patsubst -Wl$(comma)%,%,\
			      $(call ld-option, -Wl$(comma)--build-id,))
LDFLAGS_MODULE += $(LDFLAGS_BUILD_ID)
LDFLAGS_vmlinux += $(LDFLAGS_BUILD_ID)

ifeq ($(CONFIG_STRIP_ASM_SYMS),y)
LDFLAGS_vmlinux	+= -X
endif

# Default kernel image to build when no specific target is given.
# KBUILD_IMAGE may be overruled on the command line or
# set in the environment
# Also any assignments in arch/$(ARCH)/Makefile take precedence over
# this default value
export KBUILD_IMAGE ?= vmlinux

#
# INSTALL_PATH specifies where to place the updated kernel and system map
# images. Default is /boot, but you can set it to other values
export	INSTALL_PATH ?= /boot

#
# INSTALL_MOD_PATH specifies a prefix to MODLIB for module directory
# relocations required by build roots.  This is not defined in the
# makefile but the argument can be passed to make if needed.
#

MODLIB	= $(INSTALL_MOD_PATH)/lib/modules/$(KERNELRELEASE)
export MODLIB

#
#  INSTALL_MOD_STRIP, if defined, will cause modules to be
#  stripped after they are installed.  If INSTALL_MOD_STRIP is '1', then
#  the default option --strip-debug will be used.  Otherwise,
#  INSTALL_MOD_STRIP will used as the options to the strip command.

ifdef INSTALL_MOD_STRIP
ifeq ($(INSTALL_MOD_STRIP),1)
mod_strip_cmd = $(STRIP) --strip-debug
else
mod_strip_cmd = $(STRIP) $(INSTALL_MOD_STRIP)
endif # INSTALL_MOD_STRIP=1
else
mod_strip_cmd = true
endif # INSTALL_MOD_STRIP
export mod_strip_cmd


ifeq ($(KBUILD_EXTMOD),)
core-y		+= kernel/ mm/ fs/ ipc/ security/ crypto/ block/

vmlinux-dirs	:= $(patsubst %/,%,$(filter %/, $(init-y) $(init-m) \
		     $(core-y) $(core-m) $(drivers-y) $(drivers-m) \
		     $(net-y) $(net-m) $(libs-y) $(libs-m)))

vmlinux-alldirs	:= $(sort $(vmlinux-dirs) $(patsubst %/,%,$(filter %/, \
		     $(init-n) $(init-) \
		     $(core-n) $(core-) $(drivers-n) $(drivers-) \
		     $(net-n)  $(net-)  $(libs-n)    $(libs-))))

init-y		:= $(patsubst %/, %/built-in.o, $(init-y))
core-y		:= $(patsubst %/, %/built-in.o, $(core-y))
drivers-y	:= $(patsubst %/, %/built-in.o, $(drivers-y))
net-y		:= $(patsubst %/, %/built-in.o, $(net-y))
libs-y1		:= $(patsubst %/, %/lib.a, $(libs-y))
libs-y2		:= $(patsubst %/, %/built-in.o, $(libs-y))
libs-y		:= $(libs-y1) $(libs-y2)

# Build vmlinux
# ---------------------------------------------------------------------------
# vmlinux is built from the objects selected by $(vmlinux-init) and
# $(vmlinux-main). Most are built-in.o files from top-level directories
# in the kernel tree, others are specified in arch/$(ARCH)/Makefile.
# Ordering when linking is important, and $(vmlinux-init) must be first.
#
# vmlinux
#   ^
#   |
#   +-< $(vmlinux-init)
#   |   +--< init/version.o + more
#   |
#   +--< $(vmlinux-main)
#   |    +--< driver/built-in.o mm/built-in.o + more
#   |
#   +-< kallsyms.o (see description in CONFIG_KALLSYMS section)
#
# vmlinux version (uname -v) cannot be updated during normal
# descending-into-subdirs phase since we do not yet know if we need to
# update vmlinux.
# Therefore this step is delayed until just before final link of vmlinux -
# except in the kallsyms case where it is done just before adding the
# symbols to the kernel.
#
# System.map is generated to document addresses of all kernel symbols

vmlinux-init := $(head-y) $(init-y)
vmlinux-main := $(core-y) $(libs-y) $(drivers-y) $(net-y)
vmlinux-all  := $(vmlinux-init) $(vmlinux-main)
vmlinux-lds  := arch/$(SRCARCH)/kernel/vmlinux.lds
export KBUILD_VMLINUX_OBJS := $(vmlinux-all)

# Rule to link vmlinux - also used during CONFIG_KALLSYMS
# May be overridden by arch/$(ARCH)/Makefile
quiet_cmd_vmlinux__ ?= LD      $@
      cmd_vmlinux__ ?= $(LD) $(LDFLAGS) $(LDFLAGS_vmlinux) -o $@ \
      -T $(vmlinux-lds) $(vmlinux-init)                          \
      --start-group $(vmlinux-main) --end-group                  \
      $(filter-out $(vmlinux-lds) $(vmlinux-init) $(vmlinux-main) vmlinux.o FORCE ,$^)

# Generate new vmlinux version
quiet_cmd_vmlinux_version = GEN     .version
      cmd_vmlinux_version = set -e;                     \
	if [ ! -r .version ]; then			\
	  rm -f .version;				\
	  echo 1 >.version;				\
	else						\
	  mv .version .old_version;			\
	  expr 0$$(cat .old_version) + 1 >.version;	\
	fi;						\
	$(MAKE) $(build)=init

# Generate System.map
quiet_cmd_sysmap = SYSMAP
      cmd_sysmap = $(CONFIG_SHELL) $(srctree)/scripts/mksysmap

# Link of vmlinux
# If CONFIG_KALLSYMS is set .version is already updated
# Generate System.map and verify that the content is consistent
# Use + in front of the vmlinux_version rule to silent warning with make -j2
# First command is ':' to allow us to use + in front of the rule
define rule_vmlinux__
	:
	$(if $(CONFIG_KALLSYMS),,+$(call cmd,vmlinux_version))

	$(call cmd,vmlinux__)
	$(Q)echo 'cmd_$@ := $(cmd_vmlinux__)' > $(@D)/.$(@F).cmd

	$(Q)$(if $($(quiet)cmd_sysmap),                                      \
	  echo '  $($(quiet)cmd_sysmap)  System.map' &&)                     \
	$(cmd_sysmap) $@ System.map;                                         \
	if [ $$? -ne 0 ]; then                                               \
		rm -f $@;                                                    \
		/bin/false;                                                  \
	fi;
	$(verify_kallsyms)
endef


ifdef CONFIG_KALLSYMS
# Generate section listing all symbols and add it into vmlinux $(kallsyms.o)
# It's a three stage process:
# o .tmp_vmlinux1 has all symbols and sections, but __kallsyms is
#   empty
#   Running kallsyms on that gives us .tmp_kallsyms1.o with
#   the right size - vmlinux version (uname -v) is updated during this step
# o .tmp_vmlinux2 now has a __kallsyms section of the right size,
#   but due to the added section, some addresses have shifted.
#   From here, we generate a correct .tmp_kallsyms2.o
# o The correct .tmp_kallsyms2.o is linked into the final vmlinux.
# o Verify that the System.map from vmlinux matches the map from
#   .tmp_vmlinux2, just in case we did not generate kallsyms correctly.
# o If CONFIG_KALLSYMS_EXTRA_PASS is set, do an extra pass using
#   .tmp_vmlinux3 and .tmp_kallsyms3.o.  This is only meant as a
#   temporary bypass to allow the kernel to be built while the
#   maintainers work out what went wrong with kallsyms.

ifdef CONFIG_KALLSYMS_EXTRA_PASS
last_kallsyms := 3
else
last_kallsyms := 2
endif

kallsyms.o := .tmp_kallsyms$(last_kallsyms).o

define verify_kallsyms
	$(Q)$(if $($(quiet)cmd_sysmap),                                      \
	  echo '  $($(quiet)cmd_sysmap)  .tmp_System.map' &&)                \
	  $(cmd_sysmap) .tmp_vmlinux$(last_kallsyms) .tmp_System.map
	$(Q)cmp -s System.map .tmp_System.map ||                             \
		(echo Inconsistent kallsyms data;                            \
		 echo Try setting CONFIG_KALLSYMS_EXTRA_PASS;                \
		 rm .tmp_kallsyms* ; /bin/false )
endef

# Update vmlinux version before link
# Use + in front of this rule to silent warning about make -j1
# First command is ':' to allow us to use + in front of this rule
cmd_ksym_ld = $(cmd_vmlinux__)
define rule_ksym_ld
	: 
	+$(call cmd,vmlinux_version)
	$(call cmd,vmlinux__)
	$(Q)echo 'cmd_$@ := $(cmd_vmlinux__)' > $(@D)/.$(@F).cmd
endef

# Generate .S file with all kernel symbols
quiet_cmd_kallsyms = KSYM    $@
      cmd_kallsyms = $(NM) -n $< | $(KALLSYMS) \
                     $(if $(CONFIG_KALLSYMS_ALL),--all-symbols) > $@

.tmp_kallsyms1.o .tmp_kallsyms2.o .tmp_kallsyms3.o: %.o: %.S scripts FORCE
	$(call if_changed_dep,as_o_S)

.tmp_kallsyms%.S: .tmp_vmlinux% $(KALLSYMS)
	$(call cmd,kallsyms)

# .tmp_vmlinux1 must be complete except kallsyms, so update vmlinux version
.tmp_vmlinux1: $(vmlinux-lds) $(vmlinux-all) FORCE
	$(call if_changed_rule,ksym_ld)

.tmp_vmlinux2: $(vmlinux-lds) $(vmlinux-all) .tmp_kallsyms1.o FORCE
	$(call if_changed,vmlinux__)

.tmp_vmlinux3: $(vmlinux-lds) $(vmlinux-all) .tmp_kallsyms2.o FORCE
	$(call if_changed,vmlinux__)

# Needs to visit scripts/ before $(KALLSYMS) can be used.
$(KALLSYMS): scripts ;

# Generate some data for debugging strange kallsyms problems
debug_kallsyms: .tmp_map$(last_kallsyms)

.tmp_map%: .tmp_vmlinux% FORCE
	($(OBJDUMP) -h $< | $(AWK) '/^ +[0-9]/{print $$4 " 0 " $$2}'; $(NM) $<) | sort > $@

.tmp_map3: .tmp_map2

.tmp_map2: .tmp_map1

endif # ifdef CONFIG_KALLSYMS

# Do modpost on a prelinked vmlinux. The finally linked vmlinux has
# relevant sections renamed as per the linker script.
quiet_cmd_vmlinux-modpost = LD      $@
      cmd_vmlinux-modpost = $(LD) $(LDFLAGS) -r -o $@                          \
	 $(vmlinux-init) --start-group $(vmlinux-main) --end-group             \
	 $(filter-out $(vmlinux-init) $(vmlinux-main) FORCE ,$^)
define rule_vmlinux-modpost
	:
	+$(call cmd,vmlinux-modpost)
	$(Q)$(MAKE) -f $(srctree)/scripts/Makefile.modpost $@
	$(Q)echo 'cmd_$@ := $(cmd_vmlinux-modpost)' > $(dot-target).cmd
endef

# vmlinux image - including updated kernel symbols
vmlinux: $(vmlinux-lds) $(vmlinux-init) $(vmlinux-main) vmlinux.o $(kallsyms.o) FORCE
ifdef CONFIG_HEADERS_CHECK
	$(Q)$(MAKE) -f $(srctree)/Makefile headers_check
endif
ifdef CONFIG_SAMPLES
	$(Q)$(MAKE) $(build)=samples
endif
ifdef CONFIG_BUILD_DOCSRC
	$(Q)$(MAKE) $(build)=Documentation
endif
	$(call vmlinux-modpost)
	$(call if_changed_rule,vmlinux__)
	$(Q)rm -f .old_version

# build vmlinux.o first to catch section mismatch errors early
ifdef CONFIG_KALLSYMS
.tmp_vmlinux1: vmlinux.o
endif

modpost-init := $(filter-out init/built-in.o, $(vmlinux-init))
vmlinux.o: $(modpost-init) $(vmlinux-main) FORCE
	$(call if_changed_rule,vmlinux-modpost)

# The actual objects are generated when descending, 
# make sure no implicit rule kicks in
$(sort $(vmlinux-init) $(vmlinux-main)) $(vmlinux-lds): $(vmlinux-dirs) ;

# Handle descending into subdirectories listed in $(vmlinux-dirs)
# Preset locale variables to speed up the build process. Limit locale
# tweaks to this spot to avoid wrong language settings when running
# make menuconfig etc.
# Error messages still appears in the original language

PHONY += $(vmlinux-dirs)
$(vmlinux-dirs): prepare scripts
	$(Q)$(MAKE) $(build)=$@

# Build the kernel release string
#
# The KERNELRELEASE value built here is stored in the file
# include/config/kernel.release, and is used when executing several
# make targets, such as "make install" or "make modules_install."
#
# The eventual kernel release string consists of the following fields,
# shown in a hierarchical format to show how smaller parts are concatenated
# to form the larger and final value, with values coming from places like
# the Makefile, kernel config options, make command line options and/or
# SCM tag information.
#
#	$(KERNELVERSION)
#	  $(VERSION)			eg, 2
#	  $(PATCHLEVEL)			eg, 6
#	  $(SUBLEVEL)			eg, 18
#	  $(EXTRAVERSION)		eg, -rc6
#	$(localver-full)
#	  $(localver)
#	    localversion*		(files without backups, containing '~')
#	    $(CONFIG_LOCALVERSION)	(from kernel config setting)
#	  $(localver-auto)		(only if CONFIG_LOCALVERSION_AUTO is set)
#	    ./scripts/setlocalversion	(SCM tag, if one exists)
#	    $(LOCALVERSION)		(from make command line if provided)
#
#  Note how the final $(localver-auto) string is included *only* if the
# kernel config option CONFIG_LOCALVERSION_AUTO is selected.  Also, at the
# moment, only git is supported but other SCMs can edit the script
# scripts/setlocalversion and add the appropriate checks as needed.

pattern = ".*/localversion[^~]*"
string  = $(shell cat /dev/null \
	   `find $(objtree) $(srctree) -maxdepth 1 -regex $(pattern) | sort -u`)

localver = $(subst $(space),, $(string) \
			      $(patsubst "%",%,$(CONFIG_LOCALVERSION)))

# If CONFIG_LOCALVERSION_AUTO is set scripts/setlocalversion is called
# and if the SCM is know a tag from the SCM is appended.
# The appended tag is determined by the SCM used.
#
# .scmversion is used when generating rpm packages so we do not loose
# the version information from the SCM when we do the build of the kernel
# from the copied source
ifdef CONFIG_LOCALVERSION_AUTO

ifeq ($(wildcard .scmversion),)
        _localver-auto = $(shell $(CONFIG_SHELL) \
                         $(srctree)/scripts/setlocalversion $(srctree))
else
        _localver-auto = $(shell cat .scmversion 2> /dev/null)
endif

	localver-auto  = $(LOCALVERSION)$(_localver-auto)
endif

localver-full = $(localver)$(localver-auto)

# Store (new) KERNELRELASE string in include/config/kernel.release
kernelrelease = $(KERNELVERSION)$(localver-full)
include/config/kernel.release: include/config/auto.conf FORCE
	$(Q)rm -f $@
	$(Q)echo $(kernelrelease) > $@


# Things we need to do before we recursively start building the kernel
# or the modules are listed in "prepare".
# A multi level approach is used. prepareN is processed before prepareN-1.
# archprepare is used in arch Makefiles and when processed asm symlink,
# version.h and scripts_basic is processed / created.

# Listed in dependency order
PHONY += prepare archprepare prepare0 prepare1 prepare2 prepare3

# prepare3 is used to check if we are building in a separate output directory,
# and if so do:
# 1) Check that make has not been executed in the kernel src $(srctree)
# 2) Create the include2 directory, used for the second asm symlink
prepare3: include/config/kernel.release
ifneq ($(KBUILD_SRC),)
	@$(kecho) '  Using $(srctree) as source for kernel'
	$(Q)if [ -f $(srctree)/.config -o -d $(srctree)/include/config ]; then \
		echo "  $(srctree) is not clean, please run 'make mrproper'";\
		echo "  in the '$(srctree)' directory.";\
		/bin/false; \
	fi;
	$(Q)if [ ! -d include2 ]; then                                  \
	    mkdir -p include2;                                          \
	    ln -fsn $(srctree)/include/asm-$(SRCARCH) include2/asm;     \
	fi
endif

# prepare2 creates a makefile if using a separate output directory
prepare2: prepare3 outputmakefile

prepare1: prepare2 include/linux/version.h include/linux/utsrelease.h \
                   include/asm include/config/auto.conf
	$(cmd_crmodverdir)

archprepare: prepare1 scripts_basic

prepare0: archprepare FORCE
	$(Q)$(MAKE) $(build)=.
	$(Q)$(MAKE) $(build)=. missing-syscalls

# All the preparing..
prepare: prepare0

# Leave this as default for preprocessing vmlinux.lds.S, which is now
# done in arch/$(ARCH)/kernel/Makefile

export CPPFLAGS_vmlinux.lds += -P -C -U$(ARCH)

# The asm symlink changes when $(ARCH) changes.
# Detect this and ask user to run make mrproper
# If asm is a stale symlink (point to dir that does not exist) remove it
define check-symlink
	set -e;                                                            \
	if [ -L include/asm ]; then                                        \
		asmlink=`readlink include/asm | cut -d '-' -f 2`;          \
		if [ "$$asmlink" != "$(SRCARCH)" ]; then                   \
			echo "ERROR: the symlink $@ points to asm-$$asmlink but asm-$(SRCARCH) was expected"; \
			echo "       set ARCH or save .config and run 'make mrproper' to fix it";             \
			exit 1;                                            \
		fi;                                                        \
		test -e $$asmlink || rm include/asm;                       \
	elif [ -d include/asm ]; then                                      \
		echo "ERROR: $@ is a directory but a symlink was expected";\
		exit 1;                                                    \
	fi
endef

# We create the target directory of the symlink if it does
# not exist so the test in check-symlink works and we have a
# directory for generated filesas used by some architectures.
define create-symlink
	if [ ! -L include/asm ]; then                                      \
			$(kecho) '  SYMLINK $@ -> include/asm-$(SRCARCH)'; \
			if [ ! -d include/asm-$(SRCARCH) ]; then           \
				mkdir -p include/asm-$(SRCARCH);           \
			fi;                                                \
			ln -fsn asm-$(SRCARCH) $@;                         \
	fi
endef

include/asm: FORCE
	$(Q)$(check-symlink)
	$(Q)$(create-symlink)

# Generate some files
# ---------------------------------------------------------------------------

# KERNELRELEASE can change from a few different places, meaning version.h
# needs to be updated, so this check is forced on all builds

uts_len := 64
define filechk_utsrelease.h
	if [ `echo -n "$(KERNELRELEASE)" | wc -c ` -gt $(uts_len) ]; then \
	  echo '"$(KERNELRELEASE)" exceeds $(uts_len) characters' >&2;    \
	  exit 1;                                                         \
	fi;                                                               \
	(echo \#define UTS_RELEASE \"$(KERNELRELEASE)\";)
endef

define filechk_version.h
	(echo \#define LINUX_VERSION_CODE $(shell                             \
	expr $(VERSION) \* 65536 + $(PATCHLEVEL) \* 256 + $(SUBLEVEL));     \
	echo '#define KERNEL_VERSION(a,b,c) (((a) << 16) + ((b) << 8) + (c))';)
endef

include/linux/version.h: $(srctree)/Makefile FORCE
	$(call filechk,version.h)

include/linux/utsrelease.h: include/config/kernel.release FORCE
	$(call filechk,utsrelease.h)

PHONY += headerdep
headerdep:
	$(Q)find include/ -name '*.h' | xargs --max-args 1 scripts/headerdep.pl

# ---------------------------------------------------------------------------

PHONY += depend dep
depend dep:
	@echo '*** Warning: make $@ is unnecessary now.'

# ---------------------------------------------------------------------------
# Firmware install
INSTALL_FW_PATH=$(INSTALL_MOD_PATH)/lib/firmware
export INSTALL_FW_PATH

PHONY += firmware_install
firmware_install: FORCE
	@mkdir -p $(objtree)/firmware
	$(Q)$(MAKE) -f $(srctree)/scripts/Makefile.fwinst obj=firmware __fw_install

# ---------------------------------------------------------------------------
# Kernel headers

#Default location for installed headers
export INSTALL_HDR_PATH = $(objtree)/usr

hdr-inst := -rR -f $(srctree)/scripts/Makefile.headersinst obj
# Find out where the Kbuild file is located to support
# arch/$(ARCH)/include/asm
hdr-dir = $(strip                                                         \
          $(if $(wildcard $(srctree)/arch/$(hdr-arch)/include/asm/Kbuild), \
               arch/$(hdr-arch)/include/asm, include/asm-$(hdr-arch)))

# If we do an all arch process set dst to asm-$(hdr-arch)
hdr-dst = $(if $(KBUILD_HEADERS), dst=include/asm-$(hdr-arch), dst=include/asm)

PHONY += __headers
__headers: include/linux/version.h scripts_basic FORCE
	$(Q)$(MAKE) $(build)=scripts scripts/unifdef

PHONY += headers_install_all
headers_install_all:
	$(Q)$(CONFIG_SHELL) $(srctree)/scripts/headers.sh install

PHONY += headers_install
headers_install: __headers
	$(if $(wildcard $(srctree)/$(hdr-dir)/Kbuild),, \
	$(error Headers not exportable for the $(SRCARCH) architecture))
	$(Q)$(MAKE) $(hdr-inst)=include
	$(Q)$(MAKE) $(hdr-inst)=$(hdr-dir) $(hdr-dst)

PHONY += headers_check_all
headers_check_all: headers_install_all
	$(Q)$(CONFIG_SHELL) $(srctree)/scripts/headers.sh check

PHONY += headers_check
headers_check: headers_install
	$(Q)$(MAKE) $(hdr-inst)=include HDRCHECK=1
	$(Q)$(MAKE) $(hdr-inst)=$(hdr-dir) $(hdr-dst) HDRCHECK=1

# ---------------------------------------------------------------------------
# Modules

ifdef CONFIG_MODULES

# By default, build modules as well

all: modules

#	Build modules
#
#	A module can be listed more than once in obj-m resulting in
#	duplicate lines in modules.order files.  Those are removed
#	using awk while concatenating to the final file.

PHONY += modules
modules: $(vmlinux-dirs) $(if $(KBUILD_BUILTIN),vmlinux)
	$(Q)$(AWK) '!x[$$0]++' $(vmlinux-dirs:%=$(objtree)/%/modules.order) > $(objtree)/modules.order
	@$(kecho) '  Building modules, stage 2.';
	$(Q)$(MAKE) -f $(srctree)/scripts/Makefile.modpost
	$(Q)$(MAKE) -f $(srctree)/scripts/Makefile.fwinst obj=firmware __fw_modbuild


# Target to prepare building external modules
PHONY += modules_prepare
modules_prepare: prepare scripts

# Target to install modules
PHONY += modules_install
modules_install: _modinst_ _modinst_post

PHONY += _modinst_
_modinst_:
	@if [ -z "`$(DEPMOD) -V 2>/dev/null | grep module-init-tools`" ]; then \
		echo "Warning: you may need to install module-init-tools"; \
		echo "See http://www.codemonkey.org.uk/docs/post-halloween-2.6.txt";\
		sleep 1; \
	fi
	@rm -rf $(MODLIB)/kernel
	@rm -f $(MODLIB)/source
	@mkdir -p $(MODLIB)/kernel
	@ln -s $(srctree) $(MODLIB)/source
	@if [ ! $(objtree) -ef  $(MODLIB)/build ]; then \
		rm -f $(MODLIB)/build ; \
		ln -s $(objtree) $(MODLIB)/build ; \
	fi
	@cp -f $(objtree)/modules.order $(MODLIB)/
	$(Q)$(MAKE) -f $(srctree)/scripts/Makefile.modinst

# This depmod is only for convenience to give the initial
# boot a modules.dep even before / is mounted read-write.  However the
# boot script depmod is the master version.
PHONY += _modinst_post
_modinst_post: _modinst_
	$(Q)$(MAKE) -f $(srctree)/scripts/Makefile.fwinst obj=firmware __fw_modinst
	$(call cmd,depmod)

else # CONFIG_MODULES

# Modules not configured
# ---------------------------------------------------------------------------

modules modules_install: FORCE
	@echo
	@echo "The present kernel configuration has modules disabled."
	@echo "Type 'make config' and enable loadable module support."
	@echo "Then build a kernel with module support enabled."
	@echo
	@exit 1

endif # CONFIG_MODULES

###
# Cleaning is done on three levels.
# make clean     Delete most generated files
#                Leave enough to build external modules
# make mrproper  Delete the current configuration, and all generated files
# make distclean Remove editor backup files, patch leftover files and the like

# Directories & files removed with 'make clean'
CLEAN_DIRS  += $(MODVERDIR)
CLEAN_FILES +=	vmlinux System.map \
                .tmp_kallsyms* .tmp_version .tmp_vmlinux* .tmp_System.map

# Directories & files removed with 'make mrproper'
MRPROPER_DIRS  += include/config include2 usr/include include/generated
MRPROPER_FILES += .config .config.old include/asm .version .old_version \
                  include/linux/autoconf.h include/linux/version.h      \
                  include/linux/utsrelease.h                            \
                  include/linux/bounds.h include/asm*/asm-offsets.h     \
		  Module.symvers Module.markers tags TAGS cscope*

# clean - Delete most, but leave enough to build external modules
#
clean: rm-dirs  := $(CLEAN_DIRS)
clean: rm-files := $(CLEAN_FILES)
clean-dirs      := $(addprefix _clean_,$(srctree) $(vmlinux-alldirs) Documentation)

PHONY += $(clean-dirs) clean archclean
$(clean-dirs):
	$(Q)$(MAKE) $(clean)=$(patsubst _clean_%,%,$@)

clean: archclean $(clean-dirs)
	$(call cmd,rmdirs)
	$(call cmd,rmfiles)
	@find . $(RCS_FIND_IGNORE) \
		\( -name '*.[oas]' -o -name '*.ko' -o -name '.*.cmd' \
		-o -name '.*.d' -o -name '.*.tmp' -o -name '*.mod.c' \
		-o -name '*.symtypes' -o -name 'modules.order' \
		-o -name 'Module.markers' -o -name '.tmp_*.o.*' \
		-o -name '*.gcno' \) -type f -print | xargs rm -f

# mrproper - Delete all generated files, including .config
#
mrproper: rm-dirs  := $(wildcard $(MRPROPER_DIRS))
mrproper: rm-files := $(wildcard $(MRPROPER_FILES))
mrproper-dirs      := $(addprefix _mrproper_,Documentation/DocBook scripts)

PHONY += $(mrproper-dirs) mrproper archmrproper
$(mrproper-dirs):
	$(Q)$(MAKE) $(clean)=$(patsubst _mrproper_%,%,$@)

mrproper: clean archmrproper $(mrproper-dirs)
	$(call cmd,rmdirs)
	$(call cmd,rmfiles)

# distclean
#
PHONY += distclean

distclean: mrproper
	@find $(srctree) $(RCS_FIND_IGNORE) \
		\( -name '*.orig' -o -name '*.rej' -o -name '*~' \
		-o -name '*.bak' -o -name '#*#' -o -name '.*.orig' \
		-o -name '.*.rej' -o -size 0 \
		-o -name '*%' -o -name '.*.cmd' -o -name 'core' \) \
		-type f -print | xargs rm -f


# Packaging of the kernel to various formats
# ---------------------------------------------------------------------------
# rpm target kept for backward compatibility
package-dir	:= $(srctree)/scripts/package

%pkg: include/config/kernel.release FORCE
	$(Q)$(MAKE) $(build)=$(package-dir) $@
rpm: include/config/kernel.release FORCE
	$(Q)$(MAKE) $(build)=$(package-dir) $@


# Brief documentation of the typical targets used
# ---------------------------------------------------------------------------

boards := $(wildcard $(srctree)/arch/$(SRCARCH)/configs/*_defconfig)
boards := $(notdir $(boards))
board-dirs := $(dir $(wildcard $(srctree)/arch/$(SRCARCH)/configs/*/*_defconfig))
board-dirs := $(sort $(notdir $(board-dirs:/=)))

help:
	@echo  'Cleaning targets:'
	@echo  '  clean		  - Remove most generated files but keep the config and'
	@echo  '                    enough build support to build external modules'
	@echo  '  mrproper	  - Remove all generated files + config + various backup files'
	@echo  '  distclean	  - mrproper + remove editor backup and patch files'
	@echo  ''
	@echo  'Configuration targets:'
	@$(MAKE) -f $(srctree)/scripts/kconfig/Makefile help
	@echo  ''
	@echo  'Other generic targets:'
	@echo  '  all		  - Build all targets marked with [*]'
	@echo  '* vmlinux	  - Build the bare kernel'
	@echo  '* modules	  - Build all modules'
	@echo  '  modules_install - Install all modules to INSTALL_MOD_PATH (default: /)'
	@echo  '  firmware_install- Install all firmware to INSTALL_FW_PATH'
	@echo  '                    (default: $$(INSTALL_MOD_PATH)/lib/firmware)'
	@echo  '  dir/            - Build all files in dir and below'
	@echo  '  dir/file.[ois]  - Build specified target only'
	@echo  '  dir/file.ko     - Build module including final link'
	@echo  '  modules_prepare - Set up for building external modules'
	@echo  '  tags/TAGS	  - Generate tags file for editors'
	@echo  '  cscope	  - Generate cscope index'
	@echo  '  kernelrelease	  - Output the release version string'
	@echo  '  kernelversion	  - Output the version stored in Makefile'
	@echo  '  headers_install - Install sanitised kernel headers to INSTALL_HDR_PATH'; \
	 echo  '                    (default: $(INSTALL_HDR_PATH))'; \
	 echo  ''
	@echo  'Static analysers'
	@echo  '  checkstack      - Generate a list of stack hogs'
	@echo  '  namespacecheck  - Name space analysis on compiled kernel'
	@echo  '  versioncheck    - Sanity check on version.h usage'
	@echo  '  includecheck    - Check for duplicate included header files'
	@echo  '  export_report   - List the usages of all exported symbols'
	@echo  '  headers_check   - Sanity check on exported headers'
	@echo  '  headerdep       - Detect inclusion cycles in headers'; \
	 echo  ''
	@echo  'Kernel packaging:'
	@$(MAKE) $(build)=$(package-dir) help
	@echo  ''
	@echo  'Documentation targets:'
	@$(MAKE) -f $(srctree)/Documentation/DocBook/Makefile dochelp
	@echo  ''
	@echo  'Architecture specific targets ($(SRCARCH)):'
	@$(if $(archhelp),$(archhelp),\
		echo '  No architecture specific help defined for $(SRCARCH)')
	@echo  ''
	@$(if $(boards), \
		$(foreach b, $(boards), \
		printf "  %-24s - Build for %s\\n" $(b) $(subst _defconfig,,$(b));) \
		echo '')
	@$(if $(board-dirs), \
		$(foreach b, $(board-dirs), \
		printf "  %-16s - Show %s-specific targets\\n" help-$(b) $(b);) \
		printf "  %-16s - Show all of the above\\n" help-boards; \
		echo '')

	@echo  '  make V=0|1 [targets] 0 => quiet build (default), 1 => verbose build'
	@echo  '  make V=2   [targets] 2 => give reason for rebuild of target'
	@echo  '  make O=dir [targets] Locate all output files in "dir", including .config'
	@echo  '  make C=1   [targets] Check all c source with $$CHECK (sparse by default)'
	@echo  '  make C=2   [targets] Force check of all c source with $$CHECK'
	@echo  ''
	@echo  'Execute "make" or "make all" to build all targets marked with [*] '
	@echo  'For further info see the ./README file'


help-board-dirs := $(addprefix help-,$(board-dirs))

help-boards: $(help-board-dirs)

boards-per-dir = $(notdir $(wildcard $(srctree)/arch/$(SRCARCH)/configs/$*/*_defconfig))

$(help-board-dirs): help-%:
	@echo  'Architecture specific targets ($(SRCARCH) $*):'
	@$(if $(boards-per-dir), \
		$(foreach b, $(boards-per-dir), \
		printf "  %-24s - Build for %s\\n" $*/$(b) $(subst _defconfig,,$(b));) \
		echo '')


# Documentation targets
# ---------------------------------------------------------------------------
%docs: scripts_basic FORCE
	$(Q)$(MAKE) $(build)=Documentation/DocBook $@

else # KBUILD_EXTMOD

###
# External module support.
# When building external modules the kernel used as basis is considered
# read-only, and no consistency checks are made and the make
# system is not used on the basis kernel. If updates are required
# in the basis kernel ordinary make commands (without M=...) must
# be used.
#
# The following are the only valid targets when building external
# modules.
# make M=dir clean     Delete all automatically generated files
# make M=dir modules   Make all modules in specified dir
# make M=dir	       Same as 'make M=dir modules'
# make M=dir modules_install
#                      Install the modules built in the module directory
#                      Assumes install directory is already created

# We are always building modules
KBUILD_MODULES := 1
PHONY += crmodverdir
crmodverdir:
	$(cmd_crmodverdir)

PHONY += $(objtree)/Module.symvers
$(objtree)/Module.symvers:
	@test -e $(objtree)/Module.symvers || ( \
	echo; \
	echo "  WARNING: Symbol version dump $(objtree)/Module.symvers"; \
	echo "           is missing; modules will have no dependencies and modversions."; \
	echo )

module-dirs := $(addprefix _module_,$(KBUILD_EXTMOD))
PHONY += $(module-dirs) modules
$(module-dirs): crmodverdir $(objtree)/Module.symvers
	$(Q)$(MAKE) $(build)=$(patsubst _module_%,%,$@)

modules: $(module-dirs)
	@$(kecho) '  Building modules, stage 2.';
	$(Q)$(MAKE) -f $(srctree)/scripts/Makefile.modpost

PHONY += modules_install
modules_install: _emodinst_ _emodinst_post

install-dir := $(if $(INSTALL_MOD_DIR),$(INSTALL_MOD_DIR),extra)
PHONY += _emodinst_
_emodinst_:
	$(Q)mkdir -p $(MODLIB)/$(install-dir)
	$(Q)$(MAKE) -f $(srctree)/scripts/Makefile.modinst

PHONY += _emodinst_post
_emodinst_post: _emodinst_
	$(call cmd,depmod)

clean-dirs := $(addprefix _clean_,$(KBUILD_EXTMOD))

PHONY += $(clean-dirs) clean
$(clean-dirs):
	$(Q)$(MAKE) $(clean)=$(patsubst _clean_%,%,$@)

clean:	rm-dirs := $(MODVERDIR)
clean: rm-files := $(KBUILD_EXTMOD)/Module.symvers \
                   $(KBUILD_EXTMOD)/Module.markers \
                   $(KBUILD_EXTMOD)/modules.order
clean: $(clean-dirs)
	$(call cmd,rmdirs)
	$(call cmd,rmfiles)
	@find $(KBUILD_EXTMOD) $(RCS_FIND_IGNORE) \
		\( -name '*.[oas]' -o -name '*.ko' -o -name '.*.cmd' \
		-o -name '.*.d' -o -name '.*.tmp' -o -name '*.mod.c' \
		-o -name '*.gcno' \) -type f -print | xargs rm -f

help:
	@echo  '  Building external modules.'
	@echo  '  Syntax: make -C path/to/kernel/src M=$$PWD target'
	@echo  ''
	@echo  '  modules         - default target, build the module(s)'
	@echo  '  modules_install - install the module'
	@echo  '  clean           - remove generated files in module directory only'
	@echo  ''

# Dummies...
PHONY += prepare scripts
prepare: ;
scripts: ;
endif # KBUILD_EXTMOD

# Generate tags for editors
# ---------------------------------------------------------------------------
quiet_cmd_tags = GEN     $@
      cmd_tags = $(CONFIG_SHELL) $(srctree)/scripts/tags.sh $@

tags TAGS cscope: FORCE
	$(call cmd,tags)

# Scripts to check various things for consistency
# ---------------------------------------------------------------------------

includecheck:
	find * $(RCS_FIND_IGNORE) \
		-name '*.[hcS]' -type f -print | sort \
		| xargs $(PERL) -w $(srctree)/scripts/checkincludes.pl

versioncheck:
	find * $(RCS_FIND_IGNORE) \
		-name '*.[hcS]' -type f -print | sort \
		| xargs $(PERL) -w $(srctree)/scripts/checkversion.pl

namespacecheck:
	$(PERL) $(srctree)/scripts/namespace.pl

export_report:
	$(PERL) $(srctree)/scripts/export_report.pl

endif #ifeq ($(config-targets),1)
endif #ifeq ($(mixed-targets),1)

PHONY += checkstack kernelrelease kernelversion

# UML needs a little special treatment here.  It wants to use the host
# toolchain, so needs $(SUBARCH) passed to checkstack.pl.  Everyone
# else wants $(ARCH), including people doing cross-builds, which means
# that $(SUBARCH) doesn't work here.
ifeq ($(ARCH), um)
CHECKSTACK_ARCH := $(SUBARCH)
else
CHECKSTACK_ARCH := $(ARCH)
endif
checkstack:
	$(OBJDUMP) -d vmlinux $$(find . -name '*.ko') | \
	$(PERL) $(src)/scripts/checkstack.pl $(CHECKSTACK_ARCH)

kernelrelease:
	$(if $(wildcard include/config/kernel.release), $(Q)echo $(KERNELRELEASE), \
	$(error kernelrelease not valid - run 'make prepare' to update it))
kernelversion:
	@echo $(KERNELVERSION)

# Single targets
# ---------------------------------------------------------------------------
# Single targets are compatible with:
# - build with mixed source and output
# - build with separate output dir 'make O=...'
# - external modules
#
#  target-dir => where to store outputfile
#  build-dir  => directory in kernel source tree to use

ifeq ($(KBUILD_EXTMOD),)
        build-dir  = $(patsubst %/,%,$(dir $@))
        target-dir = $(dir $@)
else
        zap-slash=$(filter-out .,$(patsubst %/,%,$(dir $@)))
        build-dir  = $(KBUILD_EXTMOD)$(if $(zap-slash),/$(zap-slash))
        target-dir = $(if $(KBUILD_EXTMOD),$(dir $<),$(dir $@))
endif

%.s: %.c prepare scripts FORCE
	$(Q)$(MAKE) $(build)=$(build-dir) $(target-dir)$(notdir $@)
%.i: %.c prepare scripts FORCE
	$(Q)$(MAKE) $(build)=$(build-dir) $(target-dir)$(notdir $@)
%.o: %.c prepare scripts FORCE
	$(Q)$(MAKE) $(build)=$(build-dir) $(target-dir)$(notdir $@)
%.lst: %.c prepare scripts FORCE
	$(Q)$(MAKE) $(build)=$(build-dir) $(target-dir)$(notdir $@)
%.s: %.S prepare scripts FORCE
	$(Q)$(MAKE) $(build)=$(build-dir) $(target-dir)$(notdir $@)
%.o: %.S prepare scripts FORCE
	$(Q)$(MAKE) $(build)=$(build-dir) $(target-dir)$(notdir $@)
%.symtypes: %.c prepare scripts FORCE
	$(Q)$(MAKE) $(build)=$(build-dir) $(target-dir)$(notdir $@)

# Modules
/: prepare scripts FORCE
	$(cmd_crmodverdir)
	$(Q)$(MAKE) KBUILD_MODULES=$(if $(CONFIG_MODULES),1) \
	$(build)=$(build-dir)
%/: prepare scripts FORCE
	$(cmd_crmodverdir)
	$(Q)$(MAKE) KBUILD_MODULES=$(if $(CONFIG_MODULES),1) \
	$(build)=$(build-dir)
%.ko: prepare scripts FORCE
	$(cmd_crmodverdir)
	$(Q)$(MAKE) KBUILD_MODULES=$(if $(CONFIG_MODULES),1)   \
	$(build)=$(build-dir) $(@:.ko=.o)
	$(Q)$(MAKE) -f $(srctree)/scripts/Makefile.modpost

# FIXME Should go into a make.lib or something 
# ===========================================================================

quiet_cmd_rmdirs = $(if $(wildcard $(rm-dirs)),CLEAN   $(wildcard $(rm-dirs)))
      cmd_rmdirs = rm -rf $(rm-dirs)

quiet_cmd_rmfiles = $(if $(wildcard $(rm-files)),CLEAN   $(wildcard $(rm-files)))
      cmd_rmfiles = rm -f $(rm-files)

# Run depmod only if we have System.map and depmod is executable
quiet_cmd_depmod = DEPMOD  $(KERNELRELEASE)
      cmd_depmod = \
	if [ -r System.map -a -x $(DEPMOD) ]; then                              \
		$(DEPMOD) -ae -F System.map                                     \
		$(if $(strip $(INSTALL_MOD_PATH)), -b $(INSTALL_MOD_PATH) )     \
		$(KERNELRELEASE);                                               \
	fi

# Create temporary dir for module support files
# clean it up only when building all modules
cmd_crmodverdir = $(Q)mkdir -p $(MODVERDIR) \
                  $(if $(KBUILD_MODULES),; rm -f $(MODVERDIR)/*)

a_flags = -Wp,-MD,$(depfile) $(KBUILD_AFLAGS) $(AFLAGS_KERNEL) \
	  $(NOSTDINC_FLAGS) $(LINUXINCLUDE) $(KBUILD_CPPFLAGS) \
	  $(modkern_aflags) $(EXTRA_AFLAGS) $(AFLAGS_$(basetarget).o)

quiet_cmd_as_o_S = AS      $@
cmd_as_o_S       = $(CC) $(a_flags) -c -o $@ $<

# read all saved command lines

targets := $(wildcard $(sort $(targets)))
cmd_files := $(wildcard .*.cmd $(foreach f,$(targets),$(dir $(f)).$(notdir $(f)).cmd))

ifneq ($(cmd_files),)
  $(cmd_files): ;	# Do not try to update included dependency files
  include $(cmd_files)
endif

# Shorthand for $(Q)$(MAKE) -f scripts/Makefile.clean obj=dir
# Usage:
# $(Q)$(MAKE) $(clean)=dir
clean := -f $(if $(KBUILD_SRC),$(srctree)/)scripts/Makefile.clean obj

endif	# skip-makefile

PHONY += FORCE
FORCE:

# Declare the contents of the .PHONY variable as phony.  We keep that
# information in a variable so we can use it in if_changed and friends.
.PHONY: $(PHONY)<|MERGE_RESOLUTION|>--- conflicted
+++ resolved
@@ -1,11 +1,7 @@
 VERSION = 2
 PATCHLEVEL = 6
 SUBLEVEL = 31
-<<<<<<< HEAD
-EXTRAVERSION = -rc6-rt6
-=======
 EXTRAVERSION = -rc7
->>>>>>> cb188884
 NAME = Man-Eating Seals of Antiquity
 
 # *DOCUMENTATION*
